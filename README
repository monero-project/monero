--- conflicted
+++ resolved
@@ -139,22 +139,11 @@
 - Build wallet: brew install --HEAD bitmonero
 
 On Windows:
-
-<<<<<<< HEAD
-Dependencies: MSVC 2013 or later, CMake 2.8.6 or later, and Boost 1.53 or later.
-
-- To build, change to the root of the source code directory, and run these commands:
-
-   mkdir build
-   cd build
-   cmake -G "Visual Studio 12 Win64" -DBOOST_ROOT="c:\folder\to\boost_1_55_0"
-           -DBOOST_LIBRARYDIR="c:\folder\to\boost_1_55_0\lib64-msvc-12.0"
-   msbuild Project.sln /p:Configuration=Release
-
-- If you don't have your path environment variable configured with the VS paths, you may
-  may want to run 'C:\program files (x86)\Microsoft Visual Studio 12.0\VC\vcvarsall.bat'
-  (or equivalent) to temporarily set the environment variables.
-=======
+Dependencies: MSVC 2012 or later, CMake 2.8.6 or later, and Boost 1.53 or later. You may download them from:
+http://www.microsoft.com/
+http://www.cmake.org/
+http://www.boost.org/
+
 We are in the process of dropping support for MSVC in favor of the MSYS2
 environment, which includes an up-to-date MinGW-w64 toolchain (based on the gcc
 compiler).  You will either be provided with or need to install all necessary
@@ -210,7 +199,6 @@
     make
 
 If you installed MSYS2 in a folder other than c:/msys64, make the appropriate substitution above.
->>>>>>> 69646f6a
 
 ----------------------
 Building Documentation
