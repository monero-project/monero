// Copyright (c) 2014-2019, The Monero Project
// 
// All rights reserved.
// 
// Redistribution and use in source and binary forms, with or without modification, are
// permitted provided that the following conditions are met:
// 
// 1. Redistributions of source code must retain the above copyright notice, this list of
//    conditions and the following disclaimer.
// 
// 2. Redistributions in binary form must reproduce the above copyright notice, this list
//    of conditions and the following disclaimer in the documentation and/or other
//    materials provided with the distribution.
// 
// 3. Neither the name of the copyright holder nor the names of its contributors may be
//    used to endorse or promote products derived from this software without specific
//    prior written permission.
// 
// THIS SOFTWARE IS PROVIDED BY THE COPYRIGHT HOLDERS AND CONTRIBUTORS "AS IS" AND ANY
// EXPRESS OR IMPLIED WARRANTIES, INCLUDING, BUT NOT LIMITED TO, THE IMPLIED WARRANTIES OF
// MERCHANTABILITY AND FITNESS FOR A PARTICULAR PURPOSE ARE DISCLAIMED. IN NO EVENT SHALL
// THE COPYRIGHT HOLDER OR CONTRIBUTORS BE LIABLE FOR ANY DIRECT, INDIRECT, INCIDENTAL,
// SPECIAL, EXEMPLARY, OR CONSEQUENTIAL DAMAGES (INCLUDING, BUT NOT LIMITED TO,
// PROCUREMENT OF SUBSTITUTE GOODS OR SERVICES; LOSS OF USE, DATA, OR PROFITS; OR BUSINESS
// INTERRUPTION) HOWEVER CAUSED AND ON ANY THEORY OF LIABILITY, WHETHER IN CONTRACT,
// STRICT LIABILITY, OR TORT (INCLUDING NEGLIGENCE OR OTHERWISE) ARISING IN ANY WAY OUT OF
// THE USE OF THIS SOFTWARE, EVEN IF ADVISED OF THE POSSIBILITY OF SUCH DAMAGE.
// 
// Parts of this file are originally copyright (c) 2012-2013 The Cryptonote developers

#include <cstring>
#include <cstdint>
#include <cstdio>
#include <iostream>
#include <vector>
#include <boost/foreach.hpp>
#include <boost/archive/portable_binary_iarchive.hpp>
#include "cryptonote_basic/cryptonote_basic.h"
#include "cryptonote_basic/cryptonote_basic_impl.h"
#include "ringct/rctSigs.h"
#include "serialization/binary_archive.h"
#include "serialization/json_archive.h"
#include "serialization/debug_archive.h"
#include "serialization/variant.h"
#include "serialization/vector.h"
#include "serialization/binary_utils.h"
#include "wallet/wallet2.h"
#include "gtest/gtest.h"
#include "unit_tests_utils.h"
#include "device/device.hpp"
using namespace std;
using namespace crypto;

struct Struct
{
  int32_t a;
  int32_t b;
  char blob[8];
};

template <class Archive>
struct serializer<Archive, Struct>
{
  static bool serialize(Archive &ar, Struct &s) {
    ar.begin_object();
    ar.tag("a");
    ar.serialize_int(s.a);
    ar.tag("b");
    ar.serialize_int(s.b);
    ar.tag("blob");
    ar.serialize_blob(s.blob, sizeof(s.blob));
    ar.end_object();
    return true;
  }
};

struct Struct1
{
  vector<boost::variant<Struct, int32_t>> si;
  vector<int16_t> vi;

  BEGIN_SERIALIZE_OBJECT()
    FIELD(si)
    FIELD(vi)
  END_SERIALIZE()
  /*template <bool W, template <bool> class Archive>
  bool do_serialize(Archive<W> &ar)
  {
    ar.begin_object();
    ar.tag("si");
    ::do_serialize(ar, si);
    ar.tag("vi");
    ::do_serialize(ar, vi);
    ar.end_object();
  }*/
};

struct Blob
{
  uint64_t a;
  uint32_t b;

  bool operator==(const Blob& rhs) const
  {
    return a == rhs.a;
  }
};

VARIANT_TAG(binary_archive, Struct, 0xe0);
VARIANT_TAG(binary_archive, int, 0xe1);
VARIANT_TAG(json_archive, Struct, "struct");
VARIANT_TAG(json_archive, int, "int");
VARIANT_TAG(debug_archive, Struct1, "struct1");
VARIANT_TAG(debug_archive, Struct, "struct");
VARIANT_TAG(debug_archive, int, "int");

BLOB_SERIALIZER(Blob);

bool try_parse(const string &blob)
{
  Struct1 s1;
  return serialization::parse_binary(blob, s1);
}

TEST(Serialization, BinaryArchiveInts) {
  uint64_t x = 0xff00000000, x1;

  ostringstream oss;
  binary_archive<true> oar(oss);
  oar.serialize_int(x);
  ASSERT_TRUE(oss.good());
  ASSERT_EQ(8, oss.str().size());
  ASSERT_EQ(string("\0\0\0\0\xff\0\0\0", 8), oss.str());

  istringstream iss(oss.str());
  binary_archive<false> iar(iss);
  iar.serialize_int(x1);
  ASSERT_EQ(8, iss.tellg());
  ASSERT_TRUE(iss.good());

  ASSERT_EQ(x, x1);
}

TEST(Serialization, BinaryArchiveVarInts) {
  uint64_t x = 0xff00000000, x1;

  ostringstream oss;
  binary_archive<true> oar(oss);
  oar.serialize_varint(x);
  ASSERT_TRUE(oss.good());
  ASSERT_EQ(6, oss.str().size());
  ASSERT_EQ(string("\x80\x80\x80\x80\xF0\x1F", 6), oss.str());

  istringstream iss(oss.str());
  binary_archive<false> iar(iss);
  iar.serialize_varint(x1);
  ASSERT_TRUE(iss.good());
  ASSERT_EQ(x, x1);
}

TEST(Serialization, Test1) {
  ostringstream str;
  binary_archive<true> ar(str);

  Struct1 s1;
  s1.si.push_back(0);
  {
    Struct s;
    s.a = 5;
    s.b = 65539;
    std::memcpy(s.blob, "12345678", 8);
    s1.si.push_back(s);
  }
  s1.si.push_back(1);
  s1.vi.push_back(10);
  s1.vi.push_back(22);

  string blob;
  ASSERT_TRUE(serialization::dump_binary(s1, blob));
  ASSERT_TRUE(try_parse(blob));

  ASSERT_EQ('\xE0', blob[6]);
  blob[6] = '\xE1';
  ASSERT_FALSE(try_parse(blob));
  blob[6] = '\xE2';
  ASSERT_FALSE(try_parse(blob));
}

TEST(Serialization, Overflow) {
  Blob x = { 0xff00000000 };
  Blob x1;

  string blob;
  ASSERT_TRUE(serialization::dump_binary(x, blob));
  ASSERT_EQ(sizeof(Blob), blob.size());

  ASSERT_TRUE(serialization::parse_binary(blob, x1));
  ASSERT_EQ(x, x1);

  vector<Blob> bigvector;
  ASSERT_FALSE(serialization::parse_binary(blob, bigvector));
  ASSERT_EQ(0, bigvector.size());
}

TEST(Serialization, serializes_vector_uint64_as_varint)
{
  std::vector<uint64_t> v;
  string blob;

  ASSERT_TRUE(serialization::dump_binary(v, blob));
  ASSERT_EQ(1, blob.size());

  // +1 byte
  v.push_back(0);
  ASSERT_TRUE(serialization::dump_binary(v, blob));
  ASSERT_EQ(2, blob.size());

  // +1 byte
  v.push_back(1);
  ASSERT_TRUE(serialization::dump_binary(v, blob));
  ASSERT_EQ(3, blob.size());

  // +2 bytes
  v.push_back(0x80);
  ASSERT_TRUE(serialization::dump_binary(v, blob));
  ASSERT_EQ(5, blob.size());

  // +2 bytes
  v.push_back(0xFF);
  ASSERT_TRUE(serialization::dump_binary(v, blob));
  ASSERT_EQ(7, blob.size());

  // +2 bytes
  v.push_back(0x3FFF);
  ASSERT_TRUE(serialization::dump_binary(v, blob));
  ASSERT_EQ(9, blob.size());

  // +3 bytes
  v.push_back(0x40FF);
  ASSERT_TRUE(serialization::dump_binary(v, blob));
  ASSERT_EQ(12, blob.size());

  // +10 bytes
  v.push_back(0xFFFFFFFFFFFFFFFF);
  ASSERT_TRUE(serialization::dump_binary(v, blob));
  ASSERT_EQ(22, blob.size());
}

TEST(Serialization, serializes_vector_int64_as_fixed_int)
{
  std::vector<int64_t> v;
  string blob;

  ASSERT_TRUE(serialization::dump_binary(v, blob));
  ASSERT_EQ(1, blob.size());

  // +8 bytes
  v.push_back(0);
  ASSERT_TRUE(serialization::dump_binary(v, blob));
  ASSERT_EQ(9, blob.size());

  // +8 bytes
  v.push_back(1);
  ASSERT_TRUE(serialization::dump_binary(v, blob));
  ASSERT_EQ(17, blob.size());

  // +8 bytes
  v.push_back(0x80);
  ASSERT_TRUE(serialization::dump_binary(v, blob));
  ASSERT_EQ(25, blob.size());

  // +8 bytes
  v.push_back(0xFF);
  ASSERT_TRUE(serialization::dump_binary(v, blob));
  ASSERT_EQ(33, blob.size());

  // +8 bytes
  v.push_back(0x3FFF);
  ASSERT_TRUE(serialization::dump_binary(v, blob));
  ASSERT_EQ(41, blob.size());

  // +8 bytes
  v.push_back(0x40FF);
  ASSERT_TRUE(serialization::dump_binary(v, blob));
  ASSERT_EQ(49, blob.size());

  // +8 bytes
  v.push_back(0xFFFFFFFFFFFFFFFF);
  ASSERT_TRUE(serialization::dump_binary(v, blob));
  ASSERT_EQ(57, blob.size());
}

namespace
{
  template<typename T>
  std::vector<T> linearize_vector2(const std::vector< std::vector<T> >& vec_vec)
  {
    std::vector<T> res;
    BOOST_FOREACH(const auto& vec, vec_vec)
    {
      res.insert(res.end(), vec.begin(), vec.end());
    }
    return res;
  }
}

TEST(Serialization, serializes_transacion_signatures_correctly)
{
  using namespace cryptonote;

  transaction tx;
  transaction tx1;
  string blob;

  // Empty tx
  tx.set_null();
  ASSERT_TRUE(serialization::dump_binary(tx, blob));
  ASSERT_EQ(5, blob.size()); // 5 bytes + 0 bytes extra + 0 bytes signatures
  ASSERT_TRUE(serialization::parse_binary(blob, tx1));
  ASSERT_EQ(tx, tx1);
  ASSERT_EQ(linearize_vector2(tx.signatures), linearize_vector2(tx1.signatures));

  // Miner tx without signatures
  txin_gen txin_gen1;
  txin_gen1.height = 0;
  tx.set_null();
  tx.vin.push_back(txin_gen1);
  ASSERT_TRUE(serialization::dump_binary(tx, blob));
  ASSERT_EQ(7, blob.size()); // 5 bytes + 2 bytes vin[0] + 0 bytes extra + 0 bytes signatures
  ASSERT_TRUE(serialization::parse_binary(blob, tx1));
  ASSERT_EQ(tx, tx1);
  ASSERT_EQ(linearize_vector2(tx.signatures), linearize_vector2(tx1.signatures));

  // Miner tx with empty signatures 2nd vector
  tx.signatures.resize(1);
  tx.invalidate_hashes();
  ASSERT_TRUE(serialization::dump_binary(tx, blob));
  ASSERT_EQ(7, blob.size()); // 5 bytes + 2 bytes vin[0] + 0 bytes extra + 0 bytes signatures
  ASSERT_TRUE(serialization::parse_binary(blob, tx1));
  ASSERT_EQ(tx, tx1);
  ASSERT_EQ(linearize_vector2(tx.signatures), linearize_vector2(tx1.signatures));

  // Miner tx with one signature
  tx.signatures[0].resize(1);
  ASSERT_FALSE(serialization::dump_binary(tx, blob));

  // Miner tx with 2 empty vectors
  tx.signatures.resize(2);
  tx.signatures[0].resize(0);
  tx.signatures[1].resize(0);
  tx.invalidate_hashes();
  ASSERT_FALSE(serialization::dump_binary(tx, blob));

  // Miner tx with 2 signatures
  tx.signatures[0].resize(1);
  tx.signatures[1].resize(1);
  tx.invalidate_hashes();
  ASSERT_FALSE(serialization::dump_binary(tx, blob));

  // Two txin_gen, no signatures
  tx.vin.push_back(txin_gen1);
  tx.signatures.resize(0);
  tx.invalidate_hashes();
  ASSERT_TRUE(serialization::dump_binary(tx, blob));
  ASSERT_EQ(9, blob.size()); // 5 bytes + 2 * 2 bytes vins + 0 bytes extra + 0 bytes signatures
  ASSERT_TRUE(serialization::parse_binary(blob, tx1));
  ASSERT_EQ(tx, tx1);
  ASSERT_EQ(linearize_vector2(tx.signatures), linearize_vector2(tx1.signatures));

  // Two txin_gen, signatures vector contains only one empty element
  tx.signatures.resize(1);
  tx.invalidate_hashes();
  ASSERT_FALSE(serialization::dump_binary(tx, blob));

  // Two txin_gen, signatures vector contains two empty elements
  tx.signatures.resize(2);
  tx.invalidate_hashes();
  ASSERT_TRUE(serialization::dump_binary(tx, blob));
  ASSERT_EQ(9, blob.size()); // 5 bytes + 2 * 2 bytes vins + 0 bytes extra + 0 bytes signatures
  ASSERT_TRUE(serialization::parse_binary(blob, tx1));
  ASSERT_EQ(tx, tx1);
  ASSERT_EQ(linearize_vector2(tx.signatures), linearize_vector2(tx1.signatures));

  // Two txin_gen, signatures vector contains three empty elements
  tx.signatures.resize(3);
  tx.invalidate_hashes();
  ASSERT_FALSE(serialization::dump_binary(tx, blob));

  // Two txin_gen, signatures vector contains two non empty elements
  tx.signatures.resize(2);
  tx.signatures[0].resize(1);
  tx.signatures[1].resize(1);
  tx.invalidate_hashes();
  ASSERT_FALSE(serialization::dump_binary(tx, blob));

  // A few bytes instead of signature
  tx.vin.clear();
  tx.vin.push_back(txin_gen1);
  tx.signatures.clear();
  tx.invalidate_hashes();
  ASSERT_TRUE(serialization::dump_binary(tx, blob));
  blob.append(std::string(sizeof(crypto::signature) / 2, 'x'));
  ASSERT_FALSE(serialization::parse_binary(blob, tx1));

  // blob contains one signature
  blob.append(std::string(sizeof(crypto::signature) / 2, 'y'));
  ASSERT_FALSE(serialization::parse_binary(blob, tx1));

  // Not enough signature vectors for all inputs
  txin_to_key txin_to_key1;
  txin_to_key1.amount = 1;
  memset(&txin_to_key1.k_image, 0x42, sizeof(crypto::key_image));
  txin_to_key1.key_offsets.push_back(12);
  txin_to_key1.key_offsets.push_back(3453);
  tx.vin.clear();
  tx.vin.push_back(txin_to_key1);
  tx.vin.push_back(txin_to_key1);
  tx.signatures.resize(1);
  tx.signatures[0].resize(2);
  tx.invalidate_hashes();
  ASSERT_FALSE(serialization::dump_binary(tx, blob));

  // Too much signatures for two inputs
  tx.signatures.resize(3);
  tx.signatures[0].resize(2);
  tx.signatures[1].resize(2);
  tx.signatures[2].resize(2);
  tx.invalidate_hashes();
  ASSERT_FALSE(serialization::dump_binary(tx, blob));

  // First signatures vector contains too little elements
  tx.signatures.resize(2);
  tx.signatures[0].resize(1);
  tx.signatures[1].resize(2);
  tx.invalidate_hashes();
  ASSERT_FALSE(serialization::dump_binary(tx, blob));

  // First signatures vector contains too much elements
  tx.signatures.resize(2);
  tx.signatures[0].resize(3);
  tx.signatures[1].resize(2);
  tx.invalidate_hashes();
  ASSERT_FALSE(serialization::dump_binary(tx, blob));

  // There are signatures for each input
  tx.signatures.resize(2);
  tx.signatures[0].resize(2);
  tx.signatures[1].resize(2);
  tx.invalidate_hashes();
  ASSERT_TRUE(serialization::dump_binary(tx, blob));
  ASSERT_TRUE(serialization::parse_binary(blob, tx1));
  ASSERT_EQ(tx, tx1);
  ASSERT_EQ(linearize_vector2(tx.signatures), linearize_vector2(tx1.signatures));

  // Blob doesn't contain enough data
  blob.resize(blob.size() - sizeof(crypto::signature) / 2);
  ASSERT_FALSE(serialization::parse_binary(blob, tx1));

  // Blob contains too much data
  blob.resize(blob.size() + sizeof(crypto::signature));
  ASSERT_FALSE(serialization::parse_binary(blob, tx1));

  // Blob contains one excess signature
  blob.resize(blob.size() + sizeof(crypto::signature) / 2);
  ASSERT_FALSE(serialization::parse_binary(blob, tx1));
}

TEST(Serialization, serializes_ringct_types)
{
  string blob;
  rct::key key0, key1;
  rct::keyV keyv0, keyv1;
  rct::keyM keym0, keym1;
  rct::ctkey ctkey0, ctkey1;
  rct::ctkeyV ctkeyv0, ctkeyv1;
  rct::ctkeyM ctkeym0, ctkeym1;
  rct::ecdhTuple ecdh0, ecdh1;
  rct::boroSig boro0, boro1;
  rct::mgSig mg0, mg1;
  rct::Bulletproof bp0, bp1;
  rct::rctSig s0, s1;
  cryptonote::transaction tx0, tx1;

  key0 = rct::skGen();
  ASSERT_TRUE(serialization::dump_binary(key0, blob));
  ASSERT_TRUE(serialization::parse_binary(blob, key1));
  ASSERT_TRUE(key0 == key1);

  keyv0 = rct::skvGen(30);
  for (size_t n = 0; n < keyv0.size(); ++n)
    keyv0[n] = rct::skGen();
  ASSERT_TRUE(serialization::dump_binary(keyv0, blob));
  ASSERT_TRUE(serialization::parse_binary(blob, keyv1));
  ASSERT_TRUE(keyv0.size() == keyv1.size());
  for (size_t n = 0; n < keyv0.size(); ++n)
  {
    ASSERT_TRUE(keyv0[n] == keyv1[n]);
  }

  keym0 = rct::keyMInit(9, 12);
  for (size_t n = 0; n < keym0.size(); ++n)
    for (size_t i = 0; i < keym0[n].size(); ++i)
      keym0[n][i] = rct::skGen();
  ASSERT_TRUE(serialization::dump_binary(keym0, blob));
  ASSERT_TRUE(serialization::parse_binary(blob, keym1));
  ASSERT_TRUE(keym0.size() == keym1.size());
  for (size_t n = 0; n < keym0.size(); ++n)
  {
    ASSERT_TRUE(keym0[n].size() == keym1[n].size());
    for (size_t i = 0; i < keym0[n].size(); ++i)
    {
      ASSERT_TRUE(keym0[n][i] == keym1[n][i]);
    }
  }

  rct::skpkGen(ctkey0.dest, ctkey0.mask);
  ASSERT_TRUE(serialization::dump_binary(ctkey0, blob));
  ASSERT_TRUE(serialization::parse_binary(blob, ctkey1));
  ASSERT_TRUE(!memcmp(&ctkey0, &ctkey1, sizeof(ctkey0)));

  ctkeyv0 = std::vector<rct::ctkey>(14);
  for (size_t n = 0; n < ctkeyv0.size(); ++n)
    rct::skpkGen(ctkeyv0[n].dest, ctkeyv0[n].mask);
  ASSERT_TRUE(serialization::dump_binary(ctkeyv0, blob));
  ASSERT_TRUE(serialization::parse_binary(blob, ctkeyv1));
  ASSERT_TRUE(ctkeyv0.size() == ctkeyv1.size());
  for (size_t n = 0; n < ctkeyv0.size(); ++n)
  {
    ASSERT_TRUE(!memcmp(&ctkeyv0[n], &ctkeyv1[n], sizeof(ctkeyv0[n])));
  }

  ctkeym0 = std::vector<rct::ctkeyV>(9);
  for (size_t n = 0; n < ctkeym0.size(); ++n)
  {
    ctkeym0[n] = std::vector<rct::ctkey>(11);
    for (size_t i = 0; i < ctkeym0[n].size(); ++i)
      rct::skpkGen(ctkeym0[n][i].dest, ctkeym0[n][i].mask);
  }
  ASSERT_TRUE(serialization::dump_binary(ctkeym0, blob));
  ASSERT_TRUE(serialization::parse_binary(blob, ctkeym1));
  ASSERT_TRUE(ctkeym0.size() == ctkeym1.size());
  for (size_t n = 0; n < ctkeym0.size(); ++n)
  {
    ASSERT_TRUE(ctkeym0[n].size() == ctkeym1[n].size());
    for (size_t i = 0; i < ctkeym0.size(); ++i)
    {
      ASSERT_TRUE(!memcmp(&ctkeym0[n][i], &ctkeym1[n][i], sizeof(ctkeym0[n][i])));
    }
  }

  ecdh0.mask = rct::skGen();
  ecdh0.amount = rct::skGen();
  ASSERT_TRUE(serialization::dump_binary(ecdh0, blob));
  ASSERT_TRUE(serialization::parse_binary(blob, ecdh1));
  ASSERT_TRUE(!memcmp(&ecdh0.mask, &ecdh1.mask, sizeof(ecdh0.mask)));
  ASSERT_TRUE(!memcmp(&ecdh0.amount, &ecdh1.amount, sizeof(ecdh0.amount)));

  for (size_t n = 0; n < 64; ++n)
  {
    boro0.s0[n] = rct::skGen();
    boro0.s1[n] = rct::skGen();
  }
  boro0.ee = rct::skGen();
  ASSERT_TRUE(serialization::dump_binary(boro0, blob));
  ASSERT_TRUE(serialization::parse_binary(blob, boro1));
  ASSERT_TRUE(!memcmp(&boro0, &boro1, sizeof(boro0)));

  // create a full rct signature to use its innards
  vector<uint64_t> inamounts;
  rct::ctkeyV sc, pc;
  rct::ctkey sctmp, pctmp;
  inamounts.push_back(6000);
  tie(sctmp, pctmp) = rct::ctskpkGen(inamounts.back());
  sc.push_back(sctmp);
  pc.push_back(pctmp);
  inamounts.push_back(7000);
  tie(sctmp, pctmp) = rct::ctskpkGen(inamounts.back());
  sc.push_back(sctmp);
  pc.push_back(pctmp);
  vector<uint64_t> amounts;
  rct::keyV amount_keys;
  //add output 500
  amounts.push_back(500);
  amount_keys.push_back(rct::hash_to_scalar(rct::zero()));
  rct::keyV destinations;
  rct::key Sk, Pk;
  rct::skpkGen(Sk, Pk);
  destinations.push_back(Pk);
  //add output for 12500
  amounts.push_back(12500);
  amount_keys.push_back(rct::hash_to_scalar(rct::zero()));
  rct::skpkGen(Sk, Pk);
  destinations.push_back(Pk);
<<<<<<< HEAD
  //compute rct data with mixin 500
  const rct::RCTConfig rct_config{ rct::RangeProofPaddedBulletproof, 0 };
  s0 = rct::genRct(rct::zero(), sc, pc, destinations, amounts, amount_keys, NULL, NULL, 3, rct_config, hw::get_device("default"));
=======
  //compute rct data with mixin 3
  const rct::RCTConfig rct_config{ rct::RangeProofPaddedBulletproof, 0 };
  s0 = rct::genRctSimple(rct::zero(), sc, pc, destinations, inamounts, amounts, amount_keys, NULL, NULL, 0, 3, rct_config, hw::get_device("default"));
>>>>>>> 25419b4b

  mg0 = s0.p.MGs[0];
  ASSERT_TRUE(serialization::dump_binary(mg0, blob));
  ASSERT_TRUE(serialization::parse_binary(blob, mg1));
  ASSERT_TRUE(mg0.ss.size() == mg1.ss.size());
  for (size_t n = 0; n < mg0.ss.size(); ++n)
  {
    ASSERT_TRUE(mg0.ss[n] == mg1.ss[n]);
  }
  ASSERT_TRUE(mg0.cc == mg1.cc);

  // mixRing and II are not serialized, they are meant to be reconstructed
  ASSERT_TRUE(mg1.II.empty());

  ASSERT_FALSE(s0.p.bulletproofs.empty());
  bp0 = s0.p.bulletproofs.front();
  ASSERT_TRUE(serialization::dump_binary(bp0, blob));
  ASSERT_TRUE(serialization::parse_binary(blob, bp1));
  bp1.V = bp0.V; // this is not saved, as it is reconstructed from other tx data
  ASSERT_EQ(bp0, bp1);
}

TEST(Serialization, portability_wallet)
{
  const cryptonote::network_type nettype = cryptonote::TESTNET;
  tools::wallet2 w(nettype);
  const boost::filesystem::path wallet_file = unit_test::data_dir / "wallet_9svHk1";
  string password = "test";
  bool r = false;
  try
  {
    w.load(wallet_file.string(), password);
    r = true;
  }
  catch (const exception& e)
  {}
  ASSERT_TRUE(r);
  /*
  fields of tools::wallet2 to be checked: 
    std::vector<crypto::hash>                                       m_blockchain
    std::vector<transfer_details>                                   m_transfers               // TODO
    cryptonote::account_public_address                              m_account_public_address
    std::unordered_map<crypto::key_image, size_t>                   m_key_images
    std::unordered_map<crypto::hash, unconfirmed_transfer_details>  m_unconfirmed_txs
    std::unordered_multimap<crypto::hash, payment_details>          m_payments
    std::unordered_map<crypto::hash, crypto::secret_key>            m_tx_keys
    std::unordered_map<crypto::hash, confirmed_transfer_details>    m_confirmed_txs
    std::unordered_map<crypto::hash, std::string>                   m_tx_notes
    std::unordered_map<crypto::hash, payment_details>               m_unconfirmed_payments
    std::unordered_map<crypto::public_key, size_t>                  m_pub_keys
    std::vector<tools::wallet2::address_book_row>                   m_address_book
  */
  // blockchain
  ASSERT_TRUE(w.m_blockchain.size() == 1);
  ASSERT_TRUE(epee::string_tools::pod_to_hex(w.m_blockchain[0]) == "48ca7cd3c8de5b6a4d53d2861fbdaedca141553559f9be9520068053cda8430b");
  // transfers (TODO)
  ASSERT_TRUE(w.m_transfers.size() == 3);
  // account public address
  ASSERT_TRUE(epee::string_tools::pod_to_hex(w.m_account_public_address.m_view_public_key) == "e47d4b6df6ab7339539148c2a03ad3e2f3434e5ab2046848e1f21369a3937cad");
  ASSERT_TRUE(epee::string_tools::pod_to_hex(w.m_account_public_address.m_spend_public_key) == "13daa2af00ad26a372d317195de0bdd716f7a05d33bc4d7aff1664b6ee93c060");
  // key images
  ASSERT_TRUE(w.m_key_images.size() == 3);
  {
    crypto::key_image ki[3];
    epee::string_tools::hex_to_pod("c5680d3735b90871ca5e3d90cd82d6483eed1151b9ab75c2c8c3a7d89e00a5a8", ki[0]);
    epee::string_tools::hex_to_pod("d54cbd435a8d636ad9b01b8d4f3eb13bd0cf1ce98eddf53ab1617f9b763e66c0", ki[1]);
    epee::string_tools::hex_to_pod("6c3cd6af97c4070a7aef9b1344e7463e29c7cd245076fdb65da447a34da3ca76", ki[2]);
    ASSERT_EQ_MAP(0, w.m_key_images, ki[0]);
    ASSERT_EQ_MAP(1, w.m_key_images, ki[1]);
    ASSERT_EQ_MAP(2, w.m_key_images, ki[2]);
  }
  // unconfirmed txs
  ASSERT_TRUE(w.m_unconfirmed_txs.size() == 0);
  // payments
  ASSERT_TRUE(w.m_payments.size() == 2);
  {
    auto pd0 = w.m_payments.begin();
    auto pd1 = pd0;
    ++pd1;
    ASSERT_TRUE(epee::string_tools::pod_to_hex(pd0->first) == "0000000000000000000000000000000000000000000000000000000000000000");
    ASSERT_TRUE(epee::string_tools::pod_to_hex(pd1->first) == "0000000000000000000000000000000000000000000000000000000000000000");
    if (epee::string_tools::pod_to_hex(pd0->second.m_tx_hash) == "ec34c9bb12b99af33d49691384eee5bed9171498ff04e59516505f35d1fc5efc")
      swap(pd0, pd1);
    ASSERT_TRUE(epee::string_tools::pod_to_hex(pd0->second.m_tx_hash) == "15024343b38e77a1a9860dfed29921fa17e833fec837191a6b04fa7cb9605b8e");
    ASSERT_TRUE(epee::string_tools::pod_to_hex(pd1->second.m_tx_hash) == "ec34c9bb12b99af33d49691384eee5bed9171498ff04e59516505f35d1fc5efc");
    ASSERT_TRUE(pd0->second.m_amount == 13400845012231);
    ASSERT_TRUE(pd1->second.m_amount == 1200000000000);
    ASSERT_TRUE(pd0->second.m_block_height == 818424);
    ASSERT_TRUE(pd1->second.m_block_height == 818522);
    ASSERT_TRUE(pd0->second.m_unlock_time == 818484);
    ASSERT_TRUE(pd1->second.m_unlock_time == 0);
    ASSERT_TRUE(pd0->second.m_timestamp == 1483263366);
    ASSERT_TRUE(pd1->second.m_timestamp == 1483272963);
  }
  // tx keys
  ASSERT_TRUE(w.m_tx_keys.size() == 2);
  {
    const std::vector<std::pair<std::string, std::string>> txid_txkey =
    {
      {"b9aac8c020ab33859e0c0b6331f46a8780d349e7ac17b067116e2d87bf48daad", "bf3614c6de1d06c09add5d92a5265d8c76af706f7bc6ac830d6b0d109aa87701"},
      {"6e7013684d35820f66c6679197ded9329bfe0e495effa47e7b25258799858dba", "e556884246df5a787def6732c6ea38f1e092fa13e5ea98f732b99c07a6332003"},
    };
    for (size_t i = 0; i < txid_txkey.size(); ++i)
    {
      crypto::hash txid;
      crypto::secret_key txkey;
      epee::string_tools::hex_to_pod(txid_txkey[i].first, txid);
      epee::string_tools::hex_to_pod(txid_txkey[i].second, txkey);
      ASSERT_EQ_MAP(txkey, w.m_tx_keys, txid);
    }
  }
  // confirmed txs
  ASSERT_TRUE(w.m_confirmed_txs.size() == 1);
  // tx notes
  ASSERT_TRUE(w.m_tx_notes.size() == 2);
  {
    crypto::hash h[2];
    epee::string_tools::hex_to_pod("15024343b38e77a1a9860dfed29921fa17e833fec837191a6b04fa7cb9605b8e", h[0]);
    epee::string_tools::hex_to_pod("6e7013684d35820f66c6679197ded9329bfe0e495effa47e7b25258799858dba", h[1]);
    ASSERT_EQ_MAP("sample note", w.m_tx_notes, h[0]);
    ASSERT_EQ_MAP("sample note 2", w.m_tx_notes, h[1]);
  }
  // unconfirmed payments
  ASSERT_TRUE(w.m_unconfirmed_payments.size() == 0);
  // pub keys
  ASSERT_TRUE(w.m_pub_keys.size() == 3);
  {
    crypto::public_key pubkey[3];
    epee::string_tools::hex_to_pod("33f75f264574cb3a9ea5b24220a5312e183d36dc321c9091dfbb720922a4f7b0", pubkey[0]);
    epee::string_tools::hex_to_pod("5066ff2ce9861b1d131cf16eeaa01264933a49f28242b97b153e922ec7b4b3cb", pubkey[1]);
    epee::string_tools::hex_to_pod("0d8467e16e73d16510452b78823e082e05ee3a63788d40de577cf31eb555f0c8", pubkey[2]);
    ASSERT_EQ_MAP(0, w.m_pub_keys, pubkey[0]);
    ASSERT_EQ_MAP(1, w.m_pub_keys, pubkey[1]);
    ASSERT_EQ_MAP(2, w.m_pub_keys, pubkey[2]);
  }
  // address book
  ASSERT_TRUE(w.m_address_book.size() == 1);
  {
    auto address_book_row = w.m_address_book.begin();
    ASSERT_TRUE(epee::string_tools::pod_to_hex(address_book_row->m_address.m_spend_public_key) == "9bc53a6ff7b0831c9470f71b6b972dbe5ad1e8606f72682868b1dda64e119fb3");
    ASSERT_TRUE(epee::string_tools::pod_to_hex(address_book_row->m_address.m_view_public_key) == "49fece1ef97dc0c0f7a5e2106e75e96edd910f7e86b56e1e308cd0cf734df191");
    ASSERT_TRUE(address_book_row->m_description == "testnet wallet 9y52S6");
  }
}

#define OUTPUT_EXPORT_FILE_MAGIC "Monero output export\003"
TEST(Serialization, portability_outputs)
{
  // read file
  const boost::filesystem::path filename = unit_test::data_dir / "outputs";
  std::string data;
  bool r = epee::file_io_utils::load_file_to_string(filename.string(), data);
  ASSERT_TRUE(r);
  const size_t magiclen = strlen(OUTPUT_EXPORT_FILE_MAGIC);
  ASSERT_FALSE(data.size() < magiclen || memcmp(data.data(), OUTPUT_EXPORT_FILE_MAGIC, magiclen));
  // decrypt (copied from wallet2::decrypt)
  auto decrypt = [] (const std::string &ciphertext, const crypto::secret_key &skey, bool authenticated) -> string
  {
    const size_t prefix_size = sizeof(chacha_iv) + (authenticated ? sizeof(crypto::signature) : 0);
    if(ciphertext.size() < prefix_size)
      return {};
    crypto::chacha_key key;
    crypto::generate_chacha_key(&skey, sizeof(skey), key, 1);
    const crypto::chacha_iv &iv = *(const crypto::chacha_iv*)&ciphertext[0];
    std::string plaintext;
    plaintext.resize(ciphertext.size() - prefix_size);
    if (authenticated)
    {
      crypto::hash hash;
      crypto::cn_fast_hash(ciphertext.data(), ciphertext.size() - sizeof(signature), hash);
      crypto::public_key pkey;
      crypto::secret_key_to_public_key(skey, pkey);
      const crypto::signature &signature = *(const crypto::signature*)&ciphertext[ciphertext.size() - sizeof(crypto::signature)];
      if(!crypto::check_signature(hash, pkey, signature))
        return {};
    }
    crypto::chacha8(ciphertext.data() + sizeof(iv), ciphertext.size() - prefix_size, key, iv, &plaintext[0]);
    return plaintext;
  };
  crypto::secret_key view_secret_key;
  epee::string_tools::hex_to_pod("339673bb1187e2f73ba7841ab6841c5553f96e9f13f8fe6612e69318db4e9d0a", view_secret_key);
  bool authenticated = true;
  data = decrypt(std::string(data, magiclen), view_secret_key, authenticated);
  ASSERT_FALSE(data.empty());
  // check public view/spend keys
  const size_t headerlen = 2 * sizeof(crypto::public_key);
  ASSERT_FALSE(data.size() < headerlen);
  const crypto::public_key &public_spend_key = *(const crypto::public_key*)&data[0];
  const crypto::public_key &public_view_key = *(const crypto::public_key*)&data[sizeof(crypto::public_key)];
  ASSERT_TRUE(epee::string_tools::pod_to_hex(public_spend_key) == "13daa2af00ad26a372d317195de0bdd716f7a05d33bc4d7aff1664b6ee93c060");
  ASSERT_TRUE(epee::string_tools::pod_to_hex(public_view_key) == "e47d4b6df6ab7339539148c2a03ad3e2f3434e5ab2046848e1f21369a3937cad");
  r = false;
  std::vector<tools::wallet2::transfer_details> outputs;
  try
  {
    std::istringstream iss(std::string(data, headerlen));
    boost::archive::portable_binary_iarchive ar(iss);
    ar >> outputs;
    r = true;
  }
  catch (...)
  {}
  ASSERT_TRUE(r);
  /*
  fields of tools::wallet2::transfer_details to be checked: 
    uint64_t                        m_block_height
    cryptonote::transaction_prefix  m_tx                        // TODO
    crypto::hash                    m_txid
    size_t                          m_internal_output_index
    uint64_t                        m_global_output_index
    bool                            m_spent
    uint64_t                        m_spent_height
    crypto::key_image               m_key_image
    rct::key                        m_mask
    uint64_t                        m_amount
    bool                            m_rct
    bool                            m_key_image_known
    size_t                          m_pk_index
  */
  ASSERT_TRUE(outputs.size() == 3);
  auto& td0 = outputs[0];
  auto& td1 = outputs[1];
  auto& td2 = outputs[2];
  ASSERT_TRUE(td0.m_block_height == 818424);
  ASSERT_TRUE(td1.m_block_height == 818522);
  ASSERT_TRUE(td2.m_block_height == 818522);
  ASSERT_TRUE(epee::string_tools::pod_to_hex(td0.m_txid) == "15024343b38e77a1a9860dfed29921fa17e833fec837191a6b04fa7cb9605b8e");
  ASSERT_TRUE(epee::string_tools::pod_to_hex(td1.m_txid) == "ec34c9bb12b99af33d49691384eee5bed9171498ff04e59516505f35d1fc5efc");
  ASSERT_TRUE(epee::string_tools::pod_to_hex(td2.m_txid) == "6e7013684d35820f66c6679197ded9329bfe0e495effa47e7b25258799858dba");
  ASSERT_TRUE(td0.m_internal_output_index == 0);
  ASSERT_TRUE(td1.m_internal_output_index == 0);
  ASSERT_TRUE(td2.m_internal_output_index == 1);
  ASSERT_TRUE(td0.m_global_output_index == 19642);
  ASSERT_TRUE(td1.m_global_output_index == 19757);
  ASSERT_TRUE(td2.m_global_output_index == 19760);
  ASSERT_TRUE (td0.m_spent);
  ASSERT_FALSE(td1.m_spent);
  ASSERT_FALSE(td2.m_spent);
  ASSERT_TRUE(td0.m_spent_height == 0);
  ASSERT_TRUE(td1.m_spent_height == 0);
  ASSERT_TRUE(td2.m_spent_height == 0);
  ASSERT_TRUE(epee::string_tools::pod_to_hex(td0.m_key_image) == "c5680d3735b90871ca5e3d90cd82d6483eed1151b9ab75c2c8c3a7d89e00a5a8");
  ASSERT_TRUE(epee::string_tools::pod_to_hex(td1.m_key_image) == "d54cbd435a8d636ad9b01b8d4f3eb13bd0cf1ce98eddf53ab1617f9b763e66c0");
  ASSERT_TRUE(epee::string_tools::pod_to_hex(td2.m_key_image) == "6c3cd6af97c4070a7aef9b1344e7463e29c7cd245076fdb65da447a34da3ca76");
  ASSERT_TRUE(epee::string_tools::pod_to_hex(td0.m_mask) == "0100000000000000000000000000000000000000000000000000000000000000");
  ASSERT_TRUE(epee::string_tools::pod_to_hex(td1.m_mask) == "d3997a7b27fa199a377643b88cbd3f20f447496746dabe92d288730ecaeda007");
  ASSERT_TRUE(epee::string_tools::pod_to_hex(td2.m_mask) == "789bafff169ef206aa21219342c69ca52ce1d78d776c10b21d14bdd960fc7703");
  ASSERT_TRUE(td0.m_amount == 13400845012231);
  ASSERT_TRUE(td1.m_amount == 1200000000000);
  ASSERT_TRUE(td2.m_amount == 11066009260865);
  ASSERT_TRUE(td0.m_rct);
  ASSERT_TRUE(td1.m_rct);
  ASSERT_TRUE(td2.m_rct);
  ASSERT_TRUE(td0.m_key_image_known);
  ASSERT_TRUE(td1.m_key_image_known);
  ASSERT_TRUE(td2.m_key_image_known);
  ASSERT_TRUE(td0.m_pk_index == 0);
  ASSERT_TRUE(td1.m_pk_index == 0);
  ASSERT_TRUE(td2.m_pk_index == 0);
}

struct unsigned_tx_set
{
  std::vector<tools::wallet2::tx_construction_data> txes;
  tools::wallet2::transfer_container transfers;
};
template <class Archive>
inline void serialize(Archive &a, unsigned_tx_set &x, const boost::serialization::version_type ver)
{
  a & x.txes;
  a & x.transfers;
}
#define UNSIGNED_TX_PREFIX "Monero unsigned tx set\003"
TEST(Serialization, portability_unsigned_tx)
{
  const boost::filesystem::path filename = unit_test::data_dir / "unsigned_monero_tx";
  std::string s;
  const cryptonote::network_type nettype = cryptonote::TESTNET;
  bool r = epee::file_io_utils::load_file_to_string(filename.string(), s);
  ASSERT_TRUE(r);
  const size_t magiclen = strlen(UNSIGNED_TX_PREFIX);
  ASSERT_FALSE(strncmp(s.c_str(), UNSIGNED_TX_PREFIX, magiclen));
  unsigned_tx_set exported_txs;
  s = s.substr(magiclen);
  r = false;
  try
  {
    std::istringstream iss(s);
    boost::archive::portable_binary_iarchive ar(iss);
    ar >> exported_txs;
    r = true;
  }
  catch (...)  
  {}
  ASSERT_TRUE(r);
  /*
  fields of tools::wallet2::unsigned_tx_set to be checked:
    std::vector<tx_construction_data> txes
    std::vector<wallet2::transfer_details> m_transfers

  fields of toolw::wallet2::tx_construction_data to be checked:
    std::vector<cryptonote::tx_source_entry>      sources
    cryptonote::tx_destination_entry              change_dts
    std::vector<cryptonote::tx_destination_entry> splitted_dsts
    std::list<size_t>                             selected_transfers
    std::vector<uint8_t>                          extra
    uint64_t                                      unlock_time
    bool                                          use_rct
    std::vector<cryptonote::tx_destination_entry> dests
  
  fields of cryptonote::tx_source_entry to be checked:
    std::vector<std::pair<uint64_t, rct::ctkey>>  outputs
    size_t                                        real_output
    crypto::public_key                            real_out_tx_key
    size_t                                        real_output_in_tx_index
    uint64_t                                      amount
    bool                                          rct
    rct::key                                      mask
  
  fields of cryptonote::tx_destination_entry to be checked:
    uint64_t                amount
    account_public_address  addr
  */
  // txes
  ASSERT_TRUE(exported_txs.txes.size() == 1);
  auto& tcd = exported_txs.txes[0];
  // tcd.sources
  ASSERT_TRUE(tcd.sources.size() == 1);
  auto& tse = tcd.sources[0];
  // tcd.sources[0].outputs
  ASSERT_TRUE(tse.outputs.size() == 5);
  auto& out0 = tse.outputs[0];
  auto& out1 = tse.outputs[1];
  auto& out2 = tse.outputs[2];
  auto& out3 = tse.outputs[3];
  auto& out4 = tse.outputs[4];
  ASSERT_TRUE(out0.first == 6295);
  ASSERT_TRUE(out1.first == 14302);
  ASSERT_TRUE(out2.first == 17598);
  ASSERT_TRUE(out3.first == 18671);
  ASSERT_TRUE(out4.first == 19760);
  ASSERT_TRUE(epee::string_tools::pod_to_hex(out0.second) == "e7272cb589954ddeedd20de9411ed57265f154d41f33cec9ff69e5d642e09814096490b0ac85308342acf436cc0270d53abef9dc04c6202f2459e879bfd40ce6");
  ASSERT_TRUE(epee::string_tools::pod_to_hex(out1.second) == "c3a9f49d1fe75939cc3feb39871ce0a7366c2879a63faa1a5cf34e65723b120a272ff0c7d84ab8b6ee3528d196450b0e28b3fed276bc2597a2b5b17afb9354ab");
  ASSERT_TRUE(epee::string_tools::pod_to_hex(out2.second) == "176e239c8c39000c2275e2f63ed7d55c55e0843524091522bbd3d3b869044969021fad70fc1244115449d4754829ae7c47346342ee5d52a2cdd47dfc351d0ab0");
  ASSERT_TRUE(epee::string_tools::pod_to_hex(out3.second) == "ef12d7946302fb064f2ba9df1a73d72233ac74664ed3b370580fa3bdc377542ad93f64898bd95851d6efe0d7bf2dbbea9b7c6b3c57e2c807e7b17d55b4622259");
  ASSERT_TRUE(epee::string_tools::pod_to_hex(out4.second) == "0d8467e16e73d16510452b78823e082e05ee3a63788d40de577cf31eb555f0c8525096cbc88d00a841eed66f3cdb6f0a018e6ce9fb9433ed61afba15cbbebd04");
  // tcd.sources[0].{real_output, real_out_tx_key, real_output_in_tx_index, amount, rct, mask}
  ASSERT_TRUE(tse.real_output == 4);
  ASSERT_TRUE(epee::string_tools::pod_to_hex(tse.real_out_tx_key) == "4d86c7ba1c285fe4bc1cd7b54ba894fa89fa02fc6b0bbeea67d53251acd14a05");
  ASSERT_TRUE(tse.real_output_in_tx_index == 1); 
  ASSERT_TRUE(tse.amount == 11066009260865);
  ASSERT_TRUE(tse.rct);
  ASSERT_TRUE(epee::string_tools::pod_to_hex(tse.mask) == "789bafff169ef206aa21219342c69ca52ce1d78d776c10b21d14bdd960fc7703");
  // tcd.change_dts
  ASSERT_TRUE(tcd.change_dts.amount == 9631208773403);
  ASSERT_TRUE(cryptonote::get_account_address_as_str(nettype, false, tcd.change_dts.addr) == "9svHk1wHPo3ULf2AZykghzcye6sitaRE4MaDjPC6uanTHCynHjJHZaiAb922PojE1GexhhRt1LVf5DC43feyrRZMLXQr3mk");
  // tcd.splitted_dsts
  ASSERT_TRUE(tcd.splitted_dsts.size() == 2);
  auto& splitted_dst0 = tcd.splitted_dsts[0];
  auto& splitted_dst1 = tcd.splitted_dsts[1];
  ASSERT_TRUE(splitted_dst0.amount == 1400000000000);
  ASSERT_TRUE(splitted_dst1.amount == 9631208773403);
  ASSERT_TRUE(cryptonote::get_account_address_as_str(nettype, false, splitted_dst0.addr) == "9xnhrMczQkPeoGi6dyu6BgKAYX4tZsDs6KHCkyTStDBKL4M4pM1gfCR3utmTAcSaKHGa1R5o266FbdnubErmij3oMdLyYgA");
  ASSERT_TRUE(cryptonote::get_account_address_as_str(nettype, false, splitted_dst1.addr) == "9svHk1wHPo3ULf2AZykghzcye6sitaRE4MaDjPC6uanTHCynHjJHZaiAb922PojE1GexhhRt1LVf5DC43feyrRZMLXQr3mk");
  // tcd.selected_transfers
  ASSERT_TRUE(tcd.selected_transfers.size() == 1);
  ASSERT_TRUE(tcd.selected_transfers.front() == 2);
  // tcd.extra
  ASSERT_TRUE(tcd.extra.size() == 68);
  // tcd.{unlock_time, use_rct}
  ASSERT_TRUE(tcd.unlock_time == 0);
  ASSERT_TRUE(tcd.use_rct);
  // tcd.dests
  ASSERT_TRUE(tcd.dests.size() == 1);
  auto& dest = tcd.dests[0];
  ASSERT_TRUE(dest.amount == 1400000000000);
  ASSERT_TRUE(cryptonote::get_account_address_as_str(nettype, false, dest.addr) == "9xnhrMczQkPeoGi6dyu6BgKAYX4tZsDs6KHCkyTStDBKL4M4pM1gfCR3utmTAcSaKHGa1R5o266FbdnubErmij3oMdLyYgA");
  // transfers
  ASSERT_TRUE(exported_txs.transfers.size() == 3);
  auto& td0 = exported_txs.transfers[0];
  auto& td1 = exported_txs.transfers[1];
  auto& td2 = exported_txs.transfers[2];
  ASSERT_TRUE(td0.m_block_height == 818424);
  ASSERT_TRUE(td1.m_block_height == 818522);
  ASSERT_TRUE(td2.m_block_height == 818522);
  ASSERT_TRUE(epee::string_tools::pod_to_hex(td0.m_txid) == "15024343b38e77a1a9860dfed29921fa17e833fec837191a6b04fa7cb9605b8e");
  ASSERT_TRUE(epee::string_tools::pod_to_hex(td1.m_txid) == "ec34c9bb12b99af33d49691384eee5bed9171498ff04e59516505f35d1fc5efc");
  ASSERT_TRUE(epee::string_tools::pod_to_hex(td2.m_txid) == "6e7013684d35820f66c6679197ded9329bfe0e495effa47e7b25258799858dba");
  ASSERT_TRUE(td0.m_internal_output_index == 0);
  ASSERT_TRUE(td1.m_internal_output_index == 0);
  ASSERT_TRUE(td2.m_internal_output_index == 1);
  ASSERT_TRUE(td0.m_global_output_index == 19642);
  ASSERT_TRUE(td1.m_global_output_index == 19757);
  ASSERT_TRUE(td2.m_global_output_index == 19760);
  ASSERT_TRUE (td0.m_spent);
  ASSERT_FALSE(td1.m_spent);
  ASSERT_FALSE(td2.m_spent);
  ASSERT_TRUE(td0.m_spent_height == 0);
  ASSERT_TRUE(td1.m_spent_height == 0);
  ASSERT_TRUE(td2.m_spent_height == 0);
  ASSERT_TRUE(epee::string_tools::pod_to_hex(td0.m_key_image) == "c5680d3735b90871ca5e3d90cd82d6483eed1151b9ab75c2c8c3a7d89e00a5a8");
  ASSERT_TRUE(epee::string_tools::pod_to_hex(td1.m_key_image) == "d54cbd435a8d636ad9b01b8d4f3eb13bd0cf1ce98eddf53ab1617f9b763e66c0");
  ASSERT_TRUE(epee::string_tools::pod_to_hex(td2.m_key_image) == "6c3cd6af97c4070a7aef9b1344e7463e29c7cd245076fdb65da447a34da3ca76");
  ASSERT_TRUE(epee::string_tools::pod_to_hex(td0.m_mask) == "0100000000000000000000000000000000000000000000000000000000000000");
  ASSERT_TRUE(epee::string_tools::pod_to_hex(td1.m_mask) == "d3997a7b27fa199a377643b88cbd3f20f447496746dabe92d288730ecaeda007");
  ASSERT_TRUE(epee::string_tools::pod_to_hex(td2.m_mask) == "789bafff169ef206aa21219342c69ca52ce1d78d776c10b21d14bdd960fc7703");
  ASSERT_TRUE(td0.m_amount == 13400845012231);
  ASSERT_TRUE(td1.m_amount == 1200000000000);
  ASSERT_TRUE(td2.m_amount == 11066009260865);
  ASSERT_TRUE(td0.m_rct);
  ASSERT_TRUE(td1.m_rct);
  ASSERT_TRUE(td2.m_rct);
  ASSERT_TRUE(td0.m_key_image_known);
  ASSERT_TRUE(td1.m_key_image_known);
  ASSERT_TRUE(td2.m_key_image_known);
  ASSERT_TRUE(td0.m_pk_index == 0);
  ASSERT_TRUE(td1.m_pk_index == 0);
  ASSERT_TRUE(td2.m_pk_index == 0);
}

#define SIGNED_TX_PREFIX "Monero signed tx set\003"
TEST(Serialization, portability_signed_tx)
{
  const boost::filesystem::path filename = unit_test::data_dir / "signed_monero_tx";
  const cryptonote::network_type nettype = cryptonote::TESTNET;
  std::string s;
  bool r = epee::file_io_utils::load_file_to_string(filename.string(), s);
  ASSERT_TRUE(r);
  const size_t magiclen = strlen(SIGNED_TX_PREFIX);
  ASSERT_FALSE(strncmp(s.c_str(), SIGNED_TX_PREFIX, magiclen));
  tools::wallet2::signed_tx_set exported_txs;
  s = s.substr(magiclen);
  r = false;
  try
  {
    std::istringstream iss(s);
    boost::archive::portable_binary_iarchive ar(iss);
    ar >> exported_txs;
    r = true;
  }
  catch (...)
  {}
  ASSERT_TRUE(r);
  /*
  fields of tools::wallet2::signed_tx_set to be checked:
    std::vector<pending_tx>         ptx
    std::vector<crypto::key_image>  key_images
  
  fields of tools::walllet2::pending_tx to be checked:
    cryptonote::transaction                       tx                  // TODO
    uint64_t                                      dust
    uint64_t                                      fee
    bool                                          dust_added_to_fee
    cryptonote::tx_destination_entry              change_dts
    std::list<size_t>                             selected_transfers
    std::string                                   key_images
    crypto::secret_key                            tx_key
    std::vector<cryptonote::tx_destination_entry> dests
    tx_construction_data                          construction_data
  */
  // ptx
  ASSERT_TRUE(exported_txs.ptx.size() == 1);
  auto& ptx = exported_txs.ptx[0];
  // ptx.{dust, fee, dust_added_to_fee}
  ASSERT_TRUE (ptx.dust == 0);
  ASSERT_TRUE (ptx.fee == 34800487462);
  ASSERT_FALSE(ptx.dust_added_to_fee);
  // ptx.change.{amount, addr}
  ASSERT_TRUE(ptx.change_dts.amount == 9631208773403);
  ASSERT_TRUE(cryptonote::get_account_address_as_str(nettype, false, ptx.change_dts.addr) == "9svHk1wHPo3ULf2AZykghzcye6sitaRE4MaDjPC6uanTHCynHjJHZaiAb922PojE1GexhhRt1LVf5DC43feyrRZMLXQr3mk");
  // ptx.selected_transfers
  ASSERT_TRUE(ptx.selected_transfers.size() == 1);
  ASSERT_TRUE(ptx.selected_transfers.front() == 2);
  // ptx.{key_images, tx_key}
  ASSERT_TRUE(ptx.key_images == "<6c3cd6af97c4070a7aef9b1344e7463e29c7cd245076fdb65da447a34da3ca76> ");
  ASSERT_TRUE(epee::string_tools::pod_to_hex(ptx.tx_key) == "0100000000000000000000000000000000000000000000000000000000000000");
  // ptx.dests
  ASSERT_TRUE(ptx.dests.size() == 1);
  ASSERT_TRUE(ptx.dests[0].amount == 1400000000000);
  ASSERT_TRUE(cryptonote::get_account_address_as_str(nettype, false, ptx.dests[0].addr) == "9xnhrMczQkPeoGi6dyu6BgKAYX4tZsDs6KHCkyTStDBKL4M4pM1gfCR3utmTAcSaKHGa1R5o266FbdnubErmij3oMdLyYgA");
  // ptx.construction_data
  auto& tcd = ptx.construction_data;
  ASSERT_TRUE(tcd.sources.size() == 1);
  auto& tse = tcd.sources[0];
  // ptx.construction_data.sources[0].outputs
  ASSERT_TRUE(tse.outputs.size() == 5);
  auto& out0 = tse.outputs[0];
  auto& out1 = tse.outputs[1];
  auto& out2 = tse.outputs[2];
  auto& out3 = tse.outputs[3];
  auto& out4 = tse.outputs[4];
  ASSERT_TRUE(out0.first == 6295);
  ASSERT_TRUE(out1.first == 14302);
  ASSERT_TRUE(out2.first == 17598);
  ASSERT_TRUE(out3.first == 18671);
  ASSERT_TRUE(out4.first == 19760);
  ASSERT_TRUE(epee::string_tools::pod_to_hex(out0.second) == "e7272cb589954ddeedd20de9411ed57265f154d41f33cec9ff69e5d642e09814096490b0ac85308342acf436cc0270d53abef9dc04c6202f2459e879bfd40ce6");
  ASSERT_TRUE(epee::string_tools::pod_to_hex(out1.second) == "c3a9f49d1fe75939cc3feb39871ce0a7366c2879a63faa1a5cf34e65723b120a272ff0c7d84ab8b6ee3528d196450b0e28b3fed276bc2597a2b5b17afb9354ab");
  ASSERT_TRUE(epee::string_tools::pod_to_hex(out2.second) == "176e239c8c39000c2275e2f63ed7d55c55e0843524091522bbd3d3b869044969021fad70fc1244115449d4754829ae7c47346342ee5d52a2cdd47dfc351d0ab0");
  ASSERT_TRUE(epee::string_tools::pod_to_hex(out3.second) == "ef12d7946302fb064f2ba9df1a73d72233ac74664ed3b370580fa3bdc377542ad93f64898bd95851d6efe0d7bf2dbbea9b7c6b3c57e2c807e7b17d55b4622259");
  ASSERT_TRUE(epee::string_tools::pod_to_hex(out4.second) == "0d8467e16e73d16510452b78823e082e05ee3a63788d40de577cf31eb555f0c8525096cbc88d00a841eed66f3cdb6f0a018e6ce9fb9433ed61afba15cbbebd04");
  // ptx.construction_data.sources[0].{real_output, real_out_tx_key, real_output_in_tx_index, amount, rct, mask}
  ASSERT_TRUE(tse.real_output == 4);
  ASSERT_TRUE(epee::string_tools::pod_to_hex(tse.real_out_tx_key) == "4d86c7ba1c285fe4bc1cd7b54ba894fa89fa02fc6b0bbeea67d53251acd14a05");
  ASSERT_TRUE(tse.real_output_in_tx_index == 1); 
  ASSERT_TRUE(tse.amount == 11066009260865);
  ASSERT_TRUE(tse.rct);
  ASSERT_TRUE(epee::string_tools::pod_to_hex(tse.mask) == "789bafff169ef206aa21219342c69ca52ce1d78d776c10b21d14bdd960fc7703");
  // ptx.construction_data.change_dts
  ASSERT_TRUE(tcd.change_dts.amount == 9631208773403);
  ASSERT_TRUE(cryptonote::get_account_address_as_str(nettype, false, tcd.change_dts.addr) == "9svHk1wHPo3ULf2AZykghzcye6sitaRE4MaDjPC6uanTHCynHjJHZaiAb922PojE1GexhhRt1LVf5DC43feyrRZMLXQr3mk");
  // ptx.construction_data.splitted_dsts
  ASSERT_TRUE(tcd.splitted_dsts.size() == 2);
  auto& splitted_dst0 = tcd.splitted_dsts[0];
  auto& splitted_dst1 = tcd.splitted_dsts[1];
  ASSERT_TRUE(splitted_dst0.amount == 1400000000000);
  ASSERT_TRUE(splitted_dst1.amount == 9631208773403);
  ASSERT_TRUE(cryptonote::get_account_address_as_str(nettype, false, splitted_dst0.addr) == "9xnhrMczQkPeoGi6dyu6BgKAYX4tZsDs6KHCkyTStDBKL4M4pM1gfCR3utmTAcSaKHGa1R5o266FbdnubErmij3oMdLyYgA");
  ASSERT_TRUE(cryptonote::get_account_address_as_str(nettype, false, splitted_dst1.addr) == "9svHk1wHPo3ULf2AZykghzcye6sitaRE4MaDjPC6uanTHCynHjJHZaiAb922PojE1GexhhRt1LVf5DC43feyrRZMLXQr3mk");
  // ptx.construction_data.selected_transfers
  ASSERT_TRUE(tcd.selected_transfers.size() == 1);
  ASSERT_TRUE(tcd.selected_transfers.front() == 2);
  // ptx.construction_data.extra
  ASSERT_TRUE(tcd.extra.size() == 68);
  // ptx.construction_data.{unlock_time, use_rct}
  ASSERT_TRUE(tcd.unlock_time == 0);
  ASSERT_TRUE(tcd.use_rct);
  // ptx.construction_data.dests
  ASSERT_TRUE(tcd.dests.size() == 1);
  auto& dest = tcd.dests[0];
  ASSERT_TRUE(dest.amount == 1400000000000);
  ASSERT_TRUE(cryptonote::get_account_address_as_str(nettype, false, dest.addr) == "9xnhrMczQkPeoGi6dyu6BgKAYX4tZsDs6KHCkyTStDBKL4M4pM1gfCR3utmTAcSaKHGa1R5o266FbdnubErmij3oMdLyYgA");
  // key_images
  ASSERT_TRUE(exported_txs.key_images.size() == 3);
  auto& ki0 = exported_txs.key_images[0];
  auto& ki1 = exported_txs.key_images[1];
  auto& ki2 = exported_txs.key_images[2];
  ASSERT_TRUE(epee::string_tools::pod_to_hex(ki0) == "c5680d3735b90871ca5e3d90cd82d6483eed1151b9ab75c2c8c3a7d89e00a5a8");
  ASSERT_TRUE(epee::string_tools::pod_to_hex(ki1) == "d54cbd435a8d636ad9b01b8d4f3eb13bd0cf1ce98eddf53ab1617f9b763e66c0");
  ASSERT_TRUE(epee::string_tools::pod_to_hex(ki2) == "6c3cd6af97c4070a7aef9b1344e7463e29c7cd245076fdb65da447a34da3ca76");
}

TEST(Serialization, difficulty_type)
{
  std::vector<cryptonote::difficulty_type> v_original;

  for(int i = 0; i != 100; i++)
  {
    v_original.push_back(cryptonote::difficulty_type("117868131154734361989189100"));
    if(v_original.size() > 1)
      v_original.back() *= v_original[v_original.size()-2];
  }

  std::stringstream ss;
  boost::archive::portable_binary_oarchive a(ss);
  a << v_original;

  std::vector<cryptonote::difficulty_type> v_unserialized;

  boost::archive::portable_binary_iarchive a2(ss);
  a2 >> v_unserialized;

  ASSERT_EQ(v_original, v_unserialized);
}<|MERGE_RESOLUTION|>--- conflicted
+++ resolved
@@ -591,15 +591,9 @@
   amount_keys.push_back(rct::hash_to_scalar(rct::zero()));
   rct::skpkGen(Sk, Pk);
   destinations.push_back(Pk);
-<<<<<<< HEAD
-  //compute rct data with mixin 500
-  const rct::RCTConfig rct_config{ rct::RangeProofPaddedBulletproof, 0 };
-  s0 = rct::genRct(rct::zero(), sc, pc, destinations, amounts, amount_keys, NULL, NULL, 3, rct_config, hw::get_device("default"));
-=======
   //compute rct data with mixin 3
   const rct::RCTConfig rct_config{ rct::RangeProofPaddedBulletproof, 0 };
   s0 = rct::genRctSimple(rct::zero(), sc, pc, destinations, inamounts, amounts, amount_keys, NULL, NULL, 0, 3, rct_config, hw::get_device("default"));
->>>>>>> 25419b4b
 
   mg0 = s0.p.MGs[0];
   ASSERT_TRUE(serialization::dump_binary(mg0, blob));
@@ -861,17 +855,6 @@
   ASSERT_TRUE(td2.m_pk_index == 0);
 }
 
-struct unsigned_tx_set
-{
-  std::vector<tools::wallet2::tx_construction_data> txes;
-  tools::wallet2::transfer_container transfers;
-};
-template <class Archive>
-inline void serialize(Archive &a, unsigned_tx_set &x, const boost::serialization::version_type ver)
-{
-  a & x.txes;
-  a & x.transfers;
-}
 #define UNSIGNED_TX_PREFIX "Monero unsigned tx set\003"
 TEST(Serialization, portability_unsigned_tx)
 {
@@ -882,7 +865,7 @@
   ASSERT_TRUE(r);
   const size_t magiclen = strlen(UNSIGNED_TX_PREFIX);
   ASSERT_FALSE(strncmp(s.c_str(), UNSIGNED_TX_PREFIX, magiclen));
-  unsigned_tx_set exported_txs;
+  tools::wallet2::unsigned_tx_set exported_txs;
   s = s.substr(magiclen);
   r = false;
   try
