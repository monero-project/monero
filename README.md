# Loki

<p align="center">
    <a href="https://github.com/loki-project/loki/commits/dev"><img alt="pipeline status" src="https://gitlab.com/lokiproject/loki/badges/dev/pipeline.svg" /></a>
</p>

Copyright (c) 2018 The Loki Project.   
Portions Copyright (c) 2014-2018 The Monero Project.   
Portions Copyright (c) 2012-2013 The Cryptonote developers.

## Development resources

<<<<<<< HEAD
- Web: [loki.network](https://loki.network)
- Telegram: [t.me/LokiCommunity](https://t.me/LokiCommunity)
- Mail: [team@loki.network](mailto:team@loki.network)
- GitHub: [https://github.com/loki-project/loki](https://github.com/loki-project/loki)
- Discord: [https://discord.gg/67GXfD6](https://discord.gg/67GXfD6)
=======
- Web: [getmonero.org](https://getmonero.org)
- Forum: [forum.getmonero.org](https://forum.getmonero.org)
- Mail: [dev@getmonero.org](mailto:dev@getmonero.org)
- GitHub: [https://github.com/monero-project/monero](https://github.com/monero-project/monero)
- IRC: [#monero-dev on Freenode](https://webchat.freenode.net/?randomnick=1&channels=%23monero-dev&prompt=1&uio=d4)

## Vulnerability response

- Our [Vulnerability Response Process](https://github.com/monero-project/meta/blob/master/VULNERABILITY_RESPONSE_PROCESS.md) encourages responsible disclosure
- We are also available via [HackerOne](https://hackerone.com/monero)

## Research

The [Monero Research Lab](https://src.getmonero.org/resources/research-lab/) is an open forum where the community coordinates research into Monero cryptography, protocols, fungibility, analysis, and more. We welcome collaboration and contributions from outside researchers! Because not all Lab work and publications are distributed as traditional preprints or articles, they may be easy to miss if you are conducting literature reviews for your own Monero research. You are encouraged to get in touch with our researchers if you have questions, wish to collaborate, or would like guidance to help avoid unnecessarily duplicating earlier or known work.

Our researchers are available on IRC in [#monero-research-lab on Freenode](https://webchat.freenode.net/?randomnick=1&channels=%23monero-research-lab&prompt=1&uio=d4) or by email:

- Sarang Noether, Ph.D.: [sarang@getmonero.org](mailto:sarang@getmonero.org) or [sarang.noether@protonmail.com](mailto:sarang.noether@protonmail.com); [research repository](https://github.com/SarangNoether/research-lab)
- Surae Noether (Brandon Goodell), Ph.D.: [surae@getmonero.org](mailto:surae@getmonero.org) or [surae.noether@protonmail.com](mailto:surae.noether@protonmail.com); [research repository](https://github.com/b-g-goodell/research-lab)

## Announcements

- You can subscribe to an [announcement listserv](https://lists.getmonero.org) to get critical announcements from the Monero core team. The announcement list can be very helpful for knowing when software updates are needed.

## Translations
The CLI wallet is available in different languages. If you want to help translate it, join Pootle, our self-hosted localization platform: [translate.getmonero.org](https://translate.getmonero.org). Every translation *must* be uploaded on Pootle, pull requests directly editing the code on this repository will be closed.
&nbsp;

If you need help/support/info, contact the localization workgroup. You can do so in various ways: by email (translate[at]getmonero[dot]org), on the official chat (#monero-translations). A complete list of contacts can be found on the repository of the workgroup: [monero-ecosystem/monero-translations](https://github.com/monero-ecosystem/monero-translations#contacts).

## Build

### IMPORTANT

These builds are of the master branch, which is used for active development and can be either unstable or incompatible with release software. Please compile release branches.

| Operating System      | Processor | Status |
| --------------------- | -------- |--------|
| Ubuntu 16.04          |  i686    | [![Ubuntu 16.04 i686](https://build.getmonero.org/png?builder=monero-static-ubuntu-i686)](https://build.getmonero.org/builders/monero-static-ubuntu-i686)
| Ubuntu 16.04          |  amd64   | [![Ubuntu 16.04 amd64](https://build.getmonero.org/png?builder=monero-static-ubuntu-amd64)](https://build.getmonero.org/builders/monero-static-ubuntu-amd64)
| Ubuntu 16.04          |  armv7   | [![Ubuntu 16.04 armv7](https://build.getmonero.org/png?builder=monero-static-ubuntu-arm7)](https://build.getmonero.org/builders/monero-static-ubuntu-arm7)
| Debian Stable         |  armv8   | [![Debian armv8](https://build.getmonero.org/png?builder=monero-static-debian-armv8)](https://build.getmonero.org/builders/monero-static-debian-armv8)
| macOS 10.11             |  amd64   | [![macOS 10.11 amd64](https://build.getmonero.org/png?builder=monero-static-osx-10.11)](https://build.getmonero.org/builders/monero-static-osx-10.11)
| macOS 10.12             |  amd64   | [![macOS 10.12 amd64](https://build.getmonero.org/png?builder=monero-static-osx-10.12)](https://build.getmonero.org/builders/monero-static-osx-10.12)
| macOS 10.13             |  amd64   | [![macOS 10.13 amd64](https://build.getmonero.org/png?builder=monero-static-osx-10.13)](https://build.getmonero.org/builders/monero-static-osx-10.13)
| FreeBSD 11            |  amd64   | [![FreeBSD 11 amd64](https://build.getmonero.org/png?builder=monero-static-freebsd64)](https://build.getmonero.org/builders/monero-static-freebsd64)
| DragonFly BSD 4.6     |  amd64   | [![DragonFly BSD amd64](https://build.getmonero.org/png?builder=monero-static-dragonflybsd-amd64)](https://build.getmonero.org/builders/monero-static-dragonflybsd-amd64)
| Windows (MSYS2/MinGW) |  i686    | [![Windows (MSYS2/MinGW) i686](https://build.getmonero.org/png?builder=monero-static-win32)](https://build.getmonero.org/builders/monero-static-win32)
| Windows (MSYS2/MinGW) |  amd64   | [![Windows (MSYS2/MinGW) amd64](https://build.getmonero.org/png?builder=monero-static-win64)](https://build.getmonero.org/builders/monero-static-win64)

## Coverage

| Type      | Status |
|-----------|--------|
| Coverity  | [![Coverity Status](https://scan.coverity.com/projects/9657/badge.svg)](https://scan.coverity.com/projects/9657/)
| Coveralls | [![Coveralls Status](https://coveralls.io/repos/github/monero-project/monero/badge.svg?branch=master)](https://coveralls.io/github/monero-project/monero?branch=master)
| License   | [![License](https://img.shields.io/badge/license-BSD3-blue.svg)](https://opensource.org/licenses/BSD-3-Clause)

## Introduction

Monero is a private, secure, untraceable, decentralised digital currency. You are your bank, you control your funds, and nobody can trace your transfers unless you allow them to do so.

**Privacy:** Monero uses a cryptographically sound system to allow you to send and receive funds without your transactions being easily revealed on the blockchain (the ledger of transactions that everyone has). This ensures that your purchases, receipts, and all transfers remain absolutely private by default.

**Security:** Using the power of a distributed peer-to-peer consensus network, every transaction on the network is cryptographically secured. Individual wallets have a 25 word mnemonic seed that is only displayed once, and can be written down to backup the wallet. Wallet files are encrypted with a passphrase to ensure they are useless if stolen.

**Untraceability:** By taking advantage of ring signatures, a special property of a certain type of cryptography, Monero is able to ensure that transactions are not only untraceable, but have an optional measure of ambiguity that ensures that transactions cannot easily be tied back to an individual user or computer.

## About this project

This is the core implementation of Monero. It is open source and completely free to use without restrictions, except for those specified in the license agreement below. There are no restrictions on anyone creating an alternative implementation of Monero that uses the protocol and network in a compatible manner.

As with many development projects, the repository on Github is considered to be the "staging" area for the latest changes. Before changes are merged into that branch on the main repository, they are tested by individual developers in their own branches, submitted as a pull request, and then subsequently tested by contributors who focus on testing and code reviews. That having been said, the repository should be carefully considered before using it in a production environment, unless there is a patch in the repository for a particular show-stopping issue you are experiencing. It is generally a better idea to use a tagged release for stability.

**Anyone is welcome to contribute to Monero's codebase!** If you have a fix or code change, feel free to submit it as a pull request directly to the "master" branch. In cases where the change is relatively small or does not affect other parts of the codebase it may be merged in immediately by any one of the collaborators. On the other hand, if the change is particularly large or complex, it is expected that it will be discussed at length either well in advance of the pull request being submitted, or even directly on the pull request.

## Supporting the project

Monero is a 100% community-sponsored endeavor. If you want to join our efforts, the easiest thing you can do is support the project financially. Both Monero and Bitcoin donations can be made to **donate.getmonero.org** if using a client that supports the [OpenAlias](https://openalias.org) standard. Alternatively you can send XMR to the Monero donation address via the `donate` command (type `help` in the command-line wallet for details).

The Monero donation address is: `44AFFq5kSiGBoZ4NMDwYtN18obc8AemS33DBLWs3H7otXft3XjrpDtQGv7SqSsaBYBb98uNbr2VBBEt7f2wfn3RVGQBEP3A` (viewkey: `f359631075708155cc3d92a32b75a7d02a5dcf27756707b47a2b31b21c389501`)
>>>>>>> 09b3b061

## Vulnerability disclosure

- Check out our [Vulnerability Response Process](https://loki-project.github.io/loki-docs/Contributing/VULNERABILITY_RESPONSE_LOKI), encourages prompt disclosure of any Vulnerabilities

## Information

Loki is a private cryptocurrency based on Monero. Loki currently offers an incentivised full node layer, over the coming months we will be looking to support a secondary p2p network (Lokinet) and a messenger that offers private communications based on the Signal protocol (Loki Messenger).

More information on the project can be found on the website and in the whitepaper.

Loki is an open source project, and we encourage contributions from anyone with something to offer. For more information on contributing, please contact team@loki.network

## Compiling Loki from source

### Dependencies

The following table summarizes the tools and libraries required to build. A
few of the libraries are also included in this repository (marked as
"Vendored"). By default, the build uses the library installed on the system,
and ignores the vendored sources. However, if no library is found installed on
the system, then the vendored source will be built and used. The vendored
sources are also used for statically-linked builds because distribution
packages often include only shared library binaries (`.so`) but not static
library archives (`.a`).

| Dep          | Min. version  | Vendored | Debian/Ubuntu pkg  | Arch pkg     | Fedora            | Optional | Purpose        |
| ------------ | ------------- | -------- | ------------------ | ------------ | ----------------- | -------- | -------------- |
| GCC          | 4.7.3         | NO       | `build-essential`  | `base-devel` | `gcc`             | NO       |                |
| CMake        | 3.5           | NO       | `cmake`            | `cmake`      | `cmake`           | NO       |                |
| pkg-config   | any           | NO       | `pkg-config`       | `base-devel` | `pkgconf`         | NO       |                |
| Boost        | 1.58          | NO       | `libboost-all-dev` | `boost`      | `boost-devel`     | NO       | C++ libraries  |
| OpenSSL      | basically any | NO       | `libssl-dev`       | `openssl`    | `openssl-devel`   | NO       | sha256 sum     |
| libzmq       | 3.0.0         | NO       | `libzmq3-dev`      | `zeromq`     | `cppzmq-devel`    | NO       | ZeroMQ library |
| OpenPGM      | ?             | NO       | `libpgm-dev`       | `libpgm`     | `openpgm-devel`   | NO       | For ZeroMQ     |
| libnorm[2]   | ?             | NO       | `libnorm-dev`      |              |               `   | YES      | For ZeroMQ     |
| libunbound   | 1.4.16        | YES      | `libunbound-dev`   | `unbound`    | `unbound-devel`   | NO       | DNS resolver   |
| libsodium    | ?             | NO       | `libsodium-dev`    | `libsodium`  | `libsodium-devel` | NO       | cryptography   |
| libunwind    | any           | NO       | `libunwind8-dev`   | `libunwind`  | `libunwind-devel` | YES      | Stack traces   |
| liblzma      | any           | NO       | `liblzma-dev`      | `xz`         | `xz-devel`        | YES      | For libunwind  |
| libreadline  | 6.3.0         | NO       | `libreadline6-dev` | `readline`   | `readline-devel`  | YES      | Input editing  |
| ldns         | 1.6.17        | NO       | `libldns-dev`      | `ldns`       | `ldns-devel`      | YES      | SSL toolkit    |
| expat        | 1.1           | NO       | `libexpat1-dev`    | `expat`      | `expat-devel`     | YES      | XML parsing    |
| GTest        | 1.5           | YES      | `libgtest-dev`[1]  | `gtest`      | `gtest-devel`     | YES      | Test suite     |
| Doxygen      | any           | NO       | `doxygen`          | `doxygen`    | `doxygen`         | YES      | Documentation  |
| Graphviz     | any           | NO       | `graphviz`         | `graphviz`   | `graphviz`        | YES      | Documentation  |


[1] On Debian/Ubuntu `libgtest-dev` only includes sources and headers. You must
build the library binary manually. This can be done with the following command ```sudo apt-get install libgtest-dev && cd /usr/src/gtest && sudo cmake . && sudo make && sudo mv libg* /usr/lib/ ```
[2] libnorm-dev is needed if your zmq library was built with libnorm, and not needed otherwise

Debian / Ubuntu one liner for all dependencies  
``` sudo apt update && sudo apt install build-essential cmake pkg-config libboost-all-dev libssl-dev libzmq3-dev libunbound-dev libsodium-dev libunwind8-dev liblzma-dev libreadline6-dev libldns-dev libexpat1-dev doxygen graphviz libpgm-dev```

FreeBSD one liner for required to build dependencies
```pkg install git gmake cmake pkgconf boost-libs cppzmq libsodium```

### Cloning the repository

Clone recursively to pull-in needed submodule(s):

`$ git clone --recursive https://github.com/loki-project/loki`

If you already have a repo cloned, initialize and update:

`$ cd loki && git submodule init && git submodule update`

### Build instructions

Loki uses the CMake build system and a top-level [Makefile](Makefile) that
invokes cmake commands as needed.

#### On Linux and macOS

* Install the dependencies
* Change to the root of the source code directory, change to the most recent release branch, and build:

        cd loki
        git checkout master
        make

    *Optional*: If your machine has several cores and enough memory, enable
    parallel build by running `make -j<number of threads>` instead of `make`. For
    this to be worthwhile, the machine should have one core and about 2GB of RAM
    available per thread.

    *Note*: If cmake can not find zmq.hpp file on macOS, installing `zmq.hpp` from
    https://github.com/zeromq/cppzmq to `/usr/local/include` should fix that error.

    *Note*: The instructions above will compile the most stable release of the
    Loki software. If you would like to use and test the most recent software,
    use ```git checkout master```. The master branch may contain updates that are
    both unstable and incompatible with release software, though testing is always
    encouraged.

* The resulting executables can be found in `build/release/bin`

* Add `PATH="$PATH:$HOME/loki/build/release/bin"` to `.profile`

* Run Loki with `lokid --detach`

* **Optional**: build and run the test suite to verify the binaries:

        make release-test

    *NOTE*: `core_tests` test may take a few hours to complete.

* **Optional**: to build binaries suitable for debugging:

         make debug

* **Optional**: to build statically-linked binaries:

         make release-static

Dependencies need to be built with -fPIC. Static libraries usually aren't, so you may have to build them yourself with -fPIC. Refer to their documentation for how to build them.

* **Optional**: build documentation in `doc/html` (omit `HAVE_DOT=YES` if `graphviz` is not installed):

        HAVE_DOT=YES doxygen Doxyfile

#### On the Raspberry Pi

Tested on a Raspberry Pi Zero with a clean install of minimal Raspbian Stretch (2017-09-07 or later) from https://www.raspberrypi.org/downloads/raspbian/. If you are using Raspian Jessie, [please see note in the following section](#note-for-raspbian-jessie-users).

* `apt-get update && apt-get upgrade` to install all of the latest software

* Install the dependencies for Loki from the 'Debian' column in the table above.

* Increase the system swap size:
```
	sudo /etc/init.d/dphys-swapfile stop  
	sudo nano /etc/dphys-swapfile  
	CONF_SWAPSIZE=2048
	sudo /etc/init.d/dphys-swapfile start  
```
* If using an external hard disk without an external power supply, ensure it gets enough power to avoid hardware issues when syncing, by adding the line "max_usb_current=1" to /boot/config.txt

* Clone loki and checkout most recent release version:
```
        git clone https://github.com/loki-project/loki.git
	cd loki
	git checkout master
```
* Build:
```
        make release
```
* Wait 4-6 hours

* The resulting executables can be found in `build/release/bin`

* Add `PATH="$PATH:$HOME/loki/build/release/bin"` to `.profile`

* Run Loki with `lokid --detach`

* You may wish to reduce the size of the swap file after the build has finished, and delete the boost directory from your home directory

#### *Note for Raspbian Jessie users:*

If you are using the older Raspbian Jessie image, compiling Loki is a bit more complicated. The version of Boost available in the Debian Jessie repositories is too old to use with Loki, and thus you must compile a newer version yourself. The following explains the extra steps, and has been tested on a Raspberry Pi 2 with a clean install of minimal Raspbian Jessie.

* As before, `apt-get update && apt-get upgrade` to install all of the latest software, and increase the system swap size

```
	sudo /etc/init.d/dphys-swapfile stop  
	sudo nano /etc/dphys-swapfile  
	CONF_SWAPSIZE=2048  
	sudo /etc/init.d/dphys-swapfile start  
```

* Then, install the dependencies for Loki except `libunwind` and `libboost-all-dev`

* Install the latest version of boost (this may first require invoking `apt-get remove --purge libboost*` to remove a previous version if you're not using a clean install):
```
	cd  
	wget https://sourceforge.net/projects/boost/files/boost/1.64.0/boost_1_64_0.tar.bz2  
	tar xvfo boost_1_64_0.tar.bz2  
	cd boost_1_64_0  
	./bootstrap.sh  
	sudo ./b2  
```
* Wait ~8 hours
```
	sudo ./bjam cxxflags=-fPIC cflags=-fPIC -a install
```
* Wait ~4 hours

* From here, follow the [general Raspberry Pi instructions](#on-the-raspberry-pi) from the "Clone loki and checkout most recent release version" step.

#### On Windows:

Binaries for Windows are built on Windows using the MinGW toolchain within
[MSYS2 environment](https://www.msys2.org). The MSYS2 environment emulates a
POSIX system. The toolchain runs within the environment and *cross-compiles*
binaries that can run outside of the environment as a regular Windows
application.

**Preparing the build environment**

* Download and install the [MSYS2 installer](https://www.msys2.org), either the 64-bit (x86_64) or the 32-bit (i686) package, depending on your system.
* Note: Installation must be on the C drive and root directory as result of [Monero issue 3167](https://github.com/monero-project/monero/issues/3167).
* Open the MSYS shell via the `MSYS2 MSYS` shortcut in the Start Menu or "C:\msys64\msys2_shell.cmd -msys"
* Update packages using pacman:  

        pacman -Syu  

* Exit the MSYS shell using Alt+F4 when you get a warning stating: "terminate MSYS2 without returning to shell and check for updates again/for example close your terminal window instead of calling exit"

* Open the MSYS MinGW shell via the `MSYS2 MinGW 64-bit` shortcut or "C:\msys64\msys2_shell.cmd -mingw64" for 64-bit builds or via the `MSYS2 MinGW 32-bit` shortcut or "C:\msys64\msys2_shell.cmd -mingw32" for 32-bit builds 

* Update packages again using pacman: 

        pacman -Syu  

* Install dependencies:

    To build for 64-bit Windows:

        pacman -S mingw-w64-x86_64-toolchain make mingw-w64-x86_64-cmake mingw-w64-x86_64-boost mingw-w64-x86_64-openssl mingw-w64-x86_64-zeromq mingw-w64-x86_64-libsodium mingw-w64-x86_64-hidapi git

    To build for 32-bit Windows:

        pacman -S mingw-w64-i686-toolchain make mingw-w64-i686-cmake mingw-w64-i686-boost mingw-w64-i686-openssl mingw-w64-i686-zeromq mingw-w64-i686-libsodium mingw-w64-i686-hidapi git

* Close and reopen the MSYS MinGW shell via `MSYS2 MinGW 64-bit` shortcut on
  64-bit Windows or `MSYS2 MinGW 32-bit` shortcut on 32-bit Windows. Note 
  that if you are running 64-bit Windows, you will have both 64-bit and
  32-bit MinGW shells.

**Cloning**

* To git clone, run:

        git clone --recursive https://github.com/loki-project/loki.git

**Building**

* Change to the cloned directory, run:
	
        cd ~/loki

* **Optional**: if you would like a specific [version/tag](https://github.com/loki-project/loki/tags), do a git checkout for that version. eg. 'v3.0.4'. If you dont care about the version and just want binaries from master, skip this step:
	
        git checkout v3.0.4

* If you are on a 64-bit system, run:

        make release-static-win64

* If you are on a 32-bit system, run:

        make release-static-win32

* The resulting executables can be found in `build/<MinGW version>/<loki version>/release/bin`

* **Optional**: to build Windows binaries suitable for debugging on a 64-bit system, run:

        make debug-static-win64

* **Optional**: to build Windows binaries suitable for debugging on a 32-bit system, run:

        make debug-static-win32

* The resulting executables can be found in `build/<MinGW version>/<loki version>/debug/bin`

### On FreeBSD:

The project can be built from scratch by following instructions for Linux above(but use `gmake` instead of `make`). If you are running loki in a jail you need to add the flag: `allow.sysvipc=1` to your jail configuration, otherwise lmdb will throw the error message: `Failed to open lmdb environment: Function not implemented`.

We expect to add Loki into the ports tree in the near future, which will aid in managing installations using ports or packages.

### On OpenBSD:

#### OpenBSD < 6.2

This has been tested on OpenBSD 5.8.

You will need to add a few packages to your system. `pkg_add db cmake gcc gcc-libs g++ gtest`.

The doxygen and graphviz packages are optional and require the xbase set.

The Boost package has a bug that will prevent librpc.a from building correctly. In order to fix this, you will have to Build boost yourself from scratch. Follow the directions here (under "Building Boost"):
https://github.com/bitcoin/bitcoin/blob/master/doc/build-openbsd.md

You will have to add the serialization, date_time, and regex modules to Boost when building as they are needed by Loki.

To build: `env CC=egcc CXX=eg++ CPP=ecpp DEVELOPER_LOCAL_TOOLS=1 BOOST_ROOT=/path/to/the/boost/you/built make release-static-64`

#### OpenBSD 6.2 and 6.3

You will need to add a few packages to your system. `pkg_add cmake zeromq libiconv`.

The doxygen and graphviz packages are optional and require the xbase set.


Build the Boost library using clang. This guide is derived from: https://github.com/bitcoin/bitcoin/blob/master/doc/build-openbsd.md

We assume you are compiling with a non-root user and you have `doas` enabled.

Note: do not use the boost package provided by OpenBSD, as we are installing boost to `/usr/local`.

```
# Create boost building directory
mkdir ~/boost
cd ~/boost

# Fetch boost source
ftp -o boost_1_64_0.tar.bz2 https://netcologne.dl.sourceforge.net/project/boost/boost/1.64.0/boost_1_64_0.tar.bz2

# MUST output: (SHA256) boost_1_64_0.tar.bz2: OK
echo "7bcc5caace97baa948931d712ea5f37038dbb1c5d89b43ad4def4ed7cb683332 boost_1_64_0.tar.bz2" | sha256 -c
tar xfj boost_1_64_0.tar.bz2

# Fetch and apply boost patches, required for OpenBSD
ftp -o boost_test_impl_execution_monitor_ipp.patch https://raw.githubusercontent.com/openbsd/ports/bee9e6df517077a7269ff0dfd57995f5c6a10379/devel/boost/patches/patch-boost_test_impl_execution_monitor_ipp
ftp -o boost_config_platform_bsd_hpp.patch https://raw.githubusercontent.com/openbsd/ports/90658284fb786f5a60dd9d6e8d14500c167bdaa0/devel/boost/patches/patch-boost_config_platform_bsd_hpp

# MUST output: (SHA256) boost_config_platform_bsd_hpp.patch: OK
echo "1f5e59d1154f16ee1e0cc169395f30d5e7d22a5bd9f86358f738b0ccaea5e51d boost_config_platform_bsd_hpp.patch" | sha256 -c
# MUST output: (SHA256) boost_test_impl_execution_monitor_ipp.patch: OK
echo "30cec182a1437d40c3e0bd9a866ab5ddc1400a56185b7e671bb3782634ed0206 boost_test_impl_execution_monitor_ipp.patch" | sha256 -c

cd boost_1_64_0
patch -p0 < ../boost_test_impl_execution_monitor_ipp.patch
patch -p0 < ../boost_config_platform_bsd_hpp.patch

# Start building boost
echo 'using clang : : c++ : <cxxflags>"-fvisibility=hidden -fPIC" <linkflags>"" <archiver>"ar" <striper>"strip"  <ranlib>"ranlib" <rc>"" : ;' > user-config.jam
./bootstrap.sh --without-icu --with-libraries=chrono,filesystem,program_options,system,thread,test,date_time,regex,serialization,locale --with-toolset=clang
./b2 toolset=clang cxxflags="-stdlib=libc++" linkflags="-stdlib=libc++" -sICONV_PATH=/usr/local
doas ./b2 -d0 runtime-link=shared threadapi=pthread threading=multi link=static variant=release --layout=tagged --build-type=complete --user-config=user-config.jam -sNO_BZIP2=1 -sICONV_PATH=/usr/local --prefix=/usr/local install
```

Build the cppzmq bindings.

We assume you are compiling with a non-root user and you have `doas` enabled.

```
# Create cppzmq building directory
mkdir ~/cppzmq
cd ~/cppzmq

# Fetch cppzmq source
ftp -o cppzmq-4.2.3.tar.gz https://github.com/zeromq/cppzmq/archive/v4.2.3.tar.gz

# MUST output: (SHA256) cppzmq-4.2.3.tar.gz: OK
echo "3e6b57bf49115f4ae893b1ff7848ead7267013087dc7be1ab27636a97144d373 cppzmq-4.2.3.tar.gz" | sha256 -c
tar xfz cppzmq-4.2.3.tar.gz

# Start building cppzmq
cd cppzmq-4.2.3
mkdir build
cd build
cmake ..
doas make install
```

Build loki: `env DEVELOPER_LOCAL_TOOLS=1 BOOST_ROOT=/usr/local make release-static`

#### OpenBSD >= 6.4

You will need to add a few packages to your system. `pkg_add cmake gmake zeromq cppzmq libiconv boost`.

The doxygen and graphviz packages are optional and require the xbase set.

Build loki: `env DEVELOPER_LOCAL_TOOLS=1 BOOST_ROOT=/usr/local gmake release-static`

Note: you may encounter the following error, when compiling the latest version of loki as a normal user:

```
LLVM ERROR: out of memory
c++: error: unable to execute command: Abort trap (core dumped)
```

Then you need to increase the data ulimit size to 2GB and try again: `ulimit -d 2000000`

### On Solaris:

The default Solaris linker can't be used, you have to install GNU ld, then run cmake manually with the path to your copy of GNU ld:

        mkdir -p build/release
        cd build/release
        cmake -DCMAKE_LINKER=/path/to/ld -D CMAKE_BUILD_TYPE=Release ../..
        cd ../..

Then you can run make as usual.

### On Linux for Android (using docker):

        # Build image (for ARM 32-bit)
        docker build -f utils/build_scripts/android32.Dockerfile -t loki-android .
        # Build image (for ARM 64-bit)
        docker build -f utils/build_scripts/android64.Dockerfile -t loki-android .
        # Create container
        docker create -it --name loki-android loki-android bash
        # Get binaries
        docker cp loki-android:/src/build/release/bin .

### Building portable statically linked binaries

By default, in either dynamically or statically linked builds, binaries target the specific host processor on which the build happens and are not portable to other processors. Portable binaries can be built using the following targets:

* ```make release-static-linux-x86_64``` builds binaries on Linux on x86_64 portable across POSIX systems on x86_64 processors
* ```make release-static-linux-i686``` builds binaries on Linux on x86_64 or i686 portable across POSIX systems on i686 processors
* ```make release-static-linux-armv8``` builds binaries on Linux portable across POSIX systems on armv8 processors
* ```make release-static-linux-armv7``` builds binaries on Linux portable across POSIX systems on armv7 processors
* ```make release-static-linux-armv6``` builds binaries on Linux portable across POSIX systems on armv6 processors
* ```make release-static-win64``` builds binaries on 64-bit Windows portable across 64-bit Windows systems
* ```make release-static-win32``` builds binaries on 64-bit or 32-bit Windows portable across 32-bit Windows systems

### Cross Compiling

You can also cross-compile static binaries on Linux for Windows and macOS with the `depends` system.

* ```make depends target=x86_64-linux-gnu``` for 64-bit linux binaries.
* ```make depends target=x86_64-w64-mingw32``` for 64-bit windows binaries. Requires: python3 g++-mingw-w64-x86-64 wine1.6 bc
* ```make depends target=x86_64-apple-darwin11``` for macOS binaries. Requires: cmake imagemagick libcap-dev librsvg2-bin libz-dev libbz2-dev libtiff-tools python-dev
* ```make depends target=i686-linux-gnu``` for 32-bit linux binaries. Requires: g++-multilib bc
* ```make depends target=i686-w64-mingw32``` for 32-bit windows binaries. Requires: python3 g++-mingw-w64-i686
* ```make depends target=arm-linux-gnueabihf``` for armv7 binaries. Requires: g++-arm-linux-gnueabihf
* ```make depends target=aarch64-linux-gnu``` for armv8 binaries. Requires: g++-aarch64-linux-gnu

The required packages are the names for each toolchain on apt. Depending on your distro, they may have different names.

Using `depends` might also be easier to compile Loki on Windows than using MSYS. Activate Windows Subsystem for Linux (WSL) with a distro (for example Ubuntu), install the apt build-essentials and follow the `depends` steps as depicted above.

The produced binaries still link libc dynamically. If the binary is compiled on a current distribution, it might not run on an older distribution with an older installation of libc. Passing `-DBACKCOMPAT=ON` to cmake will make sure that the binary will run on systems having at least libc version 2.17.

## Installing Loki from a package

* Docker

        # Build using all available cores
        docker build -t loki .

        # or build using a specific number of cores (reduce RAM requirement)
        docker build --build-arg NPROC=1 -t loki .

        # either run in foreground
        docker run -it -v /loki/chain:/root/.loki -v /loki/wallet:/wallet -p 22022:22022 loki

        # or in background
        docker run -it -d -v /loki/chain:/root/.loki -v /loki/wallet:/wallet -p 22022:22022 loki

* The build needs 3 GB space.
* Wait one  hour or more

## Running lokid

The build places the binary in `bin/` sub-directory within the build directory
from which cmake was invoked (repository root by default). To run in
foreground:

    ./bin/lokid

To list all available options, run `./bin/lokid --help`.  Options can be
specified either on the command line or in a configuration file passed by the
`--config-file` argument.  To specify an option in the configuration file, add
a line with the syntax `argumentname=value`, where `argumentname` is the name
of the argument without the leading dashes, for example `log-level=1`.

To run in background:

    ./bin/lokid --log-file lokid.log --detach

## Internationalization

See [README.i18n.md](README.i18n.md).

## Using Tor

> There is a new, still experimental, [integration with Tor](ANONYMITY_NETWORKS.md). The
> feature allows connecting over IPv4 and Tor simulatenously - IPv4 is used for
> relaying blocks and relaying transactions received by peers whereas Tor is
> used solely for relaying transactions received over local RPC. This provides
> privacy and better protection against surrounding node (sybil) attacks.

While Loki isn't made to integrate with Tor, it can be used wrapped with torsocks, by
setting the following configuration parameters and environment variables:

* `--p2p-bind-ip 127.0.0.1` on the command line or `p2p-bind-ip=127.0.0.1` in
  lokid.conf to disable listening for connections on external interfaces.
* `--no-igd` on the command line or `no-igd=1` in lokid.conf to disable IGD
  (UPnP port forwarding negotiation), which is pointless with Tor.
* `DNS_PUBLIC=tcp` or `DNS_PUBLIC=tcp://x.x.x.x` where x.x.x.x is the IP of the
  desired DNS server, for DNS requests to go over TCP, so that they are routed
  through Tor. When IP is not specified, lokid uses the default list of
  servers defined in [src/common/dns_utils.cpp](src/common/dns_utils.cpp).
* `TORSOCKS_ALLOW_INBOUND=1` to tell torsocks to allow lokid to bind to interfaces
   to accept connections from the wallet. On some Linux systems, torsocks
   allows binding to localhost by default, so setting this variable is only
   necessary to allow binding to local LAN/VPN interfaces to allow wallets to
   connect from remote hosts. On other systems, it may be needed for local wallets
   as well.
* Do NOT pass `--detach` when running through torsocks with systemd, (see
  [utils/systemd/lokid.service](utils/systemd/lokid.service) for details).
* If you use the wallet with a Tor daemon via the loopback IP (eg, 127.0.0.1:9050),
  then use `--untrusted-daemon` unless it is your own hidden service.

Example command line to start lokid through Tor:

    DNS_PUBLIC=tcp torsocks lokid --p2p-bind-ip 127.0.0.1 --no-igd

### Using Tor on Tails

TAILS ships with a very restrictive set of firewall rules. Therefore, you need
to add a rule to allow this connection too, in addition to telling torsocks to
allow inbound connections. Full example:

    sudo iptables -I OUTPUT 2 -p tcp -d 127.0.0.1 -m tcp --dport 18081 -j ACCEPT
    DNS_PUBLIC=tcp torsocks ./lokid --p2p-bind-ip 127.0.0.1 --no-igd --rpc-bind-ip 127.0.0.1 \
        --data-dir /home/amnesia/Persistent/your/directory/to/the/blockchain

## Debugging

This section contains general instructions for debugging failed installs or problems encountered with Loki. First ensure you are running the latest version built from the Github repo.

### Obtaining stack traces and core dumps on Unix systems

We generally use the tool `gdb` (GNU debugger) to provide stack trace functionality, and `ulimit` to provide core dumps in builds which crash or segfault.

* To use gdb in order to obtain a stack trace for a build that has stalled:

Run the build.

Once it stalls, enter the following command:

```
gdb /path/to/lokid `pidof lokid`
```

Type `thread apply all bt` within gdb in order to obtain the stack trace

* If however the core dumps or segfaults:

Enter `ulimit -c unlimited` on the command line to enable unlimited filesizes for core dumps

Enter `echo core | sudo tee /proc/sys/kernel/core_pattern` to stop cores from being hijacked by other tools

Run the build.

When it terminates with an output along the lines of "Segmentation fault (core dumped)", there should be a core dump file in the same directory as lokid. It may be named just `core`, or `core.xxxx` with numbers appended.

You can now analyse this core dump with `gdb` as follows:

`gdb /path/to/lokid /path/to/dumpfile`

Print the stack trace with `bt`

* To run loki within gdb:

Type `gdb /path/to/lokid`

Pass command-line options with `--args` followed by the relevant arguments

Type `run` to run lokid

### Analysing memory corruption

There are two tools available:

* ASAN

Configure Loki with the -D SANITIZE=ON cmake flag, eg:

    cd build/debug && cmake -D SANITIZE=ON -D CMAKE_BUILD_TYPE=Debug ../..

You can then run the loki tools normally. Performance will typically halve.

* valgrind

Install valgrind and run as `valgrind /path/to/lokid`. It will be very slow.

### LMDB

Instructions for debugging suspected blockchain corruption as per @HYC

There is an `mdb_stat` command in the LMDB source that can print statistics about the database but it's not routinely built. This can be built with the following command:

`cd ~/loki/external/db_drivers/liblmdb && make`

The output of `mdb_stat -ea <path to blockchain dir>` will indicate inconsistencies in the blocks, block_heights and block_info table.

The output of `mdb_dump -s blocks <path to blockchain dir>` and `mdb_dump -s block_info <path to blockchain dir>` is useful for indicating whether blocks and block_info contain the same keys.

These records are dumped as hex data, where the first line is the key and the second line is the data.<|MERGE_RESOLUTION|>--- conflicted
+++ resolved
@@ -10,95 +10,11 @@
 
 ## Development resources
 
-<<<<<<< HEAD
 - Web: [loki.network](https://loki.network)
 - Telegram: [t.me/LokiCommunity](https://t.me/LokiCommunity)
 - Mail: [team@loki.network](mailto:team@loki.network)
 - GitHub: [https://github.com/loki-project/loki](https://github.com/loki-project/loki)
 - Discord: [https://discord.gg/67GXfD6](https://discord.gg/67GXfD6)
-=======
-- Web: [getmonero.org](https://getmonero.org)
-- Forum: [forum.getmonero.org](https://forum.getmonero.org)
-- Mail: [dev@getmonero.org](mailto:dev@getmonero.org)
-- GitHub: [https://github.com/monero-project/monero](https://github.com/monero-project/monero)
-- IRC: [#monero-dev on Freenode](https://webchat.freenode.net/?randomnick=1&channels=%23monero-dev&prompt=1&uio=d4)
-
-## Vulnerability response
-
-- Our [Vulnerability Response Process](https://github.com/monero-project/meta/blob/master/VULNERABILITY_RESPONSE_PROCESS.md) encourages responsible disclosure
-- We are also available via [HackerOne](https://hackerone.com/monero)
-
-## Research
-
-The [Monero Research Lab](https://src.getmonero.org/resources/research-lab/) is an open forum where the community coordinates research into Monero cryptography, protocols, fungibility, analysis, and more. We welcome collaboration and contributions from outside researchers! Because not all Lab work and publications are distributed as traditional preprints or articles, they may be easy to miss if you are conducting literature reviews for your own Monero research. You are encouraged to get in touch with our researchers if you have questions, wish to collaborate, or would like guidance to help avoid unnecessarily duplicating earlier or known work.
-
-Our researchers are available on IRC in [#monero-research-lab on Freenode](https://webchat.freenode.net/?randomnick=1&channels=%23monero-research-lab&prompt=1&uio=d4) or by email:
-
-- Sarang Noether, Ph.D.: [sarang@getmonero.org](mailto:sarang@getmonero.org) or [sarang.noether@protonmail.com](mailto:sarang.noether@protonmail.com); [research repository](https://github.com/SarangNoether/research-lab)
-- Surae Noether (Brandon Goodell), Ph.D.: [surae@getmonero.org](mailto:surae@getmonero.org) or [surae.noether@protonmail.com](mailto:surae.noether@protonmail.com); [research repository](https://github.com/b-g-goodell/research-lab)
-
-## Announcements
-
-- You can subscribe to an [announcement listserv](https://lists.getmonero.org) to get critical announcements from the Monero core team. The announcement list can be very helpful for knowing when software updates are needed.
-
-## Translations
-The CLI wallet is available in different languages. If you want to help translate it, join Pootle, our self-hosted localization platform: [translate.getmonero.org](https://translate.getmonero.org). Every translation *must* be uploaded on Pootle, pull requests directly editing the code on this repository will be closed.
-&nbsp;
-
-If you need help/support/info, contact the localization workgroup. You can do so in various ways: by email (translate[at]getmonero[dot]org), on the official chat (#monero-translations). A complete list of contacts can be found on the repository of the workgroup: [monero-ecosystem/monero-translations](https://github.com/monero-ecosystem/monero-translations#contacts).
-
-## Build
-
-### IMPORTANT
-
-These builds are of the master branch, which is used for active development and can be either unstable or incompatible with release software. Please compile release branches.
-
-| Operating System      | Processor | Status |
-| --------------------- | -------- |--------|
-| Ubuntu 16.04          |  i686    | [![Ubuntu 16.04 i686](https://build.getmonero.org/png?builder=monero-static-ubuntu-i686)](https://build.getmonero.org/builders/monero-static-ubuntu-i686)
-| Ubuntu 16.04          |  amd64   | [![Ubuntu 16.04 amd64](https://build.getmonero.org/png?builder=monero-static-ubuntu-amd64)](https://build.getmonero.org/builders/monero-static-ubuntu-amd64)
-| Ubuntu 16.04          |  armv7   | [![Ubuntu 16.04 armv7](https://build.getmonero.org/png?builder=monero-static-ubuntu-arm7)](https://build.getmonero.org/builders/monero-static-ubuntu-arm7)
-| Debian Stable         |  armv8   | [![Debian armv8](https://build.getmonero.org/png?builder=monero-static-debian-armv8)](https://build.getmonero.org/builders/monero-static-debian-armv8)
-| macOS 10.11             |  amd64   | [![macOS 10.11 amd64](https://build.getmonero.org/png?builder=monero-static-osx-10.11)](https://build.getmonero.org/builders/monero-static-osx-10.11)
-| macOS 10.12             |  amd64   | [![macOS 10.12 amd64](https://build.getmonero.org/png?builder=monero-static-osx-10.12)](https://build.getmonero.org/builders/monero-static-osx-10.12)
-| macOS 10.13             |  amd64   | [![macOS 10.13 amd64](https://build.getmonero.org/png?builder=monero-static-osx-10.13)](https://build.getmonero.org/builders/monero-static-osx-10.13)
-| FreeBSD 11            |  amd64   | [![FreeBSD 11 amd64](https://build.getmonero.org/png?builder=monero-static-freebsd64)](https://build.getmonero.org/builders/monero-static-freebsd64)
-| DragonFly BSD 4.6     |  amd64   | [![DragonFly BSD amd64](https://build.getmonero.org/png?builder=monero-static-dragonflybsd-amd64)](https://build.getmonero.org/builders/monero-static-dragonflybsd-amd64)
-| Windows (MSYS2/MinGW) |  i686    | [![Windows (MSYS2/MinGW) i686](https://build.getmonero.org/png?builder=monero-static-win32)](https://build.getmonero.org/builders/monero-static-win32)
-| Windows (MSYS2/MinGW) |  amd64   | [![Windows (MSYS2/MinGW) amd64](https://build.getmonero.org/png?builder=monero-static-win64)](https://build.getmonero.org/builders/monero-static-win64)
-
-## Coverage
-
-| Type      | Status |
-|-----------|--------|
-| Coverity  | [![Coverity Status](https://scan.coverity.com/projects/9657/badge.svg)](https://scan.coverity.com/projects/9657/)
-| Coveralls | [![Coveralls Status](https://coveralls.io/repos/github/monero-project/monero/badge.svg?branch=master)](https://coveralls.io/github/monero-project/monero?branch=master)
-| License   | [![License](https://img.shields.io/badge/license-BSD3-blue.svg)](https://opensource.org/licenses/BSD-3-Clause)
-
-## Introduction
-
-Monero is a private, secure, untraceable, decentralised digital currency. You are your bank, you control your funds, and nobody can trace your transfers unless you allow them to do so.
-
-**Privacy:** Monero uses a cryptographically sound system to allow you to send and receive funds without your transactions being easily revealed on the blockchain (the ledger of transactions that everyone has). This ensures that your purchases, receipts, and all transfers remain absolutely private by default.
-
-**Security:** Using the power of a distributed peer-to-peer consensus network, every transaction on the network is cryptographically secured. Individual wallets have a 25 word mnemonic seed that is only displayed once, and can be written down to backup the wallet. Wallet files are encrypted with a passphrase to ensure they are useless if stolen.
-
-**Untraceability:** By taking advantage of ring signatures, a special property of a certain type of cryptography, Monero is able to ensure that transactions are not only untraceable, but have an optional measure of ambiguity that ensures that transactions cannot easily be tied back to an individual user or computer.
-
-## About this project
-
-This is the core implementation of Monero. It is open source and completely free to use without restrictions, except for those specified in the license agreement below. There are no restrictions on anyone creating an alternative implementation of Monero that uses the protocol and network in a compatible manner.
-
-As with many development projects, the repository on Github is considered to be the "staging" area for the latest changes. Before changes are merged into that branch on the main repository, they are tested by individual developers in their own branches, submitted as a pull request, and then subsequently tested by contributors who focus on testing and code reviews. That having been said, the repository should be carefully considered before using it in a production environment, unless there is a patch in the repository for a particular show-stopping issue you are experiencing. It is generally a better idea to use a tagged release for stability.
-
-**Anyone is welcome to contribute to Monero's codebase!** If you have a fix or code change, feel free to submit it as a pull request directly to the "master" branch. In cases where the change is relatively small or does not affect other parts of the codebase it may be merged in immediately by any one of the collaborators. On the other hand, if the change is particularly large or complex, it is expected that it will be discussed at length either well in advance of the pull request being submitted, or even directly on the pull request.
-
-## Supporting the project
-
-Monero is a 100% community-sponsored endeavor. If you want to join our efforts, the easiest thing you can do is support the project financially. Both Monero and Bitcoin donations can be made to **donate.getmonero.org** if using a client that supports the [OpenAlias](https://openalias.org) standard. Alternatively you can send XMR to the Monero donation address via the `donate` command (type `help` in the command-line wallet for details).
-
-The Monero donation address is: `44AFFq5kSiGBoZ4NMDwYtN18obc8AemS33DBLWs3H7otXft3XjrpDtQGv7SqSsaBYBb98uNbr2VBBEt7f2wfn3RVGQBEP3A` (viewkey: `f359631075708155cc3d92a32b75a7d02a5dcf27756707b47a2b31b21c389501`)
->>>>>>> 09b3b061
 
 ## Vulnerability disclosure
 
