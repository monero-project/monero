--- conflicted
+++ resolved
@@ -202,7 +202,6 @@
 
     m_protocol_handler.after_init_connection();
 
-<<<<<<< HEAD
     reset_timer(boost::posix_time::milliseconds(m_local ? NEW_CONNECTION_TIMEOUT_LOCAL : NEW_CONNECTION_TIMEOUT_REMOTE), false);
 
     // first read on the raw socket to detect SSL for the server
@@ -220,15 +219,6 @@
           boost::bind(&connection<t_protocol_handler>::handle_read, self,
             boost::asio::placeholders::error,
             boost::asio::placeholders::bytes_transferred)));
-=======
-    reset_timer(get_default_timeout(), false);
-
-    socket_.async_read_some(boost::asio::buffer(buffer_),
-      strand_.wrap(
-        std::bind(&connection<t_protocol_handler>::handle_read, self,
-            std::placeholders::_1,
-            std::placeholders::_2)));
->>>>>>> bf3d35bb
 #if !defined(_WIN32) || !defined(__i686)
 	// not supported before Windows7, too lazy for runtime check
 	// Just exclude for 32bit windows builds
@@ -696,17 +686,11 @@
 
         CHECK_AND_ASSERT_MES( size_now == m_send_que.front().size(), false, "Unexpected queue size");
         reset_timer(get_default_timeout(), false);
-<<<<<<< HEAD
             async_write(boost::asio::buffer(m_send_que.front().data(), size_now ) ,
                                  strand_.wrap(
                                  boost::bind(&connection<t_protocol_handler>::handle_write, self, _1, _2)
                                  )
-=======
-        boost::asio::async_write(socket_, boost::asio::buffer(m_send_que.front().data(), size_now ) ,
-                                 //strand_.wrap(
-                                 std::bind(&connection<t_protocol_handler>::handle_write, self, std::placeholders::_1, std::placeholders::_2)
-                                 //)
->>>>>>> bf3d35bb
+
                                  );
         //_dbg3("(chunk): " << size_now);
         //logger_handle_net_write(size_now);
@@ -907,19 +891,11 @@
 		if (speed_limit_is_enabled())
 			do_send_handler_write_from_queue(e, m_send_que.front().size() , m_send_que.size()); // (((H)))
 		CHECK_AND_ASSERT_MES( size_now == m_send_que.front().size(), void(), "Unexpected queue size");
-<<<<<<< HEAD
 		  async_write(boost::asio::buffer(m_send_que.front().data(), size_now) , 
            strand_.wrap(
             boost::bind(&connection<t_protocol_handler>::handle_write, connection<t_protocol_handler>::shared_from_this(), _1, _2)
 			  )
           );
-=======
-		boost::asio::async_write(socket_, boost::asio::buffer(m_send_que.front().data(), size_now) , 
-        // strand_.wrap(
-            std::bind(&connection<t_protocol_handler>::handle_write, connection<t_protocol_handler>::shared_from_this(), std::placeholders::_1, std::placeholders::_2)
-				// )
-        );
->>>>>>> bf3d35bb
       //_dbg3("(normal)" << size_now);
     }
     CRITICAL_REGION_END();
