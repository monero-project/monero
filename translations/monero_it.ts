--- conflicted
+++ resolved
@@ -1906,20 +1906,14 @@
         <translation>1/si o 0/no</translation>
     </message>
     <message>
-<<<<<<< HEAD
-        <location filename="../src/simplewallet/simplewallet.cpp" line="3304"/>
-        <source>can&apos;t specify both --restore-from-seed or --restore-multisig-wallet and --non-deterministic</source>
-        <translation type="unfinished"></translation>
-=======
         <location filename="../src/simplewallet/simplewallet.cpp" line="3814"/>
         <source>No wallet found with that name. Confirm creation of new wallet named: </source>
         <translation>Nessun portafoglio trovato con quel nome. Conferma la creazione di un nuovo portafoglio chiamato: </translation>
     </message>
     <message>
-        <location filename="../src/simplewallet/simplewallet.cpp" line="3940"/>
-        <source>can&apos;t specify both --restore-deterministic-wallet or --restore-multisig-wallet and --non-deterministic</source>
-        <translation>non è possibile specificare sia --restore-deterministic-wallet o --restore-multisig-wallet e --non-deterministic</translation>
->>>>>>> 25419b4b
+        <location filename="../src/simplewallet/simplewallet.cpp" line="3304"/>
+        <source>can&apos;t specify both --restore-from-seed or --restore-multisig-wallet and --non-deterministic</source>
+        <translation type="unfinished"></translation>
     </message>
     <message>
         <location filename="../src/simplewallet/simplewallet.cpp" line="3946"/>
@@ -2481,7 +2475,21 @@
         <translation type="unfinished"></translation>
     </message>
     <message>
-<<<<<<< HEAD
+        <location filename="../src/simplewallet/simplewallet.cpp" line="9562"/>
+        <source>Network type: </source>
+        <translation>Tipo di rete: </translation>
+    </message>
+    <message>
+        <location filename="../src/simplewallet/simplewallet.cpp" line="9563"/>
+        <source>Testnet</source>
+        <translation>Testnet</translation>
+    </message>
+    <message>
+        <location filename="../src/simplewallet/simplewallet.cpp" line="9564"/>
+        <source>Stagenet</source>
+        <translation>Stagenet</translation>
+    </message>
+    <message>
         <location filename="../src/simplewallet/simplewallet.cpp" line="3232"/>
         <source>NOTE: the following %s can be used to recover access to your wallet. Write them down and store them somewhere safe and secure. Please do not store them in your email or on file storage services outside of your immediate control.
 </source>
@@ -2511,30 +2519,10 @@
         <location filename="../src/simplewallet/simplewallet.cpp" line="3312"/>
         <source>--restore-from-seed uses --generate-new-wallet, not --wallet-file</source>
         <translation>--restore-from-seed usa --generate-new-wallet, non --wallet-file</translation>
-=======
-        <location filename="../src/simplewallet/simplewallet.cpp" line="9562"/>
-        <source>Network type: </source>
-        <translation>Tipo di rete: </translation>
->>>>>>> 25419b4b
-    </message>
-    <message>
-        <location filename="../src/simplewallet/simplewallet.cpp" line="9563"/>
-        <source>Testnet</source>
-        <translation>Testnet</translation>
-    </message>
-    <message>
-        <location filename="../src/simplewallet/simplewallet.cpp" line="9564"/>
-        <source>Stagenet</source>
-        <translation>Stagenet</translation>
-    </message>
-    <message>
-        <location filename="../src/simplewallet/simplewallet.cpp" line="9564"/>
-        <source>Mainnet</source>
-        <translation>Mainnet</translation>
-    </message>
-    <message>
-        <location filename="../src/simplewallet/simplewallet.cpp" line="9739"/>
-        <location filename="../src/simplewallet/simplewallet.cpp" line="9785"/>
+    </message>
+    <message>
+        <location filename="../src/simplewallet/simplewallet.cpp" line="8559"/>
+        <location filename="../src/simplewallet/simplewallet.cpp" line="8605"/>
         <source>command only supported by HW wallet</source>
         <translation>comando supportato solo dal portafoglio HW</translation>
     </message>
