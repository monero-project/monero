--- conflicted
+++ resolved
@@ -726,15 +726,9 @@
         <translation>entier non signé</translation>
     </message>
     <message>
-<<<<<<< HEAD
         <location filename="../src/simplewallet/simplewallet.cpp" line="3312"/>
         <source>--restore-from-seed uses --generate-new-wallet, not --wallet-file</source>
         <translation>--restore-from-seed utilise --generate-new-wallet, pas --wallet-file</translation>
-=======
-        <location filename="../src/simplewallet/simplewallet.cpp" line="3948"/>
-        <source>--restore-deterministic-wallet uses --generate-new-wallet, not --wallet-file</source>
-        <translation>--restore-deterministic-wallet utilise --generate-new-wallet, pas --wallet-file</translation>
->>>>>>> 25419b4b
     </message>
     <message>
         <location filename="../src/simplewallet/simplewallet.cpp" line="3977"/>
@@ -3006,20 +3000,9 @@
         <translation>Aucun portefeuille avec ce nom trouvé. Confirmer la création d&apos;un nouveau portefeuille nommé : </translation>
     </message>
     <message>
-<<<<<<< HEAD
         <location filename="../src/simplewallet/simplewallet.cpp" line="3304"/>
         <source>can&apos;t specify both --restore-from-seed or --restore-multisig-wallet and --non-deterministic</source>
         <translation>impossible de spécifier à la fois --restore-from-seed ou --restore-multisig-wallet et --non-deterministic</translation>
-=======
-        <location filename="../src/simplewallet/simplewallet.cpp" line="3940"/>
-        <source>can&apos;t specify both --restore-deterministic-wallet or --restore-multisig-wallet and --non-deterministic</source>
-        <translation>impossible de spécifier à la fois --restore-deterministic-wallet ou --restore-multisig-wallet et --non-deterministic</translation>
->>>>>>> 25419b4b
-    </message>
-    <message>
-        <location filename="../src/simplewallet/simplewallet.cpp" line="3946"/>
-        <source>--restore-multisig-wallet uses --generate-new-wallet, not --wallet-file</source>
-        <translation>--restore-multisig-wallet utilise --generate-new-wallet, pas --wallet-file</translation>
     </message>
     <message>
         <location filename="../src/simplewallet/simplewallet.cpp" line="3962"/>
