// Copyright (c) 2017-2019, The Monero Project
//
// All rights reserved.
//
// Redistribution and use in source and binary forms, with or without modification, are
// permitted provided that the following conditions are met:
//
// 1. Redistributions of source code must retain the above copyright notice, this list of
//    conditions and the following disclaimer.
//
// 2. Redistributions in binary form must reproduce the above copyright notice, this list
//    of conditions and the following disclaimer in the documentation and/or other
//    materials provided with the distribution.
//
// 3. Neither the name of the copyright holder nor the names of its contributors may be
//    used to endorse or promote products derived from this software without specific
//    prior written permission.
//
// THIS SOFTWARE IS PROVIDED BY THE COPYRIGHT HOLDERS AND CONTRIBUTORS "AS IS" AND ANY
// EXPRESS OR IMPLIED WARRANTIES, INCLUDING, BUT NOT LIMITED TO, THE IMPLIED WARRANTIES OF
// MERCHANTABILITY AND FITNESS FOR A PARTICULAR PURPOSE ARE DISCLAIMED. IN NO EVENT SHALL
// THE COPYRIGHT HOLDER OR CONTRIBUTORS BE LIABLE FOR ANY DIRECT, INDIRECT, INCIDENTAL,
// SPECIAL, EXEMPLARY, OR CONSEQUENTIAL DAMAGES (INCLUDING, BUT NOT LIMITED TO,
// PROCUREMENT OF SUBSTITUTE GOODS OR SERVICES; LOSS OF USE, DATA, OR PROFITS; OR BUSINESS
// INTERRUPTION) HOWEVER CAUSED AND ON ANY THEORY OF LIABILITY, WHETHER IN CONTRACT,
// STRICT LIABILITY, OR TORT (INCLUDING NEGLIGENCE OR OTHERWISE) ARISING IN ANY WAY OUT OF
// THE USE OF THIS SOFTWARE, EVEN IF ADVISED OF THE POSSIBILITY OF SUCH DAMAGE.
#pragma once

#include <boost/thread/condition_variable.hpp>
#include <boost/thread/mutex.hpp>
#include <boost/thread/thread.hpp>
#include <cstddef>
#include <functional>
#include <utility>
#include <vector>
#include <stdexcept>

namespace tools
{
	//! A global thread pool
	class threadpool
	{
	public:
		static threadpool& getInstance() {
			static threadpool instance;
			return instance;
		}
		static threadpool *getNewForUnitTests(unsigned max_threads = 0) {
			return new threadpool(max_threads);
		}

		// The waiter lets the caller know when all of its
		// tasks are completed.
		class waiter {
			boost::mutex mt;
			boost::condition_variable cv;
			int num;
		public:
			void inc();
			void dec();
			void wait(threadpool *tpool);  //! Wait for a set of tasks to finish.
			waiter() : num(0) {}
			~waiter();
		};

		// Submit a task to the pool. The waiter pointer may be
		// NULL if the caller doesn't care to wait for the
		// task to finish.
		void submit(waiter *waiter, std::function<void()> f, bool leaf = false);

<<<<<<< HEAD
		unsigned int get_max_concurrency() const;
=======
  // destroy and recreate threads
  void recycle();

  unsigned int get_max_concurrency() const;
>>>>>>> 25419b4b

		~threadpool();
		void stop();
		void start(unsigned int max_threads = 0);

<<<<<<< HEAD
	private:
		threadpool(unsigned int max_threads = 0);
		typedef struct entry {
			waiter *wo;
			std::function<void()> f;
			bool leaf;
		} entry;
		std::deque<entry> queue;
		boost::condition_variable has_work;
		boost::mutex mutex;
		std::vector<boost::thread> threads;
		unsigned int active;
		unsigned int max;
		bool running;
		void run(bool flush = false);
	};
=======
  private:
    threadpool(unsigned int max_threads = 0);
    void destroy();
    void create(unsigned int max_threads);
    typedef struct entry {
      waiter *wo;
      std::function<void()> f;
      bool leaf;
    } entry;
    std::deque<entry> queue;
    boost::condition_variable has_work;
    boost::mutex mutex;
    std::vector<boost::thread> threads;
    unsigned int active;
    unsigned int max;
    bool running;
    void run(bool flush = false);
};
>>>>>>> 25419b4b

}<|MERGE_RESOLUTION|>--- conflicted
+++ resolved
@@ -69,37 +69,15 @@
 		// task to finish.
 		void submit(waiter *waiter, std::function<void()> f, bool leaf = false);
 
-<<<<<<< HEAD
-		unsigned int get_max_concurrency() const;
-=======
   // destroy and recreate threads
   void recycle();
 
   unsigned int get_max_concurrency() const;
->>>>>>> 25419b4b
 
 		~threadpool();
 		void stop();
 		void start(unsigned int max_threads = 0);
 
-<<<<<<< HEAD
-	private:
-		threadpool(unsigned int max_threads = 0);
-		typedef struct entry {
-			waiter *wo;
-			std::function<void()> f;
-			bool leaf;
-		} entry;
-		std::deque<entry> queue;
-		boost::condition_variable has_work;
-		boost::mutex mutex;
-		std::vector<boost::thread> threads;
-		unsigned int active;
-		unsigned int max;
-		bool running;
-		void run(bool flush = false);
-	};
-=======
   private:
     threadpool(unsigned int max_threads = 0);
     void destroy();
@@ -118,6 +96,5 @@
     bool running;
     void run(bool flush = false);
 };
->>>>>>> 25419b4b
 
 }