--- conflicted
+++ resolved
@@ -36,145 +36,6 @@
 
 namespace tools
 {
-<<<<<<< HEAD
-	threadpool::threadpool(unsigned int max_threads) {
-		start(max_threads);
-	}
-
-	threadpool::~threadpool() {
-		stop();
-	}
-
-	void threadpool::stop() {
-		try
-		{
-			const boost::unique_lock<boost::mutex> lock(mutex);
-			running = false;
-			has_work.notify_all();
-		}
-		catch (...)
-		{
-			// if the lock throws, we're just do it without a lock and hope,
-			// since the alternative is terminate
-			running = false;
-			has_work.notify_all();
-		}
-		for (size_t i = 0; i<threads.size(); i++) {
-			try { threads[i].join(); }
-			catch (...) { /* ignore */ }
-		}
-		threads.clear();
-		queue.clear();
-	}
-
-	void threadpool::start(unsigned int max_threads) {
-		running = true;
-		active = 0;
-		boost::thread::attributes attrs;
-		attrs.set_stack_size(THREAD_STACK_SIZE);
-		max = max_threads ? max_threads : tools::get_max_concurrency();
-		size_t i = max ? max - 1 : 0;
-		while (i--) {
-			threads.push_back(boost::thread(attrs, boost::bind(&threadpool::run, this, false)));
-		}
-	}
-
-	void threadpool::submit(waiter *obj, std::function<void()> f, bool leaf) {
-		CHECK_AND_ASSERT_THROW_MES(!is_leaf, "A leaf routine is using a thread pool");
-		boost::unique_lock<boost::mutex> lock(mutex);
-		if (!leaf && ((active == max && !queue.empty()) || depth > 0)) {
-			// if all available threads are already running
-			// and there's work waiting, just run in current thread
-			lock.unlock();
-			++depth;
-			is_leaf = leaf;
-			f();
-			--depth;
-			is_leaf = false;
-		}
-		else {
-			if (obj)
-				obj->inc();
-			if (leaf)
-				queue.push_front({ obj, f, leaf });
-			else
-				queue.push_back({ obj, f, leaf });
-			has_work.notify_one();
-		}
-	}
-
-	unsigned int threadpool::get_max_concurrency() const {
-		return max;
-	}
-
-	threadpool::waiter::~waiter()
-	{
-		try
-		{
-			boost::unique_lock<boost::mutex> lock(mt);
-			if (num)
-				MERROR("wait should have been called before waiter dtor - waiting now");
-		}
-		catch (...) { /* ignore */ }
-		try
-		{
-			wait(NULL);
-		}
-		catch (const std::exception &e)
-		{
-			/* ignored */
-		}
-	}
-
-	void threadpool::waiter::wait(threadpool *tpool) {
-		if (tpool)
-			tpool->run(true);
-		boost::unique_lock<boost::mutex> lock(mt);
-		while (num)
-			cv.wait(lock);
-	}
-
-	void threadpool::waiter::inc() {
-		const boost::unique_lock<boost::mutex> lock(mt);
-		num++;
-	}
-
-	void threadpool::waiter::dec() {
-		const boost::unique_lock<boost::mutex> lock(mt);
-		num--;
-		if (!num)
-			cv.notify_all();
-	}
-
-	void threadpool::run(bool flush) {
-		boost::unique_lock<boost::mutex> lock(mutex);
-		while (running) {
-			entry e;
-			while (queue.empty() && running)
-			{
-				if (flush)
-					return;
-				has_work.wait(lock);
-			}
-			if (!running) break;
-
-			active++;
-			e = queue.front();
-			queue.pop_front();
-			lock.unlock();
-			++depth;
-			is_leaf = e.leaf;
-			e.f();
-			--depth;
-			is_leaf = false;
-
-			if (e.wo)
-				e.wo->dec();
-			lock.lock();
-			active--;
-		}
-	}
-=======
 threadpool::threadpool(unsigned int max_threads) : running(true), active(0) {
   create(max_threads);
 }
@@ -315,5 +176,4 @@
     active--;
   }
 }
->>>>>>> 25419b4b
 }