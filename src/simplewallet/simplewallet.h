--- conflicted
+++ resolved
@@ -92,12 +92,10 @@
         bool recover, bool two_random, const std::string &old_language);
     bool new_wallet(const boost::program_options::variables_map& vm, const cryptonote::account_public_address& address,
         const boost::optional<crypto::secret_key>& spendkey, const crypto::secret_key& viewkey);
-<<<<<<< HEAD
-    bool new_wallet(const boost::program_options::variables_map& vm, const std::string& device_name);
-=======
     bool new_wallet(const boost::program_options::variables_map& vm,
         const std::string &multisig_keys, const std::string &old_language);
->>>>>>> a529f0a6
+    bool new_wallet(const boost::program_options::variables_map& vm, const std::string& device_name);
+    
     bool open_wallet(const boost::program_options::variables_map& vm);
     bool close_wallet();
 
