--- conflicted
+++ resolved
@@ -1,10 +1,5 @@
-<<<<<<< HEAD
-// Copyright (c) 2014-2018, The Monero Project
-//
-=======
 // Copyright (c) 2014-2019, The Monero Project
 // 
->>>>>>> 25419b4b
 // All rights reserved.
 //
 // Redistribution and use in source and binary forms, with or without modification, are
@@ -89,11 +84,7 @@
     std::string get_command_usage(const std::vector<std::string> &args);
   private:
 
-<<<<<<< HEAD
-	  enum ResetType { ResetNone, ResetSoft, ResetHard };
-=======
     enum ResetType { ResetNone, ResetSoft, ResetHard, ResetSoftKeepKI };
->>>>>>> 25419b4b
 
     bool handle_command_line(const boost::program_options::variables_map& vm);
 
@@ -152,10 +143,8 @@
     bool set_subaddress_lookahead(const std::vector<std::string> &args = std::vector<std::string>());
     bool set_segregation_height(const std::vector<std::string> &args = std::vector<std::string>());
     bool set_ignore_fractional_outputs(const std::vector<std::string> &args = std::vector<std::string>());
-<<<<<<< HEAD
-	bool set_fork_on_autostake(const std::vector<std::string> &args = std::vector<std::string>());
-
-=======
+	  bool set_fork_on_autostake(const std::vector<std::string> &args = std::vector<std::string>());
+
     bool set_ignore_outputs_above(const std::vector<std::string> &args = std::vector<std::string>());
     bool set_ignore_outputs_below(const std::vector<std::string> &args = std::vector<std::string>());
     bool set_track_uses(const std::vector<std::string> &args = std::vector<std::string>());
@@ -166,7 +155,6 @@
     bool set_persistent_rpc_client_id(const std::vector<std::string> &args = std::vector<std::string>());
     bool set_auto_mine_for_rpc_payment_threshold(const std::vector<std::string> &args = std::vector<std::string>());
     bool set_credits_target(const std::vector<std::string> &args = std::vector<std::string>());
->>>>>>> 25419b4b
     bool help(const std::vector<std::string> &args = std::vector<std::string>());
     bool start_mining(const std::vector<std::string> &args);
     bool stop_mining(const std::vector<std::string> &args);
@@ -221,11 +209,7 @@
     bool export_transfers(const std::vector<std::string> &args);
     bool unspent_outputs(const std::vector<std::string> &args);
     bool rescan_blockchain(const std::vector<std::string> &args);
-<<<<<<< HEAD
-    bool refresh_main(uint64_t start_height, enum ResetType reset, bool is_init = false);
-=======
     bool refresh_main(uint64_t start_height, ResetType reset, bool is_init = false);
->>>>>>> 25419b4b
     bool set_tx_note(const std::vector<std::string> &args);
     bool get_tx_note(const std::vector<std::string> &args);
     bool set_description(const std::vector<std::string> &args);
@@ -281,12 +265,9 @@
     bool public_nodes(const std::vector<std::string>& args);
     bool welcome(const std::vector<std::string>& args);
     bool version(const std::vector<std::string>& args);
-<<<<<<< HEAD
 	  bool register_service_node_main(const std::vector<std::string>& service_node_key_as_str, uint64_t expiration_timestamp, const cryptonote::account_public_address& address, uint32_t priority, const std::vector<uint64_t >& portions, const std::vector<uint8_t>& extra, std::set<uint32_t>& subaddr_indices, bool autostake);
 	  bool stake_main(const crypto::public_key& service_node_key, const cryptonote::address_parse_info& parse_info, uint32_t priority, std::set<uint32_t>& subaddr_indices, uint64_t amount, double amount_fraction, bool autostake);
-=======
     bool on_unknown_command(const std::vector<std::string>& args);
->>>>>>> 25419b4b
 
     bool cold_sign_tx(const std::vector<tools::wallet2::pending_tx>& ptx_vector, tools::wallet2::signed_tx_set &exported_txs, std::vector<cryptonote::address_parse_info> &dsts_info, std::function<bool(const tools::wallet2::signed_tx_set &)> accept_func);
     uint64_t get_daemon_blockchain_height(std::string& err);
@@ -325,31 +306,6 @@
       std::string unlocked;
     };
     bool get_transfers(std::vector<std::string>& args_, std::vector<transfer_view>& transfers);
-
-	struct transfer_view
-	{
-		struct dest_output
-		{
-			std::string wallet_addr;
-			uint64_t    amount;
-			uint64_t    unlock_time;
-		};
-
-		boost::variant<uint64_t, std::string> block;
-		uint64_t timestamp;
-		tools::pay_type type;
-		bool confirmed;
-		bool unlocked;
-		uint64_t amount;
-		crypto::hash hash;
-		std::string payment_id;
-		uint64_t fee;
-		std::vector<dest_output> outputs;
-		std::set<uint32_t> index;
-		std::string note;
-	};
-	bool get_transfers(std::vector<std::string>& args_, std::vector<transfer_view>& transfers);
-
 
     /*!
      * \brief Prints the seed with a nice message
