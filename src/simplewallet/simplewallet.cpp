--- conflicted
+++ resolved
@@ -2668,15 +2668,10 @@
                                   "  Set the fee to default/unimportant/normal/elevated/priority.\n "
                                   "confirm-missing-payment-id <1|0> (obsolete)\n "
                                   "ask-password <0|1|2   (or never|action|decrypt)>\n "
-<<<<<<< HEAD
+                                  "  action: ask the password before many actions such as transfer, etc\n "
+                                  "  decrypt: same as action, but keeps the spend key encrypted in memory when not needed\n "
                                   "unit <loki|megarok|kilorok|rok>\n "
                                   "  Set the default loki (sub-)unit.\n "
-=======
-                                  "  action: ask the password before many actions such as transfer, etc\n "
-                                  "  decrypt: same as action, but keeps the spend key encrypted in memory when not needed\n "
-                                  "unit <monero|millinero|micronero|nanonero|piconero>\n "
-                                  "  Set the default monero (sub-)unit.\n "
->>>>>>> c83e80c2
                                   "min-outputs-count [n]\n "
                                   "  Try to keep at least that many outputs of value at least min-outputs-value.\n "
                                   "min-outputs-value [n]\n "
