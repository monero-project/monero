// Copyright (c) 2014, The Monero Project
// 
// All rights reserved.
// 
// Redistribution and use in source and binary forms, with or without modification, are
// permitted provided that the following conditions are met:
// 
// 1. Redistributions of source code must retain the above copyright notice, this list of
//    conditions and the following disclaimer.
// 
// 2. Redistributions in binary form must reproduce the above copyright notice, this list
//    of conditions and the following disclaimer in the documentation and/or other
//    materials provided with the distribution.
// 
// 3. Neither the name of the copyright holder nor the names of its contributors may be
//    used to endorse or promote products derived from this software without specific
//    prior written permission.
// 
// THIS SOFTWARE IS PROVIDED BY THE COPYRIGHT HOLDERS AND CONTRIBUTORS "AS IS" AND ANY
// EXPRESS OR IMPLIED WARRANTIES, INCLUDING, BUT NOT LIMITED TO, THE IMPLIED WARRANTIES OF
// MERCHANTABILITY AND FITNESS FOR A PARTICULAR PURPOSE ARE DISCLAIMED. IN NO EVENT SHALL
// THE COPYRIGHT HOLDER OR CONTRIBUTORS BE LIABLE FOR ANY DIRECT, INDIRECT, INCIDENTAL,
// SPECIAL, EXEMPLARY, OR CONSEQUENTIAL DAMAGES (INCLUDING, BUT NOT LIMITED TO,
// PROCUREMENT OF SUBSTITUTE GOODS OR SERVICES; LOSS OF USE, DATA, OR PROFITS; OR BUSINESS
// INTERRUPTION) HOWEVER CAUSED AND ON ANY THEORY OF LIABILITY, WHETHER IN CONTRACT,
// STRICT LIABILITY, OR TORT (INCLUDING NEGLIGENCE OR OTHERWISE) ARISING IN ANY WAY OUT OF
// THE USE OF THIS SOFTWARE, EVEN IF ADVISED OF THE POSSIBILITY OF SUCH DAMAGE.
// 
// Parts of this file are originally copyright (c) 2012-2013 The Cryptonote developers

#include <thread>
#include <iostream>
#include <boost/lexical_cast.hpp>
#include <boost/program_options.hpp>
#include <boost/algorithm/string.hpp>
#include "include_base_utils.h"
#include "common/command_line.h"
#include "common/util.h"
#include "common/scoped_message_writer.h"
#include "p2p/net_node.h"
#include "cryptonote_protocol/cryptonote_protocol_handler.h"
#include "simplewallet.h"
#include "cryptonote_core/cryptonote_format_utils.h"
#include "storages/http_abstract_invoke.h"
#include "rpc/core_rpc_server_commands_defs.h"
#include "version.h"
#include "crypto/crypto.h"  // for crypto::secret_key definition
#include "crypto/electrum-words.h"

#if defined(WIN32)
#include <crtdbg.h>
#endif

using namespace std;
using namespace epee;
using namespace cryptonote;
using boost::lexical_cast;
namespace po = boost::program_options;

#define EXTENDED_LOGS_FILE "wallet_details.log"


namespace
{
  const command_line::arg_descriptor<std::string> arg_wallet_file = {"wallet-file", "Use wallet <arg>", ""};
  const command_line::arg_descriptor<std::string> arg_generate_new_wallet = {"generate-new-wallet", "Generate new wallet and save it to <arg> or <address>.wallet by default", ""};
  const command_line::arg_descriptor<std::string> arg_daemon_address = {"daemon-address", "Use daemon instance at <host>:<port>", ""};
  const command_line::arg_descriptor<std::string> arg_daemon_host = {"daemon-host", "Use daemon instance at host <arg> instead of localhost", ""};
  const command_line::arg_descriptor<std::string> arg_password = {"password", "Wallet password", "", true};
  const command_line::arg_descriptor<std::string> arg_electrum_seed = {"electrum-seed", "Specify electrum seed for wallet recovery/creation", ""};
  const command_line::arg_descriptor<bool> arg_restore_deterministic_wallet = {"restore-deterministic-wallet", "Recover wallet using electrum-style mnemonic", false};
  const command_line::arg_descriptor<bool> arg_non_deterministic = {"non-deterministic", "creates non-deterministic view and spend keys", false};
  const command_line::arg_descriptor<int> arg_daemon_port = {"daemon-port", "Use daemon instance at port <arg> instead of 8081", 0};
  const command_line::arg_descriptor<uint32_t> arg_log_level = {"set_log", "", 0, true};

  const command_line::arg_descriptor< std::vector<std::string> > arg_command = {"command", ""};

  inline std::string interpret_rpc_response(bool ok, const std::string& status)
  {
    std::string err;
    if (ok)
    {
      if (status == CORE_RPC_STATUS_BUSY)
      {
        err = "daemon is busy. Please try later";
      }
      else if (status != CORE_RPC_STATUS_OK)
      {
        err = status;
      }
    }
    else
    {
      err = "possible lost connection to daemon";
    }
    return err;
  }
}


std::string simple_wallet::get_commands_str()
{
  std::stringstream ss;
  ss << "Commands: " << ENDL;
  std::string usage = m_cmd_binder.get_usage();
  boost::replace_all(usage, "\n", "\n  ");
  usage.insert(0, "  ");
  ss << usage << ENDL;
  return ss.str();
}

bool simple_wallet::viewkey(const std::vector<std::string> &args/* = std::vector<std::string>()*/)
{
  success_msg_writer() << string_tools::pod_to_hex(m_wallet->get_account().get_keys().m_view_secret_key) << std::endl;

  return true;
}

bool simple_wallet::seed(const std::vector<std::string> &args/* = std::vector<std::string>()*/)
{
  std::string electrum_words;
  bool success = m_wallet->get_seed(electrum_words);
  
  if (success) 
  {
    success_msg_writer(true) << "\nPLEASE NOTE: the following 24 words can be used to recover access to your wallet. Please write them down and store them somewhere safe and secure. Please do not store them in your email or on file storage services outside of your immediate control.\n";
    std::cout << electrum_words << std::endl;      
  }
  else
  {
      fail_msg_writer() << "The wallet is non-deterministic. Cannot display seed.";
  }
  return true;
}

bool simple_wallet::help(const std::vector<std::string> &args/* = std::vector<std::string>()*/)
{
  tools::success_msg_writer() << get_commands_str();
  return true;
}

simple_wallet::simple_wallet()
  : m_daemon_port(0)
  , m_refresh_progress_reporter(*this)
{
  m_cmd_binder.set_handler("start_mining", boost::bind(&simple_wallet::start_mining, this, _1), "start_mining [<number_of_threads>] - Start mining in daemon");
  m_cmd_binder.set_handler("stop_mining", boost::bind(&simple_wallet::stop_mining, this, _1), "Stop mining in daemon");
  m_cmd_binder.set_handler("save_bc", boost::bind(&simple_wallet::save_bc, this, _1), "Save current blockchain data");
  m_cmd_binder.set_handler("refresh", boost::bind(&simple_wallet::refresh, this, _1), "Resynchronize transactions and balance");
  m_cmd_binder.set_handler("balance", boost::bind(&simple_wallet::show_balance, this, _1), "Show current wallet balance");
  m_cmd_binder.set_handler("incoming_transfers", boost::bind(&simple_wallet::show_incoming_transfers, this, _1), "incoming_transfers [available|unavailable] - Show incoming transfers - all of them or filter them by availability");
  m_cmd_binder.set_handler("payments", boost::bind(&simple_wallet::show_payments, this, _1), "payments <payment_id_1> [<payment_id_2> ... <payment_id_N>] - Show payments <payment_id_1>, ... <payment_id_N>");
  m_cmd_binder.set_handler("bc_height", boost::bind(&simple_wallet::show_blockchain_height, this, _1), "Show blockchain height");
  m_cmd_binder.set_handler("transfer", boost::bind(&simple_wallet::transfer, this, _1), "transfer <mixin_count> <addr_1> <amount_1> [<addr_2> <amount_2> ... <addr_N> <amount_N>] [payment_id] - Transfer <amount_1>,... <amount_N> to <address_1>,... <address_N>, respectively. <mixin_count> is the number of transactions yours is indistinguishable from (from 0 to maximum available)");
  m_cmd_binder.set_handler("set_log", boost::bind(&simple_wallet::set_log, this, _1), "set_log <level> - Change current log detalization level, <level> is a number 0-4");
  m_cmd_binder.set_handler("address", boost::bind(&simple_wallet::print_address, this, _1), "Show current wallet public address");
  m_cmd_binder.set_handler("save", boost::bind(&simple_wallet::save, this, _1), "Save wallet synchronized data");
  m_cmd_binder.set_handler("viewkey", boost::bind(&simple_wallet::viewkey, this, _1), "Get viewkey");
  m_cmd_binder.set_handler("seed", boost::bind(&simple_wallet::seed, this, _1), "Get deterministic seed");
  m_cmd_binder.set_handler("help", boost::bind(&simple_wallet::help, this, _1), "Show this help");
}
//----------------------------------------------------------------------------------------------------
bool simple_wallet::set_log(const std::vector<std::string> &args)
{
  if(args.size() != 1)
  {
    tools::fail_msg_writer() << "use: set_log <log_level_number_0-4>";
    return true;
  }
  uint16_t l = 0;
  if(!epee::string_tools::get_xtype_from_string(l, args[0]))
  {
    tools::fail_msg_writer() << "wrong number format, use: set_log <log_level_number_0-4>";
    return true;
  }
  if(LOG_LEVEL_4 < l)
  {
    tools::fail_msg_writer() << "wrong number range, use: set_log <log_level_number_0-4>";
    return true;
  }

  log_space::log_singletone::get_set_log_detalisation_level(true, l);
  return true;
}
//----------------------------------------------------------------------------------------------------
bool simple_wallet::ask_wallet_create_if_needed()
{
  std::string wallet_path;

  wallet_path = command_line::input_line(
      "Specify wallet file name (e.g., wallet.bin). If the wallet doesn't exist, it will be created.\n"
      "Wallet file name: "
  );

  bool keys_file_exists;
  bool wallet_file_exists;
  tools::wallet2::wallet_exists(wallet_path, keys_file_exists, wallet_file_exists);

  // add logic to error out if new wallet requested but named wallet file exists
  if (keys_file_exists || wallet_file_exists)
  {
    if (!m_generate_new.empty() || m_restore_deterministic_wallet)
    {
      tools::fail_msg_writer() << "Attempting to generate or restore wallet, but specified file(s) exist.  Exiting to not risk overwriting.";
      return false;
    }
  }

  bool r;
  if(keys_file_exists)
  {
    m_wallet_file = wallet_path;
    r = true;
  }else
  {
    if(!wallet_file_exists)
    {
      std::cout << "The wallet doesn't exist, generating new one" << std::endl;
      m_generate_new = wallet_path;
      r = true;
    }else
    {
      tools::fail_msg_writer() << "failed to open wallet \"" << wallet_path << "\". Keys file wasn't found";
      r = false;
    }
  }

  return r;
}
//----------------------------------------------------------------------------------------------------
bool simple_wallet::init(const boost::program_options::variables_map& vm)
{
  handle_command_line(vm);

  if (!m_daemon_address.empty() && !m_daemon_host.empty() && 0 != m_daemon_port)
  {
    tools::fail_msg_writer() << "you can't specify daemon host or port several times";
    return false;
  }

  if(!m_generate_new.empty() && !m_wallet_file.empty())
  {
    tools::fail_msg_writer() << "Specifying both --generate-new-wallet=\"wallet_name\" and --wallet-file=\"wallet_name\" doesn't make sense!";
    return false;
  }
  else if (m_generate_new.empty() && m_wallet_file.empty())
  {
    if(!ask_wallet_create_if_needed()) return false;
  }

  if (m_daemon_host.empty())
    m_daemon_host = "localhost";
  if (!m_daemon_port)
    m_daemon_port = RPC_DEFAULT_PORT;
  if (m_daemon_address.empty())
    m_daemon_address = std::string("http://") + m_daemon_host + ":" + std::to_string(m_daemon_port);

  tools::password_container pwd_container;
  if (command_line::has_arg(vm, arg_password))
  {
    pwd_container.password(command_line::get_arg(vm, arg_password));
  }
  else
  {
    bool r = pwd_container.read_password();
    if (!r)
    {
      tools::fail_msg_writer() << "failed to read wallet password";
      return false;
    }
  }

  if (!m_generate_new.empty() || m_restore_deterministic_wallet)
  {
    if (m_wallet_file.empty()) m_wallet_file = m_generate_new;  // alias for simplicity later

    // check for recover flag.  if present, require electrum word list (only recovery option for now).
    if (m_restore_deterministic_wallet)
    {
      if (m_non_deterministic)
      {
        tools::fail_msg_writer() << "Cannot specify both --restore-deterministic-wallet and --non-deterministic";
        return false;
      }

      if (m_electrum_seed.empty())
      {
        m_electrum_seed = command_line::input_line("Specify electrum seed: ");
        if (m_electrum_seed.empty())
        {
          tools::fail_msg_writer() << "specify a recovery parameter with the --electrum-seed=\"words list here\"";
          return false;
        }
      }

      if (!crypto::ElectrumWords::words_to_bytes(m_electrum_seed, m_recovery_key))
      {
          tools::fail_msg_writer() << "electrum-style word list failed verification";
          return false;
      }
    }
    bool r = new_wallet(m_wallet_file, pwd_container.password(), m_recovery_key, m_restore_deterministic_wallet, m_non_deterministic);
    CHECK_AND_ASSERT_MES(r, false, "account creation failed");
  }
  else
  {
    bool r = open_wallet(m_wallet_file, pwd_container.password());
    CHECK_AND_ASSERT_MES(r, false, "could not open account");
  }

  return true;
}
//----------------------------------------------------------------------------------------------------
bool simple_wallet::deinit()
{
  if (!m_wallet.get())
    return true;

  return close_wallet();
}
//----------------------------------------------------------------------------------------------------
void simple_wallet::handle_command_line(const boost::program_options::variables_map& vm)
{
  m_wallet_file                   = command_line::get_arg(vm, arg_wallet_file);
  m_generate_new                  = command_line::get_arg(vm, arg_generate_new_wallet);
  m_daemon_address                = command_line::get_arg(vm, arg_daemon_address);
  m_daemon_host                   = command_line::get_arg(vm, arg_daemon_host);
  m_daemon_port                   = command_line::get_arg(vm, arg_daemon_port);
  m_electrum_seed                 = command_line::get_arg(vm, arg_electrum_seed);
  m_restore_deterministic_wallet  = command_line::get_arg(vm, arg_restore_deterministic_wallet);
  m_non_deterministic             = command_line::get_arg(vm, arg_non_deterministic);
}
//----------------------------------------------------------------------------------------------------
bool simple_wallet::try_connect_to_daemon()
{
  if (!m_wallet->check_connection())
  {
    tools::fail_msg_writer() << "wallet failed to connect to daemon (" << m_daemon_address << "). " <<
      "Daemon either is not started or passed wrong port. " <<
      "Please, make sure that daemon is running or restart the wallet with correct daemon address.";
    return false;
  }
  return true;
}

//----------------------------------------------------------------------------------------------------
bool simple_wallet::new_wallet(const string &wallet_file, const std::string& password, const crypto::secret_key& recovery_key, bool recover, bool two_random)
{
  m_wallet_file = wallet_file;

  m_wallet.reset(new tools::wallet2());
  m_wallet->callback(this);

  crypto::secret_key recovery_val;
  try
  {
    recovery_val = m_wallet->generate(wallet_file, password, recovery_key, recover, two_random);
    tools::scoped_message_writer(epee::log_space::console_color_white, true) << "Generated new wallet: " << m_wallet->get_account().get_public_address_str() << std::endl << "view key: " << string_tools::pod_to_hex(m_wallet->get_account().get_keys().m_view_secret_key);
  }
  catch (const std::exception& e)
  {
    tools::fail_msg_writer() << "failed to generate new wallet: " << e.what();
    return false;
  }

  m_wallet->init(m_daemon_address);

  // convert rng value to electrum-style word list
  std::string electrum_words;
  crypto::ElectrumWords::bytes_to_words(recovery_val, electrum_words);

  std::string print_electrum = "";


  tools::success_msg_writer() <<
    "**********************************************************************\n" <<
    "Your wallet has been generated.\n" <<
    "To start synchronizing with the daemon use \"refresh\" command.\n" <<
    "Use \"help\" command to see the list of available commands.\n" <<
    "Always use \"exit\" command when closing simplewallet to save\n" <<
    "current session's state. Otherwise, you will possibly need to synchronize \n" <<
    "your wallet again. Your wallet key is NOT under risk anyway.\n"
  ;

  if (!two_random)
  {
<<<<<<< HEAD
    tools::msg_writer() << "\nPLEASE NOTE: the following 24 words can be used to recover access to your wallet. Please write them down and store them somewhere safe and secure. Please do not store them in your email or on file storage services outside of your immediate control. You will not be able to view these words again, so it is imperative to make note of them now.\n";
=======
    success_msg_writer(true) << "\nPLEASE NOTE: the following 24 words can be used to recover access to your wallet. Please write them down and store them somewhere safe and secure. Please do not store them in your email or on file storage services outside of your immediate control.\n";
>>>>>>> 43c013a5
    std::cout << electrum_words << std::endl;
  }
  tools::success_msg_writer() << "**********************************************************************";

  return true;
}
//----------------------------------------------------------------------------------------------------
bool simple_wallet::open_wallet(const string &wallet_file, const std::string& password)
{
  m_wallet_file = wallet_file;
  m_wallet.reset(new tools::wallet2());
  m_wallet->callback(this);

  try
  {
    m_wallet->load(m_wallet_file, password);
    tools::scoped_message_writer(epee::log_space::console_color_white, true) << "Opened wallet: " << m_wallet->get_account().get_public_address_str();
  }
  catch (const std::exception& e)
  {
    tools::fail_msg_writer() << "failed to load wallet: " << e.what();
    return false;
  }

  m_wallet->init(m_daemon_address);

  refresh(std::vector<std::string>());
  tools::success_msg_writer() <<
    "**********************************************************************\n" <<
    "Use \"help\" command to see the list of available commands.\n" <<
    "**********************************************************************";
  return true;
}
//----------------------------------------------------------------------------------------------------
bool simple_wallet::close_wallet()
{
  bool r = m_wallet->deinit();
  if (!r)
  {
    tools::fail_msg_writer() << "failed to deinit wallet";
    return false;
  }

  try
  {
    m_wallet->store();
  }
  catch (const std::exception& e)
  {
    tools::fail_msg_writer() << e.what();
    return false;
  }

  return true;
}
//----------------------------------------------------------------------------------------------------
bool simple_wallet::save(const std::vector<std::string> &args)
{
  try
  {
    m_wallet->store();
    tools::success_msg_writer() << "Wallet data saved";
  }
  catch (const std::exception& e)
  {
    tools::fail_msg_writer() << e.what();
  }

  return true;
}
//----------------------------------------------------------------------------------------------------
bool simple_wallet::start_mining(const std::vector<std::string>& args)
{
  if (!try_connect_to_daemon())
    return true;

  COMMAND_RPC_START_MINING::request req;
  req.miner_address = m_wallet->get_account().get_public_address_str();

  bool ok = true;
  size_t max_mining_threads_count = (std::max)(std::thread::hardware_concurrency(), static_cast<unsigned>(2));
  if (0 == args.size())
  {
    req.threads_count = 1;
  }
  else if (1 == args.size())
  {
    uint16_t num = 1;
    ok = string_tools::get_xtype_from_string(num, args[0]);
    ok = ok && (1 <= num && num <= max_mining_threads_count);
    req.threads_count = num;
  }
  else
  {
    ok = false;
  }

  if (!ok)
  {
    tools::fail_msg_writer() << "invalid arguments. Please use start_mining [<number_of_threads>], " <<
      "<number_of_threads> should be from 1 to " << max_mining_threads_count;
    return true;
  }

  COMMAND_RPC_START_MINING::response res;
  bool r = net_utils::invoke_http_json_remote_command2(m_daemon_address + "/start_mining", req, res, m_http_client);
  std::string err = interpret_rpc_response(r, res.status);
  if (err.empty())
    tools::success_msg_writer() << "Mining started in daemon";
  else
    tools::fail_msg_writer() << "mining has NOT been started: " << err;
  return true;
}
//----------------------------------------------------------------------------------------------------
bool simple_wallet::stop_mining(const std::vector<std::string>& args)
{
  if (!try_connect_to_daemon())
    return true;

  COMMAND_RPC_STOP_MINING::request req;
  COMMAND_RPC_STOP_MINING::response res;
  bool r = net_utils::invoke_http_json_remote_command2(m_daemon_address + "/stop_mining", req, res, m_http_client);
  std::string err = interpret_rpc_response(r, res.status);
  if (err.empty())
    tools::success_msg_writer() << "Mining stopped in daemon";
  else
    tools::fail_msg_writer() << "mining has NOT been stopped: " << err;
  return true;
}
//----------------------------------------------------------------------------------------------------
bool simple_wallet::save_bc(const std::vector<std::string>& args)
{
  if (!try_connect_to_daemon())
    return true;

  COMMAND_RPC_SAVE_BC::request req;
  COMMAND_RPC_SAVE_BC::response res;
  bool r = net_utils::invoke_http_json_remote_command2(m_daemon_address + "/save_bc", req, res, m_http_client);
  std::string err = interpret_rpc_response(r, res.status);
  if (err.empty())
    tools::success_msg_writer() << "Blockchain saved";
  else
    tools::fail_msg_writer() << "Blockchain can't be saved: " << err;
  return true;
}
//----------------------------------------------------------------------------------------------------
void simple_wallet::on_new_block(uint64_t height, const cryptonote::block& block)
{
  m_refresh_progress_reporter.update(height, false);
}
//----------------------------------------------------------------------------------------------------
void simple_wallet::on_money_received(uint64_t height, const cryptonote::transaction& tx, size_t out_index)
{
  tools::scoped_message_writer(epee::log_space::console_color_green, false) <<
    "Height " << height <<
    ", transaction " << get_transaction_hash(tx) <<
    ", received " << print_money(tx.vout[out_index].amount);
  m_refresh_progress_reporter.update(height, true);
}
//----------------------------------------------------------------------------------------------------
void simple_wallet::on_money_spent(uint64_t height, const cryptonote::transaction& in_tx, size_t out_index, const cryptonote::transaction& spend_tx)
{
  tools::scoped_message_writer(epee::log_space::console_color_magenta, false) <<
    "Height " << height <<
    ", transaction " << get_transaction_hash(spend_tx) <<
    ", spent " << print_money(in_tx.vout[out_index].amount);
  m_refresh_progress_reporter.update(height, true);
}
//----------------------------------------------------------------------------------------------------
void simple_wallet::on_skip_transaction(uint64_t height, const cryptonote::transaction& tx)
{
  tools::scoped_message_writer(epee::log_space::console_color_red, true) <<
    "Height " << height <<
    ", transaction " << get_transaction_hash(tx) <<
    ", unsupported transaction format";
  m_refresh_progress_reporter.update(height, true);
}
//----------------------------------------------------------------------------------------------------
bool simple_wallet::refresh(const std::vector<std::string>& args)
{
  if (!try_connect_to_daemon())
    return true;

<<<<<<< HEAD
  tools::scoped_message_writer() << "Starting refresh...";
=======
  message_writer() << "Starting refresh...";

>>>>>>> 43c013a5
  size_t fetched_blocks = 0;
  size_t start_height = 0;
  if(!args.empty()){
    try
    {
        start_height = boost::lexical_cast<int>( args[0] );
    }
    catch(const boost::bad_lexical_cast &)
    {
        start_height = 0;
    }
  }
  
  bool ok = false;
  std::ostringstream ss;
  try
  {
    m_wallet->refresh(start_height, fetched_blocks);
    ok = true;
    // Clear line "Height xxx of xxx"
    std::cout << "\r                                                                \r";
    tools::msg_writer() << "Refresh done, blocks received: " << fetched_blocks;
    show_balance();
  }
  catch (const tools::error::daemon_busy&)
  {
    ss << "daemon is busy. Please try later";
  }
  catch (const tools::error::no_connection_to_daemon&)
  {
    ss << "no connection to daemon. Please, make sure daemon is running";
  }
  catch (const tools::error::wallet_rpc_error& e)
  {
    LOG_ERROR("Unknown RPC error: " << e.to_string());
    ss << "RPC error \"" << e.what() << '"';
  }
  catch (const tools::error::refresh_error& e)
  {
    LOG_ERROR("refresh error: " << e.to_string());
    ss << e.what();
  }
  catch (const tools::error::wallet_internal_error& e)
  {
    LOG_ERROR("internal error: " << e.to_string());
    ss << "internal error: " << e.what();
  }
  catch (const std::exception& e)
  {
    LOG_ERROR("unexpected error: " << e.what());
    ss << "unexpected error: " << e.what();
  }
  catch (...)
  {
    LOG_ERROR("Unknown error");
    ss << "unknown error";
  }

  if (!ok)
  {
    tools::fail_msg_writer() << "refresh failed: " << ss.str() << ". Blocks received: " << fetched_blocks;
  }

  return true;
}
//----------------------------------------------------------------------------------------------------
bool simple_wallet::show_balance(const std::vector<std::string>& args/* = std::vector<std::string>()*/)
{
  tools::success_msg_writer() << "balance: " << print_money(m_wallet->balance()) << ", unlocked balance: " << print_money(m_wallet->unlocked_balance());
  return true;
}
//----------------------------------------------------------------------------------------------------
bool simple_wallet::show_incoming_transfers(const std::vector<std::string>& args)
{
  bool filter = false;
  bool available = false;
  if (!args.empty())
  {
    if (args[0] == "available")
    {
      filter = true;
      available = true;
    }
    else if (args[0] == "unavailable")
    {
      filter = true;
      available = false;
    }
  }

  tools::wallet2::transfer_container transfers;
  m_wallet->get_transfers(transfers);

  bool transfers_found = false;
  for (const auto& td : transfers)
  {
    if (!filter || available != td.m_spent)
    {
      if (!transfers_found)
      {
        tools::scoped_message_writer() << "        amount       \tspent\tglobal index\t                              tx id";
        transfers_found = true;
      }
      tools::scoped_message_writer(td.m_spent ? epee::log_space::console_color_magenta : epee::log_space::console_color_green, false) <<
        std::setw(21) << print_money(td.amount()) << '\t' <<
        std::setw(3) << (td.m_spent ? 'T' : 'F') << "  \t" <<
        std::setw(12) << td.m_global_output_index << '\t' <<
        get_transaction_hash(td.m_tx);
    }
  }

  if (!transfers_found)
  {
    if (!filter)
    {
      tools::success_msg_writer() << "No incoming transfers";
    }
    else if (available)
    {
      tools::success_msg_writer() << "No incoming available transfers";
    }
    else
    {
      tools::success_msg_writer() << "No incoming unavailable transfers";
    }
  }

  return true;
}
//----------------------------------------------------------------------------------------------------
bool simple_wallet::show_payments(const std::vector<std::string> &args)
{
  if(args.empty())
  {
    tools::fail_msg_writer() << "expected at least one payment_id";
    return true;
  }

  tools::scoped_message_writer() << "                            payment                             \t" <<
    "                          transaction                           \t" <<
    "  height\t       amount        \tunlock time";

  bool payments_found = false;
  for(std::string arg : args)
  {
    crypto::hash payment_id;
    if(tools::wallet2::parse_payment_id(arg, payment_id))
    {
      std::list<tools::wallet2::payment_details> payments;
      m_wallet->get_payments(payment_id, payments);
      if(payments.empty())
      {
        tools::success_msg_writer() << "No payments with id " << payment_id;
        continue;
      }

      for (const tools::wallet2::payment_details& pd : payments)
      {
        if(!payments_found)
        {
          payments_found = true;
        }
        tools::msg_writer() <<
          payment_id << '\t' <<
          pd.m_tx_hash << '\t' <<
          std::setw(8)  << pd.m_block_height << '\t' <<
          std::setw(21) << print_money(pd.m_amount) << '\t' <<
          pd.m_unlock_time;
      }
    }
    else
    {
      tools::fail_msg_writer() << "payment id has invalid format: \"" << arg << "\", expected 64-character string";
    }
  }

  return true;
}
//----------------------------------------------------------------------------------------------------
uint64_t simple_wallet::get_daemon_blockchain_height(std::string& err)
{
  COMMAND_RPC_GET_HEIGHT::request req;
  COMMAND_RPC_GET_HEIGHT::response res = boost::value_initialized<COMMAND_RPC_GET_HEIGHT::response>();
  bool r = net_utils::invoke_http_json_remote_command2(m_daemon_address + "/getheight", req, res, m_http_client);
  err = interpret_rpc_response(r, res.status);
  return res.height;
}
//----------------------------------------------------------------------------------------------------
bool simple_wallet::show_blockchain_height(const std::vector<std::string>& args)
{
  if (!try_connect_to_daemon())
    return true;

  std::string err;
  uint64_t bc_height = get_daemon_blockchain_height(err);
  if (err.empty())
    tools::success_msg_writer() << bc_height;
  else
    tools::fail_msg_writer() << "failed to get blockchain height: " << err;
  return true;
}

//----------------------------------------------------------------------------------------------------
bool simple_wallet::transfer(const std::vector<std::string> &args_)
{
  if (!try_connect_to_daemon())
    return true;

  std::vector<std::string> local_args = args_;
  if(local_args.size() < 3)
  {
    tools::fail_msg_writer() << "wrong number of arguments, expected at least 3, got " << local_args.size();
    return true;
  }

  size_t fake_outs_count;
  if(!epee::string_tools::get_xtype_from_string(fake_outs_count, local_args[0]))
  {
    tools::fail_msg_writer() << "mixin_count should be non-negative integer, got " << local_args[0];
    return true;
  }
  local_args.erase(local_args.begin());

  std::vector<uint8_t> extra;
  if (1 == local_args.size() % 2)
  {
    std::string payment_id_str = local_args.back();
    local_args.pop_back();

    crypto::hash payment_id;
    bool r = tools::wallet2::parse_payment_id(payment_id_str, payment_id);
    if(r)
    {
      std::string extra_nonce;
      set_payment_id_to_tx_extra_nonce(extra_nonce, payment_id);
      r = add_extra_nonce_to_tx_extra(extra, extra_nonce);
    }

    if(!r)
    {
      tools::fail_msg_writer() << "payment id has invalid format: \"" << payment_id_str << "\", expected 64-character string";
      return true;
    }
  }

  vector<cryptonote::tx_destination_entry> dsts;
  for (size_t i = 0; i < local_args.size(); i += 2)
  {
    cryptonote::tx_destination_entry de;
    if(!get_account_address_from_str(de.addr, local_args[i]))
    {
      tools::fail_msg_writer() << "wrong address: " << local_args[i];
      return true;
    }

    bool ok = cryptonote::parse_amount(de.amount, local_args[i + 1]);
    if(!ok || 0 == de.amount)
    {
      tools::fail_msg_writer() << "amount is wrong: " << local_args[i] << ' ' << local_args[i + 1] <<
        ", expected number from 0 to " << print_money(std::numeric_limits<uint64_t>::max());
      return true;
    }

    dsts.push_back(de);
  }

  try
  {
    // figure out what tx will be necessary
    auto ptx_vector = m_wallet->create_transactions(dsts, fake_outs_count, 0 /* unlock_time */, DEFAULT_FEE, extra);

    // if more than one tx necessary, prompt user to confirm
    if (ptx_vector.size() > 1)
    {
        std::string prompt_str = "Your transaction needs to be split into ";
        prompt_str += std::to_string(ptx_vector.size());
        prompt_str += " transactions.  This will result in a fee of ";
        prompt_str += print_money(ptx_vector.size() * DEFAULT_FEE);
        prompt_str += ".  Is this okay?  (Y/Yes/N/No)";
        std::string accepted = command_line::input_line(prompt_str);
        if (accepted != "Y" && accepted != "y" && accepted != "Yes" && accepted != "yes")
        {
          tools::fail_msg_writer() << "Transaction cancelled.";

          // would like to return false, because no tx made, but everything else returns true
          // and I don't know what returning false might adversely affect.  *sigh*
          return true; 
        }
    }

    // actually commit the transactions
    while (!ptx_vector.empty())
    {
      auto & ptx = ptx_vector.back();
      m_wallet->commit_tx(ptx);
      tools::success_msg_writer() << "Money successfully sent, transaction " << get_transaction_hash(ptx.tx);

      // if no exception, remove element from vector
      ptx_vector.pop_back();
    }
  }
  catch (const tools::error::daemon_busy&)
  {
    tools::fail_msg_writer() << "daemon is busy. Please try later";
  }
  catch (const tools::error::no_connection_to_daemon&)
  {
    tools::fail_msg_writer() << "no connection to daemon. Please, make sure daemon is running.";
  }
  catch (const tools::error::wallet_rpc_error& e)
  {
    LOG_ERROR("Unknown RPC error: " << e.to_string());
    tools::fail_msg_writer() << "RPC error \"" << e.what() << '"';
  }
  catch (const tools::error::get_random_outs_error&)
  {
    tools::fail_msg_writer() << "failed to get random outputs to mix";
  }
  catch (const tools::error::not_enough_money& e)
  {
    tools::fail_msg_writer() << "not enough money to transfer, available only " << print_money(e.available()) <<
      ", transaction amount " << print_money(e.tx_amount() + e.fee()) << " = " << print_money(e.tx_amount()) <<
      " + " << print_money(e.fee()) << " (fee)";
  }
  catch (const tools::error::not_enough_outs_to_mix& e)
  {
    auto writer = tools::fail_msg_writer();
    writer << "not enough outputs for specified mixin_count = " << e.mixin_count() << ":";
    for (const cryptonote::COMMAND_RPC_GET_RANDOM_OUTPUTS_FOR_AMOUNTS::outs_for_amount& outs_for_amount : e.scanty_outs())
    {
      writer << "\noutput amount = " << print_money(outs_for_amount.amount) << ", fount outputs to mix = " << outs_for_amount.outs.size();
    }
  }
  catch (const tools::error::tx_not_constructed&)
  {
    tools::fail_msg_writer() << "transaction was not constructed";
  }
  catch (const tools::error::tx_rejected& e)
  {
    tools::fail_msg_writer() << "transaction " << get_transaction_hash(e.tx()) << " was rejected by daemon with status \"" << e.status() << '"';
  }
  catch (const tools::error::tx_sum_overflow& e)
  {
    tools::fail_msg_writer() << e.what();
  }
  catch (const tools::error::zero_destination&)
  {
    tools::fail_msg_writer() << "one of destinations is zero";
  }
  catch (const tools::error::tx_too_big& e)
  {
    tools::fail_msg_writer() << "Failed to find a suitable way to split transactions";
  }
  catch (const tools::error::transfer_error& e)
  {
    LOG_ERROR("unknown transfer error: " << e.to_string());
    tools::fail_msg_writer() << "unknown transfer error: " << e.what();
  }
  catch (const tools::error::wallet_internal_error& e)
  {
    LOG_ERROR("internal error: " << e.to_string());
    tools::fail_msg_writer() << "internal error: " << e.what();
  }
  catch (const std::exception& e)
  {
    LOG_ERROR("unexpected error: " << e.what());
    tools::fail_msg_writer() << "unexpected error: " << e.what();
  }
  catch (...)
  {
    LOG_ERROR("Unknown error");
    tools::fail_msg_writer() << "unknown error";
  }

  return true;
}
//----------------------------------------------------------------------------------------------------
bool simple_wallet::run()
{
  std::string addr_start = m_wallet->get_account().get_public_address_str().substr(0, 6);
  return m_cmd_binder.run_handling("[wallet " + addr_start + "]: ", "");
}
//----------------------------------------------------------------------------------------------------
void simple_wallet::stop()
{
  m_cmd_binder.stop_handling();
  m_wallet->stop();
}
//----------------------------------------------------------------------------------------------------
bool simple_wallet::print_address(const std::vector<std::string> &args/* = std::vector<std::string>()*/)
{
  tools::success_msg_writer() << m_wallet->get_account().get_public_address_str();
  return true;
}
//----------------------------------------------------------------------------------------------------
bool simple_wallet::process_command(const std::vector<std::string> &args)
{
  return m_cmd_binder.process_command_vec(args);
}
//----------------------------------------------------------------------------------------------------
int main(int argc, char* argv[])
{
#ifdef WIN32
  _CrtSetDbgFlag ( _CRTDBG_ALLOC_MEM_DF | _CRTDBG_LEAK_CHECK_DF );
#endif

  //TRY_ENTRY();

  string_tools::set_module_name_and_folder(argv[0]);

  po::options_description desc_general("General options");
  command_line::add_arg(desc_general, command_line::arg_help);
  command_line::add_arg(desc_general, command_line::arg_version);

  po::options_description desc_params("Wallet options");
  command_line::add_arg(desc_params, arg_wallet_file);
  command_line::add_arg(desc_params, arg_generate_new_wallet);
  command_line::add_arg(desc_params, arg_password);
  command_line::add_arg(desc_params, arg_daemon_address);
  command_line::add_arg(desc_params, arg_daemon_host);
  command_line::add_arg(desc_params, arg_daemon_port);
  command_line::add_arg(desc_params, arg_command);
  command_line::add_arg(desc_params, arg_log_level);
  command_line::add_arg(desc_params, arg_restore_deterministic_wallet );
  command_line::add_arg(desc_params, arg_non_deterministic );
  command_line::add_arg(desc_params, arg_electrum_seed );

  po::positional_options_description positional_options;
  positional_options.add(arg_command.name, -1);

  po::options_description desc_all;
  desc_all.add(desc_general).add(desc_params);
  cryptonote::simple_wallet w;
  po::variables_map vm;
  bool r = command_line::handle_error_helper(desc_all, [&]()
  {
    po::store(command_line::parse_command_line(argc, argv, desc_general, true), vm);

    if (command_line::get_arg(vm, command_line::arg_help))
    {
      tools::success_msg_writer() << CRYPTONOTE_NAME << " wallet v" << PROJECT_VERSION_LONG;
      tools::success_msg_writer() << "Usage: simplewallet [--wallet-file=<file>|--generate-new-wallet=<file>] [--daemon-address=<host>:<port>] [<COMMAND>]";
      tools::success_msg_writer() << desc_all << '\n' << w.get_commands_str();
      return false;
    }
    else if (command_line::get_arg(vm, command_line::arg_version))
    {
      tools::success_msg_writer() << CRYPTONOTE_NAME << " wallet v" << PROJECT_VERSION_LONG;
      return false;
    }

    auto parser = po::command_line_parser(argc, argv).options(desc_params).positional(positional_options);
    po::store(parser.run(), vm);
    po::notify(vm);
    return true;
  });
  if (!r)
    return 0;

  //set up logging options
  log_space::get_set_log_detalisation_level(true, LOG_LEVEL_2);
  //log_space::log_singletone::add_logger(LOGGER_CONSOLE, NULL, NULL, LOG_LEVEL_0);
  log_space::log_singletone::add_logger(LOGGER_FILE,
    log_space::log_singletone::get_default_log_file().c_str(),
    log_space::log_singletone::get_default_log_folder().c_str(), LOG_LEVEL_4);

  tools::scoped_message_writer(epee::log_space::console_color_white, true) << CRYPTONOTE_NAME << " wallet v" << PROJECT_VERSION_LONG;

  if(command_line::has_arg(vm, arg_log_level))
  {
    LOG_PRINT_L0("Setting log level = " << command_line::get_arg(vm, arg_log_level));
    log_space::get_set_log_detalisation_level(true, command_line::get_arg(vm, arg_log_level));
  }

  //runs wallet with console interface
  r = w.init(vm);
  CHECK_AND_ASSERT_MES(r, 1, "Failed to initialize wallet");

  std::vector<std::string> command = command_line::get_arg(vm, arg_command);
  if (!command.empty())
  {
    w.process_command(command);
    w.stop();
    w.deinit();
  }
  else
  {
    tools::signal_handler::install([&w] {
      w.stop();
    });
    w.run();

    w.deinit();
  }
  return 0;
  //CATCH_ENTRY_L0("main", 1);
}<|MERGE_RESOLUTION|>--- conflicted
+++ resolved
@@ -111,7 +111,7 @@
 
 bool simple_wallet::viewkey(const std::vector<std::string> &args/* = std::vector<std::string>()*/)
 {
-  success_msg_writer() << string_tools::pod_to_hex(m_wallet->get_account().get_keys().m_view_secret_key) << std::endl;
+  tools::success_msg_writer() << string_tools::pod_to_hex(m_wallet->get_account().get_keys().m_view_secret_key) << std::endl;
 
   return true;
 }
@@ -123,12 +123,12 @@
   
   if (success) 
   {
-    success_msg_writer(true) << "\nPLEASE NOTE: the following 24 words can be used to recover access to your wallet. Please write them down and store them somewhere safe and secure. Please do not store them in your email or on file storage services outside of your immediate control.\n";
+    tools::success_msg_writer() << "\nPLEASE NOTE: the following 24 words can be used to recover access to your wallet. Please write them down and store them somewhere safe and secure. Please do not store them in your email or on file storage services outside of your immediate control.\n";
     std::cout << electrum_words << std::endl;      
   }
   else
   {
-      fail_msg_writer() << "The wallet is non-deterministic. Cannot display seed.";
+    tools::fail_msg_writer() << "The wallet is non-deterministic. Cannot display seed.";
   }
   return true;
 }
@@ -384,11 +384,7 @@
 
   if (!two_random)
   {
-<<<<<<< HEAD
-    tools::msg_writer() << "\nPLEASE NOTE: the following 24 words can be used to recover access to your wallet. Please write them down and store them somewhere safe and secure. Please do not store them in your email or on file storage services outside of your immediate control. You will not be able to view these words again, so it is imperative to make note of them now.\n";
-=======
-    success_msg_writer(true) << "\nPLEASE NOTE: the following 24 words can be used to recover access to your wallet. Please write them down and store them somewhere safe and secure. Please do not store them in your email or on file storage services outside of your immediate control.\n";
->>>>>>> 43c013a5
+    tools::success_msg_writer() << "\nPLEASE NOTE: the following 24 words can be used to recover access to your wallet. Please write them down and store them somewhere safe and secure. Please do not store them in your email or on file storage services outside of your immediate control.\n";
     std::cout << electrum_words << std::endl;
   }
   tools::success_msg_writer() << "**********************************************************************";
@@ -572,12 +568,8 @@
   if (!try_connect_to_daemon())
     return true;
 
-<<<<<<< HEAD
   tools::scoped_message_writer() << "Starting refresh...";
-=======
-  message_writer() << "Starting refresh...";
-
->>>>>>> 43c013a5
+
   size_t fetched_blocks = 0;
   size_t start_height = 0;
   if(!args.empty()){
