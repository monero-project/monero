// Copyright (c) 2014-2019, The Monero Project
<<<<<<< HEAD
//
=======
// 
>>>>>>> 25419b4b
// All rights reserved.
//
// Redistribution and use in source and binary forms, with or without modification, are
// permitted provided that the following conditions are met:
//
// 1. Redistributions of source code must retain the above copyright notice, this list of
//    conditions and the following disclaimer.
//
// 2. Redistributions in binary form must reproduce the above copyright notice, this list
//    of conditions and the following disclaimer in the documentation and/or other
//    materials provided with the distribution.
//
// 3. Neither the name of the copyright holder nor the names of its contributors may be
//    used to endorse or promote products derived from this software without specific
//    prior written permission.
//
// THIS SOFTWARE IS PROVIDED BY THE COPYRIGHT HOLDERS AND CONTRIBUTORS "AS IS" AND ANY
// EXPRESS OR IMPLIED WARRANTIES, INCLUDING, BUT NOT LIMITED TO, THE IMPLIED WARRANTIES OF
// MERCHANTABILITY AND FITNESS FOR A PARTICULAR PURPOSE ARE DISCLAIMED. IN NO EVENT SHALL
// THE COPYRIGHT HOLDER OR CONTRIBUTORS BE LIABLE FOR ANY DIRECT, INDIRECT, INCIDENTAL,
// SPECIAL, EXEMPLARY, OR CONSEQUENTIAL DAMAGES (INCLUDING, BUT NOT LIMITED TO,
// PROCUREMENT OF SUBSTITUTE GOODS OR SERVICES; LOSS OF USE, DATA, OR PROFITS; OR BUSINESS
// INTERRUPTION) HOWEVER CAUSED AND ON ANY THEORY OF LIABILITY, WHETHER IN CONTRACT,
// STRICT LIABILITY, OR TORT (INCLUDING NEGLIGENCE OR OTHERWISE) ARISING IN ANY WAY OUT OF
// THE USE OF THIS SOFTWARE, EVEN IF ADVISED OF THE POSSIBILITY OF SUCH DAMAGE.
//
// Parts of this file are originally copyright (c) 2012-2013 The Cryptonote developers

/*!
 * \file simplewallet.cpp
 *
 * \brief Source file that defines simple_wallet class.
 */
<<<<<<< HEAD
#ifdef _WIN32
#define __STDC_FORMAT_MACROS // NOTE(triton): Explicitly define the PRIu64 macro on Mingw
#endif
=======
#include <locale.h>
>>>>>>> 25419b4b
#include <thread>
#include <iostream>
#include <sstream>
#include <fstream>
#include <ctype.h>
#include <boost/lexical_cast.hpp>
#include <boost/program_options.hpp>
#include <boost/algorithm/string.hpp>
#include <boost/format.hpp>
#include <boost/regex.hpp>
#include <boost/range/adaptor/transformed.hpp>
#include "include_base_utils.h"
#include "console_handler.h"
#include "common/i18n.h"
#include "common/command_line.h"
#include "common/util.h"
#include "common/dns_utils.h"
#include "common/base58.h"
#include "common/scoped_message_writer.h"
#include "crypto/pow_hash/cn_slow_hash.hpp"
#include "crypto/crypto.h" // for crypto::secret_key definition
#include "cryptonote_basic/cryptonote_format_utils.h"
#include "cryptonote_protocol/cryptonote_protocol_handler.h"
#include "cryptonote_core/service_node_deregister.h"
#include "cryptonote_core/service_node_list.h"
#include "simplewallet.h"
#include "cryptonote_basic/cryptonote_format_utils.h"
#include "storages/http_abstract_invoke.h"
#include "rpc/core_rpc_server_commands_defs.h"
#include "rpc/rpc_payment_signature.h"
#include "crypto/crypto.h"  // for crypto::secret_key definition
#include "mnemonics/electrum-words.h"
#include "rapidjson/document.h"
#include "common/json_util.h"
#include "ringct/rctSigs.h"
#include "multisig/multisig.h"
#include "wallet/wallet_args.h"
#include "version.h"
#include <stdexcept>
<<<<<<< HEAD
#include "int-util.h"
#include "common/threadpool.h"
#include "daemonizer/posix_fork.h"
#ifndef WIN32
#include <cstdlib>
#include <fcntl.h>
#include <unistd.h>
#include <stdexcept>
#include <string>
#include <sys/stat.h>
#endif
=======
#include "wallet/message_store.h"

>>>>>>> 25419b4b
#ifdef WIN32
#include <boost/locale.hpp>
#include <boost/filesystem.hpp>
#endif

#ifdef HAVE_READLINE
#include "readline_buffer.h"
#endif

using namespace std;
using namespace epee;
using namespace cryptonote;
using boost::lexical_cast;
namespace po = boost::program_options;
typedef cryptonote::simple_wallet sw;

#undef MONERO_DEFAULT_LOG_CATEGORY
#define MONERO_DEFAULT_LOG_CATEGORY "wallet.simplewallet"

#define EXTENDED_LOGS_FILE "wallet_details.log"

#define DEFAULT_MIX 15

#define MIN_RING_SIZE 15 // Used to inform user about min ring size -- does not track actual protocol

#define OLD_AGE_WARN_THRESHOLD (30 * 86400 / DIFFICULTY_TARGET_V2) // 30 days

#define LOCK_IDLE_SCOPE() \
  bool auto_refresh_enabled = m_auto_refresh_enabled.load(std::memory_order_relaxed); \
  m_auto_refresh_enabled.store(false, std::memory_order_relaxed); \
  /* stop any background refresh and other processes, and take over */ \
  m_suspend_rpc_payment_mining.store(true, std::memory_order_relaxed); \
  m_wallet->stop(); \
  boost::unique_lock<boost::mutex> lock(m_idle_mutex); \
  m_idle_cond.notify_all(); \
  epee::misc_utils::auto_scope_leave_caller scope_exit_handler = epee::misc_utils::create_scope_leave_handler([&](){ \
    /* m_idle_mutex is still locked here */ \
    m_auto_refresh_enabled.store(auto_refresh_enabled, std::memory_order_relaxed); \
    m_suspend_rpc_payment_mining.store(false, std::memory_order_relaxed); \
    m_rpc_payment_checker.trigger(); \
    m_idle_cond.notify_one(); \
  })

#define SCOPED_WALLET_UNLOCK_ON_BAD_PASSWORD(code) \
  LOCK_IDLE_SCOPE(); \
  boost::optional<tools::password_container> pwd_container = boost::none; \
  if (m_wallet->ask_password() && !(pwd_container = get_and_verify_password())) { code; } \
  tools::wallet_keys_unlocker unlocker(*m_wallet, pwd_container);

#define SCOPED_WALLET_UNLOCK() SCOPED_WALLET_UNLOCK_ON_BAD_PASSWORD(return true;)

#define PRINT_USAGE(usage_help) fail_msg_writer() << boost::format(tr("usage: %s")) % usage_help;

#define LONG_PAYMENT_ID_SUPPORT_CHECK() \
  do { \
    fail_msg_writer() << tr("Error: Long payment IDs are obsolete."); \
    fail_msg_writer() << tr("Long payment IDs were not encrypted on the blockchain and would harm your privacy."); \
    fail_msg_writer() << tr("If the party you're sending to still requires a long payment ID, please notify them."); \
    return true; \
  } while(0)

#define REFRESH_PERIOD 90 // seconds

#define CREDITS_TARGET 50000
#define MAX_PAYMENT_DIFF 10000
#define MIN_PAYMENT_RATE 0.01f // per hash

enum TransferType {
  Transfer,
  TransferLocked,
};

static std::string get_human_readable_timespan(std::chrono::seconds seconds);
static std::string get_human_readable_timespan(uint64_t seconds);

namespace
{
  const std::array<const char* const, 5> allowed_priority_strings = {{"default", "unimportant", "normal", "elevated", "priority"}};
  const auto arg_wallet_file = wallet_args::arg_wallet_file();
  const auto arg_rpc_client_secret_key = wallet_args::arg_rpc_client_secret_key();
  const command_line::arg_descriptor<std::string> arg_generate_new_wallet = {"generate-new-wallet", sw::tr("Generate new wallet and save it to <arg>"), ""};
  const command_line::arg_descriptor<std::string> arg_generate_from_device = {"generate-from-device", sw::tr("Generate new wallet from device and save it to <arg>"), ""};
  const command_line::arg_descriptor<std::string> arg_generate_from_view_key = {"generate-from-view-key", sw::tr("Generate incoming-only wallet from view key"), ""};
  const command_line::arg_descriptor<std::string> arg_generate_from_spend_key = {"generate-from-spend-key", sw::tr("Generate deterministic wallet from spend key"), ""};
  const command_line::arg_descriptor<std::string> arg_generate_from_keys = {"generate-from-keys", sw::tr("Generate wallet from private keys"), ""};
  const command_line::arg_descriptor<std::string> arg_generate_from_multisig_keys = {"generate-from-multisig-keys", sw::tr("Generate a master wallet from multisig wallet keys"), ""};
  const auto arg_generate_from_json = wallet_args::arg_generate_from_json();
  const command_line::arg_descriptor<std::string> arg_mnemonic_language = {"mnemonic-language", sw::tr("Language for mnemonic"), ""};
  const command_line::arg_descriptor<std::string> arg_electrum_seed = {"electrum-seed", sw::tr("Specify Electrum seed for wallet recovery/creation"), ""};
<<<<<<< HEAD
  const command_line::arg_descriptor<bool> arg_restore_deterministic_wallet = {"restore-from-seed", sw::tr("Recover wallet using Electrum-style mnemonic seed"), false};
=======
  const command_line::arg_descriptor<bool> arg_restore_deterministic_wallet = {"restore-deterministic-wallet", sw::tr("Recover wallet using Electrum-style mnemonic seed"), false};
  const command_line::arg_descriptor<bool> arg_restore_from_seed = {"restore-from-seed", sw::tr("alias for --restore-deterministic-wallet"), false};
>>>>>>> 25419b4b
  const command_line::arg_descriptor<bool> arg_restore_multisig_wallet = {"restore-multisig-wallet", sw::tr("Recover multisig wallet using Electrum-style mnemonic seed"), false};
  const command_line::arg_descriptor<bool> arg_non_deterministic = {"non-deterministic", sw::tr("Generate non-deterministic view and spend keys"), false};
  const command_line::arg_descriptor<bool> arg_allow_mismatched_daemon_version = {"allow-mismatched-daemon-version", sw::tr("Allow communicating with a daemon that uses a different RPC version"), false};
  const command_line::arg_descriptor<uint64_t> arg_restore_height = {"restore-height", sw::tr("Restore from specific blockchain height"), 0};
<<<<<<< HEAD
  const command_line::arg_descriptor<bool> arg_do_not_relay = {"do-not-relay", sw::tr("The newly created transaction will not be relayed to the equilibria network"), false};
=======
  const command_line::arg_descriptor<std::string> arg_restore_date = {"restore-date", sw::tr("Restore from estimated blockchain height on specified date"), ""};
  const command_line::arg_descriptor<bool> arg_do_not_relay = {"do-not-relay", sw::tr("The newly created transaction will not be relayed to the monero network"), false};
>>>>>>> 25419b4b
  const command_line::arg_descriptor<bool> arg_create_address_file = {"create-address-file", sw::tr("Create an address file for new wallets"), false};
  const command_line::arg_descriptor<std::string> arg_subaddress_lookahead = {"subaddress-lookahead", tools::wallet2::tr("Set subaddress lookahead sizes to <major>:<minor>"), ""};
  const command_line::arg_descriptor<bool> arg_use_english_language_names = {"use-english-language-names", sw::tr("Display English language names"), false};

  const command_line::arg_descriptor< std::vector<std::string> > arg_command = {"command", ""};

  const char* USAGE_START_MINING("start_mining [<number_of_threads>] [bg_mining] [ignore_battery]");
  const char* USAGE_SET_DAEMON("set_daemon <host>[:<port>] [trusted|untrusted]");
  const char* USAGE_SHOW_BALANCE("balance [detail]");
  const char* USAGE_INCOMING_TRANSFERS("incoming_transfers [available|unavailable] [verbose] [uses] [index=<N1>[,<N2>[,...]]]");
  const char* USAGE_PAYMENTS("payments <PID_1> [<PID_2> ... <PID_N>]");
  const char* USAGE_PAYMENT_ID("payment_id");
  const char* USAGE_TRANSFER("transfer [index=<N1>[,<N2>,...]] [<priority>] [<ring_size>] (<URI> | <address> <amount>) [<payment_id>]");
  const char* USAGE_LOCKED_TRANSFER("locked_transfer [index=<N1>[,<N2>,...]] [<priority>] [<ring_size>] (<URI> | <addr> <amount>) <lockblocks> [<payment_id (obsolete)>]");
  const char* USAGE_LOCKED_SWEEP_ALL("locked_sweep_all [index=<N1>[,<N2>,...] | index=all] [<priority>] [<ring_size>] <address> <lockblocks> [<payment_id (obsolete)>]");
  const char* USAGE_SWEEP_ALL("sweep_all [index=<N1>[,<N2>,...] | index=all] [<priority>] [<ring_size>] [outputs=<N>] <address> [<payment_id (obsolete)>]");
  const char* USAGE_SWEEP_ACCOUNT("sweep_account <account> [index=<N1>[,<N2>,...] | index=all] [<priority>] [<ring_size>] [outputs=<N>] <address> [<payment_id (obsolete)>]");
  const char* USAGE_SWEEP_BELOW("sweep_below <amount_threshold> [index=<N1>[,<N2>,...]] [<priority>] [<ring_size>] <address> [<payment_id (obsolete)>]");
  const char* USAGE_SWEEP_SINGLE("sweep_single [<priority>] [<ring_size>] [outputs=<N>] <key_image> <address> [<payment_id (obsolete)>]");
  const char* USAGE_DONATE("donate [index=<N1>[,<N2>,...]] [<priority>] [<ring_size>] <amount> [<payment_id (obsolete)>]");
  const char* USAGE_SIGN_TRANSFER("sign_transfer [export_raw]");
  const char* USAGE_SET_LOG("set_log <level>|{+,-,}<categories>");
  const char* USAGE_ACCOUNT("account\n"
                            "  account new <label text with white spaces allowed>\n"
                            "  account switch <index> \n"
                            "  account label <index> <label text with white spaces allowed>\n"
                            "  account tag <tag_name> <account_index_1> [<account_index_2> ...]\n"
                            "  account untag <account_index_1> [<account_index_2> ...]\n"
                            "  account tag_description <tag_name> <description>");
  const char* USAGE_ADDRESS("address [ new <label text with white spaces allowed> | all | <index_min> [<index_max>] | label <index> <label text with white spaces allowed> | device [<index>] | one-off <account> <subaddress>]");
  const char* USAGE_INTEGRATED_ADDRESS("integrated_address [device] [<payment_id> | <address>]");
  const char* USAGE_ADDRESS_BOOK("address_book [(add (<address>|<integrated address>) [<description possibly with whitespaces>])|(delete <index>)]");
  const char* USAGE_SET_VARIABLE("set <option> [<value>]");
  const char* USAGE_GET_TX_KEY("get_tx_key <txid>");
  const char* USAGE_SET_TX_KEY("set_tx_key <txid> <tx_key>");
  const char* USAGE_CHECK_TX_KEY("check_tx_key <txid> <txkey> <address>");
  const char* USAGE_GET_TX_PROOF("get_tx_proof <txid> <address> [<message>]");
  const char* USAGE_CHECK_TX_PROOF("check_tx_proof <txid> <address> <signature_file> [<message>]");
  const char* USAGE_GET_SPEND_PROOF("get_spend_proof <txid> [<message>]");
  const char* USAGE_CHECK_SPEND_PROOF("check_spend_proof <txid> <signature_file> [<message>]");
  const char* USAGE_GET_RESERVE_PROOF("get_reserve_proof (all|<amount>) [<message>]");
  const char* USAGE_CHECK_RESERVE_PROOF("check_reserve_proof <address> <signature_file> [<message>]");
  const char* USAGE_SHOW_TRANSFERS("show_transfers [in|out|all|pending|failed|pool|coinbase] [index=<N1>[,<N2>,...]] [<min_height> [<max_height>]]");
  const char* USAGE_UNSPENT_OUTPUTS("unspent_outputs [index=<N1>[,<N2>,...]] [<min_amount> [<max_amount>]]");
  const char* USAGE_RESCAN_BC("rescan_bc [hard|soft|keep_ki] [start_height=0]");
  const char* USAGE_SET_TX_NOTE("set_tx_note <txid> [free text note]");
  const char* USAGE_GET_TX_NOTE("get_tx_note <txid>");
  const char* USAGE_GET_DESCRIPTION("get_description");
  const char* USAGE_SET_DESCRIPTION("set_description [free text note]");
  const char* USAGE_SIGN("sign [<account_index>,<address_index>] <filename>");
  const char* USAGE_VERIFY("verify <filename> <address> <signature>");
  const char* USAGE_EXPORT_KEY_IMAGES("export_key_images [all] <filename>");
  const char* USAGE_IMPORT_KEY_IMAGES("import_key_images <filename>");
  const char* USAGE_HW_KEY_IMAGES_SYNC("hw_key_images_sync");
  const char* USAGE_HW_RECONNECT("hw_reconnect");
  const char* USAGE_EXPORT_OUTPUTS("export_outputs [all] <filename>");
  const char* USAGE_IMPORT_OUTPUTS("import_outputs <filename>");
  const char* USAGE_SHOW_TRANSFER("show_transfer <txid>");
  const char* USAGE_MAKE_MULTISIG("make_multisig <threshold> <string1> [<string>...]");
  const char* USAGE_FINALIZE_MULTISIG("finalize_multisig <string> [<string>...]");
  const char* USAGE_EXCHANGE_MULTISIG_KEYS("exchange_multisig_keys <string> [<string>...]");
  const char* USAGE_EXPORT_MULTISIG_INFO("export_multisig_info <filename>");
  const char* USAGE_IMPORT_MULTISIG_INFO("import_multisig_info <filename> [<filename>...]");
  const char* USAGE_SIGN_MULTISIG("sign_multisig <filename>");
  const char* USAGE_SUBMIT_MULTISIG("submit_multisig <filename>");
  const char* USAGE_EXPORT_RAW_MULTISIG_TX("export_raw_multisig_tx <filename>");
  const char* USAGE_MMS("mms [<subcommand> [<subcommand_parameters>]]");
  const char* USAGE_MMS_INIT("mms init <required_signers>/<authorized_signers> <own_label> <own_transport_address>");
  const char* USAGE_MMS_INFO("mms info");
  const char* USAGE_MMS_SIGNER("mms signer [<number> <label> [<transport_address> [<monero_address>]]]");
  const char* USAGE_MMS_LIST("mms list");
  const char* USAGE_MMS_NEXT("mms next [sync]");
  const char* USAGE_MMS_SYNC("mms sync");
  const char* USAGE_MMS_TRANSFER("mms transfer <transfer_command_arguments>");
  const char* USAGE_MMS_DELETE("mms delete (<message_id> | all)");
  const char* USAGE_MMS_SEND("mms send [<message_id>]");
  const char* USAGE_MMS_RECEIVE("mms receive");
  const char* USAGE_MMS_EXPORT("mms export <message_id>");
  const char* USAGE_MMS_NOTE("mms note [<label> <text>]");
  const char* USAGE_MMS_SHOW("mms show <message_id>");
  const char* USAGE_MMS_SET("mms set <option_name> [<option_value>]");
  const char* USAGE_MMS_SEND_SIGNER_CONFIG("mms send_signer_config");
  const char* USAGE_MMS_START_AUTO_CONFIG("mms start_auto_config [<label> <label> ...]");
  const char* USAGE_MMS_CONFIG_CHECKSUM("mms config_checksum");
  const char* USAGE_MMS_STOP_AUTO_CONFIG("mms stop_auto_config");
  const char* USAGE_MMS_AUTO_CONFIG("mms auto_config <auto_config_token>");
  const char* USAGE_PRINT_RING("print_ring <key_image> | <txid>");
  const char* USAGE_SET_RING("set_ring <filename> | ( <key_image> absolute|relative <index> [<index>...] )");
  const char* USAGE_UNSET_RING("unset_ring <txid> | ( <key_image> [<key_image>...] )");
  const char* USAGE_SAVE_KNOWN_RINGS("save_known_rings");
  const char* USAGE_MARK_OUTPUT_SPENT("mark_output_spent <amount>/<offset> | <filename> [add]");
  const char* USAGE_MARK_OUTPUT_UNSPENT("mark_output_unspent <amount>/<offset>");
  const char* USAGE_IS_OUTPUT_SPENT("is_output_spent <amount>/<offset>");
  const char* USAGE_FREEZE("freeze <key_image>");
  const char* USAGE_THAW("thaw <key_image>");
  const char* USAGE_FROZEN("frozen <key_image>");
  const char* USAGE_LOCK("lock");
  const char* USAGE_NET_STATS("net_stats");
  const char* USAGE_PUBLIC_NODES("public_nodes");
  const char* USAGE_WELCOME("welcome");
  const char* USAGE_RPC_PAYMENT_INFO("rpc_payment_info");
  const char* USAGE_START_MINING_FOR_RPC("start_mining_for_rpc");
  const char* USAGE_STOP_MINING_FOR_RPC("stop_mining_for_rpc");
  const char* USAGE_VERSION("version");
  const char* USAGE_HELP("help [<command>]");

  std::string input_line(const std::string& prompt, bool yesno = false)
  {
    PAUSE_READLINE();
    std::cout << prompt;
    if (yesno)
      std::cout << "  (Y/Yes/N/No)";
    std::cout << ": " << std::flush;

    std::string buf;
#ifdef _WIN32
    buf = tools::input_line_win();
#else
    std::getline(std::cin, buf);
#endif

    return epee::string_tools::trim(buf);
  }

  epee::wipeable_string input_secure_line(const char *prompt)
  {
    PAUSE_READLINE();
    auto pwd_container = tools::password_container::prompt(false, prompt, false);
    if (!pwd_container)
    {
      MERROR("Failed to read secure line");
      return "";
    }

    epee::wipeable_string buf = pwd_container->password();

    buf.trim();
    return buf;
  }

  bool input_line_and_parse_yes_no_result(char const *prompt)
  {
	  std::string prompt_yes_no = std::string(prompt) + " (Y/Yes/N/No): ";
	  std::string result = input_line(prompt_yes_no);

	  if (std::cin.eof())
		  return false;

	  return command_line::is_yes(result);
  }


  boost::optional<tools::password_container> password_prompter(const char *prompt, bool verify)
  {
    PAUSE_READLINE();
    auto pwd_container = tools::password_container::prompt(verify, prompt);
    if (!pwd_container)
    {
      tools::fail_msg_writer() << sw::tr("failed to read wallet password");
    }
    return pwd_container;
  }

  boost::optional<tools::password_container> default_password_prompter(bool verify)
  {
    return password_prompter(verify ? sw::tr("Enter a new password for the wallet") : sw::tr("Wallet password"), verify);
  }

  inline std::string interpret_rpc_response(bool ok, const std::string& status)
  {
    std::string err;
    if (ok)
    {
      if (status == CORE_RPC_STATUS_BUSY)
      {
        err = sw::tr("daemon is busy. Please try again later.");
      }
      else if (status != CORE_RPC_STATUS_OK)
      {
        err = status;
      }
    }
    else
    {
      err = sw::tr("possibly lost connection to daemon");
    }
    return err;
  }

  tools::scoped_message_writer success_msg_writer(bool color = false)
  {
    return tools::scoped_message_writer(color ? console_color_green : console_color_default, false, std::string(), el::Level::Info);
  }

  tools::scoped_message_writer message_writer(epee::console_colors color = epee::console_color_default, bool bright = false)
  {
    return tools::scoped_message_writer(color, bright);
  }

  tools::scoped_message_writer fail_msg_writer()
  {
    return tools::scoped_message_writer(console_color_red, true, sw::tr("Error: "), el::Level::Error);
  }

  bool parse_bool(const std::string& s, bool& result)
  {
    if (s == "1" || command_line::is_yes(s))
    {
      result = true;
      return true;
    }
    if (s == "0" || command_line::is_no(s))
    {
      result = false;
      return true;
    }

    boost::algorithm::is_iequal ignore_case{};
    if (boost::algorithm::equals("true", s, ignore_case) || boost::algorithm::equals(simple_wallet::tr("true"), s, ignore_case))
    {
      result = true;
      return true;
    }
    if (boost::algorithm::equals("false", s, ignore_case) || boost::algorithm::equals(simple_wallet::tr("false"), s, ignore_case))
    {
      result = false;
      return true;
    }

    return false;
  }

  template <typename F>
  bool parse_bool_and_use(const std::string& s, F func)
  {
    bool r;
    if (parse_bool(s, r))
    {
      func(r);
      return true;
    }
    else
    {
      fail_msg_writer() << sw::tr("invalid argument: must be either 0/1, true/false, y/n, yes/no");
      return false;
    }
  }

  const struct
  {
    const char *name;
    tools::wallet2::RefreshType refresh_type;
  } refresh_type_names[] =
  {
    { "full", tools::wallet2::RefreshFull },
    { "optimize-coinbase", tools::wallet2::RefreshOptimizeCoinbase },
    { "optimized-coinbase", tools::wallet2::RefreshOptimizeCoinbase },
    { "no-coinbase", tools::wallet2::RefreshNoCoinbase },
    { "default", tools::wallet2::RefreshDefault },
  };

  bool parse_refresh_type(const std::string &s, tools::wallet2::RefreshType &refresh_type)
  {
    for (size_t n = 0; n < sizeof(refresh_type_names) / sizeof(refresh_type_names[0]); ++n)
    {
      if (s == refresh_type_names[n].name)
      {
        refresh_type = refresh_type_names[n].refresh_type;
        return true;
      }
    }
    fail_msg_writer() << cryptonote::simple_wallet::tr("failed to parse refresh type");
    return false;
  }

  std::string get_refresh_type_name(tools::wallet2::RefreshType type)
  {
    for (size_t n = 0; n < sizeof(refresh_type_names) / sizeof(refresh_type_names[0]); ++n)
    {
      if (type == refresh_type_names[n].refresh_type)
        return refresh_type_names[n].name;
    }
    return "invalid";
  }

  std::string get_version_string(uint32_t version)
  {
    return boost::lexical_cast<std::string>(version >> 16) + "." + boost::lexical_cast<std::string>(version & 0xffff);
  }

  std::string oa_prompter(const std::string &url, const std::vector<std::string> &addresses, bool dnssec_valid)
  {
    if (addresses.empty())
      return {};
    // prompt user for confirmation.
    // inform user of DNSSEC validation status as well.
    std::string dnssec_str;
    if (dnssec_valid)
    {
      dnssec_str = sw::tr("DNSSEC validation passed");
    }
    else
    {
      dnssec_str = sw::tr("WARNING: DNSSEC validation was unsuccessful, this address may not be correct!");
    }
    std::stringstream prompt;
    prompt << sw::tr("For URL: ") << url
           << ", " << dnssec_str << std::endl
           << sw::tr(" Equilibria Address = ") << addresses[0]
           << std::endl
           << sw::tr("Is this OK?")
    ;
    // prompt the user for confirmation given the dns query and dnssec status
    std::string confirm_dns_ok = input_line(prompt.str(), true);
    if (std::cin.eof())
    {
      return {};
    }
    if (!command_line::is_yes(confirm_dns_ok))
    {
      std::cout << sw::tr("you have cancelled the transfer request") << std::endl;
      return {};
    }
    return addresses[0];
  }

  bool parse_subaddress_indices(const std::string& arg, std::set<uint32_t>& subaddr_indices)
  {
    subaddr_indices.clear();

    if (arg.substr(0, 6) != "index=")
      return false;
    std::string subaddr_indices_str_unsplit = arg.substr(6, arg.size() - 6);
    std::vector<std::string> subaddr_indices_str;
    boost::split(subaddr_indices_str, subaddr_indices_str_unsplit, boost::is_any_of(","));

    for (const auto& subaddr_index_str : subaddr_indices_str)
    {
      uint32_t subaddr_index;
      if(!epee::string_tools::get_xtype_from_string(subaddr_index, subaddr_index_str))
      {
        fail_msg_writer() << sw::tr("failed to parse index: ") << subaddr_index_str;
        subaddr_indices.clear();
        return false;
      }
      subaddr_indices.insert(subaddr_index);
    }
    return true;
  }

  boost::optional<std::pair<uint32_t, uint32_t>> parse_subaddress_lookahead(const std::string& str)
  {
    auto r = tools::parse_subaddress_lookahead(str);
    if (!r)
      fail_msg_writer() << sw::tr("invalid format for subaddress lookahead; must be <major>:<minor>");
    return r;
  }
}

void simple_wallet::handle_transfer_exception(const std::exception_ptr &e, bool trusted_daemon)
{
    bool warn_of_possible_attack = !trusted_daemon;
    try
    {
      std::rethrow_exception(e);
    }
    catch (const tools::error::payment_required&)
    {
      fail_msg_writer() << tr("Payment required, see the 'rpc_payment_info' command");
      m_need_payment = true;
    }
    catch (const tools::error::no_connection_to_daemon&)
    {
      fail_msg_writer() << sw::tr("no connection to daemon. Please make sure daemon is running.");
    }
    catch (const tools::error::daemon_busy&)
    {
      fail_msg_writer() << tr("daemon is busy. Please try again later.");
    }
    catch (const tools::error::wallet_rpc_error& e)
    {
      LOG_ERROR("RPC error: " << e.to_string());
      fail_msg_writer() << sw::tr("RPC error: ") << e.what();
    }
    catch (const tools::error::get_outs_error &e)
    {
      fail_msg_writer() << sw::tr("failed to get random outputs to mix: ") << e.what();
    }
    catch (const tools::error::not_enough_unlocked_money& e)
    {
      LOG_PRINT_L0(boost::format("not enough money to transfer, available only %s, sent amount %s") %
        print_money(e.available()) %
        print_money(e.tx_amount()));
      fail_msg_writer() << sw::tr("Not enough money in unlocked balance");
      warn_of_possible_attack = false;
    }
    catch (const tools::error::not_enough_money& e)
    {
      LOG_PRINT_L0(boost::format("not enough money to transfer, available only %s, sent amount %s") %
        print_money(e.available()) %
        print_money(e.tx_amount()));
      fail_msg_writer() << sw::tr("Not enough money in unlocked balance");
      warn_of_possible_attack = false;
    }
    catch (const tools::error::tx_not_possible& e)
    {
      LOG_PRINT_L0(boost::format("not enough money to transfer, available only %s, transaction amount %s = %s + %s (fee)") %
        print_money(e.available()) %
        print_money(e.tx_amount() + e.fee())  %
        print_money(e.tx_amount()) %
        print_money(e.fee()));
      fail_msg_writer() << sw::tr("Failed to find a way to create transactions. This is usually due to dust which is so small it cannot pay for itself in fees, or trying to send more money than the unlocked balance, or not leaving enough for fees");
      warn_of_possible_attack = false;
    }
    catch (const tools::error::not_enough_outs_to_mix& e)
    {
      auto writer = fail_msg_writer();
      writer << sw::tr("not enough outputs for specified ring size") << " = " << (e.mixin_count() + 1) << ":";
      for (std::pair<uint64_t, uint64_t> outs_for_amount : e.scanty_outs())
      {
        writer << "\n" << sw::tr("output amount") << " = " << print_money(outs_for_amount.first) << ", " << sw::tr("found outputs to use") << " = " << outs_for_amount.second;
      }
      writer << sw::tr("Please use sweep_unmixable.");
    }
    catch (const tools::error::tx_not_constructed&)
    {
      fail_msg_writer() << sw::tr("transaction was not constructed");
      warn_of_possible_attack = false;
    }
    catch (const tools::error::tx_rejected& e)
    {
      fail_msg_writer() << (boost::format(sw::tr("transaction %s was rejected by daemon")) % get_transaction_hash(e.tx()));
      std::string reason = e.reason();
      if (!reason.empty())
        fail_msg_writer() << sw::tr("Reason: ") << reason;
    }
    catch (const tools::error::tx_sum_overflow& e)
    {
      fail_msg_writer() << e.what();
      warn_of_possible_attack = false;
    }
    catch (const tools::error::zero_destination&)
    {
      fail_msg_writer() << sw::tr("one of destinations is zero");
      warn_of_possible_attack = false;
    }
    catch (const tools::error::tx_too_big& e)
    {
      fail_msg_writer() << sw::tr("failed to find a suitable way to split transactions");
      warn_of_possible_attack = false;
    }
    catch (const tools::error::transfer_error& e)
    {
      LOG_ERROR("unknown transfer error: " << e.to_string());
      fail_msg_writer() << sw::tr("unknown transfer error: ") << e.what();
    }
    catch (const tools::error::multisig_export_needed& e)
    {
      LOG_ERROR("Multisig error: " << e.to_string());
      fail_msg_writer() << sw::tr("Multisig error: ") << e.what();
      warn_of_possible_attack = false;
    }
    catch (const tools::error::wallet_internal_error& e)
    {
      LOG_ERROR("internal error: " << e.to_string());
      fail_msg_writer() << sw::tr("internal error: ") << e.what();
    }
    catch (const std::exception& e)
    {
      LOG_ERROR("unexpected error: " << e.what());
      fail_msg_writer() << sw::tr("unexpected error: ") << e.what();
    }

    if (warn_of_possible_attack)
      fail_msg_writer() << sw::tr("There was an error, which could mean the node may be trying to get you to retry creating a transaction, and zero in on which outputs you own. Or it could be a bona fide error. It may be prudent to disconnect from this node, and not try to send a transaction immediately. Alternatively, connect to another node so the original node cannot correlate information.");
}

namespace
{
  bool check_file_overwrite(const std::string &filename)
  {
    boost::system::error_code errcode;
    if (boost::filesystem::exists(filename, errcode))
    {
      if (boost::ends_with(filename, ".keys"))
      {
        fail_msg_writer() << boost::format(sw::tr("File %s likely stores wallet private keys! Use a different file name.")) % filename;
        return false;
      }
      return command_line::is_yes(input_line((boost::format(sw::tr("File %s already exists. Are you sure to overwrite it?")) % filename).str(), true));
    }
    return true;
  }

  void print_secret_key(const crypto::secret_key &k)
  {
    static constexpr const char hex[] = u8"0123456789abcdef";
    const uint8_t *ptr = (const uint8_t*)k.data;
    for (size_t i = 0, sz = sizeof(k); i < sz; ++i)
    {
      putchar(hex[*ptr >> 4]);
      putchar(hex[*ptr & 15]);
      ++ptr;
    }
  }
}

bool parse_priority(const std::string& arg, uint32_t& priority)
{
  auto priority_pos = std::find(
    allowed_priority_strings.begin(),
    allowed_priority_strings.end(),
    arg);
  if(priority_pos != allowed_priority_strings.end()) {
    priority = std::distance(allowed_priority_strings.begin(), priority_pos);
    return true;
  }
  return false;
}

std::string join_priority_strings(const char *delimiter)
{
  std::string s;
  for (size_t n = 0; n < allowed_priority_strings.size(); ++n)
  {
    if (!s.empty())
      s += delimiter;
    s += allowed_priority_strings[n];
  }
  return s;
}

std::string simple_wallet::get_commands_str()
{
  std::stringstream ss;
  ss << tr("Commands: ") << ENDL;
  std::string usage = m_cmd_binder.get_usage();
  boost::replace_all(usage, "\n", "\n  ");
  usage.insert(0, "  ");
  ss << usage << ENDL;
  return ss.str();
}

std::string simple_wallet::get_command_usage(const std::vector<std::string> &args)
{
  std::pair<std::string, std::string> documentation = m_cmd_binder.get_documentation(args);
  std::stringstream ss;
  if(documentation.first.empty())
  {
    ss << tr("Unknown command: ") << args.front();
  }
  else
  {
    std::string usage = documentation.second.empty() ? args.front() : documentation.first;
    std::string description = documentation.second.empty() ? documentation.first : documentation.second;
    usage.insert(0, "  ");
    ss << tr("Command usage: ") << ENDL << usage << ENDL << ENDL;
    boost::replace_all(description, "\n", "\n  ");
    description.insert(0, "  ");
    ss << tr("Command description: ") << ENDL << description << ENDL;
  }
  return ss.str();
}

bool simple_wallet::viewkey(const std::vector<std::string> &args/* = std::vector<std::string>()*/)
{
  // don't log
  PAUSE_READLINE();
  if (m_wallet->key_on_device()) {
    std::cout << "secret: On device. Not available" << std::endl;
  } else {
    SCOPED_WALLET_UNLOCK();
    printf("secret: ");
    print_secret_key(m_wallet->get_account().get_keys().m_view_secret_key);
    putchar('\n');
  }
  std::cout << "public: " << string_tools::pod_to_hex(m_wallet->get_account().get_keys().m_account_address.m_view_public_key) << std::endl;

  return true;
}

bool simple_wallet::spendkey(const std::vector<std::string> &args/* = std::vector<std::string>()*/)
{
  if (m_wallet->watch_only())
  {
    fail_msg_writer() << tr("wallet is watch-only and has no spend key");
    return true;
  }
  // don't log
  PAUSE_READLINE();
  if (m_wallet->key_on_device()) {
    std::cout << "secret: On device. Not available" << std::endl;
  } else {
    SCOPED_WALLET_UNLOCK();
    printf("secret: ");
    print_secret_key(m_wallet->get_account().get_keys().m_spend_secret_key);
    putchar('\n');
  }
  std::cout << "public: " << string_tools::pod_to_hex(m_wallet->get_account().get_keys().m_account_address.m_spend_public_key) << std::endl;

  return true;
}

bool simple_wallet::print_seed(bool encrypted)
{
  bool success =  false;
  epee::wipeable_string seed;
  bool ready, multisig;

  if (m_wallet->key_on_device())
  {
    fail_msg_writer() << tr("command not supported by HW wallet");
    return true;
  }
  if (m_wallet->watch_only())
  {
    fail_msg_writer() << tr("wallet is watch-only and has no seed");
    return true;
  }

  multisig = m_wallet->multisig(&ready);
  if (multisig)
  {
    if (!ready)
    {
      fail_msg_writer() << tr("wallet is multisig but not yet finalized");
      return true;
    }
  }

  SCOPED_WALLET_UNLOCK();

  if (!multisig && !m_wallet->is_deterministic())
  {
    fail_msg_writer() << tr("wallet is non-deterministic and has no seed");
    return true;
  }

  epee::wipeable_string seed_pass;
  if (encrypted)
  {
    auto pwd_container = password_prompter(tr("Enter optional seed offset passphrase, empty to see raw seed"), true);
    if (std::cin.eof() || !pwd_container)
      return true;
    seed_pass = pwd_container->password();
  }

  if (multisig)
    success = m_wallet->get_multisig_seed(seed, seed_pass);
  else if (m_wallet->is_deterministic())
    success = m_wallet->get_seed(seed, seed_pass);

  if (success)
  {
    print_seed(seed);
  }
  else
  {
    fail_msg_writer() << tr("Failed to retrieve seed");
  }
  return true;
}

bool simple_wallet::seed(const std::vector<std::string> &args/* = std::vector<std::string>()*/)
{
  return print_seed(false);
}

bool simple_wallet::encrypted_seed(const std::vector<std::string> &args/* = std::vector<std::string>()*/)
{
  return print_seed(true);
}

bool simple_wallet::restore_height(const std::vector<std::string> &args/* = std::vector<std::string>()*/)
{
  success_msg_writer() << m_wallet->get_refresh_from_block_height();
  return true;
}

bool simple_wallet::seed_set_language(const std::vector<std::string> &args/* = std::vector<std::string>()*/)
{
  if (m_wallet->key_on_device())
  {
    fail_msg_writer() << tr("command not supported by HW wallet");
    return true;
  }
  if (m_wallet->multisig())
  {
    fail_msg_writer() << tr("wallet is multisig and has no seed");
    return true;
  }
  if (m_wallet->watch_only())
  {
    fail_msg_writer() << tr("wallet is watch-only and has no seed");
    return true;
  }

  epee::wipeable_string password;
  {
    SCOPED_WALLET_UNLOCK();

    if (!m_wallet->is_deterministic())
    {
      fail_msg_writer() << tr("wallet is non-deterministic and has no seed");
      return true;
    }

    // we need the password, even if ask-password is unset
    if (!pwd_container)
    {
      pwd_container = get_and_verify_password();
      if (pwd_container == boost::none)
      {
        fail_msg_writer() << tr("Incorrect password");
        return true;
      }
    }
    password = pwd_container->password();
  }

  std::string mnemonic_language = get_mnemonic_language();
  if (mnemonic_language.empty())
    return true;

  m_wallet->set_seed_language(std::move(mnemonic_language));
  m_wallet->rewrite(m_wallet_file, password);
  return true;
}

bool simple_wallet::change_password(const std::vector<std::string> &args)
{
  const auto orig_pwd_container = get_and_verify_password();

  if(orig_pwd_container == boost::none)
  {
    fail_msg_writer() << tr("Your original password was incorrect.");
    return true;
  }

  // prompts for a new password, pass true to verify the password
  const auto pwd_container = default_password_prompter(true);
  if(!pwd_container)
    return true;

  try
  {
    m_wallet->change_password(m_wallet_file, orig_pwd_container->password(), pwd_container->password());
  }
  catch (const tools::error::wallet_logic_error& e)
  {
    fail_msg_writer() << tr("Error with wallet rewrite: ") << e.what();
    return true;
  }

  return true;
}

bool simple_wallet::payment_id(const std::vector<std::string> &args/* = std::vector<std::string>()*/)
{
  LONG_PAYMENT_ID_SUPPORT_CHECK();
}

bool simple_wallet::print_fee_info(const std::vector<std::string> &args/* = std::vector<std::string>()*/)
{
  if (!try_connect_to_daemon())
    return true;
  const bool per_byte = m_wallet->use_fork_rules(HF_VERSION_PER_BYTE_FEE);
  const uint64_t base_fee = m_wallet->get_base_fee();
  const char *base = per_byte ? "byte" : "kB";
  const uint64_t typical_size = per_byte ? 2500 : 13;
  const uint64_t size_granularity = per_byte ? 1 : 1024;
  message_writer() << (boost::format(tr("Current fee is %s %s per %s")) % print_money(base_fee) % cryptonote::get_unit(cryptonote::get_default_decimal_point()) % base).str();

  std::vector<uint64_t> fees;
  for (uint32_t priority = 1; priority <= 4; ++priority)
  {
    uint64_t mult = m_wallet->get_fee_multiplier(priority);
    fees.push_back(base_fee * typical_size * mult);
  }
  std::vector<std::pair<uint64_t, uint64_t>> blocks;
  try
  {
    uint64_t base_size = typical_size * size_granularity;
    blocks = m_wallet->estimate_backlog(base_size, base_size + size_granularity - 1, fees);
  }
  catch (const std::exception &e)
  {
    fail_msg_writer() << tr("Error: failed to estimate backlog array size: ") << e.what();
    return true;
  }
  if (blocks.size() != 4)
  {
    fail_msg_writer() << tr("Error: bad estimated backlog array size");
    return true;
  }

  for (uint32_t priority = 1; priority <= 4; ++priority)
  {
    uint64_t nblocks_low = blocks[priority - 1].first;
    uint64_t nblocks_high = blocks[priority - 1].second;
    if (nblocks_low > 0)
    {
      std::string msg;
      if (priority == m_wallet->get_default_priority() || (m_wallet->get_default_priority() == 0 && priority == 2))
        msg = tr(" (current)");
      uint64_t minutes_low = nblocks_low * DIFFICULTY_TARGET_V2 / 60, minutes_high = nblocks_high * DIFFICULTY_TARGET_V2 / 60;
      if (nblocks_high == nblocks_low)
        message_writer() << (boost::format(tr("%u block (%u minutes) backlog at priority %u%s")) % nblocks_low % minutes_low % priority % msg).str();
      else
        message_writer() << (boost::format(tr("%u to %u block (%u to %u minutes) backlog at priority %u")) % nblocks_low % nblocks_high % minutes_low % minutes_high % priority).str();
    }
    else
      message_writer() << tr("No backlog at priority ") << priority;
  }
  return true;
}

bool simple_wallet::prepare_multisig(const std::vector<std::string> &args)
{
  prepare_multisig_main(args, false);
  return true;
}

bool simple_wallet::prepare_multisig_main(const std::vector<std::string> &args, bool called_by_mms)
{
  if (m_wallet->key_on_device())
  {
    fail_msg_writer() << tr("command not supported by HW wallet");
    return false;
  }
  if (m_wallet->multisig())
  {
    fail_msg_writer() << tr("This wallet is already multisig");
    return false;
  }
  if (m_wallet->watch_only())
  {
    fail_msg_writer() << tr("wallet is watch-only and cannot be made multisig");
    return false;
  }

  if(m_wallet->get_num_transfer_details())
  {
    fail_msg_writer() << tr("This wallet has been used before, please use a new wallet to create a multisig wallet");
    return false;
  }

  SCOPED_WALLET_UNLOCK_ON_BAD_PASSWORD(return false;);

  std::string multisig_info = m_wallet->get_multisig_info();
  success_msg_writer() << multisig_info;
  success_msg_writer() << tr("Send this multisig info to all other participants, then use make_multisig <threshold> <info1> [<info2>...] with others' multisig info");
  success_msg_writer() << tr("This includes the PRIVATE view key, so needs to be disclosed only to that multisig wallet's participants ");

  if (called_by_mms)
  {
    get_message_store().process_wallet_created_data(get_multisig_wallet_state(), mms::message_type::key_set, multisig_info);
  }

  return true;
}

bool simple_wallet::make_multisig(const std::vector<std::string> &args)
{
  make_multisig_main(args, false);
  return true;
}

bool simple_wallet::make_multisig_main(const std::vector<std::string> &args, bool called_by_mms)
{
  if (m_wallet->key_on_device())
  {
    fail_msg_writer() << tr("command not supported by HW wallet");
    return false;
  }
  if (m_wallet->multisig())
  {
    fail_msg_writer() << tr("This wallet is already multisig");
    return false;
  }
  if (m_wallet->watch_only())
  {
    fail_msg_writer() << tr("wallet is watch-only and cannot be made multisig");
    return false;
  }

  if(m_wallet->get_num_transfer_details())
  {
    fail_msg_writer() << tr("This wallet has been used before, please use a new wallet to create a multisig wallet");
    return false;
  }

  if (args.size() < 2)
  {
    PRINT_USAGE(USAGE_MAKE_MULTISIG);
    return false;
  }

  // parse threshold
  uint32_t threshold;
  if (!string_tools::get_xtype_from_string(threshold, args[0]))
  {
    fail_msg_writer() << tr("Invalid threshold");
    return false;
  }

  const auto orig_pwd_container = get_and_verify_password();
  if(orig_pwd_container == boost::none)
  {
    fail_msg_writer() << tr("Your original password was incorrect.");
    return false;
  }

  LOCK_IDLE_SCOPE();

  try
  {
    auto local_args = args;
    local_args.erase(local_args.begin());
    std::string multisig_extra_info = m_wallet->make_multisig(orig_pwd_container->password(), local_args, threshold);
    if (!multisig_extra_info.empty())
    {
      success_msg_writer() << tr("Another step is needed");
      success_msg_writer() << multisig_extra_info;
      success_msg_writer() << tr("Send this multisig info to all other participants, then use exchange_multisig_keys <info1> [<info2>...] with others' multisig info");
      if (called_by_mms)
      {
        get_message_store().process_wallet_created_data(get_multisig_wallet_state(), mms::message_type::additional_key_set, multisig_extra_info);
      }
      return true;
    }
  }
  catch (const std::exception &e)
  {
    fail_msg_writer() << tr("Error creating multisig: ") << e.what();
    return false;
  }

  uint32_t total;
  if (!m_wallet->multisig(NULL, &threshold, &total))
  {
    fail_msg_writer() << tr("Error creating multisig: new wallet is not multisig");
    return false;
  }
  success_msg_writer() << std::to_string(threshold) << "/" << total << tr(" multisig address: ")
      << m_wallet->get_account().get_public_address_str(m_wallet->nettype());

  return true;
}

bool simple_wallet::finalize_multisig(const std::vector<std::string> &args)
{
  bool ready;
  if (m_wallet->key_on_device())
  {
    fail_msg_writer() << tr("command not supported by HW wallet");
    return true;
  }

  const auto pwd_container = get_and_verify_password();
  if(pwd_container == boost::none)
  {
    fail_msg_writer() << tr("Your original password was incorrect.");
    return true;
  }

  if (!m_wallet->multisig(&ready))
  {
    fail_msg_writer() << tr("This wallet is not multisig");
    return true;
  }
  if (ready)
  {
    fail_msg_writer() << tr("This wallet is already finalized");
    return true;
  }

  LOCK_IDLE_SCOPE();

  if (args.size() < 2)
  {
    PRINT_USAGE(USAGE_FINALIZE_MULTISIG);
    return true;
  }

  try
  {
    if (!m_wallet->finalize_multisig(pwd_container->password(), args))
    {
      fail_msg_writer() << tr("Failed to finalize multisig");
      return true;
    }
  }
  catch (const std::exception &e)
  {
    fail_msg_writer() << tr("Failed to finalize multisig: ") << e.what();
    return true;
  }

  return true;
}

bool simple_wallet::exchange_multisig_keys(const std::vector<std::string> &args)
{
  exchange_multisig_keys_main(args, false);
  return true;
}

bool simple_wallet::exchange_multisig_keys_main(const std::vector<std::string> &args, bool called_by_mms) {
    bool ready;
    if (m_wallet->key_on_device())
    {
      fail_msg_writer() << tr("command not supported by HW wallet");
      return false;
    }
    if (!m_wallet->multisig(&ready))
    {
      fail_msg_writer() << tr("This wallet is not multisig");
      return false;
    }
    if (ready)
    {
      fail_msg_writer() << tr("This wallet is already finalized");
      return false;
    }

    const auto orig_pwd_container = get_and_verify_password();
    if(orig_pwd_container == boost::none)
    {
      fail_msg_writer() << tr("Your original password was incorrect.");
      return false;
    }

    if (args.size() < 2)
    {
      PRINT_USAGE(USAGE_EXCHANGE_MULTISIG_KEYS);
      return false;
    }

    try
    {
      std::string multisig_extra_info = m_wallet->exchange_multisig_keys(orig_pwd_container->password(), args);
      if (!multisig_extra_info.empty())
      {
        message_writer() << tr("Another step is needed");
        message_writer() << multisig_extra_info;
        message_writer() << tr("Send this multisig info to all other participants, then use exchange_multisig_keys <info1> [<info2>...] with others' multisig info");
        if (called_by_mms)
        {
          get_message_store().process_wallet_created_data(get_multisig_wallet_state(), mms::message_type::additional_key_set, multisig_extra_info);
        }
        return true;
      } else {
        uint32_t threshold, total;
        m_wallet->multisig(NULL, &threshold, &total);
        success_msg_writer() << tr("Multisig wallet has been successfully created. Current wallet type: ") << threshold << "/" << total;
        success_msg_writer() << tr("Multisig address: ") << m_wallet->get_account().get_public_address_str(m_wallet->nettype());
      }
    }
    catch (const std::exception &e)
    {
      fail_msg_writer() << tr("Failed to perform multisig keys exchange: ") << e.what();
      return false;
    }

    return true;
}

bool simple_wallet::export_multisig(const std::vector<std::string> &args)
{
  export_multisig_main(args, false);
  return true;
}

bool simple_wallet::export_multisig_main(const std::vector<std::string> &args, bool called_by_mms)
{
  bool ready;
  if (m_wallet->key_on_device())
  {
    fail_msg_writer() << tr("command not supported by HW wallet");
    return false;
  }
  if (!m_wallet->multisig(&ready))
  {
    fail_msg_writer() << tr("This wallet is not multisig");
    return false;
  }
  if (!ready)
  {
    fail_msg_writer() << tr("This multisig wallet is not yet finalized");
    return false;
  }
  if (args.size() != 1)
  {
    PRINT_USAGE(USAGE_EXPORT_MULTISIG_INFO);
    return false;
  }

  const std::string filename = args[0];
  if (!called_by_mms && m_wallet->confirm_export_overwrite() && !check_file_overwrite(filename))
    return true;

  SCOPED_WALLET_UNLOCK_ON_BAD_PASSWORD(return false;);

  try
  {
    cryptonote::blobdata ciphertext = m_wallet->export_multisig();

    if (called_by_mms)
    {
      get_message_store().process_wallet_created_data(get_multisig_wallet_state(), mms::message_type::multisig_sync_data, ciphertext);
    }
    else
    {
      bool r = m_wallet->save_to_file(filename, ciphertext);
      if (!r)
      {
        fail_msg_writer() << tr("failed to save file ") << filename;
        return false;
      }
    }
  }
  catch (const std::exception &e)
  {
    LOG_ERROR("Error exporting multisig info: " << e.what());
    fail_msg_writer() << tr("Error exporting multisig info: ") << e.what();
    return false;
  }

  success_msg_writer() << tr("Multisig info exported to ") << filename;
  return true;
}

bool simple_wallet::import_multisig(const std::vector<std::string> &args)
{
  import_multisig_main(args, false);
  return true;
}

bool simple_wallet::import_multisig_main(const std::vector<std::string> &args, bool called_by_mms)
{
  bool ready;
  uint32_t threshold, total;
  if (m_wallet->key_on_device())
  {
    fail_msg_writer() << tr("command not supported by HW wallet");
    return false;
  }
  if (!m_wallet->multisig(&ready, &threshold, &total))
  {
    fail_msg_writer() << tr("This wallet is not multisig");
    return false;
  }
  if (!ready)
  {
    fail_msg_writer() << tr("This multisig wallet is not yet finalized");
    return false;
  }
  if (args.size() < threshold - 1)
  {
    PRINT_USAGE(USAGE_IMPORT_MULTISIG_INFO);
    return false;
  }

  std::vector<cryptonote::blobdata> info;
  for (size_t n = 0; n < args.size(); ++n)
  {
    if (called_by_mms)
    {
      info.push_back(args[n]);
    }
    else
    {
      const std::string &filename = args[n];
      std::string data;
      bool r = m_wallet->load_from_file(filename, data);
      if (!r)
      {
        fail_msg_writer() << tr("failed to read file ") << filename;
        return false;
      }
      info.push_back(std::move(data));
    }
  }

  SCOPED_WALLET_UNLOCK_ON_BAD_PASSWORD(return false;);

  // all read and parsed, actually import
  try
  {
    m_in_manual_refresh.store(true, std::memory_order_relaxed);
    epee::misc_utils::auto_scope_leave_caller scope_exit_handler = epee::misc_utils::create_scope_leave_handler([&](){m_in_manual_refresh.store(false, std::memory_order_relaxed);});
    size_t n_outputs = m_wallet->import_multisig(info);
    // Clear line "Height xxx of xxx"
    std::cout << "\r                                                                \r";
    success_msg_writer() << tr("Multisig info imported");
  }
  catch (const std::exception &e)
  {
    fail_msg_writer() << tr("Failed to import multisig info: ") << e.what();
    return false;
  }
  if (m_wallet->is_trusted_daemon())
  {
    try
    {
      m_wallet->rescan_spent();
    }
    catch (const std::exception &e)
    {
      message_writer() << tr("Failed to update spent status after importing multisig info: ") << e.what();
      return false;
    }
  }
  else
  {
    message_writer() << tr("Untrusted daemon, spent status may be incorrect. Use a trusted daemon and run \"rescan_spent\"");
    return false;
  }
  return true;
}

bool simple_wallet::accept_loaded_tx(const tools::wallet2::multisig_tx_set &txs)
{
  std::string extra_message;
  return accept_loaded_tx([&txs](){return txs.m_ptx.size();}, [&txs](size_t n)->const tools::wallet2::tx_construction_data&{return txs.m_ptx[n].construction_data;}, extra_message);
}

bool simple_wallet::sign_multisig(const std::vector<std::string> &args)
{
  sign_multisig_main(args, false);
  return true;
}

bool simple_wallet::sign_multisig_main(const std::vector<std::string> &args, bool called_by_mms)
{
  bool ready;
  if (m_wallet->key_on_device())
  {
    fail_msg_writer() << tr("command not supported by HW wallet");
    return false;
  }
  if(!m_wallet->multisig(&ready))
  {
    fail_msg_writer() << tr("This is not a multisig wallet");
    return false;
  }
  if (!ready)
  {
    fail_msg_writer() << tr("This multisig wallet is not yet finalized");
    return false;
  }
  if (args.size() != 1)
  {
    PRINT_USAGE(USAGE_SIGN_MULTISIG);
    return false;
  }

  SCOPED_WALLET_UNLOCK_ON_BAD_PASSWORD(return false;);

  std::string filename = args[0];
  std::vector<crypto::hash> txids;
  uint32_t signers = 0;
  try
  {
    if (called_by_mms)
    {
      tools::wallet2::multisig_tx_set exported_txs;
      std::string ciphertext;
      bool r = m_wallet->load_multisig_tx(args[0], exported_txs, [&](const tools::wallet2::multisig_tx_set &tx){ signers = tx.m_signers.size(); return accept_loaded_tx(tx); });
      if (r)
      {
        r = m_wallet->sign_multisig_tx(exported_txs, txids);
      }
      if (r)
      {
        ciphertext = m_wallet->save_multisig_tx(exported_txs);
        if (ciphertext.empty())
        {
          r = false;
        }
      }
      if (r)
      {
        mms::message_type message_type = mms::message_type::fully_signed_tx;
        if (txids.empty())
        {
          message_type = mms::message_type::partially_signed_tx;
        }
        get_message_store().process_wallet_created_data(get_multisig_wallet_state(), message_type, ciphertext);
        filename = "MMS";   // for the messages below
      }
      else
      {
        fail_msg_writer() << tr("Failed to sign multisig transaction");
        return false;
      }
    }
    else
    {
      bool r = m_wallet->sign_multisig_tx_from_file(filename, txids, [&](const tools::wallet2::multisig_tx_set &tx){ signers = tx.m_signers.size(); return accept_loaded_tx(tx); });
      if (!r)
      {
        fail_msg_writer() << tr("Failed to sign multisig transaction");
        return false;
      }
    }
  }
  catch (const tools::error::multisig_export_needed& e)
  {
    fail_msg_writer() << tr("Multisig error: ") << e.what();
    return false;
  }
  catch (const std::exception &e)
  {
    fail_msg_writer() << tr("Failed to sign multisig transaction: ") << e.what();
    return false;
  }

  if (txids.empty())
  {
    uint32_t threshold;
    m_wallet->multisig(NULL, &threshold);
    uint32_t signers_needed = threshold - signers - 1;
    success_msg_writer(true) << tr("Transaction successfully signed to file ") << filename << ", "
        << signers_needed << " more signer(s) needed";
    return true;
  }
  else
  {
    std::string txids_as_text;
    for (const auto &txid: txids)
    {
      if (!txids_as_text.empty())
        txids_as_text += (", ");
      txids_as_text += epee::string_tools::pod_to_hex(txid);
    }
    success_msg_writer(true) << tr("Transaction successfully signed to file ") << filename << ", txid " << txids_as_text;
    success_msg_writer(true) << tr("It may be relayed to the network with submit_multisig");
  }
  return true;
}

bool simple_wallet::submit_multisig(const std::vector<std::string> &args)
{
  submit_multisig_main(args, false);
  return true;
}

bool simple_wallet::submit_multisig_main(const std::vector<std::string> &args, bool called_by_mms)
{
  bool ready;
  uint32_t threshold;
  if (m_wallet->key_on_device())
  {
    fail_msg_writer() << tr("command not supported by HW wallet");
    return false;
  }
  if (!m_wallet->multisig(&ready, &threshold))
  {
    fail_msg_writer() << tr("This is not a multisig wallet");
    return false;
  }
  if (!ready)
  {
    fail_msg_writer() << tr("This multisig wallet is not yet finalized");
    return false;
  }
  if (args.size() != 1)
  {
    PRINT_USAGE(USAGE_SUBMIT_MULTISIG);
    return false;
  }

  if (!try_connect_to_daemon())
    return false;

  SCOPED_WALLET_UNLOCK_ON_BAD_PASSWORD(return false;);

  std::string filename = args[0];
  try
  {
    tools::wallet2::multisig_tx_set txs;
    if (called_by_mms)
    {
      bool r = m_wallet->load_multisig_tx(args[0], txs, [&](const tools::wallet2::multisig_tx_set &tx){ return accept_loaded_tx(tx); });
      if (!r)
      {
        fail_msg_writer() << tr("Failed to load multisig transaction from MMS");
        return false;
      }
    }
    else
    {
      bool r = m_wallet->load_multisig_tx_from_file(filename, txs, [&](const tools::wallet2::multisig_tx_set &tx){ return accept_loaded_tx(tx); });
      if (!r)
      {
        fail_msg_writer() << tr("Failed to load multisig transaction from file");
        return false;
      }
    }
    if (txs.m_signers.size() < threshold)
    {
      fail_msg_writer() << (boost::format(tr("Multisig transaction signed by only %u signers, needs %u more signatures"))
          % txs.m_signers.size() % (threshold - txs.m_signers.size())).str();
      return false;
    }

    // actually commit the transactions
    for (auto &ptx: txs.m_ptx)
    {
      m_wallet->commit_tx(ptx);
      success_msg_writer(true) << tr("Transaction successfully submitted, transaction ") << get_transaction_hash(ptx.tx) << ENDL
          << tr("You can check its status by using the `show_transfers` command.");
    }
  }
  catch (const std::exception &e)
  {
    handle_transfer_exception(std::current_exception(), m_wallet->is_trusted_daemon());
  }
  catch (...)
  {
    LOG_ERROR("unknown error");
    fail_msg_writer() << tr("unknown error");
    return false;
  }

  return true;
}

bool simple_wallet::export_raw_multisig(const std::vector<std::string> &args)
{
  bool ready;
  uint32_t threshold;
  if (m_wallet->key_on_device())
  {
    fail_msg_writer() << tr("command not supported by HW wallet");
    return true;
  }
  if (!m_wallet->multisig(&ready, &threshold))
  {
    fail_msg_writer() << tr("This is not a multisig wallet");
    return true;
  }
  if (!ready)
  {
    fail_msg_writer() << tr("This multisig wallet is not yet finalized");
    return true;
  }
  if (args.size() != 1)
  {
    PRINT_USAGE(USAGE_EXPORT_RAW_MULTISIG_TX);
    return true;
  }

  std::string filename = args[0];
  if (m_wallet->confirm_export_overwrite() && !check_file_overwrite(filename))
    return true;

  SCOPED_WALLET_UNLOCK();

  try
  {
    tools::wallet2::multisig_tx_set txs;
    bool r = m_wallet->load_multisig_tx_from_file(filename, txs, [&](const tools::wallet2::multisig_tx_set &tx){ return accept_loaded_tx(tx); });
    if (!r)
    {
      fail_msg_writer() << tr("Failed to load multisig transaction from file");
      return true;
    }
    if (txs.m_signers.size() < threshold)
    {
      fail_msg_writer() << (boost::format(tr("Multisig transaction signed by only %u signers, needs %u more signatures"))
          % txs.m_signers.size() % (threshold - txs.m_signers.size())).str();
      return true;
    }

    // save the transactions
    std::string filenames;
    for (auto &ptx: txs.m_ptx)
    {
      const crypto::hash txid = cryptonote::get_transaction_hash(ptx.tx);
      const std::string filename = std::string("raw_multisig_equilibria_tx_") + epee::string_tools::pod_to_hex(txid);
      if (!filenames.empty())
        filenames += ", ";
      filenames += filename;
      if (!m_wallet->save_to_file(filename, cryptonote::tx_to_blob(ptx.tx)))
      {
        fail_msg_writer() << tr("Failed to export multisig transaction to file ") << filename;
        return true;
      }
    }
    success_msg_writer() << tr("Saved exported multisig transaction file(s): ") << filenames;
  }
  catch (const std::exception& e)
  {
    LOG_ERROR("unexpected error: " << e.what());
    fail_msg_writer() << tr("unexpected error: ") << e.what();
  }
  catch (...)
  {
    LOG_ERROR("Unknown error");
    fail_msg_writer() << tr("unknown error");
  }

  return true;
}

bool simple_wallet::print_ring(const std::vector<std::string> &args)
{
  crypto::key_image key_image;
  crypto::hash txid;
  if (args.size() != 1)
  {
    PRINT_USAGE(USAGE_PRINT_RING);
    return true;
  }

  if (!epee::string_tools::hex_to_pod(args[0], key_image))
  {
    fail_msg_writer() << tr("Invalid key image");
    return true;
  }
  // this one will always work, they're all 32 byte hex
  if (!epee::string_tools::hex_to_pod(args[0], txid))
  {
    fail_msg_writer() << tr("Invalid txid");
    return true;
  }

  std::vector<uint64_t> ring;
  std::vector<std::pair<crypto::key_image, std::vector<uint64_t>>> rings;
  try
  {
    if (m_wallet->get_ring(key_image, ring))
      rings.push_back({key_image, ring});
    else if (!m_wallet->get_rings(txid, rings))
    {
      fail_msg_writer() << tr("Key image either not spent, or spent with ring size 1");
      return true;
    }

    for (const auto &ring: rings)
    {
      std::stringstream str;
      for (const auto &x: ring.second)
        str << x<< " ";
      // do NOT translate this "absolute" below, the lin can be used as input to set_ring
      success_msg_writer() << epee::string_tools::pod_to_hex(ring.first) <<  " absolute " << str.str();
    }
  }
  catch (const std::exception &e)
  {
    fail_msg_writer() << tr("Failed to get key image ring: ") << e.what();
  }

  return true;
}

bool simple_wallet::set_ring(const std::vector<std::string> &args)
{
  crypto::key_image key_image;

  // try filename first
  if (args.size() == 1)
  {
    if (!epee::file_io_utils::is_file_exist(args[0]))
    {
      fail_msg_writer() << tr("File doesn't exist");
      return true;
    }

    char str[4096];
    std::unique_ptr<FILE, tools::close_file> f(fopen(args[0].c_str(), "r"));
    if (f)
    {
      while (!feof(f.get()))
      {
        if (!fgets(str, sizeof(str), f.get()))
          break;
        const size_t len = strlen(str);
        if (len > 0 && str[len - 1] == '\n')
          str[len - 1] = 0;
        if (!str[0])
          continue;
        char key_image_str[65], type_str[9];
        int read_after_key_image = 0, read = 0;
        int fields = sscanf(str, "%64[abcdefABCDEF0123456789] %n%8s %n", key_image_str, &read_after_key_image, type_str, &read);
        if (fields != 2)
        {
          fail_msg_writer() << tr("Invalid ring specification: ") << str;
          continue;
        }
        key_image_str[64] = 0;
        type_str[8] = 0;
        crypto::key_image key_image;
        if (read_after_key_image == 0 || !epee::string_tools::hex_to_pod(key_image_str, key_image))
        {
          fail_msg_writer() << tr("Invalid key image: ") << str;
          continue;
        }
        if (read == read_after_key_image+8 || (strcmp(type_str, "absolute") && strcmp(type_str, "relative")))
        {
          fail_msg_writer() << tr("Invalid ring type, expected relative or abosolute: ") << str;
          continue;
        }
        bool relative = !strcmp(type_str, "relative");
        if (read < 0 || (size_t)read > strlen(str))
        {
          fail_msg_writer() << tr("Error reading line: ") << str;
          continue;
        }
        bool valid = true;
        std::vector<uint64_t> ring;
        const char *ptr = str + read;
        while (*ptr)
        {
          unsigned long offset;
          int elements = sscanf(ptr, "%lu %n", &offset, &read);
          if (elements == 0 || read <= 0 || (size_t)read > strlen(str))
          {
            fail_msg_writer() << tr("Error reading line: ") << str;
            valid = false;
            break;
          }
          ring.push_back(offset);
          ptr += read;
        }
        if (!valid)
          continue;
        if (ring.empty())
        {
          fail_msg_writer() << tr("Invalid ring: ") << str;
          continue;
        }
        if (relative)
        {
          for (size_t n = 1; n < ring.size(); ++n)
          {
            if (ring[n] <= 0)
            {
              fail_msg_writer() << tr("Invalid relative ring: ") << str;
              valid = false;
              break;
            }
          }
        }
        else
        {
          for (size_t n = 1; n < ring.size(); ++n)
          {
            if (ring[n] <= ring[n-1])
            {
              fail_msg_writer() << tr("Invalid absolute ring: ") << str;
              valid = false;
              break;
            }
          }
        }
        if (!valid)
          continue;
        if (!m_wallet->set_ring(key_image, ring, relative))
          fail_msg_writer() << tr("Failed to set ring for key image: ") << key_image << ". " << tr("Continuing.");
      }
      f.reset();
    }
    return true;
  }

  if (args.size() < 3)
  {
    PRINT_USAGE(USAGE_SET_RING);
    return true;
  }

  if (!epee::string_tools::hex_to_pod(args[0], key_image))
  {
    fail_msg_writer() << tr("Invalid key image");
    return true;
  }

  bool relative;
  if (args[1] == "absolute")
  {
    relative = false;
  }
  else if (args[1] == "relative")
  {
    relative = true;
  }
  else
  {
    fail_msg_writer() << tr("Missing absolute or relative keyword");
    return true;
  }

  std::vector<uint64_t> ring;
  for (size_t n = 2; n < args.size(); ++n)
  {
    ring.resize(ring.size() + 1);
    if (!string_tools::get_xtype_from_string(ring.back(), args[n]))
    {
      fail_msg_writer() << tr("invalid index: must be a strictly positive unsigned integer");
      return true;
    }
    if (relative)
    {
      if (ring.size() > 1 && !ring.back())
      {
        fail_msg_writer() << tr("invalid index: must be a strictly positive unsigned integer");
        return true;
      }
      uint64_t sum = 0;
      for (uint64_t out: ring)
      {
        if (out > std::numeric_limits<uint64_t>::max() - sum)
        {
          fail_msg_writer() << tr("invalid index: indices wrap");
          return true;
        }
        sum += out;
      }
    }
    else
    {
      if (ring.size() > 1 && ring[ring.size() - 2] >= ring[ring.size() - 1])
      {
        fail_msg_writer() << tr("invalid index: indices should be in strictly ascending order");
        return true;
      }
    }
  }
  if (!m_wallet->set_ring(key_image, ring, relative))
  {
    fail_msg_writer() << tr("failed to set ring");
    return true;
  }

  return true;
}

bool simple_wallet::unset_ring(const std::vector<std::string> &args)
{
  crypto::hash txid;
  std::vector<crypto::key_image> key_images;

  if (args.size() < 1)
  {
    PRINT_USAGE(USAGE_UNSET_RING);
    return true;
  }

  key_images.resize(args.size());
  for (size_t i = 0; i < args.size(); ++i)
  {
    if (!epee::string_tools::hex_to_pod(args[i], key_images[i]))
    {
      fail_msg_writer() << tr("Invalid key image or txid");
      return true;
    }
  }
  static_assert(sizeof(crypto::hash) == sizeof(crypto::key_image), "hash and key_image must have the same size");
  memcpy(&txid, &key_images[0], sizeof(txid));

  if (!m_wallet->unset_ring(key_images) && !m_wallet->unset_ring(txid))
  {
    fail_msg_writer() << tr("failed to unset ring");
    return true;
  }

  return true;
}

bool simple_wallet::rpc_payment_info(const std::vector<std::string> &args)
{
  if (!try_connect_to_daemon())
    return true;

  LOCK_IDLE_SCOPE();

  try
  {
    bool payment_required;
    uint64_t credits, diff, credits_per_hash_found, height, seed_height;
    uint32_t cookie;
    std::string hashing_blob;
    crypto::hash seed_hash, next_seed_hash;
    crypto::public_key pkey;
    crypto::secret_key_to_public_key(m_wallet->get_rpc_client_secret_key(), pkey);
    message_writer() << tr("RPC client ID: ") << pkey;
    message_writer() << tr("RPC client secret key: ") << m_wallet->get_rpc_client_secret_key();
    if (!m_wallet->get_rpc_payment_info(false, payment_required, credits, diff, credits_per_hash_found, hashing_blob, height, seed_height, seed_hash, next_seed_hash, cookie))
    {
      fail_msg_writer() << tr("Failed to query daemon");
      return true;
    }
    if (payment_required)
    {
      uint64_t target = m_wallet->credits_target();
      if (target == 0)
        target = CREDITS_TARGET;
      message_writer() << tr("Using daemon: ") << m_wallet->get_daemon_address();
      message_writer() << tr("Payments required for node use, current credits: ") << credits;
      message_writer() << tr("Credits target: ") << target;
      uint64_t expected, discrepancy;
      m_wallet->credit_report(expected, discrepancy);
      message_writer() << tr("Credits spent this session: ") << expected;
      if (expected)
        message_writer() << tr("Credit discrepancy this session: ") << discrepancy << " (" << 100.0f * discrepancy / expected << "%)";
      float cph = credits_per_hash_found / (float)diff;
      message_writer() << tr("Difficulty: ") << diff << ", " << credits_per_hash_found << " " << tr("credits per hash found, ") << cph << " " << tr("credits/hash");
      const boost::posix_time::ptime now = boost::posix_time::microsec_clock::universal_time();
      bool mining = (now - m_last_rpc_payment_mining_time).total_microseconds() < 1000000;
      if (mining)
      {
        float hash_rate = m_rpc_payment_hash_rate;
        if (hash_rate > 0)
        {
          message_writer() << (boost::format(tr("Mining for payment at %.1f H/s")) % hash_rate).str();
          if (credits < target)
          {
            std::chrono::seconds seconds((unsigned)((target - credits) / cph / hash_rate));
            std::string target_string = get_human_readable_timespan(seconds);
            message_writer() << (boost::format(tr("Estimated time till %u credits target mined: %s")) % target % target_string).str();
          }
        }
        else
          message_writer() << tr("Mining for payment");
      }
      else
        message_writer() << tr("Not mining");
    }
    else
      message_writer() << tr("No payment needed for node use");
  }
  catch (const std::exception& e)
  {
    LOG_ERROR("unexpected error: " << e.what());
    fail_msg_writer() << tr("unexpected error: ") << e.what();
  }

  return true;
}

bool simple_wallet::blackball(const std::vector<std::string> &args)
{
  uint64_t amount = std::numeric_limits<uint64_t>::max(), offset, num_offsets;
  if (args.size() == 0)
  {
    PRINT_USAGE(USAGE_MARK_OUTPUT_SPENT);
    return true;
  }

  try
  {
    if (sscanf(args[0].c_str(), "%" PRIu64 "/%" PRIu64, &amount, &offset) == 2)
    {
      m_wallet->blackball_output(std::make_pair(amount, offset));
    }
    else if (epee::file_io_utils::is_file_exist(args[0]))
    {
      std::vector<std::pair<uint64_t, uint64_t>> outputs;
      char str[256];

      std::unique_ptr<FILE, tools::close_file> f(fopen(args[0].c_str(), "r"));
      if (f)
      {
        while (!feof(f.get()))
        {
          if (!fgets(str, sizeof(str), f.get()))
            break;
          const size_t len = strlen(str);
          if (len > 0 && str[len - 1] == '\n')
            str[len - 1] = 0;
          if (!str[0])
            continue;
          if (sscanf(str, "@%" PRIu64, &amount) == 1)
          {
            continue;
          }
          if (amount == std::numeric_limits<uint64_t>::max())
          {
            fail_msg_writer() << tr("First line is not an amount");
            return true;
          }
          if (sscanf(str, "%" PRIu64 "*%" PRIu64, &offset, &num_offsets) == 2 && num_offsets <= std::numeric_limits<uint64_t>::max() - offset)
          {
            while (num_offsets--)
              outputs.push_back(std::make_pair(amount, offset++));
          }
          else if (sscanf(str, "%" PRIu64, &offset) == 1)
          {
            outputs.push_back(std::make_pair(amount, offset));
          }
          else
          {
            fail_msg_writer() << tr("Invalid output: ") << str;
            return true;
          }
        }
        f.reset();
        bool add = false;
        if (args.size() > 1)
        {
          if (args[1] != "add")
          {
            fail_msg_writer() << tr("Bad argument: ") + args[1] + ": " + tr("should be \"add\"");
            return true;
          }
          add = true;
        }
        m_wallet->set_blackballed_outputs(outputs, add);
      }
      else
      {
        fail_msg_writer() << tr("Failed to open file");
        return true;
      }
    }
    else
    {
      fail_msg_writer() << tr("Invalid output key, and file doesn't exist");
      return true;
    }
  }
  catch (const std::exception &e)
  {
    fail_msg_writer() << tr("Failed to mark output spent: ") << e.what();
  }

  return true;
}

bool simple_wallet::unblackball(const std::vector<std::string> &args)
{
  std::pair<uint64_t, uint64_t> output;
  if (args.size() != 1)
  {
    PRINT_USAGE(USAGE_MARK_OUTPUT_UNSPENT);
    return true;
  }

  if (sscanf(args[0].c_str(), "%" PRIu64 "/%" PRIu64, &output.first, &output.second) != 2)
  {
    fail_msg_writer() << tr("Invalid output");
    return true;
  }

  try
  {
    m_wallet->unblackball_output(output);
  }
  catch (const std::exception &e)
  {
    fail_msg_writer() << tr("Failed to mark output unspent: ") << e.what();
  }

  return true;
}

bool simple_wallet::blackballed(const std::vector<std::string> &args)
{
  std::pair<uint64_t, uint64_t> output;
  if (args.size() != 1)
  {
    PRINT_USAGE(USAGE_IS_OUTPUT_SPENT);
    return true;
  }

  if (sscanf(args[0].c_str(), "%" PRIu64 "/%" PRIu64, &output.first, &output.second) != 2)
  {
    fail_msg_writer() << tr("Invalid output");
    return true;
  }

  try
  {
    if (m_wallet->is_output_blackballed(output))
      message_writer() << tr("Spent: ") << output.first << "/" << output.second;
    else
      message_writer() << tr("Not spent: ") << output.first << "/" << output.second;
  }
  catch (const std::exception &e)
  {
    fail_msg_writer() << tr("Failed to check whether output is spent: ") << e.what();
  }

  return true;
}

bool simple_wallet::save_known_rings(const std::vector<std::string> &args)
{
  try
  {
    LOCK_IDLE_SCOPE();
    m_wallet->find_and_save_rings();
  }
  catch (const std::exception &e)
  {
    fail_msg_writer() << tr("Failed to save known rings: ") << e.what();
  }
  return true;
}

bool simple_wallet::freeze_thaw(const std::vector<std::string> &args, bool freeze)
{
  if (args.empty())
  {
    fail_msg_writer() << boost::format(tr("usage: %s <key_image>|<pubkey>")) % (freeze ? "freeze" : "thaw");
    return true;
  }
  crypto::key_image ki;
  if (!epee::string_tools::hex_to_pod(args[0], ki))
  {
    fail_msg_writer() << tr("failed to parse key image");
    return true;
  }
  try
  {
    if (freeze)
      m_wallet->freeze(ki);
    else
      m_wallet->thaw(ki);
  }
  catch (const std::exception &e)
  {
    fail_msg_writer() << e.what();
    return true;
  }

  return true;
}

bool simple_wallet::freeze(const std::vector<std::string> &args)
{
  return freeze_thaw(args, true);
}

bool simple_wallet::thaw(const std::vector<std::string> &args)
{
  return freeze_thaw(args, false);
}

bool simple_wallet::frozen(const std::vector<std::string> &args)
{
  if (args.empty())
  {
    size_t ntd = m_wallet->get_num_transfer_details();
    for (size_t i = 0; i < ntd; ++i)
    {
      if (!m_wallet->frozen(i))
        continue;
      const tools::wallet2::transfer_details &td = m_wallet->get_transfer_details(i);
      message_writer() << tr("Frozen: ") << td.m_key_image << " " << cryptonote::print_money(td.amount());
    }
  }
  else
  {
    crypto::key_image ki;
    if (!epee::string_tools::hex_to_pod(args[0], ki))
    {
      fail_msg_writer() << tr("failed to parse key image");
      return true;
    }
    if (m_wallet->frozen(ki))
      message_writer() << tr("Frozen: ") << ki;
    else
      message_writer() << tr("Not frozen: ") << ki;
  }
  return true;
}

bool simple_wallet::lock(const std::vector<std::string> &args)
{
  m_locked = true;
  check_for_inactivity_lock(true);
  return true;
}

bool simple_wallet::net_stats(const std::vector<std::string> &args)
{
  message_writer() << std::to_string(m_wallet->get_bytes_sent()) + tr(" bytes sent");
  message_writer() << std::to_string(m_wallet->get_bytes_received()) + tr(" bytes received");
  return true;
}

bool simple_wallet::public_nodes(const std::vector<std::string> &args)
{
  try
  {
    auto nodes = m_wallet->get_public_nodes(false);
    m_claimed_cph.clear();
    if (nodes.empty())
    {
      fail_msg_writer() << tr("No known public nodes");
      return true;
    }
    std::sort(nodes.begin(), nodes.end(), [](const public_node &node0, const public_node &node1) {
      if (node0.rpc_credits_per_hash && node1.rpc_credits_per_hash == 0)
        return true;
      if (node0.rpc_credits_per_hash && node1.rpc_credits_per_hash)
        return node0.rpc_credits_per_hash < node1.rpc_credits_per_hash;
      return false;
    });

    const uint64_t now = time(NULL);
    message_writer() << boost::format("%32s %12s %16s") % tr("address") % tr("credits/hash") % tr("last_seen");
    for (const auto &node: nodes)
    {
      const float cph = node.rpc_credits_per_hash / RPC_CREDITS_PER_HASH_SCALE;
      char cphs[9];
      snprintf(cphs, sizeof(cphs), "%.3f", cph);
      const std::string last_seen = node.last_seen == 0 ? tr("never") : get_human_readable_timespan(std::chrono::seconds(now - node.last_seen));
      std::string host = node.host + ":" + std::to_string(node.rpc_port);
      message_writer() << boost::format("%32s %12s %16s") % host % cphs % last_seen;
      m_claimed_cph[host] = node.rpc_credits_per_hash;
    }
  }
  catch (const std::exception &e)
  {
    fail_msg_writer() << tr("Error retrieving public node list: ") << e.what();
  }
  return true;
}

bool simple_wallet::welcome(const std::vector<std::string> &args)
{
  message_writer() << tr("Welcome to Monero, the private cryptocurrency.");
  message_writer() << "";
  message_writer() << tr("Monero, like Bitcoin, is a cryptocurrency. That is, it is digital money.");
  message_writer() << tr("Unlike Bitcoin, your Monero transactions and balance stay private and are not visible to the world by default.");
  message_writer() << tr("However, you have the option of making those available to select parties if you choose to.");
  message_writer() << "";
  message_writer() << tr("Monero protects your privacy on the blockchain, and while Monero strives to improve all the time,");
  message_writer() << tr("no privacy technology can be 100% perfect, Monero included.");
  message_writer() << tr("Monero cannot protect you from malware, and it may not be as effective as we hope against powerful adversaries.");
  message_writer() << tr("Flaws in Monero may be discovered in the future, and attacks may be developed to peek under some");
  message_writer() << tr("of the layers of privacy Monero provides. Be safe and practice defense in depth.");
  message_writer() << "";
  message_writer() << tr("Welcome to Monero and financial privacy. For more information see https://GetMonero.org");
  return true;
}

bool simple_wallet::version(const std::vector<std::string> &args)
{
  message_writer() << "Equilibria '" << MONERO_RELEASE_NAME << "' (v" << MONERO_VERSION_FULL << ")";
  return true;
}

bool simple_wallet::on_unknown_command(const std::vector<std::string> &args)
{
  if (args[0] == "exit" || args[0] == "q") // backward compat
    return false;
  fail_msg_writer() << boost::format(tr("Unknown command '%s', try 'help'")) % args.front();
  return true;
}

bool simple_wallet::on_empty_command()
{
  return true;
}

bool simple_wallet::on_cancelled_command()
{
  check_for_inactivity_lock(false);
  return true;
}

bool simple_wallet::cold_sign_tx(const std::vector<tools::wallet2::pending_tx>& ptx_vector, tools::wallet2::signed_tx_set &exported_txs, std::vector<cryptonote::address_parse_info> &dsts_info, std::function<bool(const tools::wallet2::signed_tx_set &)> accept_func)
{
  std::vector<std::string> tx_aux;

  message_writer(console_color_white, false) << tr("Please confirm the transaction on the device");

  m_wallet->cold_sign_tx(ptx_vector, exported_txs, dsts_info, tx_aux);

  if (accept_func && !accept_func(exported_txs))
  {
    MERROR("Transactions rejected by callback");
    return false;
  }

  // aux info
  m_wallet->cold_tx_aux_import(exported_txs.ptx, tx_aux);

  // import key images
  return m_wallet->import_key_images(exported_txs, 0, true);
}

bool simple_wallet::start_mining_for_rpc(const std::vector<std::string> &args)
{
  if (!try_connect_to_daemon())
    return true;

  LOCK_IDLE_SCOPE();

  bool payment_required;
  uint64_t credits, diff, credits_per_hash_found, height, seed_height;
  uint32_t cookie;
  std::string hashing_blob;
  crypto::hash seed_hash, next_seed_hash;
  if (!m_wallet->get_rpc_payment_info(true, payment_required, credits, diff, credits_per_hash_found, hashing_blob, height, seed_height, seed_hash, next_seed_hash, cookie))
  {
    fail_msg_writer() << tr("Failed to query daemon");
    return true;
  }
  if (!payment_required)
  {
    fail_msg_writer() << tr("Daemon does not require payment for RPC access");
    return true;
  }

  m_rpc_payment_mining_requested = true;
  m_rpc_payment_checker.trigger();
  const float cph = credits_per_hash_found / (float)diff;
  bool low = (diff > MAX_PAYMENT_DIFF || cph < MIN_PAYMENT_RATE);
  success_msg_writer() << (boost::format(tr("Starting mining for RPC access: diff %llu, %f credits/hash%s")) % diff % cph % (low ? " - this is low" : "")).str();
  success_msg_writer() << tr("Run stop_mining_for_rpc to stop");
  return true;
}

bool simple_wallet::stop_mining_for_rpc(const std::vector<std::string> &args)
{
  if (!try_connect_to_daemon())
    return true;

  LOCK_IDLE_SCOPE();
  m_rpc_payment_mining_requested = false;
  m_last_rpc_payment_mining_time = boost::posix_time::ptime(boost::gregorian::date(1970, 1, 1));
  m_rpc_payment_hash_rate = -1.0f;
  return true;
}

bool simple_wallet::set_always_confirm_transfers(const std::vector<std::string> &args/* = std::vector<std::string>()*/)
{
  const auto pwd_container = get_and_verify_password();
  if (pwd_container)
  {
    parse_bool_and_use(args[1], [&](bool r) {
      m_wallet->always_confirm_transfers(r);
      m_wallet->rewrite(m_wallet_file, pwd_container->password());
    });
  }
  return true;
}

bool simple_wallet::set_print_ring_members(const std::vector<std::string> &args/* = std::vector<std::string>()*/)
{
  const auto pwd_container = get_and_verify_password();
  if (pwd_container)
  {
    parse_bool_and_use(args[1], [&](bool r) {
      m_wallet->print_ring_members(r);
      m_wallet->rewrite(m_wallet_file, pwd_container->password());
    });
  }
  return true;
}

bool simple_wallet::set_store_tx_info(const std::vector<std::string> &args/* = std::vector<std::string>()*/)
{
  if (m_wallet->watch_only())
  {
    fail_msg_writer() << tr("wallet is watch-only and cannot transfer");
    return true;
  }

  const auto pwd_container = get_and_verify_password();
  if (pwd_container)
  {
    parse_bool_and_use(args[1], [&](bool r) {
      m_wallet->store_tx_info(r);
      m_wallet->rewrite(m_wallet_file, pwd_container->password());
    });
  }
  return true;
}

bool simple_wallet::set_default_ring_size(const std::vector<std::string> &args/* = std::vector<std::string>()*/)
{
  if (m_wallet->watch_only())
  {
    fail_msg_writer() << tr("wallet is watch-only and cannot transfer");
    return true;
  }
  try
  {
    if (strchr(args[1].c_str(), '-'))
    {
      fail_msg_writer() << tr("ring size must be an integer >= ") << MIN_RING_SIZE;
      return true;
    }
    uint32_t ring_size = boost::lexical_cast<uint32_t>(args[1]);
    if (ring_size < MIN_RING_SIZE && ring_size != 0)
    {
      fail_msg_writer() << tr("ring size must be an integer >= ") << MIN_RING_SIZE;
      return true;
    }

    if (ring_size != 0 && ring_size != DEFAULT_MIX+1)
    {
      if (m_wallet->use_fork_rules(8, 0))
      {
        message_writer() << tr("WARNING: from v8, ring size will be fixed and this setting will be ignored.");
      }
      else
      {
        message_writer() << tr("WARNING: this is a non default ring size, which may harm your privacy. Default is recommended.");
      }
    }

    const auto pwd_container = get_and_verify_password();
    if (pwd_container)
    {
      m_wallet->default_mixin(ring_size > 0 ? ring_size - 1 : 0);
      m_wallet->rewrite(m_wallet_file, pwd_container->password());
    }
    return true;
  }
  catch(const boost::bad_lexical_cast &)
  {
    fail_msg_writer() << tr("ring size must be an integer >= ") << MIN_RING_SIZE;
    return true;
  }
  catch(...)
  {
    fail_msg_writer() << tr("could not change default ring size");
    return true;
  }
}

bool simple_wallet::set_default_priority(const std::vector<std::string> &args/* = std::vector<std::string>()*/)
{
  uint32_t priority = 0;
  try
  {
    if (strchr(args[1].c_str(), '-'))
    {
      fail_msg_writer() << tr("priority must be either 0, 1, 2, 3, or 4, or one of: ") << join_priority_strings(", ");
      return true;
    }
    if (args[1] == "0")
    {
      priority = 0;
    }
    else
    {
      bool found = false;
      for (size_t n = 0; n < allowed_priority_strings.size(); ++n)
      {
        if (allowed_priority_strings[n] == args[1])
        {
          found = true;
          priority = n;
        }
      }
      if (!found)
      {
        priority = boost::lexical_cast<int>(args[1]);
        if (priority < 1 || priority > 4)
        {
          fail_msg_writer() << tr("priority must be either 0, 1, 2, 3, or 4, or one of: ") << join_priority_strings(", ");
          return true;
        }
      }
    }

    const auto pwd_container = get_and_verify_password();
    if (pwd_container)
    {
      m_wallet->set_default_priority(priority);
      m_wallet->rewrite(m_wallet_file, pwd_container->password());
    }
    return true;
  }
  catch(const boost::bad_lexical_cast &)
  {
    fail_msg_writer() << tr("priority must be either 0, 1, 2, 3, or 4, or one of: ") << join_priority_strings(", ");
    return true;
  }
  catch(...)
  {
    fail_msg_writer() << tr("could not change default priority");
    return true;
  }
}

bool simple_wallet::set_auto_refresh(const std::vector<std::string> &args/* = std::vector<std::string>()*/)
{
  const auto pwd_container = get_and_verify_password();
  if (pwd_container)
  {
    parse_bool_and_use(args[1], [&](bool auto_refresh) {
      m_auto_refresh_enabled.store(false, std::memory_order_relaxed);
      m_wallet->auto_refresh(auto_refresh);
      m_idle_mutex.lock();
      m_auto_refresh_enabled.store(auto_refresh, std::memory_order_relaxed);
      m_idle_cond.notify_one();
      m_idle_mutex.unlock();

      m_wallet->rewrite(m_wallet_file, pwd_container->password());
    });
  }
  return true;
}

bool simple_wallet::set_refresh_type(const std::vector<std::string> &args/* = std::vector<std::string>()*/)
{
  tools::wallet2::RefreshType refresh_type;
  if (!parse_refresh_type(args[1], refresh_type))
  {
    return true;
  }

  const auto pwd_container = get_and_verify_password();
  if (pwd_container)
  {
    m_wallet->set_refresh_type(refresh_type);
    m_wallet->rewrite(m_wallet_file, pwd_container->password());
  }
  return true;
}

bool simple_wallet::set_ask_password(const std::vector<std::string> &args/* = std::vector<std::string>()*/)
{
  const auto pwd_container = get_and_verify_password();
  if (pwd_container)
  {
    tools::wallet2::AskPasswordType ask = tools::wallet2::AskPasswordToDecrypt;
    if (args[1] == "never" || args[1] == "0")
      ask = tools::wallet2::AskPasswordNever;
    else if (args[1] == "action" || args[1] == "1")
      ask = tools::wallet2::AskPasswordOnAction;
    else if (args[1] == "encrypt" || args[1] == "decrypt" || args[1] == "2")
      ask = tools::wallet2::AskPasswordToDecrypt;
    else
    {
      fail_msg_writer() << tr("invalid argument: must be either 0/never, 1/action, or 2/encrypt/decrypt");
      return true;
    }

    const tools::wallet2::AskPasswordType cur_ask = m_wallet->ask_password();
    if (!m_wallet->watch_only())
    {
      if (cur_ask == tools::wallet2::AskPasswordToDecrypt && ask != tools::wallet2::AskPasswordToDecrypt)
        m_wallet->decrypt_keys(pwd_container->password());
      else if (cur_ask != tools::wallet2::AskPasswordToDecrypt && ask == tools::wallet2::AskPasswordToDecrypt)
        m_wallet->encrypt_keys(pwd_container->password());
    }
    m_wallet->ask_password(ask);
    m_wallet->rewrite(m_wallet_file, pwd_container->password());
  }
  return true;
}

bool simple_wallet::set_unit(const std::vector<std::string> &args/* = std::vector<std::string>()*/)
{
  const std::string &unit = args[1];
  unsigned int decimal_point = CRYPTONOTE_DISPLAY_DECIMAL_POINT;

  if (unit == "triton")
    decimal_point = CRYPTONOTE_DISPLAY_DECIMAL_POINT;
  else if (unit == "nanoton")
    decimal_point = CRYPTONOTE_DISPLAY_DECIMAL_POINT - 2;
  else if (unit == "picton")
    decimal_point = 0;
  else
  {
    fail_msg_writer() << tr("invalid unit");
    return true;
  }

  const auto pwd_container = get_and_verify_password();
  if (pwd_container)
  {
    cryptonote::set_default_decimal_point(decimal_point);
    m_wallet->rewrite(m_wallet_file, pwd_container->password());
  }
  return true;
}

bool simple_wallet::set_min_output_count(const std::vector<std::string> &args/* = std::vector<std::string>()*/)
{
  uint32_t count;
  if (!string_tools::get_xtype_from_string(count, args[1]))
  {
    fail_msg_writer() << tr("invalid count: must be an unsigned integer");
    return true;
  }

  const auto pwd_container = get_and_verify_password();
  if (pwd_container)
  {
    m_wallet->set_min_output_count(count);
    m_wallet->rewrite(m_wallet_file, pwd_container->password());
  }
  return true;
}

bool simple_wallet::set_min_output_value(const std::vector<std::string> &args/* = std::vector<std::string>()*/)
{
  uint64_t value;
  if (!cryptonote::parse_amount(value, args[1]))
  {
    fail_msg_writer() << tr("invalid value");
    return true;
  }

  const auto pwd_container = get_and_verify_password();
  if (pwd_container)
  {
    m_wallet->set_min_output_value(value);
    m_wallet->rewrite(m_wallet_file, pwd_container->password());
  }
  return true;
}

bool simple_wallet::set_merge_destinations(const std::vector<std::string> &args/* = std::vector<std::string>()*/)
{
  const auto pwd_container = get_and_verify_password();
  if (pwd_container)
  {
    parse_bool_and_use(args[1], [&](bool r) {
      m_wallet->merge_destinations(r);
      m_wallet->rewrite(m_wallet_file, pwd_container->password());
    });
  }
  return true;
}

bool simple_wallet::set_confirm_backlog(const std::vector<std::string> &args/* = std::vector<std::string>()*/)
{
  const auto pwd_container = get_and_verify_password();
  if (pwd_container)
  {
    parse_bool_and_use(args[1], [&](bool r) {
      m_wallet->confirm_backlog(r);
      m_wallet->rewrite(m_wallet_file, pwd_container->password());
    });
  }
  return true;
}

bool simple_wallet::set_confirm_backlog_threshold(const std::vector<std::string> &args/* = std::vector<std::string>()*/)
{
  uint32_t threshold;
  if (!string_tools::get_xtype_from_string(threshold, args[1]))
  {
    fail_msg_writer() << tr("invalid count: must be an unsigned integer");
    return true;
  }

  const auto pwd_container = get_and_verify_password();
  if (pwd_container)
  {
    m_wallet->set_confirm_backlog_threshold(threshold);
    m_wallet->rewrite(m_wallet_file, pwd_container->password());
  }
  return true;
}

bool simple_wallet::set_confirm_export_overwrite(const std::vector<std::string> &args/* = std::vector<std::string>()*/)
{
  const auto pwd_container = get_and_verify_password();
  if (pwd_container)
  {
    parse_bool_and_use(args[1], [&](bool r) {
      m_wallet->confirm_export_overwrite(r);
      m_wallet->rewrite(m_wallet_file, pwd_container->password());
    });
  }
  return true;
}

bool simple_wallet::set_refresh_from_block_height(const std::vector<std::string> &args/* = std::vector<std::string>()*/)
{
  const auto pwd_container = get_and_verify_password();
  if (pwd_container)
  {
    uint64_t height;
    if (!epee::string_tools::get_xtype_from_string(height, args[1]))
    {
      fail_msg_writer() << tr("Invalid height");
      return true;
    }
    m_wallet->set_refresh_from_block_height(height);
    m_wallet->rewrite(m_wallet_file, pwd_container->password());
  }
  return true;
}

bool simple_wallet::set_auto_low_priority(const std::vector<std::string> &args/* = std::vector<std::string>()*/)
{
  const auto pwd_container = get_and_verify_password();
  if (pwd_container)
  {
    parse_bool_and_use(args[1], [&](bool r) {
      m_wallet->auto_low_priority(r);
      m_wallet->rewrite(m_wallet_file, pwd_container->password());
    });
  }
  return true;
}

bool simple_wallet::set_segregate_pre_fork_outputs(const std::vector<std::string> &args/* = std::vector<std::string>()*/)
{
  const auto pwd_container = get_and_verify_password();
  if (pwd_container)
  {
    parse_bool_and_use(args[1], [&](bool r) {
      m_wallet->segregate_pre_fork_outputs(r);
      m_wallet->rewrite(m_wallet_file, pwd_container->password());
    });
  }
  return true;
}

bool simple_wallet::set_persistent_rpc_client_id(const std::vector<std::string> &args/* = std::vector<std::string>()*/)
{
  const auto pwd_container = get_and_verify_password();
  if (pwd_container)
  {
    parse_bool_and_use(args[1], [&](bool r) {
      m_wallet->persistent_rpc_client_id(r);
      m_wallet->rewrite(m_wallet_file, pwd_container->password());
    });
  }
  return true;
}

bool simple_wallet::set_auto_mine_for_rpc_payment_threshold(const std::vector<std::string> &args/* = std::vector<std::string>()*/)
{
  const auto pwd_container = get_and_verify_password();
  if (pwd_container)
  {
    float threshold;
    if (!epee::string_tools::get_xtype_from_string(threshold, args[1]) || threshold < 0.0f)
    {
      fail_msg_writer() << tr("Invalid threshold");
      return true;
    }
    m_wallet->auto_mine_for_rpc_payment_threshold(threshold);
    m_wallet->rewrite(m_wallet_file, pwd_container->password());
  }
  return true;
}

bool simple_wallet::set_credits_target(const std::vector<std::string> &args/* = std::vector<std::string>()*/)
{
  const auto pwd_container = get_and_verify_password();
  if (pwd_container)
  {
    uint64_t target;
    if (!epee::string_tools::get_xtype_from_string(target, args[1]))
    {
      fail_msg_writer() << tr("Invalid target");
      return true;
    }
    m_wallet->credits_target(target);
    m_wallet->rewrite(m_wallet_file, pwd_container->password());
  }
  return true;
}

bool simple_wallet::set_key_reuse_mitigation2(const std::vector<std::string> &args/* = std::vector<std::string>()*/)
{
  const auto pwd_container = get_and_verify_password();
  if (pwd_container)
  {
    parse_bool_and_use(args[1], [&](bool r) {
      m_wallet->key_reuse_mitigation2(r);
      m_wallet->rewrite(m_wallet_file, pwd_container->password());
    });
  }
  return true;
}

bool simple_wallet::set_subaddress_lookahead(const std::vector<std::string> &args/* = std::vector<std::string>()*/)
{
  const auto pwd_container = get_and_verify_password();
  if (pwd_container)
  {
    auto lookahead = parse_subaddress_lookahead(args[1]);
    if (lookahead)
    {
      m_wallet->set_subaddress_lookahead(lookahead->first, lookahead->second);
      m_wallet->rewrite(m_wallet_file, pwd_container->password());
    }
  }
  return true;
}

bool simple_wallet::set_segregation_height(const std::vector<std::string> &args/* = std::vector<std::string>()*/)
{
  const auto pwd_container = get_and_verify_password();
  if (pwd_container)
  {
    uint64_t height;
    if (!epee::string_tools::get_xtype_from_string(height, args[1]))
    {
      fail_msg_writer() << tr("Invalid height");
      return true;
    }
    m_wallet->segregation_height(height);
    m_wallet->rewrite(m_wallet_file, pwd_container->password());
  }
  return true;
}

bool simple_wallet::set_ignore_fractional_outputs(const std::vector<std::string> &args/* = std::vector<std::string>()*/)
{
  const auto pwd_container = get_and_verify_password();
  if (pwd_container)
  {
    parse_bool_and_use(args[1], [&](bool r) {
      m_wallet->ignore_fractional_outputs(r);
      m_wallet->rewrite(m_wallet_file, pwd_container->password());
    });
  }
  return true;
}
<<<<<<< HEAD
bool simple_wallet::set_fork_on_autostake(const std::vector<std::string> &args/* = std::vector<std::string>()*/)
{
	parse_bool_and_use(args[1], [&](bool r) {
		m_wallet->fork_on_autostake(r);
	});
	return true;
}
bool simple_wallet::help(const std::vector<std::string> &args/* = std::vector<std::string>()*/)
=======


bool simple_wallet::set_ignore_outputs_above(const std::vector<std::string> &args/* = std::vector<std::string>()*/)
>>>>>>> 25419b4b
{
  const auto pwd_container = get_and_verify_password();
  if (pwd_container)
  {
    uint64_t amount;
    if (!cryptonote::parse_amount(amount, args[1]))
    {
      fail_msg_writer() << tr("Invalid amount");
      return true;
    }
    if (amount == 0)
      amount = MONEY_SUPPLY;
    m_wallet->ignore_outputs_above(amount);
    m_wallet->rewrite(m_wallet_file, pwd_container->password());
  }
  return true;
}

bool simple_wallet::set_ignore_outputs_below(const std::vector<std::string> &args/* = std::vector<std::string>()*/)
{
  const auto pwd_container = get_and_verify_password();
  if (pwd_container)
  {
    uint64_t amount;
    if (!cryptonote::parse_amount(amount, args[1]))
    {
      fail_msg_writer() << tr("Invalid amount");
      return true;
    }
    m_wallet->ignore_outputs_below(amount);
    m_wallet->rewrite(m_wallet_file, pwd_container->password());
  }
  return true;
}

bool simple_wallet::set_track_uses(const std::vector<std::string> &args/* = std::vector<std::string>()*/)
{
  const auto pwd_container = get_and_verify_password();
  if (pwd_container)
  {
    parse_bool_and_use(args[1], [&](bool r) {
      m_wallet->track_uses(r);
      m_wallet->rewrite(m_wallet_file, pwd_container->password());
    });
  }
  return true;
}

bool simple_wallet::set_inactivity_lock_timeout(const std::vector<std::string> &args/* = std::vector<std::string>()*/)
{
#ifdef _WIN32
  tools::fail_msg_writer() << tr("Inactivity lock timeout disabled on Windows");
  return true;
#endif
  const auto pwd_container = get_and_verify_password();
  if (pwd_container)
  {
    uint32_t r;
    if (epee::string_tools::get_xtype_from_string(r, args[1]))
    {
      m_wallet->inactivity_lock_timeout(r);
      m_wallet->rewrite(m_wallet_file, pwd_container->password());
    }
    else
    {
      tools::fail_msg_writer() << tr("Invalid number of seconds");
    }
  }
  return true;
}

bool simple_wallet::set_setup_background_mining(const std::vector<std::string> &args/* = std::vector<std::string>()*/)
{
  const auto pwd_container = get_and_verify_password();
  if (pwd_container)
  {
    tools::wallet2::BackgroundMiningSetupType setup = tools::wallet2::BackgroundMiningMaybe;
    if (args[1] == "yes" || args[1] == "1")
      setup = tools::wallet2::BackgroundMiningYes;
    else if (args[1] == "no" || args[1] == "0")
      setup = tools::wallet2::BackgroundMiningNo;
    else
    {
      fail_msg_writer() << tr("invalid argument: must be either 1/yes or 0/no");
      return true;
    }
    m_wallet->setup_background_mining(setup);
    m_wallet->rewrite(m_wallet_file, pwd_container->password());
    if (setup == tools::wallet2::BackgroundMiningYes)
      start_background_mining();
    else
      stop_background_mining();
  }
  return true;
}

bool simple_wallet::set_device_name(const std::vector<std::string> &args/* = std::vector<std::string>()*/)
{
  const auto pwd_container = get_and_verify_password();
  if (pwd_container)
  {
    if (args.size() == 0){
      fail_msg_writer() << tr("Device name not specified");
      return true;
    }

    m_wallet->device_name(args[1]);
    bool r = false;
    try {
      r = m_wallet->reconnect_device();
      if (!r){
        fail_msg_writer() << tr("Device reconnect failed");
      }

    } catch(const std::exception & e){
      MWARNING("Device reconnect failed: " << e.what());
      fail_msg_writer() << tr("Device reconnect failed: ") << e.what();
    }

  }
  return true;
}

bool simple_wallet::set_export_format(const std::vector<std::string> &args/* = std::vector<std::string()*/)
{
  if (args.size() < 2)
  {
    fail_msg_writer() << tr("Export format not specified");
    return true;
  }

  if (boost::algorithm::iequals(args[1], "ascii"))
  {
    m_wallet->set_export_format(tools::wallet2::ExportFormat::Ascii);
  }
  else if (boost::algorithm::iequals(args[1], "binary"))
  {
    m_wallet->set_export_format(tools::wallet2::ExportFormat::Binary);
  }
  else
  {
    fail_msg_writer() << tr("Export format not recognized.");
    return true;
  }
  const auto pwd_container = get_and_verify_password();
  if (pwd_container)
  {
    m_wallet->rewrite(m_wallet_file, pwd_container->password());
  }
  return true;
}

bool simple_wallet::help(const std::vector<std::string> &args/* = std::vector<std::string>()*/)
{
  if(args.empty())
  {
    success_msg_writer() << get_commands_str();
  }
  else if ((args.size() == 2) && (args.front() == "mms"))
  {
    // Little hack to be able to do "help mms <subcommand>"
    std::vector<std::string> mms_args(1, args.front() + " " + args.back());
    success_msg_writer() << get_command_usage(mms_args);
  }
  else
  {
    success_msg_writer() << get_command_usage(args);
  }
  return true;
}

simple_wallet::simple_wallet()
  : m_allow_mismatched_daemon_version(false)
  , m_refresh_progress_reporter(*this)
  , m_idle_run(true)
  , m_auto_refresh_enabled(false)
  , m_auto_refresh_refreshing(false)
  , m_in_manual_refresh(false)
  , m_current_subaddress_account(0)
  , m_last_activity_time(time(NULL))
  , m_locked(false)
  , m_in_command(false)
  , m_need_payment(false)
  , m_rpc_payment_mining_requested(false)
  , m_last_rpc_payment_mining_time(boost::gregorian::date(1970, 1, 1))
  , m_daemon_rpc_payment_message_displayed(false)
  , m_rpc_payment_hash_rate(-1.0f)
  , m_suspend_rpc_payment_mining(false)
{
  m_cmd_binder.set_handler("start_mining",
                           boost::bind(&simple_wallet::on_command, this, &simple_wallet::start_mining, _1),
                           tr(USAGE_START_MINING),
                           tr("Start mining in the daemon (bg_mining and ignore_battery are optional booleans)."));
  m_cmd_binder.set_handler("stop_mining",
                           boost::bind(&simple_wallet::on_command, this, &simple_wallet::stop_mining, _1),
                           tr("Stop mining in the daemon."));
  m_cmd_binder.set_handler("set_daemon",
                           boost::bind(&simple_wallet::on_command, this, &simple_wallet::set_daemon, _1),
                           tr(USAGE_SET_DAEMON),
                           tr("Set another daemon to connect to."));
  m_cmd_binder.set_handler("save_bc",
                           boost::bind(&simple_wallet::on_command, this, &simple_wallet::save_bc, _1),
                           tr("Save the current blockchain data."));
  m_cmd_binder.set_handler("refresh",
                           boost::bind(&simple_wallet::on_command, this, &simple_wallet::refresh, _1),
                           tr("Synchronize the transactions and balance."));
  m_cmd_binder.set_handler("balance",
                           boost::bind(&simple_wallet::on_command, this, &simple_wallet::show_balance, _1),
                           tr(USAGE_SHOW_BALANCE),
                           tr("Show the wallet's balance of the currently selected account."));
  m_cmd_binder.set_handler("estimate_sn_rewards",
                           boost::bind(&simple_wallet::estimate_sn_rewards, this, _1),
                           tr("estimate_sn_rewards <number of nodes>"),
                           tr("Estimates the service node rewards."));
  m_cmd_binder.set_handler("incoming_transfers",
                           boost::bind(&simple_wallet::on_command, this, &simple_wallet::show_incoming_transfers,_1),
                           tr(USAGE_INCOMING_TRANSFERS),
                           tr("Show the incoming transfers, all or filtered by availability and address index.\n\n"
                              "Output format:\n"
                              "Amount, Spent(\"T\"|\"F\"), \"frozen\"|\"locked\"|\"unlocked\", RingCT, Global Index, Transaction Hash, Address Index, [Public Key, Key Image] "));
  m_cmd_binder.set_handler("payments",
                           boost::bind(&simple_wallet::on_command, this, &simple_wallet::show_payments,_1),
                           tr(USAGE_PAYMENTS),
                           tr("Show the payments for the given payment IDs."));
  m_cmd_binder.set_handler("bc_height",
                           boost::bind(&simple_wallet::on_command, this, &simple_wallet::show_blockchain_height, _1),
                           tr("Show the blockchain height."));
  m_cmd_binder.set_handler("transfer", boost::bind(&simple_wallet::on_command, this, &simple_wallet::transfer, _1),
                           tr(USAGE_TRANSFER),
                           tr("Transfer <amount> to <address>. If the parameter \"index=<N1>[,<N2>,...]\" is specified, the wallet uses outputs received by addresses of those indices. If omitted, the wallet randomly chooses address indices to be used. In any case, it tries its best not to combine outputs across multiple addresses. <priority> is the priority of the transaction. The higher the priority, the higher the transaction fee. Valid values in priority order (from lowest to highest) are: unimportant, normal, elevated, priority. If omitted, the default value (see the command \"set priority\") is used. <ring_size> is the number of inputs to include for untraceability. Multiple payments can be made at once by adding URI_2 or <address_2> <amount_2> etcetera (before the payment ID, if it's included)"));
  m_cmd_binder.set_handler("locked_transfer",
                           boost::bind(&simple_wallet::on_command, this, &simple_wallet::locked_transfer,_1),
                           tr(USAGE_LOCKED_TRANSFER),
                           tr("Transfer <amount> to <address> and lock it for <lockblocks> (max. 1000000). If the parameter \"index=<N1>[,<N2>,...]\" is specified, the wallet uses outputs received by addresses of those indices. If omitted, the wallet randomly chooses address indices to be used. In any case, it tries its best not to combine outputs across multiple addresses. <priority> is the priority of the transaction. The higher the priority, the higher the transaction fee. Valid values in priority order (from lowest to highest) are: unimportant, normal, elevated, priority. If omitted, the default value (see the command \"set priority\") is used. <ring_size> is the number of inputs to include for untraceability. Multiple payments can be made at once by adding URI_2 or <address_2> <amount_2> etcetera (before the payment ID, if it's included)"));
  m_cmd_binder.set_handler("locked_sweep_all",
<<<<<<< HEAD
                           boost::bind(&simple_wallet::locked_sweep_all, this, _1),
                           tr("locked_sweep_all [index=<N1>[,<N2>,...]] [<priority>] [<ring_size>] <address> <lockblocks> [<payment_id>]"),
                           tr("Send all unlocked balance to an address and lock it for <lockblocks> (max. 1000000). If the parameter \"index<N1>[,<N2>,...]\" is specified, the wallet sweeps outputs received by those address indices. If omitted, the wallet randomly chooses an address index to be used. <priority> is the priority of the sweep. The higher the priority, the higher the transaction fee. Valid values in priority order (from lowest to highest) are: unimportant, normal, elevated, priority. If omitted, the default value (see the command \"set priority\") is used. <ring_size> is the number of inputs to include for untraceability."));
 m_cmd_binder.set_handler("register_service_node",
                           boost::bind(&simple_wallet::register_service_node, this, _1),
                           tr("register_service_node [index=<N1>[,<N2>,...]] [priority] [auto] [<address1> <fraction1> [<address2> <fraction2> [...]]] <expiration timestamp> <pubkey> <signature> <amount>"),
                           tr("Send <amount> to this wallet's main account, locked for the required staking time plus a small buffer. If the parameter \"index<N1>[,<N2>,...]\" is specified, the wallet stakes outputs received by those address indices. <priority> is the priority of the stake. The higher the priority, the higher the transaction fee. Valid values in priority order (from lowest to highest) are: unimportant, normal, elevated, priority. If omitted, the default value (see the command \"set priority\") is used."));
 m_cmd_binder.set_handler("stake",
 boost::bind(&simple_wallet::stake, this, _1),
                          tr("stake [index=<N1>[,<N2>,...]] [priority] <service node pubkey> <amount>"),
                          tr("Send <amount> to this wallet's main account, locked for the required staking time plus a small buffer. If the parameter \"index<N1>[,<N2>,...]\" is specified, the wallet stakes outputs received by those address indices. <priority> is the priority of the stake. The higher the priority, the higher the transaction fee. Valid values in priority order (from lowest to highest) are: unimportant, normal, elevated, priority. If omitted, the default value (see the command \"set priority\") is used."));

=======
                           boost::bind(&simple_wallet::on_command, this, &simple_wallet::locked_sweep_all,_1),
                           tr(USAGE_LOCKED_SWEEP_ALL),
                           tr("Send all unlocked balance to an address and lock it for <lockblocks> (max. 1000000). If the parameter \"index=<N1>[,<N2>,...]\" or \"index=all\" is specified, the wallet sweeps outputs received by those or all address indices, respectively. If omitted, the wallet randomly chooses an address index to be used. <priority> is the priority of the sweep. The higher the priority, the higher the transaction fee. Valid values in priority order (from lowest to highest) are: unimportant, normal, elevated, priority. If omitted, the default value (see the command \"set priority\") is used. <ring_size> is the number of inputs to include for untraceability."));
>>>>>>> 25419b4b
  m_cmd_binder.set_handler("sweep_unmixable",
                           boost::bind(&simple_wallet::on_command, this, &simple_wallet::sweep_unmixable, _1),
                           tr("Send all unmixable outputs to yourself with ring_size 1"));
  m_cmd_binder.set_handler("sweep_all", boost::bind(&simple_wallet::sweep_all, this, _1),
                           tr(USAGE_SWEEP_ALL),
                           tr("Send all unlocked balance to an address. If the parameter \"index=<N1>[,<N2>,...]\" or \"index=all\" is specified, the wallet sweeps outputs received by those or all address indices, respectively. If omitted, the wallet randomly chooses an address index to be used. If the parameter \"outputs=<N>\" is specified and  N > 0, wallet splits the transaction into N even outputs."));
  m_cmd_binder.set_handler("sweep_account", boost::bind(&simple_wallet::sweep_account, this, _1),
                           tr(USAGE_SWEEP_ACCOUNT),
                           tr("Send all unlocked balance from a given account to an address. If the parameter \"index=<N1>[,<N2>,...]\" or \"index=all\" is specified, the wallet sweeps outputs received by those or all address indices, respectively. If omitted, the wallet randomly chooses an address index to be used. If the parameter \"outputs=<N>\" is specified and  N > 0, wallet splits the transaction into N even outputs."));
  m_cmd_binder.set_handler("sweep_below",
                           boost::bind(&simple_wallet::on_command, this, &simple_wallet::sweep_below, _1),
                           tr(USAGE_SWEEP_BELOW),
                           tr("Send all unlocked outputs below the threshold to an address."));
  m_cmd_binder.set_handler("sweep_single",
                           boost::bind(&simple_wallet::on_command, this, &simple_wallet::sweep_single, _1),
                           tr(USAGE_SWEEP_SINGLE),
                           tr("Send a single output of the given key image to an address without change."));
  m_cmd_binder.set_handler("donate",
                           boost::bind(&simple_wallet::on_command, this, &simple_wallet::donate, _1),
                           tr(USAGE_DONATE),
                           tr("Donate <amount> to the development team (donate.getmonero.org)."));
  m_cmd_binder.set_handler("sign_transfer",
                           boost::bind(&simple_wallet::on_command, this, &simple_wallet::sign_transfer, _1),
                           tr(USAGE_SIGN_TRANSFER),
                           tr("Sign a transaction from a file. If the parameter \"export_raw\" is specified, transaction raw hex data suitable for the daemon RPC /sendrawtransaction is exported."));
  m_cmd_binder.set_handler("submit_transfer",
                           boost::bind(&simple_wallet::on_command, this, &simple_wallet::submit_transfer, _1),
                           tr("Submit a signed transaction from a file."));
  m_cmd_binder.set_handler("set_log",
                           boost::bind(&simple_wallet::on_command, this, &simple_wallet::set_log, _1),
                           tr(USAGE_SET_LOG),
                           tr("Change the current log detail (level must be <0-4>)."));
  m_cmd_binder.set_handler("account",
                           boost::bind(&simple_wallet::on_command, this, &simple_wallet::account, _1),
                           tr(USAGE_ACCOUNT),
                           tr("If no arguments are specified, the wallet shows all the existing accounts along with their balances.\n"
                              "If the \"new\" argument is specified, the wallet creates a new account with its label initialized by the provided label text (which can be empty).\n"
                              "If the \"switch\" argument is specified, the wallet switches to the account specified by <index>.\n"
                              "If the \"label\" argument is specified, the wallet sets the label of the account specified by <index> to the provided label text.\n"
                              "If the \"tag\" argument is specified, a tag <tag_name> is assigned to the specified accounts <account_index_1>, <account_index_2>, ....\n"
                              "If the \"untag\" argument is specified, the tags assigned to the specified accounts <account_index_1>, <account_index_2> ..., are removed.\n"
                              "If the \"tag_description\" argument is specified, the tag <tag_name> is assigned an arbitrary text <description>."));
  m_cmd_binder.set_handler("address",
                           boost::bind(&simple_wallet::on_command, this, &simple_wallet::print_address, _1),
                           tr(USAGE_ADDRESS),
                           tr("If no arguments are specified or <index> is specified, the wallet shows the default or specified address. If \"all\" is specified, the wallet shows all the existing addresses in the currently selected account. If \"new \" is specified, the wallet creates a new address with the provided label text (which can be empty). If \"label\" is specified, the wallet sets the label of the address specified by <index> to the provided label text. If \"one-off\" is specified, the address for the specified index is generated and displayed, and remembered by the wallet"));
  m_cmd_binder.set_handler("integrated_address",
                           boost::bind(&simple_wallet::on_command, this, &simple_wallet::print_integrated_address, _1),
                           tr(USAGE_INTEGRATED_ADDRESS),
                           tr("Encode a payment ID into an integrated address for the current wallet public address (no argument uses a random payment ID), or decode an integrated address to standard address and payment ID"));
  m_cmd_binder.set_handler("address_book",
                           boost::bind(&simple_wallet::on_command, this, &simple_wallet::address_book,_1),
                           tr(USAGE_ADDRESS_BOOK),
                           tr("Print all entries in the address book, optionally adding/deleting an entry to/from it."));
  m_cmd_binder.set_handler("save",
                           boost::bind(&simple_wallet::on_command, this, &simple_wallet::save, _1),
                           tr("Save the wallet data."));
  m_cmd_binder.set_handler("save_watch_only",
                           boost::bind(&simple_wallet::on_command, this, &simple_wallet::save_watch_only, _1),
                           tr("Save a watch-only keys file."));
  m_cmd_binder.set_handler("viewkey",
                           boost::bind(&simple_wallet::on_command, this, &simple_wallet::viewkey, _1),
                           tr("Display the private view key."));
  m_cmd_binder.set_handler("spendkey",
                           boost::bind(&simple_wallet::on_command, this, &simple_wallet::spendkey, _1),
                           tr("Display the private spend key."));
  m_cmd_binder.set_handler("seed",
                           boost::bind(&simple_wallet::on_command, this, &simple_wallet::seed, _1),
                           tr("Display the Electrum-style mnemonic seed"));
  m_cmd_binder.set_handler("restore_height",
                           boost::bind(&simple_wallet::restore_height, this, _1),
                           tr("Display the restore height"));
  m_cmd_binder.set_handler("set",
                           boost::bind(&simple_wallet::on_command, this, &simple_wallet::set_variable, _1),
                           tr(USAGE_SET_VARIABLE),
                           tr("Available options:\n "
                                  "seed language\n "
                                  "  Set the wallet's seed language.\n "
                                  "always-confirm-transfers <1|0>\n "
                                  "  Whether to confirm unsplit txes.\n "
                                  "print-ring-members <1|0>\n "
                                  "  Whether to print detailed information about ring members during confirmation.\n "
                                  "store-tx-info <1|0>\n "
                                  "  Whether to store outgoing tx info (destination address, payment ID, tx secret key) for future reference.\n "
                                  "default-ring-size <n>\n "
                                  "  Set the default ring size (obsolete).\n "
                                  "auto-refresh <1|0>\n "
                                  "  Whether to automatically synchronize new blocks from the daemon.\n "
                                  "refresh-type <full|optimize-coinbase|no-coinbase|default>\n "
                                  "  Set the wallet's refresh behaviour.\n "
                                  "priority [0|1|2|3|4]\n "
                                  "  Set the fee to default/unimportant/normal/elevated/priority.\n "
                                  "confirm-missing-payment-id <1|0> (obsolete)\n "
                                  "ask-password <0|1|2   (or never|action|decrypt)>\n "
                                  "  action: ask the password before many actions such as transfer, etc\n "
                                  "  decrypt: same as action, but keeps the spend key encrypted in memory when not needed\n "
                                  "unit <monero|millinero|micronero|nanonero|piconero>\n "
                                  "  Set the default monero (sub-)unit.\n "
                                  "min-outputs-count [n]\n "
                                  "  Try to keep at least that many outputs of value at least min-outputs-value.\n "
                                  "min-outputs-value [n]\n "
                                  "  Try to keep at least min-outputs-count outputs of at least that value.\n "
                                  "merge-destinations <1|0>\n "
                                  "  Whether to merge multiple payments to the same destination address.\n "
                                  "confirm-backlog <1|0>\n "
                                  "  Whether to warn if there is transaction backlog.\n "
                                  "confirm-backlog-threshold [n]\n "
                                  "  Set a threshold for confirm-backlog to only warn if the transaction backlog is greater than n blocks.\n "
                                  "confirm-export-overwrite <1|0>\n "
                                  "  Whether to warn if the file to be exported already exists.\n "
                                  "refresh-from-block-height [n]\n "
                                  "  Set the height before which to ignore blocks.\n "
                                  "auto-low-priority <1|0>\n "
                                  "  Whether to automatically use the low priority fee level when it's safe to do so.\n "
                                  "segregate-pre-fork-outputs <1|0>\n "
                                  "  Set this if you intend to spend outputs on both Monero AND a key reusing fork.\n "
                                  "key-reuse-mitigation2 <1|0>\n "
                                  "  Set this if you are not sure whether you will spend on a key reusing Monero fork later.\n "
                                  "subaddress-lookahead <major>:<minor>\n "
                                  "  Set the lookahead sizes for the subaddress hash table.\n "
                                  "segregation-height <n>\n "
                                  "  Set to the height of a key reusing fork you want to use, 0 to use default.\n "
                                  "ignore-fractional-outputs <1|0>\n "
                                  "  Whether to ignore fractional outputs that result in net loss when spending due to fee.\n "
                                  "ignore-outputs-above <amount>\n "
                                  "  Ignore outputs of amount above this threshold when spending. Value 0 is translated to the maximum value (18 million) which disables this filter.\n "
                                  "ignore-outputs-below <amount>\n "
                                  "  Ignore outputs of amount below this threshold when spending.\n "
                                  "track-uses <1|0>\n "
                                  "  Whether to keep track of owned outputs uses.\n "
                                  "setup-background-mining <1|0>\n "
                                  "  Whether to enable background mining. Set this to support the network and to get a chance to receive new monero.\n "
                                  "device-name <device_name[:device_spec]>\n "
                                  "  Device name for hardware wallet.\n "
                                  "export-format <\"binary\"|\"ascii\">\n "
                                  "  Save all exported files as binary (cannot be copied and pasted) or ascii (can be).\n "
                                  "persistent-client-id <1|0>\n "
                                  "  Whether to keep using the same client id for RPC payment over wallet restarts.\n"
                                  "auto-mine-for-rpc-payment-threshold <float>\n "
                                  "  Whether to automatically start mining for RPC payment if the daemon requires it.\n"
                                  "credits-target <unsigned int>\n"
                                  "  The RPC payment credits balance to target (0 for default).\n "
                                  "inactivity-lock-timeout <unsigned int>\n "
                                  "  How many seconds to wait before locking the wallet (0 to disable)."));
  m_cmd_binder.set_handler("encrypted_seed",
                           boost::bind(&simple_wallet::on_command, this, &simple_wallet::encrypted_seed, _1),
                           tr("Display the encrypted Electrum-style mnemonic seed."));
  m_cmd_binder.set_handler("rescan_spent",
                           boost::bind(&simple_wallet::on_command, this, &simple_wallet::rescan_spent, _1),
                           tr("Rescan the blockchain for spent outputs."));
  m_cmd_binder.set_handler("get_tx_key",
                           boost::bind(&simple_wallet::on_command, this, &simple_wallet::get_tx_key, _1),
                           tr(USAGE_GET_TX_KEY),
                           tr("Get the transaction key (r) for a given <txid>."));
  m_cmd_binder.set_handler("set_tx_key",
                           boost::bind(&simple_wallet::on_command, this, &simple_wallet::set_tx_key, _1),
                           tr(USAGE_SET_TX_KEY),
                           tr("Set the transaction key (r) for a given <txid> in case the tx was made by some other device or 3rd party wallet."));
  m_cmd_binder.set_handler("check_tx_key",
                           boost::bind(&simple_wallet::on_command, this, &simple_wallet::check_tx_key, _1),
                           tr(USAGE_CHECK_TX_KEY),
                           tr("Check the amount going to <address> in <txid>."));
  m_cmd_binder.set_handler("get_tx_proof",
                           boost::bind(&simple_wallet::on_command, this, &simple_wallet::get_tx_proof, _1),
                           tr(USAGE_GET_TX_PROOF),
                           tr("Generate a signature proving funds sent to <address> in <txid>, optionally with a challenge string <message>, using either the transaction secret key (when <address> is not your wallet's address) or the view secret key (otherwise), which does not disclose the secret key."));
  m_cmd_binder.set_handler("check_tx_proof",
                           boost::bind(&simple_wallet::on_command, this, &simple_wallet::check_tx_proof, _1),
                           tr(USAGE_CHECK_TX_PROOF),
                           tr("Check the proof for funds going to <address> in <txid> with the challenge string <message> if any."));
  m_cmd_binder.set_handler("get_spend_proof",
                           boost::bind(&simple_wallet::on_command, this, &simple_wallet::get_spend_proof, _1),
                           tr(USAGE_GET_SPEND_PROOF),
                           tr("Generate a signature proving that you generated <txid> using the spend secret key, optionally with a challenge string <message>."));
  m_cmd_binder.set_handler("check_spend_proof",
                           boost::bind(&simple_wallet::on_command, this, &simple_wallet::check_spend_proof, _1),
                           tr(USAGE_CHECK_SPEND_PROOF),
                           tr("Check a signature proving that the signer generated <txid>, optionally with a challenge string <message>."));
  m_cmd_binder.set_handler("get_reserve_proof",
                           boost::bind(&simple_wallet::on_command, this, &simple_wallet::get_reserve_proof, _1),
                           tr(USAGE_GET_RESERVE_PROOF),
                           tr("Generate a signature proving that you own at least this much, optionally with a challenge string <message>.\n"
                              "If 'all' is specified, you prove the entire sum of all of your existing accounts' balances.\n"
                              "Otherwise, you prove the reserve of the smallest possible amount above <amount> available in your current account."));
  m_cmd_binder.set_handler("check_reserve_proof",
                           boost::bind(&simple_wallet::on_command, this, &simple_wallet::check_reserve_proof, _1),
                           tr(USAGE_CHECK_RESERVE_PROOF),
                           tr("Check a signature proving that the owner of <address> holds at least this much, optionally with a challenge string <message>."));
  m_cmd_binder.set_handler("show_transfers",
                           boost::bind(&simple_wallet::on_command, this, &simple_wallet::show_transfers, _1),
                           tr(USAGE_SHOW_TRANSFERS),
                           // Seemingly broken formatting to compensate for the backslash before the quotes.
                           tr("Show the incoming/outgoing transfers within an optional height range.\n\n"
                              "Output format:\n"
                              "In or Coinbase:    Block Number, \"block\"|\"in\",              Time, Amount,  Transaction Hash, Payment ID, Subaddress Index,                     \"-\", Note\n"
                              "Out:               Block Number, \"out\",                     Time, Amount*, Transaction Hash, Payment ID, Fee, Destinations, Input addresses**, \"-\", Note\n"
                              "Pool:                            \"pool\", \"in\",              Time, Amount,  Transaction Hash, Payment Id, Subaddress Index,                     \"-\", Note, Double Spend Note\n"
                              "Pending or Failed:               \"failed\"|\"pending\", \"out\", Time, Amount*, Transaction Hash, Payment ID, Fee, Input addresses**,               \"-\", Note\n\n"
                              "* Excluding change and fee.\n"
                              "** Set of address indices used as inputs in this transfer."));
  m_cmd_binder.set_handler("export_transfers",
                           boost::bind(&simple_wallet::on_command, this, &simple_wallet::export_transfers, _1),
                           tr("export_transfers [in|out|all|pending|failed|pool|coinbase] [index=<N1>[,<N2>,...]] [<min_height> [<max_height>]] [output=<filepath>]"),
                           tr("Export to CSV the incoming/outgoing transfers within an optional height range."));
  m_cmd_binder.set_handler("unspent_outputs",
                           boost::bind(&simple_wallet::on_command, this, &simple_wallet::unspent_outputs, _1),
                           tr(USAGE_UNSPENT_OUTPUTS),
                           tr("Show the unspent outputs of a specified address within an optional amount range."));
  m_cmd_binder.set_handler("rescan_bc",
                           boost::bind(&simple_wallet::on_command, this, &simple_wallet::rescan_blockchain, _1),
                           tr(USAGE_RESCAN_BC),
                           tr("Rescan the blockchain from scratch. If \"hard\" is specified, you will lose any information which can not be recovered from the blockchain itself."));
  m_cmd_binder.set_handler("set_tx_note",
                           boost::bind(&simple_wallet::on_command, this, &simple_wallet::set_tx_note, _1),
                           tr(USAGE_SET_TX_NOTE),
                           tr("Set an arbitrary string note for a <txid>."));
  m_cmd_binder.set_handler("get_tx_note",
                           boost::bind(&simple_wallet::on_command, this, &simple_wallet::get_tx_note, _1),
                           tr(USAGE_GET_TX_NOTE),
                           tr("Get a string note for a txid."));
  m_cmd_binder.set_handler("set_description",
                           boost::bind(&simple_wallet::on_command, this, &simple_wallet::set_description, _1),
                           tr(USAGE_SET_DESCRIPTION),
                           tr("Set an arbitrary description for the wallet."));
  m_cmd_binder.set_handler("get_description",
                           boost::bind(&simple_wallet::on_command, this, &simple_wallet::get_description, _1),
                           tr(USAGE_GET_DESCRIPTION),
                           tr("Get the description of the wallet."));
  m_cmd_binder.set_handler("status",
                           boost::bind(&simple_wallet::on_command, this, &simple_wallet::status, _1),
                           tr("Show the wallet's status."));
  m_cmd_binder.set_handler("wallet_info",
                           boost::bind(&simple_wallet::on_command, this, &simple_wallet::wallet_info, _1),
                           tr("Show the wallet's information."));
  m_cmd_binder.set_handler("sign",
                           boost::bind(&simple_wallet::on_command, this, &simple_wallet::sign, _1),
                           tr(USAGE_SIGN),
                           tr("Sign the contents of a file with the given subaddress (or the main address if not specified)"));
  m_cmd_binder.set_handler("verify",
                           boost::bind(&simple_wallet::on_command, this, &simple_wallet::verify, _1),
                           tr(USAGE_VERIFY),
                           tr("Verify a signature on the contents of a file."));
  m_cmd_binder.set_handler("export_key_images",
                           boost::bind(&simple_wallet::on_command, this, &simple_wallet::export_key_images, _1),
                           tr(USAGE_EXPORT_KEY_IMAGES),
                           tr("Export a signed set of key images to a <filename>."));
  m_cmd_binder.set_handler("import_key_images",
                           boost::bind(&simple_wallet::on_command, this, &simple_wallet::import_key_images, _1),
                           tr(USAGE_IMPORT_KEY_IMAGES),
                           tr("Import a signed key images list and verify their spent status."));
  m_cmd_binder.set_handler("hw_key_images_sync",
                           boost::bind(&simple_wallet::on_command, this, &simple_wallet::hw_key_images_sync, _1),
                           tr(USAGE_HW_KEY_IMAGES_SYNC),
                           tr("Synchronizes key images with the hw wallet."));
  m_cmd_binder.set_handler("hw_reconnect",
                           boost::bind(&simple_wallet::on_command, this, &simple_wallet::hw_reconnect, _1),
                           tr(USAGE_HW_RECONNECT),
                           tr("Attempts to reconnect HW wallet."));
  m_cmd_binder.set_handler("export_outputs",
                           boost::bind(&simple_wallet::on_command, this, &simple_wallet::export_outputs, _1),
                           tr(USAGE_EXPORT_OUTPUTS),
                           tr("Export a set of outputs owned by this wallet."));
  m_cmd_binder.set_handler("import_outputs",
                           boost::bind(&simple_wallet::on_command, this, &simple_wallet::import_outputs, _1),
                           tr(USAGE_IMPORT_OUTPUTS),
                           tr("Import a set of outputs owned by this wallet."));
  m_cmd_binder.set_handler("show_transfer",
                           boost::bind(&simple_wallet::on_command, this, &simple_wallet::show_transfer, _1),
                           tr(USAGE_SHOW_TRANSFER),
                           tr("Show information about a transfer to/from this address."));
  m_cmd_binder.set_handler("password",
                           boost::bind(&simple_wallet::on_command, this, &simple_wallet::change_password, _1),
                           tr("Change the wallet's password."));
  m_cmd_binder.set_handler("payment_id",
                           boost::bind(&simple_wallet::on_command, this, &simple_wallet::payment_id, _1),
                           tr(USAGE_PAYMENT_ID),
                           tr("Generate a new random full size payment id (obsolete). These will be unencrypted on the blockchain, see integrated_address for encrypted short payment ids."));
  m_cmd_binder.set_handler("fee",
                           boost::bind(&simple_wallet::on_command, this, &simple_wallet::print_fee_info, _1),
                           tr("Print the information about the current fee and transaction backlog."));
  m_cmd_binder.set_handler("prepare_multisig", boost::bind(&simple_wallet::on_command, this, &simple_wallet::prepare_multisig, _1),
                           tr("Export data needed to create a multisig wallet"));
  m_cmd_binder.set_handler("make_multisig", boost::bind(&simple_wallet::on_command, this, &simple_wallet::make_multisig, _1),
                           tr(USAGE_MAKE_MULTISIG),
                           tr("Turn this wallet into a multisig wallet"));
  m_cmd_binder.set_handler("finalize_multisig",
                           boost::bind(&simple_wallet::on_command, this, &simple_wallet::finalize_multisig, _1),
                           tr(USAGE_FINALIZE_MULTISIG),
                           tr("Turn this wallet into a multisig wallet, extra step for N-1/N wallets"));
  m_cmd_binder.set_handler("exchange_multisig_keys",
                           boost::bind(&simple_wallet::on_command, this, &simple_wallet::exchange_multisig_keys, _1),
                           tr(USAGE_EXCHANGE_MULTISIG_KEYS),
                           tr("Performs extra multisig keys exchange rounds. Needed for arbitrary M/N multisig wallets"));
  m_cmd_binder.set_handler("export_multisig_info",
                           boost::bind(&simple_wallet::on_command, this, &simple_wallet::export_multisig, _1),
                           tr(USAGE_EXPORT_MULTISIG_INFO),
                           tr("Export multisig info for other participants"));
  m_cmd_binder.set_handler("import_multisig_info",
                           boost::bind(&simple_wallet::on_command, this, &simple_wallet::import_multisig, _1),
                           tr(USAGE_IMPORT_MULTISIG_INFO),
                           tr("Import multisig info from other participants"));
  m_cmd_binder.set_handler("sign_multisig",
                           boost::bind(&simple_wallet::on_command, this, &simple_wallet::sign_multisig, _1),
                           tr(USAGE_SIGN_MULTISIG),
                           tr("Sign a multisig transaction from a file"));
  m_cmd_binder.set_handler("submit_multisig",
                           boost::bind(&simple_wallet::on_command, this, &simple_wallet::submit_multisig, _1),
                           tr(USAGE_SUBMIT_MULTISIG),
                           tr("Submit a signed multisig transaction from a file"));
  m_cmd_binder.set_handler("export_raw_multisig_tx",
                           boost::bind(&simple_wallet::on_command, this, &simple_wallet::export_raw_multisig, _1),
                           tr(USAGE_EXPORT_RAW_MULTISIG_TX),
                           tr("Export a signed multisig transaction to a file"));
  m_cmd_binder.set_handler("mms",
                           boost::bind(&simple_wallet::on_command, this, &simple_wallet::mms, _1),
                           tr(USAGE_MMS),
                           tr("Interface with the MMS (Multisig Messaging System)\n"
                              "<subcommand> is one of:\n"
                              "  init, info, signer, list, next, sync, transfer, delete, send, receive, export, note, show, set, help\n"
                              "  send_signer_config, start_auto_config, stop_auto_config, auto_config, config_checksum\n"
                              "Get help about a subcommand with: help mms <subcommand>, or mms help <subcommand>"));
  m_cmd_binder.set_handler("mms init",
                           boost::bind(&simple_wallet::on_command, this, &simple_wallet::mms, _1),
                           tr(USAGE_MMS_INIT),
                           tr("Initialize and configure the MMS for M/N = number of required signers/number of authorized signers multisig"));
  m_cmd_binder.set_handler("mms info",
                           boost::bind(&simple_wallet::on_command, this, &simple_wallet::mms, _1),
                           tr(USAGE_MMS_INFO),
                           tr("Display current MMS configuration"));
  m_cmd_binder.set_handler("mms signer",
                           boost::bind(&simple_wallet::on_command, this, &simple_wallet::mms, _1),
                           tr(USAGE_MMS_SIGNER),
                           tr("Set or modify authorized signer info (single-word label, transport address, Monero address), or list all signers"));
  m_cmd_binder.set_handler("mms list",
                           boost::bind(&simple_wallet::on_command, this, &simple_wallet::mms, _1),
                           tr(USAGE_MMS_LIST),
                           tr("List all messages"));
  m_cmd_binder.set_handler("mms next",
                           boost::bind(&simple_wallet::on_command, this, &simple_wallet::mms, _1),
                           tr(USAGE_MMS_NEXT),
                           tr("Evaluate the next possible multisig-related action(s) according to wallet state, and execute or offer for choice\n"
                              "By using 'sync' processing of waiting messages with multisig sync info can be forced regardless of wallet state"));
  m_cmd_binder.set_handler("mms sync",
                           boost::bind(&simple_wallet::on_command, this, &simple_wallet::mms, _1),
                           tr(USAGE_MMS_SYNC),
                           tr("Force generation of multisig sync info regardless of wallet state, to recover from special situations like \"stale data\" errors"));
  m_cmd_binder.set_handler("mms transfer",
                           boost::bind(&simple_wallet::on_command, this, &simple_wallet::mms, _1),
                           tr(USAGE_MMS_TRANSFER),
                           tr("Initiate transfer with MMS support; arguments identical to normal 'transfer' command arguments, for info see there"));
  m_cmd_binder.set_handler("mms delete",
                           boost::bind(&simple_wallet::on_command, this, &simple_wallet::mms, _1),
                           tr(USAGE_MMS_DELETE),
                           tr("Delete a single message by giving its id, or delete all messages by using 'all'"));
  m_cmd_binder.set_handler("mms send",
                           boost::bind(&simple_wallet::on_command, this, &simple_wallet::mms, _1),
                           tr(USAGE_MMS_SEND),
                           tr("Send a single message by giving its id, or send all waiting messages"));
  m_cmd_binder.set_handler("mms receive",
                           boost::bind(&simple_wallet::on_command, this, &simple_wallet::mms, _1),
                           tr(USAGE_MMS_RECEIVE),
                           tr("Check right away for new messages to receive"));
  m_cmd_binder.set_handler("mms export",
                           boost::bind(&simple_wallet::on_command, this, &simple_wallet::mms, _1),
                           tr(USAGE_MMS_EXPORT),
                           tr("Write the content of a message to a file \"mms_message_content\""));
  m_cmd_binder.set_handler("mms note",
                           boost::bind(&simple_wallet::on_command, this, &simple_wallet::mms, _1),
                           tr(USAGE_MMS_NOTE),
                           tr("Send a one-line message to an authorized signer, identified by its label, or show any waiting unread notes"));
  m_cmd_binder.set_handler("mms show",
                           boost::bind(&simple_wallet::on_command, this, &simple_wallet::mms, _1),
                           tr(USAGE_MMS_SHOW),
                           tr("Show detailed info about a single message"));
  m_cmd_binder.set_handler("mms set",
                           boost::bind(&simple_wallet::on_command, this, &simple_wallet::mms, _1),
                           tr(USAGE_MMS_SET),
                           tr("Available options:\n "
                                  "auto-send <1|0>\n "
                                  "  Whether to automatically send newly generated messages right away.\n "));
  m_cmd_binder.set_handler("mms send_signer_config",
                           boost::bind(&simple_wallet::mms, this, _1),
                           tr(USAGE_MMS_SEND_SIGNER_CONFIG),
                           tr("Send completed signer config to all other authorized signers"));
  m_cmd_binder.set_handler("mms start_auto_config",
                           boost::bind(&simple_wallet::on_command, this, &simple_wallet::mms, _1),
                           tr(USAGE_MMS_START_AUTO_CONFIG),
                           tr("Start auto-config at the auto-config manager's wallet by issuing auto-config tokens and optionally set others' labels"));
  m_cmd_binder.set_handler("mms config_checksum",
                           boost::bind(&simple_wallet::on_command, this, &simple_wallet::mms, _1),
                           tr(USAGE_MMS_CONFIG_CHECKSUM),
                           tr("Get a checksum that allows signers to easily check for identical MMS configuration"));
  m_cmd_binder.set_handler("mms stop_auto_config",
                           boost::bind(&simple_wallet::on_command, this, &simple_wallet::mms, _1),
                           tr(USAGE_MMS_STOP_AUTO_CONFIG),
                           tr("Delete any auto-config tokens and abort a auto-config process"));
  m_cmd_binder.set_handler("mms auto_config",
                           boost::bind(&simple_wallet::on_command, this, &simple_wallet::mms, _1),
                           tr(USAGE_MMS_AUTO_CONFIG),
                           tr("Start auto-config by using the token received from the auto-config manager"));
  m_cmd_binder.set_handler("print_ring",
                           boost::bind(&simple_wallet::on_command, this, &simple_wallet::print_ring, _1),
                           tr(USAGE_PRINT_RING),
                           tr("Print the ring(s) used to spend a given key image or transaction (if the ring size is > 1)\n\n"
                              "Output format:\n"
                              "Key Image, \"absolute\", list of rings"));
  m_cmd_binder.set_handler("set_ring",
                           boost::bind(&simple_wallet::on_command, this, &simple_wallet::set_ring, _1),
                           tr(USAGE_SET_RING),
                           tr("Set the ring used for a given key image, so it can be reused in a fork"));
  m_cmd_binder.set_handler("unset_ring",
                           boost::bind(&simple_wallet::on_command, this, &simple_wallet::unset_ring, _1),
                           tr(USAGE_UNSET_RING),
                           tr("Unsets the ring used for a given key image or transaction"));
  m_cmd_binder.set_handler("save_known_rings",
                           boost::bind(&simple_wallet::on_command, this, &simple_wallet::save_known_rings, _1),
                           tr(USAGE_SAVE_KNOWN_RINGS),
                           tr("Save known rings to the shared rings database"));
  m_cmd_binder.set_handler("mark_output_spent",
                           boost::bind(&simple_wallet::on_command, this, &simple_wallet::blackball, _1),
                           tr(USAGE_MARK_OUTPUT_SPENT),
                           tr("Mark output(s) as spent so they never get selected as fake outputs in a ring"));
  m_cmd_binder.set_handler("mark_output_unspent",
                           boost::bind(&simple_wallet::on_command, this, &simple_wallet::unblackball, _1),
                           tr(USAGE_MARK_OUTPUT_UNSPENT),
                           tr("Marks an output as unspent so it may get selected as a fake output in a ring"));
  m_cmd_binder.set_handler("is_output_spent",
                           boost::bind(&simple_wallet::on_command, this, &simple_wallet::blackballed, _1),
                           tr(USAGE_IS_OUTPUT_SPENT),
                           tr("Checks whether an output is marked as spent"));
  m_cmd_binder.set_handler("freeze",
                           boost::bind(&simple_wallet::on_command, this, &simple_wallet::freeze, _1),
                           tr(USAGE_FREEZE),
                           tr("Freeze a single output by key image so it will not be used"));
  m_cmd_binder.set_handler("thaw",
                           boost::bind(&simple_wallet::on_command, this, &simple_wallet::thaw, _1),
                           tr(USAGE_THAW),
                           tr("Thaw a single output by key image so it may be used again"));
  m_cmd_binder.set_handler("frozen",
                           boost::bind(&simple_wallet::on_command, this, &simple_wallet::frozen, _1),
                           tr(USAGE_FROZEN),
                           tr("Checks whether a given output is currently frozen by key image"));
  m_cmd_binder.set_handler("lock",
                           boost::bind(&simple_wallet::on_command, this, &simple_wallet::lock, _1),
                           tr(USAGE_LOCK),
                           tr("Lock the wallet console, requiring the wallet password to continue"));
  m_cmd_binder.set_handler("net_stats",
                           boost::bind(&simple_wallet::on_command, this, &simple_wallet::net_stats, _1),
                           tr(USAGE_NET_STATS),
                           tr("Prints simple network stats"));
  m_cmd_binder.set_handler("public_nodes",
                           boost::bind(&simple_wallet::public_nodes, this, _1),
                           tr(USAGE_PUBLIC_NODES),
                           tr("Lists known public nodes"));
  m_cmd_binder.set_handler("welcome",
                           boost::bind(&simple_wallet::on_command, this, &simple_wallet::welcome, _1),
                           tr(USAGE_WELCOME),
                           tr("Prints basic info about Monero for first time users"));
  m_cmd_binder.set_handler("version",
                           boost::bind(&simple_wallet::on_command, this, &simple_wallet::version, _1),
                           tr(USAGE_VERSION),
                           tr("Returns version information"));
  m_cmd_binder.set_handler("rpc_payment_info",
                           boost::bind(&simple_wallet::rpc_payment_info, this, _1),
                           tr(USAGE_RPC_PAYMENT_INFO),
                           tr("Get info about RPC payments to current node"));
  m_cmd_binder.set_handler("start_mining_for_rpc",
                           boost::bind(&simple_wallet::start_mining_for_rpc, this, _1),
                           tr(USAGE_START_MINING_FOR_RPC),
                           tr("Start mining to pay for RPC access"));
  m_cmd_binder.set_handler("stop_mining_for_rpc",
                           boost::bind(&simple_wallet::stop_mining_for_rpc, this, _1),
                           tr(USAGE_STOP_MINING_FOR_RPC),
                           tr("Stop mining to pay for RPC access"));
  m_cmd_binder.set_handler("help",
                           boost::bind(&simple_wallet::on_command, this, &simple_wallet::help, _1),
                           tr(USAGE_HELP),
                           tr("Show the help section or the documentation about a <command>."));
  m_cmd_binder.set_unknown_command_handler(boost::bind(&simple_wallet::on_command, this, &simple_wallet::on_unknown_command, _1));
  m_cmd_binder.set_empty_command_handler(boost::bind(&simple_wallet::on_empty_command, this));
  m_cmd_binder.set_cancel_handler(boost::bind(&simple_wallet::on_cancelled_command, this));
}
//----------------------------------------------------------------------------------------------------
bool simple_wallet::set_variable(const std::vector<std::string> &args)
{
  if (args.empty())
  {
    std::string seed_language = m_wallet->get_seed_language();
    if (m_use_english_language_names)
      seed_language = crypto::ElectrumWords::get_english_name_for(seed_language);
    std::string priority_string = "invalid";
    uint32_t priority = m_wallet->get_default_priority();
    if (priority < allowed_priority_strings.size())
      priority_string = allowed_priority_strings[priority];
    std::string ask_password_string = "invalid";
    switch (m_wallet->ask_password())
    {
      case tools::wallet2::AskPasswordNever: ask_password_string = "never"; break;
      case tools::wallet2::AskPasswordOnAction: ask_password_string = "action"; break;
      case tools::wallet2::AskPasswordToDecrypt: ask_password_string = "decrypt"; break;
    }
    std::string setup_background_mining_string = "invalid";
    switch (m_wallet->setup_background_mining())
    {
      case tools::wallet2::BackgroundMiningMaybe: setup_background_mining_string = "maybe"; break;
      case tools::wallet2::BackgroundMiningYes: setup_background_mining_string = "yes"; break;
      case tools::wallet2::BackgroundMiningNo: setup_background_mining_string = "no"; break;
    }
    success_msg_writer() << "seed = " << seed_language;
    success_msg_writer() << "always-confirm-transfers = " << m_wallet->always_confirm_transfers();
    success_msg_writer() << "print-ring-members = " << m_wallet->print_ring_members();
    success_msg_writer() << "store-tx-info = " << m_wallet->store_tx_info();
    success_msg_writer() << "default-ring-size = " << (m_wallet->default_mixin() ? m_wallet->default_mixin() + 1 : 0);
    success_msg_writer() << "auto-refresh = " << m_wallet->auto_refresh();
    success_msg_writer() << "refresh-type = " << get_refresh_type_name(m_wallet->get_refresh_type());
    success_msg_writer() << "priority = " << priority<< " (" << priority_string << ")";
    success_msg_writer() << "ask-password = " << m_wallet->ask_password() << " (" << ask_password_string << ")";
    success_msg_writer() << "unit = " << cryptonote::get_unit(cryptonote::get_default_decimal_point());
    success_msg_writer() << "min-outputs-count = " << m_wallet->get_min_output_count();
    success_msg_writer() << "min-outputs-value = " << cryptonote::print_money(m_wallet->get_min_output_value());
    success_msg_writer() << "merge-destinations = " << m_wallet->merge_destinations();
    success_msg_writer() << "confirm-backlog = " << m_wallet->confirm_backlog();
    success_msg_writer() << "confirm-backlog-threshold = " << m_wallet->get_confirm_backlog_threshold();
    success_msg_writer() << "confirm-export-overwrite = " << m_wallet->confirm_export_overwrite();
    success_msg_writer() << "refresh-from-block-height = " << m_wallet->get_refresh_from_block_height();
    success_msg_writer() << "auto-low-priority = " << m_wallet->auto_low_priority();
    success_msg_writer() << "segregate-pre-fork-outputs = " << m_wallet->segregate_pre_fork_outputs();
    success_msg_writer() << "key-reuse-mitigation2 = " << m_wallet->key_reuse_mitigation2();
    const std::pair<size_t, size_t> lookahead = m_wallet->get_subaddress_lookahead();
    success_msg_writer() << "subaddress-lookahead = " << lookahead.first << ":" << lookahead.second;
    success_msg_writer() << "segregation-height = " << m_wallet->segregation_height();
    success_msg_writer() << "ignore-fractional-outputs = " << m_wallet->ignore_fractional_outputs();
<<<<<<< HEAD
    success_msg_writer() << "device_name = " << m_wallet->device_name();
	success_msg_writer() << "fork-on-autostake = " << m_wallet->fork_on_autostake();
=======
    success_msg_writer() << "ignore-outputs-above = " << cryptonote::print_money(m_wallet->ignore_outputs_above());
    success_msg_writer() << "ignore-outputs-below = " << cryptonote::print_money(m_wallet->ignore_outputs_below());
    success_msg_writer() << "track-uses = " << m_wallet->track_uses();
    success_msg_writer() << "setup-background-mining = " << setup_background_mining_string;
    success_msg_writer() << "device-name = " << m_wallet->device_name();
    success_msg_writer() << "export-format = " << (m_wallet->export_format() == tools::wallet2::ExportFormat::Ascii ? "ascii" : "binary");
    success_msg_writer() << "inactivity-lock-timeout = " << m_wallet->inactivity_lock_timeout()
#ifdef _WIN32
        << " (disabled on Windows)"
#endif
        ;
    success_msg_writer() << "persistent-rpc-client-id = " << m_wallet->persistent_rpc_client_id();
    success_msg_writer() << "auto-mine-for-rpc-payment-threshold = " << m_wallet->auto_mine_for_rpc_payment_threshold();
    success_msg_writer() << "credits-target = " << m_wallet->credits_target();
>>>>>>> 25419b4b
    return true;
  }
  else
  {

#define CHECK_SIMPLE_VARIABLE(name, f, help) do \
  if (args[0] == name) { \
    if (args.size() <= 1) \
    { \
      fail_msg_writer() << "set " << #name << ": " << tr("needs an argument") << " (" << help << ")"; \
      return true; \
    } \
    else \
    { \
      f(args); \
      return true; \
    } \
  } while(0)

    if (args[0] == "seed")
    {
      if (args.size() == 1)
      {
        fail_msg_writer() << tr("set seed: needs an argument. available options: language");
        return true;
      }
      else if (args[1] == "language")
      {
        seed_set_language(args);
        return true;
      }
    }
    CHECK_SIMPLE_VARIABLE("always-confirm-transfers", set_always_confirm_transfers, tr("0 or 1"));
    CHECK_SIMPLE_VARIABLE("print-ring-members", set_print_ring_members, tr("0 or 1"));
    CHECK_SIMPLE_VARIABLE("store-tx-info", set_store_tx_info, tr("0 or 1"));
    CHECK_SIMPLE_VARIABLE("default-ring-size", set_default_ring_size, tr("integer >= ") << MIN_RING_SIZE);
    CHECK_SIMPLE_VARIABLE("auto-refresh", set_auto_refresh, tr("0 or 1"));
    CHECK_SIMPLE_VARIABLE("refresh-type", set_refresh_type, tr("full (slowest, no assumptions); optimize-coinbase (fast, assumes the whole coinbase is paid to a single address); no-coinbase (fastest, assumes we receive no coinbase transaction), default (same as optimize-coinbase)"));
    CHECK_SIMPLE_VARIABLE("priority", set_default_priority, tr("0, 1, 2, 3, or 4, or one of ") << join_priority_strings(", "));
    CHECK_SIMPLE_VARIABLE("ask-password", set_ask_password, tr("0|1|2 (or never|action|decrypt)"));
    CHECK_SIMPLE_VARIABLE("unit", set_unit, tr("monero, millinero, micronero, nanonero, piconero"));
    CHECK_SIMPLE_VARIABLE("min-outputs-count", set_min_output_count, tr("unsigned integer"));
    CHECK_SIMPLE_VARIABLE("min-outputs-value", set_min_output_value, tr("amount"));
    CHECK_SIMPLE_VARIABLE("merge-destinations", set_merge_destinations, tr("0 or 1"));
    CHECK_SIMPLE_VARIABLE("confirm-backlog", set_confirm_backlog, tr("0 or 1"));
    CHECK_SIMPLE_VARIABLE("confirm-backlog-threshold", set_confirm_backlog_threshold, tr("unsigned integer"));
    CHECK_SIMPLE_VARIABLE("confirm-export-overwrite", set_confirm_export_overwrite, tr("0 or 1"));
    CHECK_SIMPLE_VARIABLE("refresh-from-block-height", set_refresh_from_block_height, tr("block height"));
    CHECK_SIMPLE_VARIABLE("auto-low-priority", set_auto_low_priority, tr("0 or 1"));
    CHECK_SIMPLE_VARIABLE("segregate-pre-fork-outputs", set_segregate_pre_fork_outputs, tr("0 or 1"));
    CHECK_SIMPLE_VARIABLE("key-reuse-mitigation2", set_key_reuse_mitigation2, tr("0 or 1"));
    CHECK_SIMPLE_VARIABLE("subaddress-lookahead", set_subaddress_lookahead, tr("<major>:<minor>"));
    CHECK_SIMPLE_VARIABLE("segregation-height", set_segregation_height, tr("unsigned integer"));
    CHECK_SIMPLE_VARIABLE("ignore-fractional-outputs", set_ignore_fractional_outputs, tr("0 or 1"));
<<<<<<< HEAD
	CHECK_SIMPLE_VARIABLE("fork-on-autostake", set_fork_on_autostake, tr("0 or 1"));
=======
    CHECK_SIMPLE_VARIABLE("ignore-outputs-above", set_ignore_outputs_above, tr("amount"));
    CHECK_SIMPLE_VARIABLE("ignore-outputs-below", set_ignore_outputs_below, tr("amount"));
    CHECK_SIMPLE_VARIABLE("track-uses", set_track_uses, tr("0 or 1"));
    CHECK_SIMPLE_VARIABLE("inactivity-lock-timeout", set_inactivity_lock_timeout, tr("unsigned integer (seconds, 0 to disable)"));
    CHECK_SIMPLE_VARIABLE("setup-background-mining", set_setup_background_mining, tr("1/yes or 0/no"));
    CHECK_SIMPLE_VARIABLE("device-name", set_device_name, tr("<device_name[:device_spec]>"));
    CHECK_SIMPLE_VARIABLE("export-format", set_export_format, tr("\"binary\" or \"ascii\""));
    CHECK_SIMPLE_VARIABLE("persistent-rpc-client-id", set_persistent_rpc_client_id, tr("0 or 1"));
    CHECK_SIMPLE_VARIABLE("auto-mine-for-rpc-payment-threshold", set_auto_mine_for_rpc_payment_threshold, tr("floating point >= 0"));
    CHECK_SIMPLE_VARIABLE("credits-target", set_credits_target, tr("unsigned integer"));
>>>>>>> 25419b4b
  }
  fail_msg_writer() << tr("set: unrecognized argument(s)");
  return true;
}

//----------------------------------------------------------------------------------------------------
bool simple_wallet::set_log(const std::vector<std::string> &args)
{
  if(args.size() > 1)
  {
    PRINT_USAGE(USAGE_SET_LOG);
    return true;
  }
  if(!args.empty())
  {
    uint16_t level = 0;
    if(epee::string_tools::get_xtype_from_string(level, args[0]))
    {
      if(4 < level)
      {
        fail_msg_writer() << boost::format(tr("wrong number range, use: %s")) % USAGE_SET_LOG;
        return true;
      }
      mlog_set_log_level(level);
    }
    else
    {
      mlog_set_log(args[0].c_str());
    }
  }

  success_msg_writer() << "New log categories: " << mlog_get_categories();
  return true;
}
//----------------------------------------------------------------------------------------------------
bool simple_wallet::ask_wallet_create_if_needed()
{
  LOG_PRINT_L3("simple_wallet::ask_wallet_create_if_needed() started");
  std::string wallet_path;
  std::string confirm_creation;
  bool wallet_name_valid = false;
  bool keys_file_exists;
  bool wallet_file_exists;

  do{
      LOG_PRINT_L3("User asked to specify wallet file name.");
      wallet_path = input_line(
        tr(m_restoring ? "Specify a new wallet file name for your restored wallet (e.g., MyWallet).\n"
        "Wallet file name (or Ctrl-C to quit)" :
        "Specify wallet file name (e.g., MyWallet). If the wallet doesn't exist, it will be created.\n"
        "Wallet file name (or Ctrl-C to quit)")
      );
      if(std::cin.eof())
      {
        LOG_ERROR("Unexpected std::cin.eof() - Exited simple_wallet::ask_wallet_create_if_needed()");
        return false;
      }
      if(!tools::wallet2::wallet_valid_path_format(wallet_path))
      {
        fail_msg_writer() << tr("Wallet name not valid. Please try again or use Ctrl-C to quit.");
        wallet_name_valid = false;
      }
      else
      {
        tools::wallet2::wallet_exists(wallet_path, keys_file_exists, wallet_file_exists);
        LOG_PRINT_L3("wallet_path: " << wallet_path << "");
        LOG_PRINT_L3("keys_file_exists: " << std::boolalpha << keys_file_exists << std::noboolalpha
        << "  wallet_file_exists: " << std::boolalpha << wallet_file_exists << std::noboolalpha);

        if((keys_file_exists || wallet_file_exists) && (!m_generate_new.empty() || m_restoring))
        {
          fail_msg_writer() << tr("Attempting to generate or restore wallet, but specified file(s) exist.  Exiting to not risk overwriting.");
          return false;
        }
        if(wallet_file_exists && keys_file_exists) //Yes wallet, yes keys
        {
          success_msg_writer() << tr("Wallet and key files found, loading...");
          m_wallet_file = wallet_path;
          return true;
        }
        else if(!wallet_file_exists && keys_file_exists) //No wallet, yes keys
        {
          success_msg_writer() << tr("Key file found but not wallet file. Regenerating...");
          m_wallet_file = wallet_path;
          return true;
        }
        else if(wallet_file_exists && !keys_file_exists) //Yes wallet, no keys
        {
          fail_msg_writer() << tr("Key file not found. Failed to open wallet: ") << "\"" << wallet_path << "\". Exiting.";
          return false;
        }
        else if(!wallet_file_exists && !keys_file_exists) //No wallet, no keys
        {
          bool ok = true;
          if (!m_restoring)
          {
            message_writer() << tr("No wallet found with that name. Confirm creation of new wallet named: ") << wallet_path;
            confirm_creation = input_line("", true);
            if(std::cin.eof())
            {
              LOG_ERROR("Unexpected std::cin.eof() - Exited simple_wallet::ask_wallet_create_if_needed()");
              return false;
            }
            ok = command_line::is_yes(confirm_creation);
          }
          if (ok)
          {
            success_msg_writer() << tr("Generating new wallet...");
            m_generate_new = wallet_path;
            return true;
          }
        }
      }
    } while(!wallet_name_valid);

  LOG_ERROR("Failed out of do-while loop in ask_wallet_create_if_needed()");
  return false;
}

/*!
 * \brief Prints the seed with a nice message
 * \param seed seed to print
 */
void simple_wallet::print_seed(const epee::wipeable_string &seed)
{
  success_msg_writer(true) << "\n" << boost::format(tr("NOTE: the following %s can be used to recover access to your wallet. "
    "Write them down and store them somewhere safe and secure. Please do not store them in "
    "your email or on file storage services outside of your immediate control.\n")) % (m_wallet->multisig() ? tr("string") : tr("25 words"));
  // don't log
  int space_index = 0;
  size_t len  = seed.size();
  for (const char *ptr = seed.data(); len--; ++ptr)
  {
    if (*ptr == ' ')
    {
      if (space_index == 15 || space_index == 7)
        putchar('\n');
      else
        putchar(*ptr);
      ++space_index;
    }
    else
      putchar(*ptr);
  }
  putchar('\n');
  fflush(stdout);
}
//----------------------------------------------------------------------------------------------------
static bool might_be_partial_seed(const epee::wipeable_string &words)
{
  std::vector<epee::wipeable_string> seed;

  words.split(seed);
  return seed.size() < 24;
}
//----------------------------------------------------------------------------------------------------
static bool datestr_to_int(const std::string &heightstr, uint16_t &year, uint8_t &month, uint8_t &day)
{
  if (heightstr.size() != 10 || heightstr[4] != '-' || heightstr[7] != '-')
  {
    fail_msg_writer() << tr("date format must be YYYY-MM-DD");
    return false;
  }
  try
  {
    year  = boost::lexical_cast<uint16_t>(heightstr.substr(0,4));
    // lexical_cast<uint8_t> won't work because uint8_t is treated as character type
    month = boost::lexical_cast<uint16_t>(heightstr.substr(5,2));
    day   = boost::lexical_cast<uint16_t>(heightstr.substr(8,2));
  }
  catch (const boost::bad_lexical_cast &)
  {
    fail_msg_writer() << tr("bad height parameter: ") << heightstr;
    return false;
  }
  return true;
}
//----------------------------------------------------------------------------------------------------
bool simple_wallet::init(const boost::program_options::variables_map& vm)
{
  epee::misc_utils::auto_scope_leave_caller scope_exit_handler = epee::misc_utils::create_scope_leave_handler([&](){
    m_electrum_seed.wipe();
  });

  const bool testnet = tools::wallet2::has_testnet_option(vm);
  const bool stagenet = tools::wallet2::has_stagenet_option(vm);
  if (testnet && stagenet)
  {
    fail_msg_writer() << tr("Can't specify more than one of --testnet and --stagenet");
    return false;
  }
  const network_type nettype = testnet ? TESTNET : stagenet ? STAGENET : MAINNET;

  epee::wipeable_string multisig_keys;
  epee::wipeable_string password;

  if (!handle_command_line(vm))
    return false;

  bool welcome = false;

  if((!m_generate_new.empty()) + (!m_wallet_file.empty()) + (!m_generate_from_device.empty()) + (!m_generate_from_view_key.empty()) + (!m_generate_from_spend_key.empty()) + (!m_generate_from_keys.empty()) + (!m_generate_from_multisig_keys.empty()) + (!m_generate_from_json.empty()) > 1)
  {
    fail_msg_writer() << tr("can't specify more than one of --generate-new-wallet=\"wallet_name\", --wallet-file=\"wallet_name\", --generate-from-view-key=\"wallet_name\", --generate-from-spend-key=\"wallet_name\", --generate-from-keys=\"wallet_name\", --generate-from-multisig-keys=\"wallet_name\", --generate-from-json=\"jsonfilename\" and --generate-from-device=\"wallet_name\"");
    return false;
  }
  else if (m_generate_new.empty() && m_wallet_file.empty() && m_generate_from_device.empty() && m_generate_from_view_key.empty() && m_generate_from_spend_key.empty() && m_generate_from_keys.empty() && m_generate_from_multisig_keys.empty() && m_generate_from_json.empty())
  {
    if(!ask_wallet_create_if_needed()) return false;
  }

  if (!m_generate_new.empty() || m_restoring)
  {
    if (!m_subaddress_lookahead.empty() && !parse_subaddress_lookahead(m_subaddress_lookahead))
      return false;

    std::string old_language;
    // check for recover flag.  if present, require electrum word list (only recovery option for now).
    if (m_restore_deterministic_wallet || m_restore_multisig_wallet)
    {
      if (m_non_deterministic)
      {
        fail_msg_writer() << tr("can't specify both --restore-from-seed or --restore-multisig-wallet and --non-deterministic");
        return false;
      }
      if (!m_wallet_file.empty())
      {
        if (m_restore_multisig_wallet)
          fail_msg_writer() << tr("--restore-multisig-wallet uses --generate-new-wallet, not --wallet-file");
        else
          fail_msg_writer() << tr("--restore-from-seed uses --generate-new-wallet, not --wallet-file");
        return false;
      }

      if (m_electrum_seed.empty())
      {
        if (m_restore_multisig_wallet)
        {
            const char *prompt = "Specify multisig seed";
            m_electrum_seed = input_secure_line(prompt);
            if (std::cin.eof())
              return false;
            if (m_electrum_seed.empty())
            {
              fail_msg_writer() << tr("specify a recovery parameter with the --electrum-seed=\"multisig seed here\"");
              return false;
            }
        }
        else
        {
          m_electrum_seed = "";
          do
          {
            const char *prompt = m_electrum_seed.empty() ? "Specify Electrum seed" : "Electrum seed continued";
            epee::wipeable_string electrum_seed = input_secure_line(prompt);
            if (std::cin.eof())
              return false;
            if (electrum_seed.empty())
            {
              fail_msg_writer() << tr("specify a recovery parameter with the --electrum-seed=\"words list here\"");
              return false;
            }
            m_electrum_seed += electrum_seed;
            m_electrum_seed += ' ';
          } while (might_be_partial_seed(m_electrum_seed));
        }
      }

      if (m_restore_multisig_wallet)
      {
        const boost::optional<epee::wipeable_string> parsed = m_electrum_seed.parse_hexstr();
        if (!parsed)
        {
          fail_msg_writer() << tr("Multisig seed failed verification");
          return false;
        }
        multisig_keys = *parsed;
      }
      else
      {
        if (!crypto::ElectrumWords::words_to_bytes(m_electrum_seed, m_recovery_key, old_language))
        {
          fail_msg_writer() << tr("Electrum-style word list failed verification");
          return false;
        }
      }

      auto pwd_container = password_prompter(tr("Enter seed offset passphrase, empty if none"), false);
      if (std::cin.eof() || !pwd_container)
        return false;
      epee::wipeable_string seed_pass = pwd_container->password();
      if (!seed_pass.empty())
      {
        if (m_restore_multisig_wallet)
        {
          crypto::secret_key key;
          cn_gpu_hash kdf_hash;
		      kdf_hash.hash(seed_pass.data(), seed_pass.size(), key.data);
          sc_reduce32((unsigned char*)key.data);
          multisig_keys = m_wallet->decrypt<epee::wipeable_string>(std::string(multisig_keys.data(), multisig_keys.size()), key, true);
        }
        else
          m_recovery_key = cryptonote::decrypt_key(m_recovery_key, seed_pass);
      }
    }
    if (!m_generate_from_view_key.empty())
    {
      m_wallet_file = m_generate_from_view_key;
      // parse address
      std::string address_string = input_line("Standard address");
      if (std::cin.eof())
        return false;
      if (address_string.empty()) {
        fail_msg_writer() << tr("No data supplied, cancelled");
        return false;
      }
      cryptonote::address_parse_info info;
      if(!get_account_address_from_str(info, nettype, address_string))
      {
          fail_msg_writer() << tr("failed to parse address");
          return false;
      }
      if (info.is_subaddress)
      {
        fail_msg_writer() << tr("This address is a subaddress which cannot be used here.");
        return false;
      }

      // parse view secret key
      epee::wipeable_string viewkey_string = input_secure_line("Secret view key");
      if (std::cin.eof())
        return false;
      if (viewkey_string.empty()) {
        fail_msg_writer() << tr("No data supplied, cancelled");
        return false;
      }
      crypto::secret_key viewkey;
      if (!viewkey_string.hex_to_pod(unwrap(unwrap(viewkey))))
      {
        fail_msg_writer() << tr("failed to parse view key secret key");
        return false;
      }

      m_wallet_file=m_generate_from_view_key;

      // check the view key matches the given address
      crypto::public_key pkey;
      if (!crypto::secret_key_to_public_key(viewkey, pkey)) {
        fail_msg_writer() << tr("failed to verify view key secret key");
        return false;
      }
      if (info.address.m_view_public_key != pkey) {
        fail_msg_writer() << tr("view key does not match standard address");
        return false;
      }

      auto r = new_wallet(vm, info.address, boost::none, viewkey);
      CHECK_AND_ASSERT_MES(r, false, tr("account creation failed"));
      password = *r;
      welcome = true;
    }
    else if (!m_generate_from_spend_key.empty())
    {
      m_wallet_file = m_generate_from_spend_key;
      // parse spend secret key
      epee::wipeable_string spendkey_string = input_secure_line("Secret spend key");
      if (std::cin.eof())
        return false;
      if (spendkey_string.empty()) {
        fail_msg_writer() << tr("No data supplied, cancelled");
        return false;
      }
      if (!spendkey_string.hex_to_pod(unwrap(unwrap(m_recovery_key))))
      {
        fail_msg_writer() << tr("failed to parse spend key secret key");
        return false;
      }
      auto r = new_wallet(vm, m_recovery_key, true, false, "");
      CHECK_AND_ASSERT_MES(r, false, tr("account creation failed"));
      password = *r;
      welcome = true;
    }
    else if (!m_generate_from_keys.empty())
    {
      m_wallet_file = m_generate_from_keys;
      // parse address
      std::string address_string = input_line("Standard address");
      if (std::cin.eof())
        return false;
      if (address_string.empty()) {
        fail_msg_writer() << tr("No data supplied, cancelled");
        return false;
      }
      cryptonote::address_parse_info info;
      if(!get_account_address_from_str(info, nettype, address_string))
      {
          fail_msg_writer() << tr("failed to parse address");
          return false;
      }
      if (info.is_subaddress)
      {
        fail_msg_writer() << tr("This address is a subaddress which cannot be used here.");
        return false;
      }

      // parse spend secret key
      epee::wipeable_string spendkey_string = input_secure_line("Secret spend key");
      if (std::cin.eof())
        return false;
      if (spendkey_string.empty()) {
        fail_msg_writer() << tr("No data supplied, cancelled");
        return false;
      }
      crypto::secret_key spendkey;
      if (!spendkey_string.hex_to_pod(unwrap(unwrap(spendkey))))
      {
        fail_msg_writer() << tr("failed to parse spend key secret key");
        return false;
      }

      // parse view secret key
      epee::wipeable_string viewkey_string = input_secure_line("Secret view key");
      if (std::cin.eof())
        return false;
      if (viewkey_string.empty()) {
        fail_msg_writer() << tr("No data supplied, cancelled");
        return false;
      }
      crypto::secret_key viewkey;
      if(!viewkey_string.hex_to_pod(unwrap(unwrap(viewkey))))
      {
        fail_msg_writer() << tr("failed to parse view key secret key");
        return false;
      }

      m_wallet_file=m_generate_from_keys;

      // check the spend and view keys match the given address
      crypto::public_key pkey;
      if (!crypto::secret_key_to_public_key(spendkey, pkey)) {
        fail_msg_writer() << tr("failed to verify spend key secret key");
        return false;
      }
      if (info.address.m_spend_public_key != pkey) {
        fail_msg_writer() << tr("spend key does not match standard address");
        return false;
      }
      if (!crypto::secret_key_to_public_key(viewkey, pkey)) {
        fail_msg_writer() << tr("failed to verify view key secret key");
        return false;
      }
      if (info.address.m_view_public_key != pkey) {
        fail_msg_writer() << tr("view key does not match standard address");
        return false;
      }
      auto r = new_wallet(vm, info.address, spendkey, viewkey);
      CHECK_AND_ASSERT_MES(r, false, tr("account creation failed"));
      password = *r;
      welcome = true;
    }

    // Asks user for all the data required to merge secret keys from multisig wallets into one master wallet, which then gets full control of the multisig wallet. The resulting wallet will be the same as any other regular wallet.
    else if (!m_generate_from_multisig_keys.empty())
    {
      m_wallet_file = m_generate_from_multisig_keys;
      unsigned int multisig_m;
      unsigned int multisig_n;

      // parse multisig type
      std::string multisig_type_string = input_line("Multisig type (input as M/N with M <= N and M > 1)");
      if (std::cin.eof())
        return false;
      if (multisig_type_string.empty())
      {
        fail_msg_writer() << tr("No data supplied, cancelled");
        return false;
      }
      if (sscanf(multisig_type_string.c_str(), "%u/%u", &multisig_m, &multisig_n) != 2)
      {
        fail_msg_writer() << tr("Error: expected M/N, but got: ") << multisig_type_string;
        return false;
      }
      if (multisig_m <= 1 || multisig_m > multisig_n)
      {
        fail_msg_writer() << tr("Error: expected N > 1 and N <= M, but got: ") << multisig_type_string;
        return false;
      }
      if (multisig_m != multisig_n)
      {
        fail_msg_writer() << tr("Error: M/N is currently unsupported. ");
        return false;
      }
      message_writer() << boost::format(tr("Generating master wallet from %u of %u multisig wallet keys")) % multisig_m % multisig_n;

      // parse multisig address
      std::string address_string = input_line("Multisig wallet address");
      if (std::cin.eof())
        return false;
      if (address_string.empty()) {
        fail_msg_writer() << tr("No data supplied, cancelled");
        return false;
      }
      cryptonote::address_parse_info info;
      if(!get_account_address_from_str(info, nettype, address_string))
      {
          fail_msg_writer() << tr("failed to parse address");
          return false;
      }

      // parse secret view key
      epee::wipeable_string viewkey_string = input_secure_line("Secret view key");
      if (std::cin.eof())
        return false;
      if (viewkey_string.empty())
      {
        fail_msg_writer() << tr("No data supplied, cancelled");
        return false;
      }
      crypto::secret_key viewkey;
      if(!viewkey_string.hex_to_pod(unwrap(unwrap(viewkey))))
      {
        fail_msg_writer() << tr("failed to parse secret view key");
        return false;
      }

      // check that the view key matches the given address
      crypto::public_key pkey;
      if (!crypto::secret_key_to_public_key(viewkey, pkey))
      {
        fail_msg_writer() << tr("failed to verify secret view key");
        return false;
      }
      if (info.address.m_view_public_key != pkey)
      {
        fail_msg_writer() << tr("view key does not match standard address");
        return false;
      }

      // parse multisig spend keys
      crypto::secret_key spendkey;
      // parsing N/N
      if(multisig_m == multisig_n)
      {
        std::vector<crypto::secret_key> multisig_secret_spendkeys(multisig_n);
        epee::wipeable_string spendkey_string;
        cryptonote::blobdata spendkey_data;
        // get N secret spend keys from user
        for(unsigned int i=0; i<multisig_n; ++i)
        {
          spendkey_string = input_secure_line(tr((boost::format(tr("Secret spend key (%u of %u)")) % (i+1) % multisig_m).str().c_str()));
          if (std::cin.eof())
            return false;
          if (spendkey_string.empty())
          {
            fail_msg_writer() << tr("No data supplied, cancelled");
            return false;
          }
          if(!spendkey_string.hex_to_pod(unwrap(unwrap(multisig_secret_spendkeys[i]))))
          {
            fail_msg_writer() << tr("failed to parse spend key secret key");
            return false;
          }
        }

        // sum the spend keys together to get the master spend key
        spendkey = multisig_secret_spendkeys[0];
        for(unsigned int i=1; i<multisig_n; ++i)
          sc_add(reinterpret_cast<unsigned char*>(&spendkey), reinterpret_cast<unsigned char*>(&spendkey), reinterpret_cast<unsigned char*>(&multisig_secret_spendkeys[i]));
      }
      // parsing M/N
      else
      {
        fail_msg_writer() << tr("Error: M/N is currently unsupported");
        return false;
      }

      // check that the spend key matches the given address
      if (!crypto::secret_key_to_public_key(spendkey, pkey))
      {
        fail_msg_writer() << tr("failed to verify spend key secret key");
        return false;
      }
      if (info.address.m_spend_public_key != pkey)
      {
        fail_msg_writer() << tr("spend key does not match standard address");
        return false;
      }

      // create wallet
      auto r = new_wallet(vm, info.address, spendkey, viewkey);
      CHECK_AND_ASSERT_MES(r, false, tr("account creation failed"));
      password = *r;
      welcome = true;
    }

    else if (!m_generate_from_json.empty())
    {
      try
      {
        auto rc = tools::wallet2::make_from_json(vm, false, m_generate_from_json, password_prompter);
        m_wallet = std::move(rc.first);
        password = rc.second.password();
        m_wallet_file = m_wallet->path();
      }
      catch (const std::exception &e)
      {
        fail_msg_writer() << e.what();
        return false;
      }
      if (!m_wallet)
        return false;
    }
    else if (!m_generate_from_device.empty())
    {
      m_wallet_file = m_generate_from_device;
      // create wallet
      auto r = new_wallet(vm);
      CHECK_AND_ASSERT_MES(r, false, tr("account creation failed"));
      password = *r;
      welcome = true;
      // if no block_height is specified, assume its a new account and start it "now"
      if(m_wallet->get_refresh_from_block_height() == 0) {
        {
          tools::scoped_message_writer wrt = tools::msg_writer();
          wrt << tr("No restore height is specified.") << " ";
          wrt << tr("Assumed you are creating a new account, restore will be done from current estimated blockchain height.") << " ";
          wrt << tr("Use --restore-height or --restore-date if you want to restore an already setup account from a specific height.");
        }
        std::string confirm = input_line(tr("Is this okay?"), true);
        if (std::cin.eof() || !command_line::is_yes(confirm))
          CHECK_AND_ASSERT_MES(false, false, tr("account creation aborted"));

        m_wallet->set_refresh_from_block_height(m_wallet->estimate_blockchain_height() > 0 ? m_wallet->estimate_blockchain_height() - 1 : 0);
        m_wallet->explicit_refresh_from_block_height(true);
        m_restore_height = m_wallet->get_refresh_from_block_height();
      }
    }
    else
    {
      if (m_generate_new.empty()) {
        fail_msg_writer() << tr("specify a wallet path with --generate-new-wallet (not --wallet-file)");
        return false;
      }
      m_wallet_file = m_generate_new;
      boost::optional<epee::wipeable_string> r;
      if (m_restore_multisig_wallet)
        r = new_wallet(vm, multisig_keys, old_language);
      else
        r = new_wallet(vm, m_recovery_key, m_restore_deterministic_wallet, m_non_deterministic, old_language);
      CHECK_AND_ASSERT_MES(r, false, tr("account creation failed"));
      password = *r;
      welcome = true;
    }

    if (m_restoring && m_generate_from_json.empty() && m_generate_from_device.empty())
    {
      m_wallet->explicit_refresh_from_block_height(!(command_line::is_arg_defaulted(vm, arg_restore_height) &&
        command_line::is_arg_defaulted(vm, arg_restore_date)));
      if (command_line::is_arg_defaulted(vm, arg_restore_height) && !command_line::is_arg_defaulted(vm, arg_restore_date))
      {
        uint16_t year;
        uint8_t month;
        uint8_t day;
        if (!datestr_to_int(m_restore_date, year, month, day))
          return false;
        try
        {
          m_restore_height = m_wallet->get_blockchain_height_by_date(year, month, day);
          success_msg_writer() << tr("Restore height is: ") << m_restore_height;
        }
        catch (const std::runtime_error& e)
        {
          fail_msg_writer() << e.what();
          return false;
        }
      }
    }
    if (!m_wallet->explicit_refresh_from_block_height() && m_restoring)
    {
      uint32_t version;
      bool connected = try_connect_to_daemon(false, &version);
      while (true)
      {
        std::string heightstr;
        if (!connected || version < MAKE_CORE_RPC_VERSION(1, 6))
          heightstr = input_line("Restore from specific blockchain height (optional, default 0)");
        else
          heightstr = input_line("Restore from specific blockchain height (optional, default 0),\nor alternatively from specific date (YYYY-MM-DD)");
        if (std::cin.eof())
          return false;
        if (heightstr.empty())
        {
          m_restore_height = 0;
          break;
        }
        try
        {
          m_restore_height = boost::lexical_cast<uint64_t>(heightstr);
          break;
        }
        catch (const boost::bad_lexical_cast &)
        {
          if (!connected || version < MAKE_CORE_RPC_VERSION(1, 6))
          {
            fail_msg_writer() << tr("bad m_restore_height parameter: ") << heightstr;
            continue;
          }
          uint16_t year;
          uint8_t month;  // 1, 2, ..., 12
          uint8_t day;    // 1, 2, ..., 31
          try
          {
            if (!datestr_to_int(heightstr, year, month, day))
              return false;
            m_restore_height = m_wallet->get_blockchain_height_by_date(year, month, day);
            success_msg_writer() << tr("Restore height is: ") << m_restore_height;
            std::string confirm = input_line(tr("Is this okay?"), true);
            if (std::cin.eof())
              return false;
            if(command_line::is_yes(confirm))
              break;
          }
          catch (const boost::bad_lexical_cast &)
          {
            fail_msg_writer() << tr("bad m_restore_height parameter: ") << heightstr;
          }
          catch (const std::runtime_error& e)
          {
            fail_msg_writer() << e.what();
          }
        }
      }
    }
    if (m_restoring)
    {
      uint64_t estimate_height = m_wallet->estimate_blockchain_height();
      if (m_restore_height >= estimate_height)
      {
        success_msg_writer() << tr("Restore height ") << m_restore_height << (" is not yet reached. The current estimated height is ") << estimate_height;
        std::string confirm = input_line(tr("Still apply restore height?"), true);
        if (std::cin.eof() || command_line::is_no(confirm))
          m_restore_height = 0;
      }
      m_wallet->set_refresh_from_block_height(m_restore_height);
    }
    m_wallet->rewrite(m_wallet_file, password);
  }
  else
  {
    assert(!m_wallet_file.empty());
    if (!m_subaddress_lookahead.empty())
    {
      fail_msg_writer() << tr("can't specify --subaddress-lookahead and --wallet-file at the same time");
      return false;
    }
    auto r = open_wallet(vm);
    CHECK_AND_ASSERT_MES(r, false, tr("failed to open account"));
    password = *r;
  }
  if (!m_wallet)
  {
    fail_msg_writer() << tr("wallet is null");
    return false;
  }

  if (!command_line::is_arg_defaulted(vm, arg_rpc_client_secret_key))
  {
    crypto::secret_key rpc_client_secret_key;
    if (!epee::string_tools::hex_to_pod(command_line::get_arg(vm, arg_rpc_client_secret_key), rpc_client_secret_key))
    {
      fail_msg_writer() << tr("RPC client secret key should be 32 byte in hex format");
      return false;
    }
    m_wallet->set_rpc_client_secret_key(rpc_client_secret_key);
  }

  if (!m_wallet->is_trusted_daemon())
  {
    message_writer(console_color_red, true) << (boost::format(tr("Warning: using an untrusted daemon at %s")) % m_wallet->get_daemon_address()).str();
    message_writer(console_color_red, true) << boost::format(tr("Using a third party daemon can be detrimental to your security and privacy"));
    bool ssl = false;
    if (m_wallet->check_connection(NULL, &ssl) && !ssl)
      message_writer(console_color_red, true) << boost::format(tr("Using your own without SSL exposes your RPC traffic to monitoring"));
    message_writer(console_color_red, true) << boost::format(tr("You are strongly encouraged to connect to the Monero network using your own daemon"));
    message_writer(console_color_red, true) << boost::format(tr("If you or someone you trust are operating this daemon, you can use --trusted-daemon"));

    COMMAND_RPC_GET_INFO::request req;
    COMMAND_RPC_GET_INFO::response res;
    bool r = m_wallet->invoke_http_json("/get_info", req, res);
    std::string err = interpret_rpc_response(r, res.status);
    if (r && err.empty() && (res.was_bootstrap_ever_used || !res.bootstrap_daemon_address.empty()))
      message_writer(console_color_red, true) << boost::format(tr("Moreover, a daemon is also less secure when running in bootstrap mode"));
  }

  if (m_wallet->get_ring_database().empty())
    fail_msg_writer() << tr("Failed to initialize ring database: privacy enhancing features will be inactive");

  m_wallet->callback(this);

  bool skip_check_backround_mining = !command_line::get_arg(vm, arg_command).empty();
  if (!skip_check_backround_mining)
    check_background_mining(password);

  if (welcome)
    message_writer(console_color_yellow, true) << tr("If you are new to Monero, type \"welcome\" for a brief overview.");

  m_last_activity_time = time(NULL);
  return true;
}
//----------------------------------------------------------------------------------------------------
bool simple_wallet::deinit()
{
  if (!m_wallet.get())
    return true;

  return close_wallet();
}
//----------------------------------------------------------------------------------------------------
bool simple_wallet::handle_command_line(const boost::program_options::variables_map& vm)
{
  m_wallet_file                   = command_line::get_arg(vm, arg_wallet_file);
  m_generate_new                  = command_line::get_arg(vm, arg_generate_new_wallet);
  m_generate_from_device          = command_line::get_arg(vm, arg_generate_from_device);
  m_generate_from_view_key        = command_line::get_arg(vm, arg_generate_from_view_key);
  m_generate_from_spend_key       = command_line::get_arg(vm, arg_generate_from_spend_key);
  m_generate_from_keys            = command_line::get_arg(vm, arg_generate_from_keys);
  m_generate_from_multisig_keys   = command_line::get_arg(vm, arg_generate_from_multisig_keys);
  m_generate_from_json            = command_line::get_arg(vm, arg_generate_from_json);
  m_mnemonic_language             = command_line::get_arg(vm, arg_mnemonic_language);
  m_electrum_seed                 = command_line::get_arg(vm, arg_electrum_seed);
  m_restore_deterministic_wallet  = command_line::get_arg(vm, arg_restore_deterministic_wallet) || command_line::get_arg(vm, arg_restore_from_seed);
  m_restore_multisig_wallet       = command_line::get_arg(vm, arg_restore_multisig_wallet);
  m_non_deterministic             = command_line::get_arg(vm, arg_non_deterministic);
  m_allow_mismatched_daemon_version = command_line::get_arg(vm, arg_allow_mismatched_daemon_version);
  m_restore_height                = command_line::get_arg(vm, arg_restore_height);
  m_restore_date                  = command_line::get_arg(vm, arg_restore_date);
  m_do_not_relay                  = command_line::get_arg(vm, arg_do_not_relay);
  m_subaddress_lookahead          = command_line::get_arg(vm, arg_subaddress_lookahead);
  m_use_english_language_names    = command_line::get_arg(vm, arg_use_english_language_names);
  m_restoring                     = !m_generate_from_view_key.empty() ||
                                    !m_generate_from_spend_key.empty() ||
                                    !m_generate_from_keys.empty() ||
                                    !m_generate_from_multisig_keys.empty() ||
                                    !m_generate_from_json.empty() ||
                                    !m_generate_from_device.empty() ||
                                    m_restore_deterministic_wallet ||
                                    m_restore_multisig_wallet;

  if (!command_line::is_arg_defaulted(vm, arg_restore_date))
  {
    uint16_t year;
    uint8_t month, day;
    if (!datestr_to_int(m_restore_date, year, month, day))
      return false;
  }

  return true;
}
//----------------------------------------------------------------------------------------------------
bool simple_wallet::try_connect_to_daemon(bool silent, uint32_t* version)
{
  uint32_t version_ = 0;
  if (!version)
    version = &version_;
  if (!m_wallet->check_connection(version))
  {
    if (!silent)
      fail_msg_writer() << tr("wallet failed to connect to daemon: ") << m_wallet->get_daemon_address() << ". " <<
        tr("Daemon either is not started or wrong port was passed. "
        "Please make sure daemon is running or change the daemon address using the 'set_daemon' command.");
    return false;
  }
  if (!m_allow_mismatched_daemon_version && ((*version >> 16) != CORE_RPC_VERSION_MAJOR))
  {
    if (!silent)
      fail_msg_writer() << boost::format(tr("Daemon uses a different RPC major version (%u) than the wallet (%u): %s. Either update one of them, or use --allow-mismatched-daemon-version.")) % (*version>>16) % CORE_RPC_VERSION_MAJOR % m_wallet->get_daemon_address();
    return false;
  }
  return true;
}

/*!
 * \brief Gets the word seed language from the user.
 *
 * User is asked to choose from a list of supported languages.
 *
 * \return The chosen language.
 */
std::string simple_wallet::get_mnemonic_language()
{
  std::vector<std::string> language_list_self, language_list_english;
  const std::vector<std::string> &language_list = m_use_english_language_names ? language_list_english : language_list_self;
  std::string language_choice;
  int language_number = -1;
  crypto::ElectrumWords::get_language_list(language_list_self, false);
  crypto::ElectrumWords::get_language_list(language_list_english, true);
  std::cout << tr("List of available languages for your wallet's seed:") << std::endl;
  std::cout << tr("If your display freezes, exit blind with ^C, then run again with --use-english-language-names") << std::endl;
  int ii;
  std::vector<std::string>::const_iterator it;
  for (it = language_list.begin(), ii = 0; it != language_list.end(); it++, ii++)
  {
    std::cout << ii << " : " << *it << std::endl;
  }
  while (language_number < 0)
  {
    language_choice = input_line(tr("Enter the number corresponding to the language of your choice"));
    if (std::cin.eof())
      return std::string();
    try
    {
      language_number = std::stoi(language_choice);
      if (!((language_number >= 0) && (static_cast<unsigned int>(language_number) < language_list.size())))
      {
        language_number = -1;
        fail_msg_writer() << tr("invalid language choice entered. Please try again.\n");
      }
    }
    catch (const std::exception &e)
    {
      fail_msg_writer() << tr("invalid language choice entered. Please try again.\n");
    }
  }
  return language_list_self[language_number];
}
//----------------------------------------------------------------------------------------------------
boost::optional<tools::password_container> simple_wallet::get_and_verify_password() const
{
  auto pwd_container = default_password_prompter(m_wallet_file.empty());
  if (!pwd_container)
    return boost::none;

  if (!m_wallet->verify_password(pwd_container->password()))
  {
    fail_msg_writer() << tr("invalid password");
    return boost::none;
  }
  return pwd_container;
}
//----------------------------------------------------------------------------------------------------
boost::optional<epee::wipeable_string> simple_wallet::new_wallet(const boost::program_options::variables_map& vm,
  const crypto::secret_key& recovery_key, bool recover, bool two_random, const std::string &old_language)
{
  std::pair<std::unique_ptr<tools::wallet2>, tools::password_container> rc;
  try { rc = tools::wallet2::make_new(vm, false, password_prompter); }
  catch(const std::exception &e) { fail_msg_writer() << tr("Error creating wallet: ") << e.what(); return {}; }
  m_wallet = std::move(rc.first);
  if (!m_wallet)
  {
    return {};
  }
  epee::wipeable_string password = rc.second.password();

  if (!m_subaddress_lookahead.empty())
  {
    auto lookahead = parse_subaddress_lookahead(m_subaddress_lookahead);
    assert(lookahead);
    m_wallet->set_subaddress_lookahead(lookahead->first, lookahead->second);
  }

  bool was_deprecated_wallet = m_restore_deterministic_wallet && ((old_language == crypto::ElectrumWords::old_language_name) ||
    crypto::ElectrumWords::get_is_old_style_seed(m_electrum_seed));

  std::string mnemonic_language = old_language;

  std::vector<std::string> language_list;
  crypto::ElectrumWords::get_language_list(language_list);
  if (mnemonic_language.empty() && std::find(language_list.begin(), language_list.end(), m_mnemonic_language) != language_list.end())
  {
    mnemonic_language = m_mnemonic_language;
  }

  // Ask for seed language if:
  // it's a deterministic wallet AND
  // a seed language is not already specified AND
  // (it is not a wallet restore OR if it was a deprecated wallet
  // that was earlier used before this restore)
  if ((!two_random) && (mnemonic_language.empty() || mnemonic_language == crypto::ElectrumWords::old_language_name) && (!m_restore_deterministic_wallet || was_deprecated_wallet))
  {
    if (was_deprecated_wallet)
    {
      // The user had used an older version of the wallet with old style mnemonics.
      message_writer(console_color_green, false) << "\n" << tr("You had been using "
        "a deprecated version of the wallet. Please use the new seed that we provide.\n");
    }
    mnemonic_language = get_mnemonic_language();
    if (mnemonic_language.empty())
      return {};
  }

  m_wallet->set_seed_language(mnemonic_language);

  bool create_address_file = command_line::get_arg(vm, arg_create_address_file);

  crypto::secret_key recovery_val;
  try
  {
    recovery_val = m_wallet->generate(m_wallet_file, std::move(rc.second).password(), recovery_key, recover, two_random, create_address_file);
    message_writer(console_color_white, true) << tr("Generated new wallet: ")
      << m_wallet->get_account().get_public_address_str(m_wallet->nettype());
    PAUSE_READLINE();
    std::cout << tr("View key: ");
    print_secret_key(m_wallet->get_account().get_keys().m_view_secret_key);
    putchar('\n');
  }
  catch (const std::exception& e)
  {
    fail_msg_writer() << tr("failed to generate new wallet: ") << e.what();
    return {};
  }

  // convert rng value to electrum-style word list
  epee::wipeable_string electrum_words;

  crypto::ElectrumWords::bytes_to_words(recovery_val, electrum_words, mnemonic_language);

  success_msg_writer() <<
    "**********************************************************************\n" <<
    tr("Your wallet has been generated!\n"
    "To start synchronizing with the daemon, use the \"refresh\" command.\n"
    "Use the \"help\" command to see the list of available commands.\n"
    "Use \"help <command>\" to see a command's documentation.\n"
    "Always use the \"exit\" command when closing triton-wallet-cli to save \n"
    "your current session's state. Otherwise, you might need to synchronize \n"
    "your wallet again (your wallet keys are NOT at risk in any case).\n")
  ;

  if (!two_random)
  {
    print_seed(electrum_words);
  }
  success_msg_writer() << "**********************************************************************";

  return password;
}
//----------------------------------------------------------------------------------------------------
boost::optional<epee::wipeable_string> simple_wallet::new_wallet(const boost::program_options::variables_map& vm,
  const cryptonote::account_public_address& address, const boost::optional<crypto::secret_key>& spendkey,
  const crypto::secret_key& viewkey)
{
  std::pair<std::unique_ptr<tools::wallet2>, tools::password_container> rc;
  try { rc = tools::wallet2::make_new(vm, false, password_prompter); }
  catch(const std::exception &e) { fail_msg_writer() << tr("Error creating wallet: ") << e.what(); return {}; }
  m_wallet = std::move(rc.first);
  if (!m_wallet)
  {
    return {};
  }
  epee::wipeable_string password = rc.second.password();

  if (!m_subaddress_lookahead.empty())
  {
    auto lookahead = parse_subaddress_lookahead(m_subaddress_lookahead);
    assert(lookahead);
    m_wallet->set_subaddress_lookahead(lookahead->first, lookahead->second);
  }

  if (m_restore_height)
    m_wallet->set_refresh_from_block_height(m_restore_height);

  bool create_address_file = command_line::get_arg(vm, arg_create_address_file);

  try
  {
    if (spendkey)
    {
      m_wallet->generate(m_wallet_file, std::move(rc.second).password(), address, *spendkey, viewkey, create_address_file);
    }
    else
    {
      m_wallet->generate(m_wallet_file, std::move(rc.second).password(), address, viewkey, create_address_file);
    }
    message_writer(console_color_white, true) << tr("Generated new wallet: ")
      << m_wallet->get_account().get_public_address_str(m_wallet->nettype());
  }
  catch (const std::exception& e)
  {
    fail_msg_writer() << tr("failed to generate new wallet: ") << e.what();
    return {};
  }


  return password;
}

//----------------------------------------------------------------------------------------------------
boost::optional<epee::wipeable_string> simple_wallet::new_wallet(const boost::program_options::variables_map& vm)
{
  std::pair<std::unique_ptr<tools::wallet2>, tools::password_container> rc;
  try { rc = tools::wallet2::make_new(vm, false, password_prompter); }
  catch(const std::exception &e) { fail_msg_writer() << tr("Error creating wallet: ") << e.what(); return {}; }
  m_wallet = std::move(rc.first);
  m_wallet->callback(this);
  if (!m_wallet)
  {
    return {};
  }
  epee::wipeable_string password = rc.second.password();

  if (!m_subaddress_lookahead.empty())
  {
    auto lookahead = parse_subaddress_lookahead(m_subaddress_lookahead);
    assert(lookahead);
    m_wallet->set_subaddress_lookahead(lookahead->first, lookahead->second);
  }

  if (m_restore_height)
    m_wallet->set_refresh_from_block_height(m_restore_height);

  auto device_desc = tools::wallet2::device_name_option(vm);
  auto device_derivation_path = tools::wallet2::device_derivation_path_option(vm);
  try
  {
    bool create_address_file = command_line::get_arg(vm, arg_create_address_file);
    m_wallet->device_derivation_path(device_derivation_path);
    m_wallet->restore(m_wallet_file, std::move(rc.second).password(), device_desc.empty() ? "Ledger" : device_desc, create_address_file);
    message_writer(console_color_white, true) << tr("Generated new wallet on hw device: ")
      << m_wallet->get_account().get_public_address_str(m_wallet->nettype());
  }
  catch (const std::exception& e)
  {
    fail_msg_writer() << tr("failed to generate new wallet: ") << e.what();
    return {};
  }

  return password;
}
//----------------------------------------------------------------------------------------------------
boost::optional<epee::wipeable_string> simple_wallet::new_wallet(const boost::program_options::variables_map& vm,
    const epee::wipeable_string &multisig_keys, const std::string &old_language)
{
  std::pair<std::unique_ptr<tools::wallet2>, tools::password_container> rc;
  try { rc = tools::wallet2::make_new(vm, false, password_prompter); }
  catch(const std::exception &e) { fail_msg_writer() << tr("Error creating wallet: ") << e.what(); return {}; }
  m_wallet = std::move(rc.first);
  if (!m_wallet)
  {
    return {};
  }
  epee::wipeable_string password = rc.second.password();

  if (!m_subaddress_lookahead.empty())
  {
    auto lookahead = parse_subaddress_lookahead(m_subaddress_lookahead);
    assert(lookahead);
    m_wallet->set_subaddress_lookahead(lookahead->first, lookahead->second);
  }

  std::string mnemonic_language = old_language;

  std::vector<std::string> language_list;
  crypto::ElectrumWords::get_language_list(language_list);
  if (mnemonic_language.empty() && std::find(language_list.begin(), language_list.end(), m_mnemonic_language) != language_list.end())
  {
    mnemonic_language = m_mnemonic_language;
  }

  m_wallet->set_seed_language(mnemonic_language);

  bool create_address_file = command_line::get_arg(vm, arg_create_address_file);

  try
  {
    m_wallet->generate(m_wallet_file, std::move(rc.second).password(), multisig_keys, create_address_file);
    bool ready;
    uint32_t threshold, total;
    if (!m_wallet->multisig(&ready, &threshold, &total) || !ready)
    {
      fail_msg_writer() << tr("failed to generate new mutlisig wallet");
      return {};
    }
    message_writer(console_color_white, true) << boost::format(tr("Generated new %u/%u multisig wallet: ")) % threshold % total
      << m_wallet->get_account().get_public_address_str(m_wallet->nettype());
  }
  catch (const std::exception& e)
  {
    fail_msg_writer() << tr("failed to generate new wallet: ") << e.what();
    return {};
  }

  return password;
}
//----------------------------------------------------------------------------------------------------
boost::optional<epee::wipeable_string> simple_wallet::open_wallet(const boost::program_options::variables_map& vm)
{
  if (!tools::wallet2::wallet_valid_path_format(m_wallet_file))
  {
    fail_msg_writer() << tr("wallet file path not valid: ") << m_wallet_file;
    return {};
  }

  bool keys_file_exists;
  bool wallet_file_exists;

  tools::wallet2::wallet_exists(m_wallet_file, keys_file_exists, wallet_file_exists);
  if(!keys_file_exists)
  {
    fail_msg_writer() << tr("Key file not found. Failed to open wallet");
    return {};
  }

  epee::wipeable_string password;
  try
  {
    auto rc = tools::wallet2::make_from_file(vm, false, "", password_prompter);
    m_wallet = std::move(rc.first);
    password = std::move(std::move(rc.second).password());
    if (!m_wallet)
    {
      return {};
    }

    m_wallet->callback(this);
    m_wallet->load(m_wallet_file, password);
    std::string prefix;
    bool ready;
    uint32_t threshold, total;
    if (m_wallet->watch_only())
      prefix = tr("Opened watch-only wallet");
    else if (m_wallet->multisig(&ready, &threshold, &total))
      prefix = (boost::format(tr("Opened %u/%u multisig wallet%s")) % threshold % total % (ready ? "" : " (not yet finalized)")).str();
    else
      prefix = tr("Opened wallet");
    message_writer(console_color_white, true) <<
      prefix << ": " << m_wallet->get_account().get_public_address_str(m_wallet->nettype());
    if (m_wallet->get_account().get_device()) {
       message_writer(console_color_white, true) << "Wallet is on device: " << m_wallet->get_account().get_device().get_name();
    }
    // If the wallet file is deprecated, we should ask for mnemonic language again and store
    // everything in the new format.
    // NOTE: this is_deprecated() refers to the wallet file format before becoming JSON. It does not refer to the "old english" seed words form of "deprecated" used elsewhere.
    if (m_wallet->is_deprecated())
    {
      bool is_deterministic;
      {
        SCOPED_WALLET_UNLOCK_ON_BAD_PASSWORD(return {};);
        is_deterministic = m_wallet->is_deterministic();
      }
      if (is_deterministic)
      {
        message_writer(console_color_green, false) << "\n" << tr("You had been using "
          "a deprecated version of the wallet. Please proceed to upgrade your wallet.\n");
        std::string mnemonic_language = get_mnemonic_language();
        if (mnemonic_language.empty())
          return {};
        m_wallet->set_seed_language(mnemonic_language);
        m_wallet->rewrite(m_wallet_file, password);

        // Display the seed
        epee::wipeable_string seed;
        m_wallet->get_seed(seed);
        print_seed(seed);
      }
      else
      {
        message_writer(console_color_green, false) << "\n" << tr("You had been using "
          "a deprecated version of the wallet. Your wallet file format is being upgraded now.\n");
        m_wallet->rewrite(m_wallet_file, password);
      }
    }
  }
  catch (const std::exception& e)
  {
    fail_msg_writer() << tr("failed to load wallet: ") << e.what();
    if (m_wallet)
    {
      // only suggest removing cache if the password was actually correct
      bool password_is_correct = false;
      try
      {
        password_is_correct = m_wallet->verify_password(password);
      }
      catch (...) { } // guard against I/O errors
      if (password_is_correct)
        fail_msg_writer() << boost::format(tr("You may want to remove the file \"%s\" and try again")) % m_wallet_file;
    }
    return {};
  }
  success_msg_writer() <<
    "**********************************************************************\n" <<
    tr("Use the \"help\" command to see the list of available commands.\n") <<
    tr("Use \"help <command>\" to see a command's documentation.\n") <<
    "**********************************************************************";
  return password;
}
//----------------------------------------------------------------------------------------------------
bool simple_wallet::close_wallet()
{
  if (m_idle_run.load(std::memory_order_relaxed))
  {
    m_idle_run.store(false, std::memory_order_relaxed);
    m_suspend_rpc_payment_mining.store(true, std::memory_order_relaxed);
    m_wallet->stop();
    {
      boost::unique_lock<boost::mutex> lock(m_idle_mutex);
      m_idle_cond.notify_one();
    }
    m_idle_thread.join();
  }

  bool r = m_wallet->deinit();
  if (!r)
  {
    fail_msg_writer() << tr("failed to deinitialize wallet");
    return false;
  }

  try
  {
    m_wallet->store();
  }
  catch (const std::exception& e)
  {
    fail_msg_writer() << e.what();
    return false;
  }

  return true;
}
//----------------------------------------------------------------------------------------------------
bool simple_wallet::save(const std::vector<std::string> &args)
{
  try
  {
    LOCK_IDLE_SCOPE();
    m_wallet->store();
    success_msg_writer() << tr("Wallet data saved");
  }
  catch (const std::exception& e)
  {
    fail_msg_writer() << e.what();
  }

  return true;
}
//----------------------------------------------------------------------------------------------------
bool simple_wallet::save_watch_only(const std::vector<std::string> &args/* = std::vector<std::string>()*/)
{
  if (m_wallet->multisig())
  {
    fail_msg_writer() << tr("wallet is multisig and cannot save a watch-only version");
    return true;
  }

  const auto pwd_container = password_prompter(tr("Password for new watch-only wallet"), true);

  if (!pwd_container)
  {
    fail_msg_writer() << tr("failed to read wallet password");
    return true;
  }

  try
  {
    std::string new_keys_filename;
    m_wallet->write_watch_only_wallet(m_wallet_file, pwd_container->password(), new_keys_filename);
    success_msg_writer() << tr("Watch only wallet saved as: ") << new_keys_filename;
  }
  catch (const std::exception &e)
  {
    fail_msg_writer() << tr("Failed to save watch only wallet: ") << e.what();
    return true;
  }
  return true;
}
//----------------------------------------------------------------------------------------------------
void simple_wallet::start_background_mining()
{
  COMMAND_RPC_MINING_STATUS::request reqq;
  COMMAND_RPC_MINING_STATUS::response resq;
  bool r = m_wallet->invoke_http_json("/mining_status", reqq, resq);
  std::string err = interpret_rpc_response(r, resq.status);
  if (!r)
    return;
  if (!err.empty())
  {
    fail_msg_writer() << tr("Failed to query mining status: ") << err;
    return;
  }
  if (!resq.is_background_mining_enabled)
  {
    COMMAND_RPC_START_MINING::request req;
    COMMAND_RPC_START_MINING::response res;
    req.miner_address = m_wallet->get_account().get_public_address_str(m_wallet->nettype());
    req.threads_count = 1;
    req.do_background_mining = true;
    req.ignore_battery = false;
    bool r = m_wallet->invoke_http_json("/start_mining", req, res);
    std::string err = interpret_rpc_response(r, res.status);
    if (!err.empty())
    {
      fail_msg_writer() << tr("Failed to setup background mining: ") << err;
      return;
    }
  }
  success_msg_writer() << tr("Background mining enabled. Thank you for supporting the Monero network.");
}
//----------------------------------------------------------------------------------------------------
void simple_wallet::stop_background_mining()
{
  COMMAND_RPC_MINING_STATUS::request reqq;
  COMMAND_RPC_MINING_STATUS::response resq;
  bool r = m_wallet->invoke_http_json("/mining_status", reqq, resq);
  if (!r)
    return;
  std::string err = interpret_rpc_response(r, resq.status);
  if (!err.empty())
  {
    fail_msg_writer() << tr("Failed to query mining status: ") << err;
    return;
  }
  if (resq.is_background_mining_enabled)
  {
    COMMAND_RPC_STOP_MINING::request req;
    COMMAND_RPC_STOP_MINING::response res;
    bool r = m_wallet->invoke_http_json("/stop_mining", req, res);
    std::string err = interpret_rpc_response(r, res.status);
    if (!err.empty())
    {
      fail_msg_writer() << tr("Failed to setup background mining: ") << err;
      return;
    }
  }
  message_writer(console_color_red, false) << tr("Background mining not enabled. Run \"set setup-background-mining 1\" to change.");
}
//----------------------------------------------------------------------------------------------------
void simple_wallet::check_background_mining(const epee::wipeable_string &password)
{
  tools::wallet2::BackgroundMiningSetupType setup = m_wallet->setup_background_mining();
  if (setup == tools::wallet2::BackgroundMiningNo)
  {
    message_writer(console_color_red, false) << tr("Background mining not enabled. Run \"set setup-background-mining 1\" to change.");
    return;
  }

  if (!m_wallet->is_trusted_daemon())
  {
    message_writer() << tr("Using an untrusted daemon, skipping background mining check");
    return;
  }

  COMMAND_RPC_MINING_STATUS::request req;
  COMMAND_RPC_MINING_STATUS::response res;
  bool r = m_wallet->invoke_http_json("/mining_status", req, res);
  std::string err = interpret_rpc_response(r, res.status);
  bool is_background_mining_enabled = false;
  if (err.empty())
    is_background_mining_enabled = res.is_background_mining_enabled;

  if (is_background_mining_enabled)
  {
    // already active, nice
    if (setup == tools::wallet2::BackgroundMiningMaybe)
    {
      m_wallet->setup_background_mining(tools::wallet2::BackgroundMiningYes);
      m_wallet->rewrite(m_wallet_file, password);
    }
    start_background_mining();
    return;
  }
  if (res.active)
    return;

  if (setup == tools::wallet2::BackgroundMiningMaybe)
  {
    message_writer() << tr("The daemon is not set up to background mine.");
    message_writer() << tr("With background mining enabled, the daemon will mine when idle and not on battery.");
    message_writer() << tr("Enabling this supports the network you are using, and makes you eligible for receiving new monero");
    std::string accepted = input_line(tr("Do you want to do it now? (Y/Yes/N/No): "));
    if (std::cin.eof() || !command_line::is_yes(accepted)) {
      m_wallet->setup_background_mining(tools::wallet2::BackgroundMiningNo);
      m_wallet->rewrite(m_wallet_file, password);
      message_writer(console_color_red, false) << tr("Background mining not enabled. Set setup-background-mining to 1 to change.");
      return;
    }
    m_wallet->setup_background_mining(tools::wallet2::BackgroundMiningYes);
    m_wallet->rewrite(m_wallet_file, password);
    start_background_mining();
  }
  else
  {
    // the setting is already enabled, and the daemon is not mining yet, so start it
    start_background_mining();
  }
}
//----------------------------------------------------------------------------------------------------
bool simple_wallet::start_mining(const std::vector<std::string>& args)
{
  if (!m_wallet->is_trusted_daemon())
  {
    fail_msg_writer() << tr("this command requires a trusted daemon. Enable with --trusted-daemon");
    return true;
  }

  if (!try_connect_to_daemon())
    return true;

  if (!m_wallet)
  {
    fail_msg_writer() << tr("wallet is null");
    return true;
  }
  COMMAND_RPC_START_MINING::request req = AUTO_VAL_INIT(req);
  req.miner_address = m_wallet->get_account().get_public_address_str(m_wallet->nettype());

  bool ok = true;
  size_t arg_size = args.size();
  if(arg_size >= 3)
  {
    if (!parse_bool_and_use(args[2], [&](bool r) { req.ignore_battery = r; }))
      return true;
  }
  if(arg_size >= 2)
  {
    if (!parse_bool_and_use(args[1], [&](bool r) { req.do_background_mining = r; }))
      return true;
  }
  if(arg_size >= 1)
  {
    uint16_t num = 1;
    ok = string_tools::get_xtype_from_string(num, args[0]);
    ok = ok && 1 <= num;
    req.threads_count = num;
  }
  else
  {
    req.threads_count = 1;
  }

  if (!ok)
  {
    PRINT_USAGE(USAGE_START_MINING);
    return true;
  }

  COMMAND_RPC_START_MINING::response res;
  bool r = m_wallet->invoke_http_json("/start_mining", req, res);
  std::string err = interpret_rpc_response(r, res.status);
  if (err.empty())
    success_msg_writer() << tr("Mining started in daemon");
  else
    fail_msg_writer() << tr("mining has NOT been started: ") << err;
  return true;
}
//----------------------------------------------------------------------------------------------------
bool simple_wallet::stop_mining(const std::vector<std::string>& args)
{
  if (!try_connect_to_daemon())
    return true;

  if (!m_wallet)
  {
    fail_msg_writer() << tr("wallet is null");
    return true;
  }

  COMMAND_RPC_STOP_MINING::request req;
  COMMAND_RPC_STOP_MINING::response res;
  bool r = m_wallet->invoke_http_json("/stop_mining", req, res);
  std::string err = interpret_rpc_response(r, res.status);
  if (err.empty())
    success_msg_writer() << tr("Mining stopped in daemon");
  else
    fail_msg_writer() << tr("mining has NOT been stopped: ") << err;
  return true;
}
//----------------------------------------------------------------------------------------------------
bool simple_wallet::check_daemon_rpc_prices(const std::string &daemon_url, uint32_t &actual_cph, uint32_t &claimed_cph)
{
  try
  {
    auto i = m_claimed_cph.find(daemon_url);
    if (i == m_claimed_cph.end())
      return false;

    claimed_cph = m_claimed_cph[daemon_url];
    bool payment_required;
    uint64_t credits, diff, credits_per_hash_found, height, seed_height;
    uint32_t cookie;
    cryptonote::blobdata hashing_blob;
    crypto::hash seed_hash, next_seed_hash;
    if (m_wallet->get_rpc_payment_info(false, payment_required, credits, diff, credits_per_hash_found, hashing_blob, height, seed_height, seed_hash, next_seed_hash, cookie) && payment_required)
    {
      actual_cph = RPC_CREDITS_PER_HASH_SCALE * (credits_per_hash_found / (float)diff);
      return true;
    }
    else
    {
      fail_msg_writer() << tr("Error checking daemon RPC access prices");
    }
  }
  catch (const std::exception &e)
  {
    // can't check
    fail_msg_writer() << tr("Error checking daemon RPC access prices: ") << e.what();
    return false;
  }
  // no record found for this daemon
  return false;
}
//----------------------------------------------------------------------------------------------------
bool simple_wallet::set_daemon(const std::vector<std::string>& args)
{
  std::string daemon_url;

  if (args.size() < 1)
  {
    PRINT_USAGE(USAGE_SET_DAEMON);
    return true;
  }

  boost::regex rgx("^(.*://)?([A-Za-z0-9\\-\\.]+)(:[0-9]+)?");
  boost::cmatch match;
  // If user input matches URL regex
  if (boost::regex_match(args[0].c_str(), match, rgx))
  {
    if (match.length() < 4)
    {
      fail_msg_writer() << tr("Unexpected array length - Exited simple_wallet::set_daemon()");
      return true;
    }
    // If no port has been provided, use the default from config
    if (!match[3].length())
    {
      uint16_t daemon_port = get_config(m_wallet->nettype()).RPC_DEFAULT_PORT;
      daemon_url = match[1] + match[2] + std::string(":") + std::to_string(daemon_port);
    } else {
      daemon_url = args[0];
    }
    LOCK_IDLE_SCOPE();
    m_wallet->init(daemon_url);

    if (args.size() == 2)
    {
      if (args[1] == "trusted")
        m_wallet->set_trusted_daemon(true);
      else if (args[1] == "untrusted")
        m_wallet->set_trusted_daemon(false);
      else
      {
        fail_msg_writer() << tr("Expected trusted or untrusted, got ") << args[1] << ": assuming untrusted";
        m_wallet->set_trusted_daemon(false);
      }
    }
    else
    {
      m_wallet->set_trusted_daemon(false);
      try
      {
        if (tools::is_local_address(m_wallet->get_daemon_address()))
        {
          MINFO(tr("Daemon is local, assuming trusted"));
          m_wallet->set_trusted_daemon(true);
        }
      }
      catch (const std::exception &e) { }
    }

    if (!try_connect_to_daemon())
    {
      fail_msg_writer() << tr("Failed to connect to daemon");
      return true;
    }

    success_msg_writer() << boost::format("Daemon set to %s, %s") % daemon_url % (m_wallet->is_trusted_daemon() ? tr("trusted") : tr("untrusted"));

    // check whether the daemon's prices match the claim, and disconnect if not, to disincentivize daemons lying
    uint32_t actual_cph, claimed_cph;
    if (check_daemon_rpc_prices(daemon_url, actual_cph, claimed_cph))
    {
      if (actual_cph < claimed_cph)
      {
        fail_msg_writer() << tr("Daemon RPC credits/hash is less than was claimed. Either this daemon is cheating, or it changed its setup recently.");
        fail_msg_writer() << tr("Claimed: ") << claimed_cph / (float)RPC_CREDITS_PER_HASH_SCALE;
        fail_msg_writer() << tr("Actual: ") << actual_cph / (float)RPC_CREDITS_PER_HASH_SCALE;
      }
    }

    m_daemon_rpc_payment_message_displayed = false;
  } else {
    fail_msg_writer() << tr("This does not seem to be a valid daemon URL.");
  }
  return true;
}
//----------------------------------------------------------------------------------------------------
bool simple_wallet::save_bc(const std::vector<std::string>& args)
{
  if (!try_connect_to_daemon())
    return true;

  if (!m_wallet)
  {
    fail_msg_writer() << tr("wallet is null");
    return true;
  }
  COMMAND_RPC_SAVE_BC::request req;
  COMMAND_RPC_SAVE_BC::response res;
  bool r = m_wallet->invoke_http_json("/save_bc", req, res);
  std::string err = interpret_rpc_response(r, res.status);
  if (err.empty())
    success_msg_writer() << tr("Blockchain saved");
  else
    fail_msg_writer() << tr("blockchain can't be saved: ") << err;
  return true;
}
//----------------------------------------------------------------------------------------------------
void simple_wallet::on_new_block(uint64_t height, const cryptonote::block& block)
{
  if (m_locked)
    return;
  if (!m_auto_refresh_refreshing)
    m_refresh_progress_reporter.update(height, false);
}
//----------------------------------------------------------------------------------------------------
void simple_wallet::on_money_received(uint64_t height, const crypto::hash &txid, const cryptonote::transaction& tx, uint64_t amount, const cryptonote::subaddress_index& subaddr_index, bool is_change, uint64_t unlock_time)
{
  if (m_locked)
    return;
  message_writer(console_color_green, false) << "\r" <<
    tr("Height ") << height << ", " <<
    tr("txid ") << txid << ", " <<
    print_money(amount) << ", " <<
    tr("idx ") << subaddr_index;

  const uint64_t warn_height = m_wallet->nettype() == TESTNET ? 1000000 : m_wallet->nettype() == STAGENET ? 50000 : 1650000;
  if (height >= warn_height && !is_change)
  {
    std::vector<tx_extra_field> tx_extra_fields;
    parse_tx_extra(tx.extra, tx_extra_fields); // failure ok
    tx_extra_nonce extra_nonce;
<<<<<<< HEAD
    if (find_tx_extra_field_by_type(tx_extra_fields, extra_nonce))
    {
      crypto::hash payment_id = crypto::null_hash;
      if (get_payment_id_from_tx_extra_nonce(extra_nonce.nonce, payment_id))
        message_writer(console_color_red, false) <<
          tr("WARNING: this transaction uses an unencrypted payment ID: consider using subaddresses instead");
   }
  }
=======
    tx_extra_pub_key extra_pub_key;
    crypto::hash8 payment_id8 = crypto::null_hash8;
    if (find_tx_extra_field_by_type(tx_extra_fields, extra_pub_key))
    {
      const crypto::public_key &tx_pub_key = extra_pub_key.pub_key;
      if (find_tx_extra_field_by_type(tx_extra_fields, extra_nonce))
      {
        if (get_encrypted_payment_id_from_tx_extra_nonce(extra_nonce.nonce, payment_id8))
        {
          m_wallet->get_account().get_device().decrypt_payment_id(payment_id8, tx_pub_key, m_wallet->get_account().get_keys().m_view_secret_key);
        }
     }
    }

    if (payment_id8 != crypto::null_hash8)
      message_writer() <<
        tr("NOTE: this transaction uses an encrypted payment ID: consider using subaddresses instead");

    crypto::hash payment_id = crypto::null_hash;
    if (get_payment_id_from_tx_extra_nonce(extra_nonce.nonce, payment_id))
      message_writer(console_color_red, false) <<
        tr("WARNING: this transaction uses an unencrypted payment ID: these are obsolete and ignored. Use subaddresses instead.");
  }
  if (unlock_time && !cryptonote::is_coinbase(tx))
    message_writer() << tr("NOTE: This transaction is locked, see details with: show_transfer ") + epee::string_tools::pod_to_hex(txid);
>>>>>>> 25419b4b
  if (m_auto_refresh_refreshing)
    m_cmd_binder.print_prompt();
  else
    m_refresh_progress_reporter.update(height, true);
}
//----------------------------------------------------------------------------------------------------
void simple_wallet::on_unconfirmed_money_received(uint64_t height, const crypto::hash &txid, const cryptonote::transaction& tx, uint64_t amount, const cryptonote::subaddress_index& subaddr_index)
{
  if (m_locked)
    return;
  // Not implemented in CLI wallet
}
//----------------------------------------------------------------------------------------------------
void simple_wallet::on_money_spent(uint64_t height, const crypto::hash &txid, const cryptonote::transaction& in_tx, uint64_t amount, const cryptonote::transaction& spend_tx, const cryptonote::subaddress_index& subaddr_index)
{
  if (m_locked)
    return;
  message_writer(console_color_magenta, false) << "\r" <<
    tr("Height ") << height << ", " <<
    tr("txid ") << txid << ", " <<
    tr("spent ") << print_money(amount) << ", " <<
    tr("idx ") << subaddr_index;
  if (m_auto_refresh_refreshing)
    m_cmd_binder.print_prompt();
  else
    m_refresh_progress_reporter.update(height, true);
}
//----------------------------------------------------------------------------------------------------
void simple_wallet::on_skip_transaction(uint64_t height, const crypto::hash &txid, const cryptonote::transaction& tx)
{
  if (m_locked)
    return;
}
//----------------------------------------------------------------------------------------------------
boost::optional<epee::wipeable_string> simple_wallet::on_get_password(const char *reason)
{
  if (m_locked)
    return boost::none;
  // can't ask for password from a background thread
  if (!m_in_manual_refresh.load(std::memory_order_relaxed))
  {
    message_writer(console_color_red, false) << boost::format(tr("Password needed (%s) - use the refresh command")) % reason;
    m_cmd_binder.print_prompt();
    return boost::none;
  }

  PAUSE_READLINE();
  std::string msg = tr("Enter password");
  if (reason && *reason)
    msg += std::string(" (") + reason + ")";
  auto pwd_container = tools::password_container::prompt(false, msg.c_str());
  if (!pwd_container)
  {
    MERROR("Failed to read password");
    return boost::none;
  }

  return pwd_container->password();
}
//----------------------------------------------------------------------------------------------------
<<<<<<< HEAD
=======
void simple_wallet::on_device_button_request(uint64_t code)
{
  message_writer(console_color_white, false) << tr("Device requires attention");
}
//----------------------------------------------------------------------------------------------------
boost::optional<epee::wipeable_string> simple_wallet::on_device_pin_request()
{
  PAUSE_READLINE();
  std::string msg = tr("Enter device PIN");
  auto pwd_container = tools::password_container::prompt(false, msg.c_str());
  THROW_WALLET_EXCEPTION_IF(!pwd_container, tools::error::password_entry_failed, tr("Failed to read device PIN"));
  return pwd_container->password();
}
//----------------------------------------------------------------------------------------------------
boost::optional<epee::wipeable_string> simple_wallet::on_device_passphrase_request(bool & on_device)
{
  if (on_device) {
    std::string accepted = input_line(tr(
        "Device asks for passphrase. Do you want to enter the passphrase on device (Y) (or on the host (N))?"));
    if (std::cin.eof() || command_line::is_yes(accepted)) {
      message_writer(console_color_white, true) << tr("Please enter the device passphrase on the device");
      return boost::none;
    }
  }

  PAUSE_READLINE();
  on_device = false;
  std::string msg = tr("Enter device passphrase");
  auto pwd_container = tools::password_container::prompt(false, msg.c_str());
  THROW_WALLET_EXCEPTION_IF(!pwd_container, tools::error::password_entry_failed, tr("Failed to read device passphrase"));
  return pwd_container->password();
}
//----------------------------------------------------------------------------------------------------
void simple_wallet::on_refresh_finished(uint64_t start_height, uint64_t fetched_blocks, bool is_init, bool received_money)
{
  const uint64_t rfbh = m_wallet->get_refresh_from_block_height();
  std::string err;
  const uint64_t dh = m_wallet->get_daemon_blockchain_height(err);
  if (err.empty() && rfbh > dh)
  {
    message_writer(console_color_yellow, false) << tr("The wallet's refresh-from-block-height setting is higher than the daemon's height: this may mean your wallet will skip over transactions");
  }

  // Key image sync after the first refresh
  if (!m_wallet->get_account().get_device().has_tx_cold_sign() || m_wallet->get_account().get_device().has_ki_live_refresh()) {
    return;
  }

  if (!received_money || m_wallet->get_device_last_key_image_sync() != 0) {
    return;
  }

  // Finished first refresh for HW device and money received -> KI sync
  message_writer() << "\n" << tr("The first refresh has finished for the HW-based wallet with received money. hw_key_images_sync is needed. ");

  std::string accepted = input_line(tr("Do you want to do it now? (Y/Yes/N/No): "));
  if (std::cin.eof() || !command_line::is_yes(accepted)) {
    message_writer(console_color_red, false) << tr("hw_key_images_sync skipped. Run command manually before a transfer.");
    return;
  }

  key_images_sync_intern();
}
//----------------------------------------------------------------------------------------------------
>>>>>>> 25419b4b
bool simple_wallet::refresh_main(uint64_t start_height, enum ResetType reset, bool is_init)
{
	if (!try_connect_to_daemon(is_init))
		return true;

	LOCK_IDLE_SCOPE();

<<<<<<< HEAD
	if (reset != ResetNone)
		m_wallet->rescan_blockchain(reset == ResetHard, false);

#ifdef HAVE_READLINE
	rdln::suspend_readline pause_readline;
#endif

	message_writer() << tr("Starting refresh...");

	uint64_t fetched_blocks = 0;
	bool ok = false;
	std::ostringstream ss;
	try
	{
		m_in_manual_refresh.store(true, std::memory_order_relaxed);
		epee::misc_utils::auto_scope_leave_caller scope_exit_handler = epee::misc_utils::create_scope_leave_handler([&]() {m_in_manual_refresh.store(false, std::memory_order_relaxed); });
		m_wallet->refresh(m_wallet->is_trusted_daemon(), start_height, fetched_blocks);
		ok = true;
		// Clear line "Height xxx of xxx"
		std::cout << "\r                                                                \r";
		success_msg_writer(true) << tr("Refresh done, blocks received: ") << fetched_blocks;
		if (is_init)
			print_accounts();
		show_balance_unlocked();
	}
	catch (const tools::error::daemon_busy&)
	{
		ss << tr("daemon is busy. Please try again later.");
	}
	catch (const tools::error::no_connection_to_daemon&)
	{
		ss << tr("no connection to daemon. Please make sure daemon is running.");
	}
	catch (const tools::error::wallet_rpc_error& e)
	{
		LOG_ERROR("RPC error: " << e.to_string());
		ss << tr("RPC error: ") << e.what();
	}
	catch (const tools::error::refresh_error& e)
	{
		LOG_ERROR("refresh error: " << e.to_string());
		ss << tr("refresh error: ") << e.what();
	}
	catch (const tools::error::wallet_internal_error& e)
	{
		LOG_ERROR("internal error: " << e.to_string());
		ss << tr("internal error: ") << e.what();
	}
	catch (const std::exception& e)
	{
		LOG_ERROR("unexpected error: " << e.what());
		ss << tr("unexpected error: ") << e.what();
	}
	catch (...)
	{
		LOG_ERROR("unknown error");
		ss << tr("unknown error");
	}

	if (!ok)
	{
		fail_msg_writer() << tr("refresh failed: ") << ss.str() << ". " << tr("Blocks received: ") << fetched_blocks;
	}

	return true;
=======
  crypto::hash transfer_hash_pre{};
  uint64_t height_pre = 0, height_post;
  if (reset != ResetNone)
  {
    if (reset == ResetSoftKeepKI)
      height_pre = m_wallet->hash_m_transfers(-1, transfer_hash_pre);

    m_wallet->rescan_blockchain(reset == ResetHard, false, reset == ResetSoftKeepKI);
  }

  PAUSE_READLINE();

  message_writer() << tr("Starting refresh...");

  uint64_t fetched_blocks = 0;
  bool received_money = false;
  bool ok = false;
  std::ostringstream ss;
  try
  {
    m_in_manual_refresh.store(true, std::memory_order_relaxed);
    epee::misc_utils::auto_scope_leave_caller scope_exit_handler = epee::misc_utils::create_scope_leave_handler([&](){m_in_manual_refresh.store(false, std::memory_order_relaxed);});
    m_wallet->refresh(m_wallet->is_trusted_daemon(), start_height, fetched_blocks, received_money);

    if (reset == ResetSoftKeepKI)
    {
      m_wallet->finish_rescan_bc_keep_key_images(height_pre, transfer_hash_pre);

      height_post = m_wallet->get_num_transfer_details();
      if (height_pre != height_post)
      {
        message_writer() << tr("New transfer received since rescan was started. Key images are incomplete.");
      }
    }

    ok = true;
    // Clear line "Height xxx of xxx"
    std::cout << "\r                                                                \r";
    success_msg_writer(true) << tr("Refresh done, blocks received: ") << fetched_blocks;
    if (is_init)
      print_accounts();
    show_balance_unlocked();
    on_refresh_finished(start_height, fetched_blocks, is_init, received_money);
  }
  catch (const tools::error::daemon_busy&)
  {
    ss << tr("daemon is busy. Please try again later.");
  }
  catch (const tools::error::no_connection_to_daemon&)
  {
    ss << tr("no connection to daemon. Please make sure daemon is running.");
  }
  catch (const tools::error::payment_required&)
  {
    ss << tr("payment required.");
    m_need_payment = true;
  }
  catch (const tools::error::wallet_rpc_error& e)
  {
    LOG_ERROR("RPC error: " << e.to_string());
    ss << tr("RPC error: ") << e.what();
  }
  catch (const tools::error::refresh_error& e)
  {
    LOG_ERROR("refresh error: " << e.to_string());
    ss << tr("refresh error: ") << e.what();
  }
  catch (const tools::error::wallet_internal_error& e)
  {
    LOG_ERROR("internal error: " << e.to_string());
    ss << tr("internal error: ") << e.what();
  }
  catch (const std::exception& e)
  {
    LOG_ERROR("unexpected error: " << e.what());
    ss << tr("unexpected error: ") << e.what();
  }
  catch (...)
  {
    LOG_ERROR("unknown error");
    ss << tr("unknown error");
  }

  if (!ok)
  {
    fail_msg_writer() << tr("refresh failed: ") << ss.str() << ". " << tr("Blocks received: ") << fetched_blocks;
  }

  // prevent it from triggering the idle screen due to waiting for a foreground refresh
  m_last_activity_time = time(NULL);

  return true;
>>>>>>> 25419b4b
}
//----------------------------------------------------------------------------------------------------
bool simple_wallet::refresh(const std::vector<std::string>& args)
{
  uint64_t start_height = 0;
  if(!args.empty()){
    try
    {
        start_height = boost::lexical_cast<uint64_t>( args[0] );
    }
    catch(const boost::bad_lexical_cast &)
    {
        start_height = 0;
    }
  }
  return refresh_main(start_height, ResetNone);
}
//----------------------------------------------------------------------------------------------------
bool simple_wallet::show_balance_unlocked(bool detailed)
{
<<<<<<< HEAD
	std::string extra;
	if (m_wallet->has_multisig_partial_key_images())
		extra = tr(" (Some owned outputs have partial key images - import_multisig_info needed)");
	else if (m_wallet->has_unknown_key_images())
		extra += tr(" (Some owned outputs have missing key images - import_key_images needed)");


  std::vector<transfer_view> all_transfers;
  std::vector<std::string> local_args;
	if (!get_transfers(local_args, all_transfers))
		return true;

	PAUSE_READLINE();
  uint64_t snode_rewards = 0;
  uint64_t unlocked_bal = m_wallet->unlocked_balance(m_current_subaddress_account);

	for (const auto& transfer : all_transfers)
	{
		if (!transfer.outputs.empty())
		{
			for (const auto& output : transfer.outputs)
			{
        if (transfer.type == tools::pay_type::service_node){
          if((snode_rewards + transfer.amount) <= unlocked_bal){
            snode_rewards += transfer.amount;
          }
        }
			}
		}
  }

	success_msg_writer() << tr("Currently selected account: [") << m_current_subaddress_account << tr("] ") << m_wallet->get_subaddress_label({ m_current_subaddress_account, 0 });
	const std::string tag = m_wallet->get_account_tags().second[m_current_subaddress_account];
	success_msg_writer() << tr("Tag: ") << (tag.empty() ? std::string{ tr("(No tag assigned)") } : tag);
	success_msg_writer() << tr("Balance: ") << print_money(m_wallet->balance(m_current_subaddress_account)) << ", "
		<< tr("unlocked balance: ") << print_money(unlocked_bal) << extra << ", "
    		<< tr("Service Rewards: ") << print_money(snode_rewards);
;
	std::map<uint32_t, uint64_t> balance_per_subaddress = m_wallet->balance_per_subaddress(m_current_subaddress_account);
	std::map<uint32_t, uint64_t> unlocked_balance_per_subaddress = m_wallet->unlocked_balance_per_subaddress(m_current_subaddress_account);
	if (!detailed || balance_per_subaddress.empty())
		return true;
	success_msg_writer() << tr("Balance per address:");
	success_msg_writer() << boost::format("%15s %21s %21s %7s %21s") % tr("Address") % tr("Balance") % tr("Unlocked balance") % tr("Outputs") % tr("Label");
	std::vector<tools::wallet2::transfer_details> transfers;
	m_wallet->get_transfers(transfers);
	for (const auto& i : balance_per_subaddress)
	{
		cryptonote::subaddress_index subaddr_index = { m_current_subaddress_account, i.first };
		std::string address_str = m_wallet->get_subaddress_as_str(subaddr_index).substr(0, 6);
		uint64_t num_unspent_outputs = std::count_if(transfers.begin(), transfers.end(), [&subaddr_index](const tools::wallet2::transfer_details& td) { return !td.m_spent && td.m_subaddr_index == subaddr_index; });
		success_msg_writer() << boost::format(tr("%8u %6s %21s %21s %7u %21s")) % i.first % address_str % print_money(i.second) % print_money(unlocked_balance_per_subaddress[i.first]) % num_unspent_outputs % m_wallet->get_subaddress_label(subaddr_index);
	}
	return true;
=======
  std::string extra;
  if (m_wallet->has_multisig_partial_key_images())
    extra = tr(" (Some owned outputs have partial key images - import_multisig_info needed)");
  else if (m_wallet->has_unknown_key_images())
    extra += tr(" (Some owned outputs have missing key images - import_key_images needed)");
  success_msg_writer() << tr("Currently selected account: [") << m_current_subaddress_account << tr("] ") << m_wallet->get_subaddress_label({m_current_subaddress_account, 0});
  const std::string tag = m_wallet->get_account_tags().second[m_current_subaddress_account];
  success_msg_writer() << tr("Tag: ") << (tag.empty() ? std::string{tr("(No tag assigned)")} : tag);
  uint64_t blocks_to_unlock, time_to_unlock;
  uint64_t unlocked_balance = m_wallet->unlocked_balance(m_current_subaddress_account, false, &blocks_to_unlock, &time_to_unlock);
  std::string unlock_time_message;
  if (blocks_to_unlock > 0 && time_to_unlock > 0)
    unlock_time_message = (boost::format(" (%lu block(s) and %s to unlock)") % blocks_to_unlock % get_human_readable_timespan(time_to_unlock)).str();
  else if (blocks_to_unlock > 0)
    unlock_time_message = (boost::format(" (%lu block(s) to unlock)") % blocks_to_unlock).str();
  else if (time_to_unlock > 0)
    unlock_time_message = (boost::format(" (%s to unlock)") % get_human_readable_timespan(time_to_unlock)).str();
  success_msg_writer() << tr("Balance: ") << print_money(m_wallet->balance(m_current_subaddress_account, false)) << ", "
    << tr("unlocked balance: ") << print_money(unlocked_balance) << unlock_time_message << extra;
  std::map<uint32_t, uint64_t> balance_per_subaddress = m_wallet->balance_per_subaddress(m_current_subaddress_account, false);
  std::map<uint32_t, std::pair<uint64_t, std::pair<uint64_t, uint64_t>>> unlocked_balance_per_subaddress = m_wallet->unlocked_balance_per_subaddress(m_current_subaddress_account, false);
  if (!detailed || balance_per_subaddress.empty())
    return true;
  success_msg_writer() << tr("Balance per address:");
  success_msg_writer() << boost::format("%15s %21s %21s %7s %21s") % tr("Address") % tr("Balance") % tr("Unlocked balance") % tr("Outputs") % tr("Label");
  std::vector<tools::wallet2::transfer_details> transfers;
  m_wallet->get_transfers(transfers);
  for (const auto& i : balance_per_subaddress)
  {
    cryptonote::subaddress_index subaddr_index = {m_current_subaddress_account, i.first};
    std::string address_str = m_wallet->get_subaddress_as_str(subaddr_index).substr(0, 6);
    uint64_t num_unspent_outputs = std::count_if(transfers.begin(), transfers.end(), [&subaddr_index](const tools::wallet2::transfer_details& td) { return !td.m_spent && td.m_subaddr_index == subaddr_index; });
    success_msg_writer() << boost::format(tr("%8u %6s %21s %21s %7u %21s")) % i.first % address_str % print_money(i.second) % print_money(unlocked_balance_per_subaddress[i.first].first) % num_unspent_outputs % m_wallet->get_subaddress_label(subaddr_index);
  }
  return true;
>>>>>>> 25419b4b
}
//----------------------------------------------------------------------------------------------------
bool simple_wallet::show_balance(const std::vector<std::string>& args/* = std::vector<std::string>()*/)
{
  if (args.size() > 1 || (args.size() == 1 && args[0] != "detail"))
  {
    PRINT_USAGE(USAGE_SHOW_BALANCE);
    return true;
  }
  LOCK_IDLE_SCOPE();
  show_balance_unlocked(args.size() == 1);
  return true;
}
//----------------------------------------------------------------------------------------------------
bool simple_wallet::estimate_sn_rewards(const std::vector<std::string>& args/* = std::vector<std::string>()*/)
{
  size_t num_nodes;
  if (args.size() > 1 || args.size() != 1)
  {
<<<<<<< HEAD
    fail_msg_writer() << tr("usage: estimate_sn_rewards <num of nodes>");
=======
    PRINT_USAGE(USAGE_INCOMING_TRANSFERS);
>>>>>>> 25419b4b
    return true;
  }

<<<<<<< HEAD
  if(!epee::string_tools::get_xtype_from_string(num_nodes, args[0])){
    fail_msg_writer() << tr("Failed to parse number of nodes!");
    return true;
  }

  std::vector<std::string> empty;
  uint64_t last_block_reward = m_wallet->get_last_block_reward() / 2;
  try
  {
	const auto& response = m_wallet->get_service_nodes(empty);
    if (response.service_node_states.size() != 1){
        success_msg_writer() << tr("Number of Service Nodes on Network: ") << response.service_node_states.size();
        success_msg_writer() << tr("Expected Reward: (1 day) ") << print_money((480 / response.service_node_states.size()) * last_block_reward * num_nodes) << tr(" XTRI");
        success_msg_writer() << tr("\t \t (7 day) ") << print_money(( 3360 / response.service_node_states.size()) * last_block_reward * num_nodes) << tr(" XTRI");
        success_msg_writer() << tr("\t \t (31 day) ") << print_money(( 14880 / response.service_node_states.size()) * last_block_reward * num_nodes) << tr(" XTRI");
=======
  bool filter = false;
  bool available = false;
  bool verbose = false;
  bool uses = false;
  if (local_args.size() > 0)
  {
    if (local_args[0] == "available")
    {
      filter = true;
      available = true;
      local_args.erase(local_args.begin());
    }
    else if (local_args[0] == "unavailable")
    {
      filter = true;
      available = false;
      local_args.erase(local_args.begin());
    }
  }
  while (local_args.size() > 0)
  {
    if (local_args[0] == "verbose")
      verbose = true;
    else if (local_args[0] == "uses")
      uses = true;
    else
    {
      fail_msg_writer() << tr("Invalid keyword: ") << local_args.front();
      break;
    }
    local_args.erase(local_args.begin());
  }

  const uint64_t blockchain_height = m_wallet->get_blockchain_current_height();

  PAUSE_READLINE();

  std::set<uint32_t> subaddr_indices;
  if (local_args.size() > 0 && local_args[0].substr(0, 6) == "index=")
  {
    if (!parse_subaddress_indices(local_args[0], subaddr_indices))
      return true;
    local_args.erase(local_args.begin());
  }

  if (local_args.size() > 0)
  {
    PRINT_USAGE(USAGE_INCOMING_TRANSFERS);
    return true;
  }

  tools::wallet2::transfer_container transfers;
  m_wallet->get_transfers(transfers);

  size_t transfers_found = 0;
  for (const auto& td : transfers)
  {
    if (!filter || available != td.m_spent)
    {
      if (m_current_subaddress_account != td.m_subaddr_index.major || (!subaddr_indices.empty() && subaddr_indices.count(td.m_subaddr_index.minor) == 0))
        continue;
      if (!transfers_found)
      {
        std::string verbose_string;
        if (verbose)
          verbose_string = (boost::format("%68s%68s") % tr("pubkey") % tr("key image")).str();
        message_writer() << boost::format("%21s%8s%12s%8s%16s%68s%16s%s") % tr("amount") % tr("spent") % tr("unlocked") % tr("ringct") % tr("global index") % tr("tx id") % tr("addr index") % verbose_string;
      }
      std::string extra_string;
      if (verbose)
        extra_string += (boost::format("%68s%68s") % td.get_public_key() % (td.m_key_image_known ? epee::string_tools::pod_to_hex(td.m_key_image) : td.m_key_image_partial ? (epee::string_tools::pod_to_hex(td.m_key_image) + "/p") : std::string(64, '?'))).str();
      if (uses)
      {
        std::vector<uint64_t> heights;
        uint64_t idx = 0;
        for (const auto &e: td.m_uses)
        {
          heights.push_back(e.first);
          if (e.first < td.m_spent_height)
            ++idx;
        }
        const std::pair<std::string, std::string> line = show_outputs_line(heights, blockchain_height, idx);
        extra_string += std::string("\n    ") + tr("Used at heights: ") + line.first + "\n    " + line.second;
      }
      message_writer(td.m_spent ? console_color_magenta : console_color_green, false) <<
        boost::format("%21s%8s%12s%8s%16u%68s%16u%s") %
        print_money(td.amount()) %
        (td.m_spent ? tr("T") : tr("F")) %
        (m_wallet->frozen(td) ? tr("[frozen]") : m_wallet->is_transfer_unlocked(td) ? tr("unlocked") : tr("locked")) %
        (td.is_rct() ? tr("RingCT") : tr("-")) %
        td.m_global_output_index %
        td.m_txid %
        td.m_subaddr_index.minor %
        extra_string;
      ++transfers_found;
>>>>>>> 25419b4b
    }
  } 
  catch (const std::exception &e)
  {
<<<<<<< HEAD
		fail_msg_writer() << e.what();
		return true;
	}
=======
    if (!filter)
    {
      success_msg_writer() << tr("No incoming transfers");
    }
    else if (available)
    {
      success_msg_writer() << tr("No incoming available transfers");
    }
    else
    {
      success_msg_writer() << tr("No incoming unavailable transfers");
    }
  }
  else
  {
    success_msg_writer() << boost::format("Found %u/%u transfers") % transfers_found % transfers.size();
  }

>>>>>>> 25419b4b
  return true;
}
//----------------------------------------------------------------------------------------------------
bool simple_wallet::show_incoming_transfers(const std::vector<std::string>& args)
{
	if (args.size() > 3)
	{
		fail_msg_writer() << tr("usage: incoming_transfers [available|unavailable] [verbose] [index=<N>]");
		return true;
	}
	auto local_args = args;
	LOCK_IDLE_SCOPE();

	bool filter = false;
	bool available = false;
	bool verbose = false;
	if (local_args.size() > 0)
	{
		if (local_args[0] == "available")
		{
			filter = true;
			available = true;
			local_args.erase(local_args.begin());
		}
		else if (local_args[0] == "unavailable")
		{
			filter = true;
			available = false;
			local_args.erase(local_args.begin());
		}
	}
	if (local_args.size() > 0 && local_args[0] == "verbose")
	{
		verbose = true;
		local_args.erase(local_args.begin());
	}

	PAUSE_READLINE();

	std::set<uint32_t> subaddr_indices;
	if (local_args.size() > 0 && local_args[0].substr(0, 6) == "index=")
	{
		if (!parse_subaddress_indices(local_args[0], subaddr_indices))
			return true;
		local_args.erase(local_args.begin());
	}

	if (local_args.size() > 0)
	{
		fail_msg_writer() << tr("usage: incoming_transfers [available|unavailable] [verbose] [index=<N>]");
		return true;
	}

	tools::wallet2::transfer_container transfers;
	m_wallet->get_transfers(transfers);

	size_t transfers_found = 0;
	for (const auto& td : transfers)
	{
		if (!filter || available != td.m_spent)
		{
			if (m_current_subaddress_account != td.m_subaddr_index.major || (!subaddr_indices.empty() && subaddr_indices.count(td.m_subaddr_index.minor) == 0))
				continue;
			if (!transfers_found)
			{
				std::string verbose_string;
				if (verbose)
					verbose_string = (boost::format("%68s%68s") % tr("pubkey") % tr("key image")).str();
				message_writer() << boost::format("%21s%8s%12s%8s%16s%68s%16s%s") % tr("amount") % tr("spent") % tr("unlocked") % tr("ringct") % tr("global index") % tr("tx id") % tr("addr index") % verbose_string;
			}
			std::string verbose_string;
			if (verbose)
				verbose_string = (boost::format("%68s%68s") % td.get_public_key() % (td.m_key_image_known ? epee::string_tools::pod_to_hex(td.m_key_image) : td.m_key_image_partial ? (epee::string_tools::pod_to_hex(td.m_key_image) + "/p") : std::string(64, '?'))).str();
			message_writer(td.m_spent ? console_color_magenta : console_color_green, false) <<
				boost::format("%21s%8s%12s%8s%16u%68s%16u%s") %
				print_money(td.amount()) %
				(td.m_spent ? tr("T") : tr("F")) %
				(m_wallet->is_transfer_unlocked(td) ? tr("unlocked") : tr("locked")) %
				(td.is_rct() ? tr("RingCT") : tr("-")) %
				td.m_global_output_index %
				td.m_txid %
				td.m_subaddr_index.minor %
				verbose_string;
			++transfers_found;
		}
	}

	if (!transfers_found)
	{
		if (!filter)
		{
			success_msg_writer() << tr("No incoming transfers");
		}
		else if (available)
		{
			success_msg_writer() << tr("No incoming available transfers");
		}
		else
		{
			success_msg_writer() << tr("No incoming unavailable transfers");
		}
	}
	else
	{
		success_msg_writer() << boost::format("Found %u/%u transfers") % transfers_found % transfers.size();
	}

	return true;
}
//----------------------------------------------------------------------------------------------------
bool simple_wallet::show_payments(const std::vector<std::string> &args)
{
  if(args.empty())
  {
    PRINT_USAGE(USAGE_PAYMENTS);
    return true;
  }

  LOCK_IDLE_SCOPE();

  PAUSE_READLINE();

  message_writer() << boost::format("%68s%68s%12s%21s%16s%16s") %
    tr("payment") % tr("transaction") % tr("height") % tr("amount") % tr("unlock time") % tr("addr index");

  bool payments_found = false;
  for(std::string arg : args)
  {
    crypto::hash payment_id;
    if(tools::wallet2::parse_payment_id(arg, payment_id))
    {
      std::list<tools::wallet2::payment_details> payments;
      m_wallet->get_payments(payment_id, payments);
      if(payments.empty())
      {
        success_msg_writer() << tr("No payments with id ") << payment_id;
        continue;
      }

      for (const tools::wallet2::payment_details& pd : payments)
      {
        if(!payments_found)
        {
          payments_found = true;
        }
        success_msg_writer(true) <<
          boost::format("%68s%68s%12s%21s%16s%16s") %
          payment_id %
          pd.m_tx_hash %
          pd.m_block_height %
          print_money(pd.m_amount) %
          pd.m_unlock_time %
          pd.m_subaddr_index.minor;
      }
    }
    else
    {
      fail_msg_writer() << tr("payment ID has invalid format, expected 16 or 64 character hex string: ") << arg;
    }
  }

  return true;
}
//----------------------------------------------------------------------------------------------------
uint64_t simple_wallet::get_daemon_blockchain_height(std::string& err)
{
  if (!m_wallet)
  {
    throw std::runtime_error("simple_wallet null wallet");
  }
  return m_wallet->get_daemon_blockchain_height(err);
}
//----------------------------------------------------------------------------------------------------
bool simple_wallet::show_blockchain_height(const std::vector<std::string>& args)
{
  if (!try_connect_to_daemon())
    return true;

  std::string err;
  uint64_t bc_height = get_daemon_blockchain_height(err);
  if (err.empty())
    success_msg_writer() << bc_height;
  else
    fail_msg_writer() << tr("failed to get blockchain height: ") << err;
  return true;
}
//----------------------------------------------------------------------------------------------------
bool simple_wallet::rescan_spent(const std::vector<std::string> &args)
{
  if (!m_wallet->is_trusted_daemon())
  {
    fail_msg_writer() << tr("this command requires a trusted daemon. Enable with --trusted-daemon");
    return true;
  }

  if (!try_connect_to_daemon())
    return true;

  try
  {
    LOCK_IDLE_SCOPE();
    m_wallet->rescan_spent();
  }
  catch (const tools::error::daemon_busy&)
  {
    fail_msg_writer() << tr("daemon is busy. Please try again later.");
  }
  catch (const tools::error::no_connection_to_daemon&)
  {
    fail_msg_writer() << tr("no connection to daemon. Please make sure daemon is running.");
  }
  catch (const tools::error::payment_required&)
  {
    fail_msg_writer() << tr("payment required.");
    m_need_payment = true;
  }
  catch (const tools::error::is_key_image_spent_error&)
  {
    fail_msg_writer() << tr("failed to get spent status");
  }
  catch (const tools::error::wallet_rpc_error& e)
  {
    LOG_ERROR("RPC error: " << e.to_string());
    fail_msg_writer() << tr("RPC error: ") << e.what();
  }
  catch (const std::exception& e)
  {
    LOG_ERROR("unexpected error: " << e.what());
    fail_msg_writer() << tr("unexpected error: ") << e.what();
  }
  catch (...)
  {
    LOG_ERROR("unknown error");
    fail_msg_writer() << tr("unknown error");
  }

  return true;
}
//----------------------------------------------------------------------------------------------------
std::pair<std::string, std::string> simple_wallet::show_outputs_line(const std::vector<uint64_t> &heights, uint64_t blockchain_height, uint64_t highlight_idx) const
{
  std::stringstream ostr;

  for (uint64_t h: heights)
    blockchain_height = std::max(blockchain_height, h);

  for (size_t j = 0; j < heights.size(); ++j)
    ostr << (j == highlight_idx ? " *" : " ") << heights[j];

  // visualize the distribution, using the code by moneroexamples onion-monero-viewer
  const uint64_t resolution = 79;
  std::string ring_str(resolution, '_');
  for (size_t j = 0; j < heights.size(); ++j)
  {
    uint64_t pos = (heights[j] * resolution) / blockchain_height;
    ring_str[pos] = 'o';
  }
  if (highlight_idx < heights.size() && heights[highlight_idx] < blockchain_height)
  {
    uint64_t pos = (heights[highlight_idx] * resolution) / blockchain_height;
    ring_str[pos] = '*';
  }

  return std::make_pair(ostr.str(), ring_str);
}
//----------------------------------------------------------------------------------------------------
bool simple_wallet::process_ring_members(const std::vector<tools::wallet2::pending_tx>& ptx_vector, std::ostream& ostr, bool verbose)
{
  uint32_t version;
  if (!try_connect_to_daemon(false, &version))
  {
    fail_msg_writer() << tr("failed to connect to daemon");
    return false;
  }
  // available for RPC version 1.4 or higher
  if (version < MAKE_CORE_RPC_VERSION(1, 4))
    return true;
  std::string err;
  uint64_t blockchain_height = get_daemon_blockchain_height(err);
  if (!err.empty())
  {
    fail_msg_writer() << tr("failed to get blockchain height: ") << err;
    return false;
  }
  // for each transaction
  for (size_t n = 0; n < ptx_vector.size(); ++n)
  {
    const cryptonote::transaction& tx = ptx_vector[n].tx;
    const tools::wallet2::tx_construction_data& construction_data = ptx_vector[n].construction_data;
    if (verbose)
      ostr << boost::format(tr("\nTransaction %llu/%llu: txid=%s")) % (n + 1) % ptx_vector.size() % cryptonote::get_transaction_hash(tx);
    // for each input
    std::vector<uint64_t>     spent_key_height(tx.vin.size());
    std::vector<crypto::hash> spent_key_txid  (tx.vin.size());
    for (size_t i = 0; i < tx.vin.size(); ++i)
    {
      if (tx.vin[i].type() != typeid(cryptonote::txin_to_key))
        continue;
      const cryptonote::txin_to_key& in_key = boost::get<cryptonote::txin_to_key>(tx.vin[i]);
      const tools::wallet2::transfer_details &td = m_wallet->get_transfer_details(construction_data.selected_transfers[i]);
      const cryptonote::tx_source_entry *sptr = NULL;
      for (const auto &src: construction_data.sources)
        if (src.outputs[src.real_output].second.dest == td.get_public_key())
          sptr = &src;
      if (!sptr)
      {
        fail_msg_writer() << tr("failed to find construction data for tx input");
        return false;
      }
      const cryptonote::tx_source_entry& source = *sptr;

      if (verbose)
        ostr << boost::format(tr("\nInput %llu/%llu (%s): amount=%s")) % (i + 1) % tx.vin.size() % epee::string_tools::pod_to_hex(in_key.k_image) % print_money(source.amount);
      // convert relative offsets of ring member keys into absolute offsets (indices) associated with the amount
      std::vector<uint64_t> absolute_offsets = cryptonote::relative_output_offsets_to_absolute(in_key.key_offsets);
      // get block heights from which those ring member keys originated
      COMMAND_RPC_GET_OUTPUTS_BIN::request req = AUTO_VAL_INIT(req);
      req.outputs.resize(absolute_offsets.size());
      for (size_t j = 0; j < absolute_offsets.size(); ++j)
      {
        req.outputs[j].amount = in_key.amount;
        req.outputs[j].index = absolute_offsets[j];
      }
      COMMAND_RPC_GET_OUTPUTS_BIN::response res = AUTO_VAL_INIT(res);
      req.get_txid = true;
      req.client = cryptonote::make_rpc_payment_signature(m_wallet->get_rpc_client_secret_key());
      bool r = m_wallet->invoke_http_bin("/get_outs.bin", req, res);
      err = interpret_rpc_response(r, res.status);
      if (!err.empty())
      {
        fail_msg_writer() << tr("failed to get output: ") << err;
        return false;
      }
      // make sure that returned block heights are less than blockchain height
      for (auto& res_out : res.outs)
      {
        if (res_out.height >= blockchain_height)
        {
          fail_msg_writer() << tr("output key's originating block height shouldn't be higher than the blockchain height");
          return false;
        }
      }
      if (verbose)
        ostr << tr("\nOriginating block heights: ");
      spent_key_height[i] = res.outs[source.real_output].height;
      spent_key_txid  [i] = res.outs[source.real_output].txid;
      std::vector<uint64_t> heights(absolute_offsets.size(), 0);
      for (size_t j = 0; j < absolute_offsets.size(); ++j)
      {
        heights[j] = res.outs[j].height;
      }
      std::pair<std::string, std::string> ring_str = show_outputs_line(heights, blockchain_height, source.real_output);
      if (verbose)
        ostr << ring_str.first << tr("\n|") << ring_str.second << tr("|\n");
    }
    // warn if rings contain keys originating from the same tx or temporally very close block heights
    bool are_keys_from_same_tx      = false;
    bool are_keys_from_close_height = false;
    for (size_t i = 0; i < tx.vin.size(); ++i) {
      for (size_t j = i + 1; j < tx.vin.size(); ++j)
      {
        if (spent_key_txid[i] == spent_key_txid[j])
          are_keys_from_same_tx = true;
        if (std::abs((int64_t)(spent_key_height[i] - spent_key_height[j])) < (int64_t)5)
          are_keys_from_close_height = true;
      }
    }
    if (are_keys_from_same_tx || are_keys_from_close_height)
    {
      ostr
        << tr("\nWarning: Some input keys being spent are from ")
        << (are_keys_from_same_tx ? tr("the same transaction") : tr("blocks that are temporally very close"))
        << tr(", which can break the anonymity of ring signatures. Make sure this is intentional!");
    }
    ostr << ENDL;
  }
  return true;
}
//----------------------------------------------------------------------------------------------------
<<<<<<< HEAD
static bool locked_blocks_arg_valid(const std::string& arg, uint64_t& duration)
{
  try
  {
    duration = boost::lexical_cast<uint64_t>(arg);
  }
  catch (const std::exception &e)
  {
    return false;
  }

  if (duration > 1000000)
  {
    fail_msg_writer() << tr("Locked blocks too high, max 1000000 (˜4 yrs)");
    return false;
  }

  return true;
}

//----------------------------------------------------------------------------------------------------
bool simple_wallet::transfer_main(int transfer_type, const std::vector<std::string> &args_)
=======
bool simple_wallet::prompt_if_old(const std::vector<tools::wallet2::pending_tx> &ptx_vector)
{
  // count the number of old outputs
  std::string err;
  uint64_t bc_height = get_daemon_blockchain_height(err);
  if (!err.empty())
    return true;

  int max_n_old = 0;
  for (const auto &ptx: ptx_vector)
  {
    int n_old = 0;
    for (const auto i: ptx.selected_transfers)
    {
      const tools::wallet2::transfer_details &td = m_wallet->get_transfer_details(i);
      uint64_t age = bc_height - td.m_block_height;
      if (age > OLD_AGE_WARN_THRESHOLD)
        ++n_old;
    }
    max_n_old = std::max(max_n_old, n_old);
  }
  if (max_n_old > 1)
  {
    std::stringstream prompt;
    prompt << tr("Transaction spends more than one very old output. Privacy would be better if they were sent separately.");
    prompt << ENDL << tr("Spend them now anyway?");
    std::string accepted = input_line(prompt.str(), true);
    if (std::cin.eof())
      return false;
    if (!command_line::is_yes(accepted))
    {
      return false;
    }
  }
  return true;
}
//----------------------------------------------------------------------------------------------------
void simple_wallet::check_for_inactivity_lock(bool user)
{
  if (m_locked)
  {
#ifdef HAVE_READLINE
    PAUSE_READLINE();
    rdln::clear_screen();
#endif
    tools::clear_screen();
    m_in_command = true;
    if (!user)
    {
      const std::string speech = tr("I locked your Monero wallet to protect you while you were away\nsee \"help set\" to configure/disable");
      std::vector<std::pair<std::string, size_t>> lines = tools::split_string_by_width(speech, 45);

      size_t max_len = 0;
      for (const auto &i: lines)
        max_len = std::max(max_len, i.second);
      const size_t n_u = max_len + 2;
      tools::msg_writer() << " " << std::string(n_u, '_');
      for (size_t i = 0; i < lines.size(); ++i)
        tools::msg_writer() << (i == 0 ? "/" : i == lines.size() - 1 ? "\\" : "|") << " " << lines[i].first << std::string(max_len - lines[i].second, ' ') << " " << (i == 0 ? "\\" : i == lines.size() - 1 ? "/" : "|");
      tools::msg_writer() << " " << std::string(n_u, '-') << std::endl <<
          "        \\   (__)" << std::endl <<
          "         \\  (oo)\\_______" << std::endl <<
          "            (__)\\       )\\/\\" << std::endl <<
          "                ||----w |" << std::endl <<
          "                ||     ||" << std::endl <<
          "" << std::endl;
    }
    while (1)
    {
      const char *inactivity_msg = user ? "" : tr("Locked due to inactivity.");
      tools::msg_writer() << inactivity_msg << (inactivity_msg[0] ? " " : "") << tr("The wallet password is required to unlock the console.");
      try
      {
        if (get_and_verify_password())
          break;
      }
      catch (...) { /* do nothing, just let the loop loop */ }
    }
    m_last_activity_time = time(NULL);
    m_in_command = false;
    m_locked = false;
  }
}
//----------------------------------------------------------------------------------------------------
bool simple_wallet::on_command(bool (simple_wallet::*cmd)(const std::vector<std::string>&), const std::vector<std::string> &args)
{
  const time_t now = time(NULL);
  time_t dt = now - m_last_activity_time;
  m_last_activity_time = time(NULL);

  m_in_command = true;
  epee::misc_utils::auto_scope_leave_caller scope_exit_handler = epee::misc_utils::create_scope_leave_handler([&](){
    m_last_activity_time = time(NULL);
    m_in_command = false;
  });

  check_for_inactivity_lock(false);
  return (this->*cmd)(args);
}
//----------------------------------------------------------------------------------------------------
bool simple_wallet::transfer_main(int transfer_type, const std::vector<std::string> &args_, bool called_by_mms)
>>>>>>> 25419b4b
{
//  "transfer [index=<N1>[,<N2>,...]] [<priority>] [<ring_size>] <address> <amount> [<payment_id>]"
  if (!try_connect_to_daemon())
    return false;

  std::vector<std::string> local_args = args_;

  std::set<uint32_t> subaddr_indices;
  if (local_args.size() > 0 && local_args[0].substr(0, 6) == "index=")
  {
    if (!parse_subaddress_indices(local_args[0], subaddr_indices))
      return false;
    local_args.erase(local_args.begin());
  }

  uint32_t priority = 0;
  if (local_args.size() > 0 && parse_priority(local_args[0], priority))
    local_args.erase(local_args.begin());

  priority = m_wallet->adjust_priority(priority);

  size_t fake_outs_count = DEFAULT_MIX;
  if(local_args.size() > 0) {
    size_t ring_size;
    if(!epee::string_tools::get_xtype_from_string(ring_size, local_args[0]))
    {
    }
    else if (ring_size == 0)
    {
      fail_msg_writer() << tr("Ring size must not be 0");
      return false;
    }
    else
    {
      fake_outs_count = ring_size - 1;
      local_args.erase(local_args.begin());
    }
  }
  uint64_t adjusted_fake_outs_count = m_wallet->adjust_mixin(fake_outs_count);
  if (adjusted_fake_outs_count > fake_outs_count)
  {
    fail_msg_writer() << (boost::format(tr("ring size %u is too small, minimum is %u")) % (fake_outs_count+1) % (adjusted_fake_outs_count+1)).str();
    return false;
  }
  if (adjusted_fake_outs_count < fake_outs_count)
  {
    fail_msg_writer() << (boost::format(tr("ring size %u is too large, maximum is %u")) % (fake_outs_count+1) % (adjusted_fake_outs_count+1)).str();
    return false;
  }

  const size_t min_args = (transfer_type == TransferLocked) ? 2 : 1;
  if(local_args.size() < min_args)
  {
     fail_msg_writer() << tr("wrong number of arguments");
     return false;
  }

  std::vector<uint8_t> extra;
  bool payment_id_seen = false;
  if (!local_args.empty())
  {
    std::string payment_id_str = local_args.back();
    crypto::hash payment_id;
    bool r = true;
    if (tools::wallet2::parse_long_payment_id(payment_id_str, payment_id))
    {
      LONG_PAYMENT_ID_SUPPORT_CHECK();
    }
    if(!r)
    {
      fail_msg_writer() << tr("payment id failed to encode");
      return false;
    }
  }

  uint64_t locked_blocks = 0;
  if (transfer_type == TransferLocked)
  {
    if (!locked_blocks_arg_valid(local_args.back(), locked_blocks))
    {
<<<<<<< HEAD
      return true;
=======
      fail_msg_writer() << tr("bad locked_blocks parameter:") << " " << local_args.back();
      return false;
    }
    if (locked_blocks > 1000000)
    {
      fail_msg_writer() << tr("Locked blocks too high, max 1000000 (˜4 yrs)");
      return false;
>>>>>>> 25419b4b
    }
    local_args.pop_back();
  }

  vector<cryptonote::address_parse_info> dsts_info;
  vector<cryptonote::tx_destination_entry> dsts;
  size_t num_subaddresses = 0;
  for (size_t i = 0; i < local_args.size(); )
  {
    dsts_info.emplace_back();
    cryptonote::address_parse_info & info = dsts_info.back();
    cryptonote::tx_destination_entry de;
    bool r = true;

    // check for a URI
    std::string address_uri, payment_id_uri, tx_description, recipient_name, error;
    std::vector<std::string> unknown_parameters;
    uint64_t amount = 0;
    bool has_uri = m_wallet->parse_uri(local_args[i], address_uri, payment_id_uri, amount, tx_description, recipient_name, unknown_parameters, error);
    if (has_uri)
    {
      r = cryptonote::get_account_address_from_str_or_url(info, m_wallet->nettype(), address_uri, oa_prompter);
      if (payment_id_uri.size() == 16)
      {
        if (!tools::wallet2::parse_short_payment_id(payment_id_uri, info.payment_id))
        {
          fail_msg_writer() << tr("failed to parse short payment ID from URI");
          return false;
        }
        info.has_payment_id = true;
      }
      de.amount = amount;
      de.original = local_args[i];
      ++i;
    }
    else if (i + 1 < local_args.size())
    {
      r = cryptonote::get_account_address_from_str_or_url(info, m_wallet->nettype(), local_args[i], oa_prompter);
      bool ok = cryptonote::parse_amount(de.amount, local_args[i + 1]);
      if(!ok || 0 == de.amount)
      {
        fail_msg_writer() << tr("amount is wrong: ") << local_args[i] << ' ' << local_args[i + 1] <<
          ", " << tr("expected number from 0 to ") << print_money(std::numeric_limits<uint64_t>::max());
        return false;
      }
      de.original = local_args[i];
      i += 2;
    }
    else
    {
      if (boost::starts_with(local_args[i], "equilibria:"))
        fail_msg_writer() << tr("Invalid last argument: ") << local_args.back() << ": " << error;
      else
        fail_msg_writer() << tr("Invalid last argument: ") << local_args.back();
      return false;
    }

    if (!r)
    {
      fail_msg_writer() << tr("failed to parse address");
      return false;
    }
    de.addr = info.address;
    de.is_subaddress = info.is_subaddress;
    de.is_integrated = info.has_payment_id;
    num_subaddresses += info.is_subaddress;

    if (info.has_payment_id || !payment_id_uri.empty())
    {
      if (payment_id_seen)
      {
        fail_msg_writer() << tr("a single transaction cannot use more than one payment id");
        return false;
      }

      crypto::hash payment_id;
      std::string extra_nonce;
      if (info.has_payment_id)
      {
        set_encrypted_payment_id_to_tx_extra_nonce(extra_nonce, info.payment_id);
      }
      else if (tools::wallet2::parse_payment_id(payment_id_uri, payment_id))
      {
        LONG_PAYMENT_ID_SUPPORT_CHECK();
      }
      else
      {
        fail_msg_writer() << tr("failed to parse payment id, though it was detected");
        return false;
      }
      bool r = add_extra_nonce_to_tx_extra(extra, extra_nonce);
      if(!r)
      {
        fail_msg_writer() << tr("failed to set up payment id, though it was decoded correctly");
        return false;
      }
      payment_id_seen = true;
    }

    dsts.push_back(de);
  }

<<<<<<< HEAD
  // prompt is there is no payment id and confirmation is required
  if (!payment_id_seen && m_wallet->confirm_missing_payment_id() && dsts.size() > num_subaddresses)
  {
     std::string accepted = input_line(tr("No payment id is included with this transaction. Is this okay?  (Y/Yes/N/No): "));
     if (std::cin.eof())
       return true;
     if (!command_line::is_yes(accepted))
     {
       fail_msg_writer() << tr("transaction cancelled.");

       return true;
     }
  }

  SCOPED_WALLET_UNLOCK();
=======
  SCOPED_WALLET_UNLOCK_ON_BAD_PASSWORD(return false;);
>>>>>>> 25419b4b

  try
  {
    // figure out what tx will be necessary
    std::vector<tools::wallet2::pending_tx> ptx_vector;
    uint64_t bc_height, unlock_block = 0;
    std::string err;
    switch (transfer_type)
    {
      case TransferLocked:
        bc_height = get_daemon_blockchain_height(err);
        if (!err.empty())
        {
          fail_msg_writer() << tr("failed to get blockchain height: ") << err;
          return false;
        }
        unlock_block = bc_height + locked_blocks;
        ptx_vector = m_wallet->create_transactions_2(dsts, fake_outs_count, unlock_block /* unlock_time */, priority, extra, m_current_subaddress_account, subaddr_indices);
      break;
      default:
        LOG_ERROR("Unknown transfer method, using default");
        /* FALLTHRU */
      case Transfer:
        ptx_vector = m_wallet->create_transactions_2(dsts, fake_outs_count, 0 /* unlock_time */, priority, extra, m_current_subaddress_account, subaddr_indices);
      break;
    }

    if (ptx_vector.empty())
    {
      fail_msg_writer() << tr("No outputs found, or daemon is not ready");
      return false;
    }

    // if we need to check for backlog, check the worst case tx
    if (m_wallet->confirm_backlog())
    {
      std::stringstream prompt;
      double worst_fee_per_byte = std::numeric_limits<double>::max();
      for (size_t n = 0; n < ptx_vector.size(); ++n)
      {
        const uint64_t blob_size = cryptonote::tx_to_blob(ptx_vector[n].tx).size();
        const double fee_per_byte = ptx_vector[n].fee / (double)blob_size;
        if (fee_per_byte < worst_fee_per_byte)
        {
          worst_fee_per_byte = fee_per_byte;
        }
      }
      try
      {
        std::vector<std::pair<uint64_t, uint64_t>> nblocks = m_wallet->estimate_backlog({std::make_pair(worst_fee_per_byte, worst_fee_per_byte)});
        if (nblocks.size() != 1)
        {
          prompt << "Internal error checking for backlog. " << tr("Is this okay anyway?");
        }
        else
        {
          if (nblocks[0].first > m_wallet->get_confirm_backlog_threshold())
            prompt << (boost::format(tr("There is currently a %u block backlog at that fee level. Is this okay?")) % nblocks[0].first).str();
        }
      }
      catch (const std::exception &e)
      {
        prompt << tr("Failed to check for backlog: ") << e.what() << ENDL << tr("Is this okay anyway?");
      }

      std::string prompt_str = prompt.str();
      if (!prompt_str.empty())
      {
        std::string accepted = input_line(prompt_str, true);
        if (std::cin.eof())
          return false;
        if (!command_line::is_yes(accepted))
        {
          fail_msg_writer() << tr("transaction cancelled.");

<<<<<<< HEAD
          return true;
=======
          return false; 
>>>>>>> 25419b4b
        }
      }
    }

    if (!prompt_if_old(ptx_vector))
    {
      fail_msg_writer() << tr("transaction cancelled.");
      return false;
    }

    // if more than one tx necessary, prompt user to confirm
    if (m_wallet->always_confirm_transfers() || ptx_vector.size() > 1)
    {
        uint64_t total_sent = 0;
        uint64_t total_fee = 0;
        uint64_t dust_not_in_fee = 0;
        uint64_t dust_in_fee = 0;
        uint64_t change = 0;
        for (size_t n = 0; n < ptx_vector.size(); ++n)
        {
          total_fee += ptx_vector[n].fee;
          for (auto i: ptx_vector[n].selected_transfers)
            total_sent += m_wallet->get_transfer_details(i).amount();
          total_sent -= ptx_vector[n].change_dts.amount + ptx_vector[n].fee;
          change += ptx_vector[n].change_dts.amount;

          if (ptx_vector[n].dust_added_to_fee)
            dust_in_fee += ptx_vector[n].dust;
          else
            dust_not_in_fee += ptx_vector[n].dust;
        }

        std::stringstream prompt;
        for (size_t n = 0; n < ptx_vector.size(); ++n)
        {
          prompt << tr("\nTransaction ") << (n + 1) << "/" << ptx_vector.size() << ":\n";
          subaddr_indices.clear();
          for (uint32_t i : ptx_vector[n].construction_data.subaddr_indices)
            subaddr_indices.insert(i);
          for (uint32_t i : subaddr_indices)
            prompt << boost::format(tr("Spending from address index %d\n")) % i;
          if (subaddr_indices.size() > 1)
            prompt << tr("WARNING: Outputs of multiple addresses are being used together, which might potentially compromise your privacy.\n");
        }
        prompt << boost::format(tr("Sending %s.  ")) % print_money(total_sent);
        if (ptx_vector.size() > 1)
        {
          prompt << boost::format(tr("Your transaction needs to be split into %llu transactions.  "
            "This will result in a transaction fee being applied to each transaction, for a total fee of %s")) %
            ((unsigned long long)ptx_vector.size()) % print_money(total_fee);
        }
        else
        {
          prompt << boost::format(tr("The transaction fee is %s")) %
            print_money(total_fee);
        }
        if (dust_in_fee != 0) prompt << boost::format(tr(", of which %s is dust from change")) % print_money(dust_in_fee);
        if (dust_not_in_fee != 0)  prompt << tr(".") << ENDL << boost::format(tr("A total of %s from dust change will be sent to dust address"))
                                                   % print_money(dust_not_in_fee);
        if (transfer_type == TransferLocked)
        {
          float days = locked_blocks / 720.0f;
          prompt << boost::format(tr(".\nThis transaction (including %s change) will unlock on block %llu, in approximately %s days (assuming 2 minutes per block)")) % cryptonote::print_money(change) % ((unsigned long long)unlock_block) % days;
        }
        if (!process_ring_members(ptx_vector, prompt, m_wallet->print_ring_members()))
          return false;
        bool default_ring_size = true;
        for (const auto &ptx: ptx_vector)
        {
          for (const auto &vin: ptx.tx.vin)
          {
            if (vin.type() == typeid(txin_to_key))
            {
              const txin_to_key& in_to_key = boost::get<txin_to_key>(vin);
              if (in_to_key.key_offsets.size() != DEFAULT_MIX + 1)
                default_ring_size = false;
            }
          }
        }
        if (m_wallet->confirm_non_default_ring_size() && !default_ring_size)
        {
          prompt << tr("WARNING: this is a non default ring size, which may harm your privacy. Default is recommended.");
        }
<<<<<<< HEAD
        prompt << ENDL << tr("Is this okay?  (Y/Yes/N/No): ");

        std::string accepted = input_line(prompt.str());
=======
        prompt << ENDL << tr("Is this okay?");
        
        std::string accepted = input_line(prompt.str(), true);
>>>>>>> 25419b4b
        if (std::cin.eof())
          return false;
        if (!command_line::is_yes(accepted))
        {
          fail_msg_writer() << tr("transaction cancelled.");

<<<<<<< HEAD
          return true;
=======
          return false;
>>>>>>> 25419b4b
        }
    }

    // actually commit the transactions
    if (m_wallet->multisig() && called_by_mms)
    {
      std::string ciphertext = m_wallet->save_multisig_tx(ptx_vector);
      if (!ciphertext.empty())
      {
        get_message_store().process_wallet_created_data(get_multisig_wallet_state(), mms::message_type::partially_signed_tx, ciphertext);
        success_msg_writer(true) << tr("Unsigned transaction(s) successfully written to MMS");
      }
    }
    else if (m_wallet->multisig())
    {
      bool r = m_wallet->save_multisig_tx(ptx_vector, "multisig_equilibria_tx");
      if (!r)
      {
        fail_msg_writer() << tr("Failed to write transaction(s) to file");
        return false;
      }
      else
      {
        success_msg_writer(true) << tr("Unsigned transaction(s) successfully written to file: ") << "multisig_equilibria_tx";
      }
    }
    else if (m_wallet->get_account().get_device().has_tx_cold_sign())
    {
      try
      {
        tools::wallet2::signed_tx_set signed_tx;
        if (!cold_sign_tx(ptx_vector, signed_tx, dsts_info, [&](const tools::wallet2::signed_tx_set &tx){ return accept_loaded_tx(tx); })){
          fail_msg_writer() << tr("Failed to cold sign transaction with HW wallet");
          return false;
        }

        commit_or_save(signed_tx.ptx, m_do_not_relay);
      }
      catch (const std::exception& e)
      {
        handle_transfer_exception(std::current_exception(), m_wallet->is_trusted_daemon());
        return false;
      }
      catch (...)
      {
        LOG_ERROR("Unknown error");
        fail_msg_writer() << tr("unknown error");
        return false;
      }
    }
    else if (m_wallet->watch_only())
    {
      bool r = m_wallet->save_tx(ptx_vector, "unsigned_equilibria_tx");
      if (!r)
      {
        fail_msg_writer() << tr("Failed to write transaction(s) to file");
        return false;
      }
      else
      {
        success_msg_writer(true) << tr("Unsigned transaction(s) successfully written to file: ") << "unsigned_equilibria_tx";
      }
    }
    else
    {
      commit_or_save(ptx_vector, m_do_not_relay);
    }
  }
  catch (const std::exception &e)
  {
    handle_transfer_exception(std::current_exception(), m_wallet->is_trusted_daemon());
    return false;
  }
  catch (...)
  {
    LOG_ERROR("unknown error");
    fail_msg_writer() << tr("unknown error");
    return false;
  }

  return true;
}
//----------------------------------------------------------------------------------------------------
bool simple_wallet::transfer(const std::vector<std::string> &args_)
{
  transfer_main(Transfer, args_, false);
  return true;
}
//----------------------------------------------------------------------------------------------------
bool simple_wallet::locked_transfer(const std::vector<std::string> &args_)
{
  transfer_main(TransferLocked, args_, false);
  return true;
}
//----------------------------------------------------------------------------------------------------
bool simple_wallet::locked_sweep_all(const std::vector<std::string> &args_)
{
  sweep_main(m_current_subaddress_account, 0, true, args_);
  return true;
}
//----------------------------------------------------------------------------------------------------
bool simple_wallet::register_service_node_main(
	const std::vector<std::string>& service_node_key_as_str,
	uint64_t expiration_timestamp,
	const cryptonote::account_public_address& address,
	uint32_t priority,
	const std::vector<uint64_t>& portions,
	const std::vector<uint8_t>& extra,
	std::set<uint32_t>& subaddr_indices,
	bool autostake)
{
	if (autostake)
	{
		if (!try_connect_to_daemon(true))
			return true;
	}

	m_wallet->refresh(false);
	if (expiration_timestamp <= (uint64_t)time(nullptr) + 600 /* 10 minutes */)
	{
		fail_msg_writer() << tr("This registration has expired.");
		return false;
	}

	uint64_t staking_requirement_lock_blocks = service_nodes::get_staking_requirement_lock_blocks(m_wallet->nettype());
	uint64_t locked_blocks = staking_requirement_lock_blocks + STAKING_REQUIREMENT_LOCK_BLOCKS_EXCESS;

	std::string err, err2;
	uint64_t bc_height = std::max(m_wallet->get_daemon_blockchain_height(err),
		m_wallet->get_daemon_blockchain_target_height(err2));

	if (!err.empty() || !err2.empty())
	{
		fail_msg_writer() << tr("unable to get network blockchain height from daemon: ") << (err.empty() ? err2 : err);
		return true;
	}

	if (!m_wallet->is_synced() || bc_height < 10)
	{
		if (autostake)
		{
			fail_msg_writer() << tr("Wallet is not synced");
			return true;
		}
		fail_msg_writer() << tr("Wallet not synced. Best guess for the height is ") << bc_height;
		std::string accepted = input_line("Is this correct [y/yes/n/no]? ");
		if (std::cin.eof())
			return true;
		if (!command_line::is_yes(accepted))
		{
			std::string height = input_line(tr("Please enter the current network block height (0 to cancel): "));
			try
			{
				bc_height = boost::lexical_cast<uint64_t>(height);
			}
			catch (const std::exception &e)
			{
				fail_msg_writer() << tr("Invalid block height");
				return true;
			}
			if (bc_height == 0)
				return true;
		}
	}

	try
	{
		const auto& response = m_wallet->get_service_nodes(service_node_key_as_str);
		if (response.service_node_states.size() >= 1)
		{
			bool can_reregister = false;
			if (m_wallet->use_fork_rules(5, 0))
			{
				cryptonote::COMMAND_RPC_GET_SERVICE_NODES::response::entry const &node_info = response.service_node_states[0];
				uint64_t expiry_height = node_info.registration_height + staking_requirement_lock_blocks;
				if (bc_height >= expiry_height)
					can_reregister = true;
			}

			if (!can_reregister)
			{
				if (!autostake)
					fail_msg_writer() << tr("This service node is already registered");
				return true;
			}
		}
	}
	catch (const std::exception &e)
	{
		fail_msg_writer() << e.what();
		return true;
	}

	uint64_t unlock_block = bc_height + locked_blocks;

	uint64_t expected_staking_requirement = std::max(
		service_nodes::get_staking_requirement(m_wallet->nettype(), bc_height),
		service_nodes::get_staking_requirement(m_wallet->nettype(), bc_height + STAKING_REQUIREMENT_LOCK_BLOCKS_EXCESS)
	);

	const uint64_t DUST = MAX_NUMBER_OF_CONTRIBUTORS;

	uint64_t amount_left = expected_staking_requirement;
	uint64_t amount_payable_by_operator = 0;
	for (size_t i = 0; i < portions.size(); i++)
	{
		uint64_t hi, lo, resulthi, resultlo;
		lo = mul128(expected_staking_requirement, portions[i], &hi);
		div128_64(hi, lo, STAKING_PORTIONS, &resulthi, &resultlo);
		if (i == 0)
			amount_payable_by_operator += resultlo;
		amount_left -= resultlo;
	}
	if (amount_left <= DUST)
		amount_payable_by_operator += amount_left;

	// This branch should never trigger, but leave it in anyway just in case
	if (amount_payable_by_operator < expected_staking_requirement / MAX_NUMBER_OF_CONTRIBUTORS)
	{
		fail_msg_writer() << tr("This staking amount is not enough and cannot be used for a registration");
		fail_msg_writer() << tr("If it looks correct, please send a little bit extra to ensure that it is still correct when it makes it into a block");
		fail_msg_writer() << tr("Please send at least: ") << print_money(expected_staking_requirement / MAX_NUMBER_OF_CONTRIBUTORS);
		return true;
	}

	vector<cryptonote::tx_destination_entry> dsts;
	cryptonote::tx_destination_entry de;
	de.addr = address;
	de.is_subaddress = false;
	de.amount = amount_payable_by_operator;
	dsts.push_back(de);

	bool submitted_to_network = false;
	try
	{
		// figure out what tx will be necessary
		auto ptx_vector = m_wallet->create_transactions_2(dsts, DEFAULT_MIX, unlock_block /* unlock_time */, priority, extra, m_current_subaddress_account, subaddr_indices, true);

		if (ptx_vector.empty())
		{
			fail_msg_writer() << tr("No outputs found, or daemon is not ready");
			return true;
		}

		if (ptx_vector.size() > 1)
		{
			fail_msg_writer() << tr("Too many outputs. Please sweep_all first");
			return true;
		}

		// give user total and fee, and prompt to confirm, and always set to atleast v3 to safeguard users against fork
		uint64_t total_fee = 0, total_sent = 0;
		for (size_t n = 0; n < ptx_vector.size(); ++n)
		{
			ptx_vector[n].tx.version = std::max((size_t)transaction::version_3_per_output_unlock_times, ptx_vector[n].tx.version);
			total_fee += ptx_vector[n].fee;
			for (auto i : ptx_vector[n].selected_transfers)
				total_sent += m_wallet->get_transfer_details(i).amount();
			total_sent -= ptx_vector[n].change_dts.amount + ptx_vector[n].fee;
		}

		std::ostringstream prompt;
		for (size_t n = 0; n < ptx_vector.size(); ++n)
		{
			prompt << tr("\nTransaction ") << (n + 1) << "/" << ptx_vector.size() << ":\n";
			subaddr_indices.clear();
			for (uint32_t i : ptx_vector[n].construction_data.subaddr_indices)
				subaddr_indices.insert(i);
			for (uint32_t i : subaddr_indices)
				prompt << boost::format(tr("Spending from address index %d\n")) % i;
			if (subaddr_indices.size() > 1)
				prompt << tr("WARNING: Outputs of multiple addresses are being used together, which might potentially compromise your privacy.\n");
		}
		if (m_wallet->print_ring_members() && !print_ring_members(ptx_vector, prompt))
		{
			fail_msg_writer() << tr("Error printing ring members");
			return true;
		}
		if (ptx_vector.size() > 1) {
			prompt << boost::format(tr("Staking %s for %u blocks in %llu transactions for a total fee of %s.  Is this okay?  (Y/Yes/N/No): ")) %
				print_money(total_sent) %
				locked_blocks %
				((unsigned long long)ptx_vector.size()) %
				print_money(total_fee);
		}
		else {
			prompt << boost::format(tr("Staking %s for %u blocks a total fee of %s.  Is this okay?  (Y/Yes/N/No): ")) %
				print_money(total_sent) %
				locked_blocks %
				print_money(total_fee);
		}
		if (autostake)
		{
			success_msg_writer() << prompt.str();
		}
		else
		{
			std::string accepted = input_line(prompt.str());
			if (std::cin.eof())
				return true;
			if (!command_line::is_yes(accepted))
			{
				fail_msg_writer() << tr("transaction cancelled.");

				return true;
			}
		}

		// actually commit the transactions
		if (m_wallet->multisig())
		{
			bool r = m_wallet->save_multisig_tx(ptx_vector, "multisig_equilibria_tx");
			if (!r)
			{
				fail_msg_writer() << tr("Failed to write transaction(s) to file");
			}
			else
			{
				success_msg_writer(true) << tr("Unsigned transaction(s) successfully written to file: ") << "multisig_equilibria_tx";
			}
		}
		else if (m_wallet->watch_only())
		{
			bool r = m_wallet->save_tx(ptx_vector, "unsigned_equilibria_tx");
			if (!r)
			{
				fail_msg_writer() << tr("Failed to write transaction(s) to file");
			}
			else
			{
				success_msg_writer(true) << tr("Unsigned transaction(s) successfully written to file: ") << "unsigned_equilibria_tx";
			}
		}
		else
		{
			commit_or_save(ptx_vector, m_do_not_relay);
			submitted_to_network = true;
		}
	}
	catch (const tools::error::not_enough_unlocked_money& e)
	{
		fail_msg_writer() << tr("Not enough money in unlocked balance");
		std::string accepted = input_line((boost::format(tr("Discarding %s of unmixable outputs that cannot be spent, which can be undone by \"rescan_spent\".  Is this okay?  (Y/Yes/N/No): ")) % print_money(e.available())).str());
		if (std::cin.eof())
			return true;
		if (command_line::is_yes(accepted))
		{
			try
			{
				m_wallet->discard_unmixable_outputs();
			}
			catch (...) {}
		}
	}
	catch (const std::exception &e)
	{
		handle_transfer_exception(std::current_exception(), m_wallet->is_trusted_daemon());
	}
	catch (...)
	{
		LOG_ERROR("unknown error");
		fail_msg_writer() << tr("unknown error");
	}

	if (submitted_to_network && !autostake)
	{
		success_msg_writer() << tr("Wait for transaction to be included in a block before registration is complete.\n")
			<< tr("Use the print_sn command in the daemon to check the status.");
	}

	return true;
}

static const char ASK_PASSWORD_MUST_BE_OFF_MSG[] = "Cannot autostake with ask-password set to true, passwords are scrubbed from memory after use. You must enter \"set ask-password 0\" to allow autostaking to work and disable scrubbing.";
static bool prompt_autostaking_non_trusted_contributors_warning()
{
	success_msg_writer(false/*color*/)
		<< tr("Auto staking to a reserved service node with non-trusted contributors may lock up your triton for the staking duration "
			"if they do not restake after service node expiration.")
		<< tr("\n\nIf this behaviour is not desirable, please reuse the staking command without the auto command");
	bool result = input_line_and_parse_yes_no_result("Accept auto staking towards a reserved service node");
	return result;
}

const int AUTOSTAKE_INTERVAL = 60 * 40; // once every 40 minutes.

bool simple_wallet::register_service_node(const std::vector<std::string> &args_)
{
	if (!try_connect_to_daemon())
		return true;

	std::vector<std::string> local_args = args_;

	std::set<uint32_t> subaddr_indices;
	if (local_args.size() > 0 && local_args[0].substr(0, 6) == "index=")
	{
		if (!parse_subaddress_indices(local_args[0], subaddr_indices))
			return true;
		local_args.erase(local_args.begin());
	}

	uint32_t priority = 0;
	if (local_args.size() > 0 && parse_priority(local_args[0], priority))
		local_args.erase(local_args.begin());

	priority = m_wallet->adjust_priority(priority);

	if (local_args.size() < 6)
	{
		fail_msg_writer() << tr("Usage: register_service_node [index=<N1>[,<N2>,...]] [priority] [auto] <operator cut> <address1> <fraction1> [<address2> <fraction2> [...]] <expiration timestamp> <service node pubkey> <signature>");
		fail_msg_writer() << tr("");
		fail_msg_writer() << tr("Prepare this command in the daemon with the prepare_sn command");
		fail_msg_writer() << tr("");
		fail_msg_writer() << tr("This command must be run from the daemon that will be acting as a service node");
		return true;
	}

	std::vector<std::string> address_portions_args(local_args.begin(), local_args.begin() + local_args.size() - 3);
	std::vector<cryptonote::account_public_address> addresses;
	std::vector<uint64_t> portions;
	uint64_t portions_for_operator;
	bool autostake;
    std::string err_msg;
  if (!service_nodes::convert_registration_args(m_wallet->nettype(), address_portions_args, addresses, portions, portions_for_operator, autostake, err_msg))
	{
		fail_msg_writer() << tr("Could not convert registration args");
    if (err_msg != "") fail_msg_writer() << err_msg;
		fail_msg_writer() << tr("Usage: register_service_node [index=<N1>[,<N2>,...]] [priority] [auto] <operator cut> <address1> <fraction1> [<address2> <fraction2> [...]] <expiration timestamp> <service node pubkey> <signature>");
		return true;
	}

	if (m_wallet->ask_password() && autostake)
	{
		fail_msg_writer() << tr(ASK_PASSWORD_MUST_BE_OFF_MSG);
		return true;
	}

	SCOPED_WALLET_UNLOCK();

	size_t timestamp_index = local_args.size() - 3;
	size_t key_index = local_args.size() - 2;
	size_t signature_index = local_args.size() - 1;

	uint64_t expiration_timestamp = 0;

	try
	{
		expiration_timestamp = boost::lexical_cast<uint64_t>(local_args[timestamp_index]);
	}
	catch (const std::exception &e)
	{
		fail_msg_writer() << tr("Invalid timestamp");
		return true;
	}

	crypto::public_key service_node_key;
	const std::vector<std::string> service_node_key_as_str = { local_args[key_index] };
	if (!epee::string_tools::hex_to_pod(local_args[key_index], service_node_key))
	{
		fail_msg_writer() << tr("failed to parse service node pubkey");
		return true;
	}

	crypto::signature signature;
	if (!epee::string_tools::hex_to_pod(local_args[signature_index], signature))
	{
		fail_msg_writer() << tr("failed to parse service node signature");
		return true;
	}

	std::vector<uint8_t> extra;

	add_service_node_pubkey_to_tx_extra(extra, service_node_key);

	if (!add_service_node_register_to_tx_extra(extra, addresses, portions_for_operator, portions, expiration_timestamp, signature))
	{
		fail_msg_writer() << tr("failed to serialize service node registration tx extra");
		return true;
	}

	cryptonote::account_public_address address = addresses[0];
	if (!m_wallet->contains_address(address))
	{
		fail_msg_writer() << tr("The first reserved address for this registration does not belong to this wallet.");
		fail_msg_writer() << tr("Service node operator must specify an address owned by this wallet for service node registration.");
		return true;
	}

	add_service_node_contributor_to_tx_extra(extra, address);

	if (autostake)
	{
		bool is_open_service_node = portions_for_operator != STAKING_PORTIONS;
		if (is_open_service_node || portions.size() > 1)
		{
			if (!prompt_autostaking_non_trusted_contributors_warning())
				return true;
		}

		stop();

#ifndef WIN32 // NOTE: Fork not supported on Windows
		if (m_wallet->fork_on_autostake())
		{
			success_msg_writer(true /*color*/) << tr("Successfully entered autostaking mode, this wallet is moving into the background to automatically renew your service node every period.");
			tools::threadpool::getInstance().stop();
			posix::fork("");
			tools::threadpool::getInstance().start();
		}
		else
#endif
		{
			success_msg_writer(true /*color*/) << tr("Successfully entered autostaking mode, please leave this wallet running to automatically renew your service node every period.");
		}

		while (true)
		{
			if (!register_service_node_main(service_node_key_as_str, expiration_timestamp, address, priority, portions, extra, subaddr_indices, autostake))
				break;
			m_idle_cond.wait_for(lock, boost::chrono::seconds(AUTOSTAKE_INTERVAL)); // lock implicitly defined in SCOPED_WALLET_UNLOCK()
		}
	}
	else
	{
		register_service_node_main(service_node_key_as_str, expiration_timestamp, address, priority, portions, extra, subaddr_indices, autostake);
	}

	return true;
}

//----------------------------------------------------------------------------------------------------
bool simple_wallet::stake_main(
	const crypto::public_key& service_node_key,
	const cryptonote::address_parse_info& parse_info,
	uint32_t priority,
	std::set<uint32_t>& subaddr_indices,
	uint64_t amount,
	double amount_fraction,
	bool autostake)
{
	if (autostake)
	{
		if (!try_connect_to_daemon(true))
			return true;
	}
	// sanity check address is not subaddress incase this gets called somewhere else that assumes it can be
	if (parse_info.is_subaddress)
	{
		fail_msg_writer() << tr("Cannot stake from a subaddress");
		return false;
	}


 uint64_t staking_requirement_lock_blocks = (m_wallet->nettype() == cryptonote::TESTNET ? STAKING_REQUIREMENT_LOCK_BLOCKS_TESTNET : STAKING_REQUIREMENT_LOCK_BLOCKS);
 uint64_t locked_blocks = staking_requirement_lock_blocks + STAKING_REQUIREMENT_LOCK_BLOCKS_EXCESS;

 std::string err, err2;
 uint64_t bc_height = std::max(m_wallet->get_daemon_blockchain_height(err),
	 m_wallet->get_daemon_blockchain_target_height(err2));


 if (!err.empty() || !err2.empty())
 {
	 fail_msg_writer() << tr("unable to get network blockchain height from daemon: ") << (err.empty() ? err2 : err);
	 return true;
 }
 if (!m_wallet->is_synced() || bc_height < 10)
 {
	 if (autostake)
	 {
		 fail_msg_writer() << tr("Wallet is not synced");
		 return true;
	 }
	 fail_msg_writer() << tr("Wallet not synced. Best guess for the height is ") << bc_height;
	 std::string accepted = input_line("Is this correct [y/yes/n/no]? ");
	 if (std::cin.eof())
		 return true;
	 if (!command_line::is_yes(accepted))
	 {
		 std::string height = input_line(tr("Please enter the current network block height (0 to cancel): "));
		 try
		 {
			 bc_height = boost::lexical_cast<uint64_t>(height);
		 }
		 catch (const std::exception &e)
		 {
			 fail_msg_writer() << tr("Invalid block height");
			 return true;
		 }
		 if (bc_height == 0)
			 return true;
	 }
 }

 uint64_t unlock_block = bc_height + locked_blocks;

 try
 {
	 const auto& response = m_wallet->get_service_nodes({ epee::string_tools::pod_to_hex(service_node_key) });
	 if (response.service_node_states.size() != 1)
	 {
		 fail_msg_writer() << tr("Could not find service node in service node list, please make sure it is registered first.");
		 return true;
	 }

	 const auto& snode_info = response.service_node_states.front();

	 const uint64_t DUST = MAX_NUMBER_OF_CONTRIBUTORS;

	 if (amount == 0)
		 amount = snode_info.staking_requirement * amount_fraction;

	 const bool full = snode_info.contributors.size() >= MAX_NUMBER_OF_CONTRIBUTORS;
	 uint64_t can_contrib_total = 0;
	 uint64_t must_contrib_total = 0;
	 if (!full)
	 {
		 can_contrib_total = snode_info.staking_requirement - snode_info.total_reserved;
		 must_contrib_total = service_nodes::get_min_node_contribution(snode_info.staking_requirement, snode_info.total_reserved);
	 }

	 bool is_preexisting_contributor = false;
	 for (const auto& contributor : snode_info.contributors)
	 {
		 address_parse_info info;
		 if (!cryptonote::get_account_address_from_str(info, m_wallet->nettype(), contributor.address))
			 info.address = service_nodes::null_address;

		 if (info.address == parse_info.address)
		 {
			 uint64_t max_increase_reserve = snode_info.staking_requirement - snode_info.total_reserved;
			 uint64_t max_increase_amount_to = contributor.reserved + max_increase_reserve;
			 can_contrib_total = max_increase_amount_to - contributor.amount;
			 must_contrib_total = contributor.reserved - contributor.amount;
			 is_preexisting_contributor = true;
		 }
	 }

	 if (full && !is_preexisting_contributor)
	 {
		 fail_msg_writer() << tr("This service node already has the maximum number of participants, and the specified address is not one of them");
		 return true;
	 }
	 if (can_contrib_total == 0)
	 {
		 if (!autostake)
			 fail_msg_writer() << tr("You may not contribute any more to this service node");
		 return true;
	 }
	 if (amount > can_contrib_total)
	 {
		 success_msg_writer() << tr("You may only contribute up to ") << print_money(can_contrib_total) << tr(" more equilibria to this service node");
		 success_msg_writer() << tr("Reducing your stake from ") << print_money(amount) << tr(" to ") << print_money(can_contrib_total);
		 amount = can_contrib_total;
	 }
	 if (amount < must_contrib_total)
	 {
		if (is_preexisting_contributor)
			success_msg_writer() << tr("Warning: You must contribute ") << print_money(must_contrib_total) << tr(" equilibria to meet your registration requirements for this service node");

		 if (amount == 0)
		 {
			 amount = must_contrib_total;
		 }
		 else
		 {
			 success_msg_writer() << tr("You have only specified ") << print_money(amount);
			 if (must_contrib_total - amount <= DUST)
			 {
				 amount = must_contrib_total;
				 success_msg_writer() << tr("Seeing as this is insufficient by dust amounts, amount was increased automatically to ") << print_money(must_contrib_total);

			 }
			 else if (!is_preexisting_contributor || autostake)
			 {
				 if (!is_preexisting_contributor)
					 fail_msg_writer() << tr("You must contribute atleast ") << print_money(must_contrib_total) << tr(" equilibria to become a contributor for this service node");

				 return true;
			 }
		 }
	 }
 }
 catch (const std::exception &e)
 {
	 fail_msg_writer() << e.what();
	 return true;
 }

 std::vector<uint8_t> extra;

 add_service_node_pubkey_to_tx_extra(extra, service_node_key);

 add_service_node_contributor_to_tx_extra(extra, parse_info.address);

 vector<cryptonote::tx_destination_entry> dsts;
 cryptonote::tx_destination_entry de;
 de.addr = parse_info.address;
 de.is_subaddress = false;

 de.amount = amount;
 dsts.push_back(de);

  try
  {
    // figure out what tx will be necessary
    auto ptx_vector = m_wallet->create_transactions_2(dsts, DEFAULT_MIX, unlock_block /* unlock_time */, priority, extra, m_current_subaddress_account, subaddr_indices, true);

    if (ptx_vector.empty())
    {
      fail_msg_writer() << tr("No outputs found, or daemon is not ready");
      return true;
    }

    if (ptx_vector.size() > 1)
 {
   fail_msg_writer() << tr("Too many outputs. Please sweep_all first");
   return true;
 }


    // give user total and fee, and prompt to confirm
    uint64_t total_fee = 0, total_sent = 0;
    for (size_t n = 0; n < ptx_vector.size(); ++n)
    {
	  ptx_vector[n].tx.version = std::max((size_t)transaction::version_3_per_output_unlock_times, ptx_vector[n].tx.version);
      total_fee += ptx_vector[n].fee;
      for (auto i: ptx_vector[n].selected_transfers)
        total_sent += m_wallet->get_transfer_details(i).amount();
      total_sent -= ptx_vector[n].change_dts.amount + ptx_vector[n].fee;
    }

    std::ostringstream prompt;
    for (size_t n = 0; n < ptx_vector.size(); ++n)
    {
      prompt << tr("\nTransaction ") << (n + 1) << "/" << ptx_vector.size() << ":\n";
      subaddr_indices.clear();
      for (uint32_t i : ptx_vector[n].construction_data.subaddr_indices)
        subaddr_indices.insert(i);
      for (uint32_t i : subaddr_indices)
        prompt << boost::format(tr("Spending from address index %d\n")) % i;
      if (subaddr_indices.size() > 1)
        prompt << tr("WARNING: Outputs of multiple addresses are being used together, which might potentially compromise your privacy.\n");
    }
	if (m_wallet->print_ring_members() && !print_ring_members(ptx_vector, prompt))
	{
		fail_msg_writer() << tr("Error printing ring members");
		return true;
	}
    if (ptx_vector.size() > 1) {
      prompt << boost::format(tr("Staking %s for %u blocks in %llu transactions for a total fee of %s.  Is this okay?  (Y/Yes/N/No): ")) %
        print_money(total_sent) %
        locked_blocks %
        ((unsigned long long)ptx_vector.size()) %
        print_money(total_fee);
    }
    else {
      prompt << boost::format(tr("Staking %s for %u blocks a total fee of %s.  Is this okay?  (Y/Yes/N/No): ")) %
        print_money(total_sent) %
        locked_blocks %
        print_money(total_fee);
    }
	if (autostake)
    {
      fail_msg_writer() << tr("transaction cancelled.");
	  success_msg_writer() << prompt.str();
	}
	else
	{
		std::string accepted = input_line(prompt.str());
		if (std::cin.eof())
			return true;
		if (!command_line::is_yes(accepted))
		{
			fail_msg_writer() << tr("transaction cancelled.");
			return true;
		}
    }

    // actually commit the transactions
    if (m_wallet->multisig())
    {
      bool r = m_wallet->save_multisig_tx(ptx_vector, "multisig_equilibria_tx");
      if (!r)
      {
        fail_msg_writer() << tr("Failed to write transaction(s) to file");
      }
      else
      {
        success_msg_writer(true) << tr("Unsigned transaction(s) successfully written to file: ") << "multisig_equilibria_tx";
      }
    }
    else if (m_wallet->watch_only())
    {
      bool r = m_wallet->save_tx(ptx_vector, "unsigned_equilibria_tx");
      if (!r)
      {
        fail_msg_writer() << tr("Failed to write transaction(s) to file");
      }
      else
      {
        success_msg_writer(true) << tr("Unsigned transaction(s) successfully written to file: ") << "unsigned_equilibria_tx";
      }
    }
    else
    {
      commit_or_save(ptx_vector, m_do_not_relay);
	  success_msg_writer(false) << tr("Wait for transaction to be included in a block before registration is complete.");
	  success_msg_writer(false) << tr("Use the print_sn command in the daemon to check the status.");
    }
  }
  catch (const std::exception& e)
  {
    handle_transfer_exception(std::current_exception(), m_wallet->is_trusted_daemon());
  }
  catch (...)
  {
    LOG_ERROR("unknown error");
    fail_msg_writer() << tr("unknown error");
  }
  return true;
}
bool simple_wallet::stake(const std::vector<std::string> &args_)
{
	// stake [index=<N1>[,<N2>,...]] [priority] <service node pubkey> <contributor address> <amount|percent%>

	if (m_wallet->ask_password() && !get_and_verify_password()) { return true; }
	if (!try_connect_to_daemon())
		return true;

	std::vector<std::string> local_args = args_;

	std::set<uint32_t> subaddr_indices;
	if (local_args.size() > 0 && local_args[0].substr(0, 6) == "index=")
	{
		if (!parse_subaddress_indices(local_args[0], subaddr_indices))
			return true;
		local_args.erase(local_args.begin());
	}

	uint32_t priority = 0;
	if (local_args.size() > 0 && parse_priority(local_args[0], priority))
		local_args.erase(local_args.begin());

	priority = m_wallet->adjust_priority(priority);

	bool autostake = false;
	if (!local_args.empty() && local_args[0] == "auto")
	{
		autostake = true;
		local_args.erase(local_args.begin());
	}

	if (local_args.size() < 2)
	{
		fail_msg_writer() << tr("Usage: stake [index=<N1>[,<N2>,...]] [priority] [auto] <service node pubkey> <address> [<amount|percent%>]");
		return true;
	}

	crypto::public_key service_node_key;
	if (!epee::string_tools::hex_to_pod(local_args[0], service_node_key))
	{
		fail_msg_writer() << tr("failed to parse service node pubkey");
		return true;
	}

	uint64_t amount;
	double amount_fraction;
	if (local_args.size() < 3)
	{
		amount = 0;
		amount_fraction = 0;
	}
	else if (local_args[2].back() == '%')
	{
		local_args[2].pop_back();
		amount = 0;
		try
		{
			amount_fraction = boost::lexical_cast<double>(local_args[2]) / 100.0;
		}
		catch (const std::exception &e)
		{
			fail_msg_writer() << tr("Invalid percentage");
			return true;
		}
		if (amount_fraction < 0 || amount_fraction > 1)
		{
			fail_msg_writer() << tr("Invalid percentage");
			return true;
		}
	}
	else
	{
		amount_fraction = 0;
		if (!cryptonote::parse_amount(amount, local_args[2]) || amount == 0)
		{
			fail_msg_writer() << tr("amount is wrong: ") << local_args[2] <<
				", " << tr("expected number from ") << print_money(1) << " to " << print_money(std::numeric_limits<uint64_t>::max());
			return true;
		}
	}

	std::string const &address_str = local_args[1];
	cryptonote::address_parse_info info;
	if (!cryptonote::get_account_address_from_str_or_url(info, m_wallet->nettype(), local_args[1], oa_prompter))
	{
		fail_msg_writer() << tr("failed to parse address");
		return true;
	}

	if (info.has_payment_id)
	{
		fail_msg_writer() << tr("Do not use payment ids for staking");
		return true;
	}

	if (!m_wallet->contains_address(info.address))
	{
		fail_msg_writer() << tr("The specified address is not owned by this wallet.");
		return true;
	}

	if (autostake)
	{
		{
			const auto& response = m_wallet->get_service_nodes({ epee::string_tools::pod_to_hex(service_node_key) });
			if (response.service_node_states.size() != 1)
			{
				fail_msg_writer() << tr("Could not find service node in service node list, please make sure it is registered first.");
				return false;
			}

			const auto& snode_info = response.service_node_states.front();
			bool preexisting_contributor = false;
			for (const auto& contributor : snode_info.contributors)
			{
				preexisting_contributor = (contributor.address == address_str);
				if (preexisting_contributor) break;
			}

			if (!preexisting_contributor)
			{
				// NOTE: Disallowed since there isn't a sensible way to recalculate the portions of the staker reliably
				fail_msg_writer() << tr("Autostaking is disallowed for contributors who did not reserve a spot in a service node");
				return false;
			}

			// Autostaking in reserved pools warning
			if (snode_info.contributors.size() > 1 && !prompt_autostaking_non_trusted_contributors_warning())
			{
				return true;
			}
		}

		if (amount_fraction == 0) // Fixed amount loki warning
		{
			success_msg_writer(false/*color*/) << tr("You're autostaking to a service node using a fixed amount of triton: ")
				<< print_money(amount)
				<< tr(".\nThe staking requirement will be different after the service node expires. Staking a fixed amount "
					"may change your percentage of stake towards the service node and consequently your block reward allocation.")
				<< tr("\n\nIf this behaviour is not desirable, please reuse the staking command with a percentage sign.");

			if (!input_line_and_parse_yes_no_result("Accept staking with a fixed amount of triton"))
			{
				fail_msg_writer() << tr("Staking transaction with fixed triton specified cancelled.");
				return true;
			}

			success_msg_writer(false/*color*/) << "\n";
		}
		stop();
		m_idle_thread.join();
#ifndef WIN32
		success_msg_writer(true /*color*/) << tr("Successfully entered autostaking mode, this wallet is moving into the background to automatically renew your service node every period.");
		tools::threadpool::getInstance().stop();
		posix::fork("");
		tools::threadpool::getInstance().start();
#else
		success_msg_writer(true /*color*/) << tr("Successfully entered autostaking mode, please leave this wallet running to automatically renew your service node every period.");
#endif
		m_idle_run.store(true, std::memory_order_relaxed);
		while (true)
		{
			boost::unique_lock<boost::mutex> lock(m_idle_mutex);
			if (!m_idle_run.load(std::memory_order_relaxed))
				break;
			if (!stake_main(service_node_key, info, priority, subaddr_indices, amount, amount_fraction, autostake))
				break;
			if (!m_idle_run.load(std::memory_order_relaxed))
				break;
			m_idle_cond.wait_for(lock, boost::chrono::seconds(AUTOSTAKE_INTERVAL));
		}
	}
	else
	{
		LOCK_IDLE_SCOPE();
		stake_main(service_node_key, info, priority, subaddr_indices, amount, amount_fraction, autostake);
	}

  return true;
}
//----------------------------------------------------------------------------------------------------
bool simple_wallet::sweep_unmixable(const std::vector<std::string> &args_)
{
  if (!try_connect_to_daemon())
    return true;

  SCOPED_WALLET_UNLOCK();

  try
  {
    // figure out what tx will be necessary
    auto ptx_vector = m_wallet->create_unmixable_sweep_transactions();

    if (ptx_vector.empty())
    {
      fail_msg_writer() << tr("No unmixable outputs found");
      return true;
    }

    // give user total and fee, and prompt to confirm
    uint64_t total_fee = 0, total_unmixable = 0;
    for (size_t n = 0; n < ptx_vector.size(); ++n)
    {
      total_fee += ptx_vector[n].fee;
      for (auto i: ptx_vector[n].selected_transfers)
        total_unmixable += m_wallet->get_transfer_details(i).amount();
    }

    std::string prompt_str = tr("Sweeping ") + print_money(total_unmixable);
    if (ptx_vector.size() > 1) {
      prompt_str = (boost::format(tr("Sweeping %s in %llu transactions for a total fee of %s.  Is this okay?")) %
        print_money(total_unmixable) %
        ((unsigned long long)ptx_vector.size()) %
        print_money(total_fee)).str();
    }
    else {
      prompt_str = (boost::format(tr("Sweeping %s for a total fee of %s.  Is this okay?")) %
        print_money(total_unmixable) %
        print_money(total_fee)).str();
    }
    std::string accepted = input_line(prompt_str, true);
    if (std::cin.eof())
      return true;
    if (!command_line::is_yes(accepted))
    {
      fail_msg_writer() << tr("transaction cancelled.");

      return true;
    }

    // actually commit the transactions
    if (m_wallet->multisig())
    {
      bool r = m_wallet->save_multisig_tx(ptx_vector, "multisig_equilibria_tx");
      if (!r)
      {
        fail_msg_writer() << tr("Failed to write transaction(s) to file");
      }
      else
      {
        success_msg_writer(true) << tr("Unsigned transaction(s) successfully written to file: ") << "multisig_equilibria_tx";
      }
    }
    else if (m_wallet->watch_only())
    {
      bool r = m_wallet->save_tx(ptx_vector, "unsigned_equilibria_tx");
      if (!r)
      {
        fail_msg_writer() << tr("Failed to write transaction(s) to file");
      }
      else
      {
        success_msg_writer(true) << tr("Unsigned transaction(s) successfully written to file: ") << "unsigned_equilibria_tx";
      }
    }
    else
    {
      commit_or_save(ptx_vector, m_do_not_relay);
    }
  }
  catch (const tools::error::not_enough_unlocked_money& e)
  {
    fail_msg_writer() << tr("Not enough money in unlocked balance");
    std::string accepted = input_line((boost::format(tr("Discarding %s of unmixable outputs that cannot be spent, which can be undone by \"rescan_spent\".  Is this okay?")) % print_money(e.available())).str(), true);
    if (std::cin.eof())
      return true;
    if (command_line::is_yes(accepted))
    {
      try
      {
        m_wallet->discard_unmixable_outputs();
      } catch (...) {}
    }
  }
  catch (const std::exception &e)
  {
    handle_transfer_exception(std::current_exception(), m_wallet->is_trusted_daemon());
  }
  catch (...)
  {
    LOG_ERROR("unknown error");
    fail_msg_writer() << tr("unknown error");
  }

  return true;
}
//----------------------------------------------------------------------------------------------------
bool simple_wallet::sweep_main(uint32_t account, uint64_t below, bool locked, const std::vector<std::string> &args_)
{
  auto print_usage = [this, account, below]()
  {
    if (below)
    {
      PRINT_USAGE(USAGE_SWEEP_BELOW);
    }
    else if (account == m_current_subaddress_account)
    {
      PRINT_USAGE(USAGE_SWEEP_ALL);
    }
    else
    {
      PRINT_USAGE(USAGE_SWEEP_ACCOUNT);
    }
  };
  if (args_.size() == 0)
  {
    fail_msg_writer() << tr("No address given");
    print_usage();
    return true;
  }

  if (!try_connect_to_daemon())
    return true;

  std::vector<std::string> local_args = args_;

  std::set<uint32_t> subaddr_indices;
  if (local_args.size() > 0 && local_args[0].substr(0, 6) == "index=")
  {
    if (local_args[0] == "index=all")
    {
      for (uint32_t i = 0; i < m_wallet->get_num_subaddresses(m_current_subaddress_account); ++i)
        subaddr_indices.insert(i);
    }
    else if (!parse_subaddress_indices(local_args[0], subaddr_indices))
    {
      print_usage();
      return true;
    }
    local_args.erase(local_args.begin());
  }

  uint32_t priority = 0;
  if (local_args.size() > 0 && parse_priority(local_args[0], priority))
    local_args.erase(local_args.begin());

  priority = m_wallet->adjust_priority(priority);

  size_t fake_outs_count = DEFAULT_MIX;
  if(local_args.size() > 0) {
    size_t ring_size;
    if(!epee::string_tools::get_xtype_from_string(ring_size, local_args[0]))
    {
    }
    else if (ring_size == 0)
    {
      fail_msg_writer() << tr("Ring size must not be 0");
      return true;
    }
    else
    {
      fake_outs_count = ring_size - 1;
      local_args.erase(local_args.begin());
    }
  }
  uint64_t adjusted_fake_outs_count = m_wallet->adjust_mixin(fake_outs_count);
  if (adjusted_fake_outs_count > fake_outs_count)
  {
    fail_msg_writer() << (boost::format(tr("ring size %u is too small, minimum is %u")) % (fake_outs_count+1) % (adjusted_fake_outs_count+1)).str();
    return true;
  }
  if (adjusted_fake_outs_count < fake_outs_count)
  {
    fail_msg_writer() << (boost::format(tr("ring size %u is too large, maximum is %u")) % (fake_outs_count+1) % (adjusted_fake_outs_count+1)).str();
    return true;
  }

  uint64_t unlock_block = 0;
  if (locked) {
    uint64_t locked_blocks = 0;

    if (local_args.size() < 2) {
      fail_msg_writer() << tr("missing lockedblocks parameter");
      return true;
    }

    try
    {
      locked_blocks = boost::lexical_cast<uint64_t>(local_args[1]);
    }
    catch (const std::exception &e)
    {
      fail_msg_writer() << tr("bad locked_blocks parameter");
      return true;
    }
    if (locked_blocks > 1000000)
    {
      fail_msg_writer() << tr("Locked blocks too high, max 1000000 (˜4 yrs)");
      return true;
    }
    std::string err;
    uint64_t bc_height = get_daemon_blockchain_height(err);
    if (!err.empty())
    {
      fail_msg_writer() << tr("failed to get blockchain height: ") << err;
      return true;
    }
    unlock_block = bc_height + locked_blocks;

    local_args.erase(local_args.begin() + 1);
  }

  size_t outputs = 1;
  if (local_args.size() > 0 && local_args[0].substr(0, 8) == "outputs=")
  {
    if (!epee::string_tools::get_xtype_from_string(outputs, local_args[0].substr(8)))
    {
      fail_msg_writer() << tr("Failed to parse number of outputs");
      return true;
    }
    else if (outputs < 1)
    {
      fail_msg_writer() << tr("Amount of outputs should be greater than 0");
      return true;
    }
    else
    {
      local_args.erase(local_args.begin());
    }
  }

  std::vector<uint8_t> extra;
  bool payment_id_seen = false;
  if (local_args.size() >= 2)
  {
    std::string payment_id_str = local_args.back();

    crypto::hash payment_id;
    bool r = tools::wallet2::parse_long_payment_id(payment_id_str, payment_id);
    if(r)
    {
      LONG_PAYMENT_ID_SUPPORT_CHECK();
    }

    if(!r && local_args.size() == 3)
    {
      fail_msg_writer() << tr("payment id has invalid format, expected 16 or 64 character hex string: ") << payment_id_str;
      print_usage();
      return true;
    }
    if (payment_id_seen)
      local_args.pop_back();
  }

  cryptonote::address_parse_info info;
  if (!cryptonote::get_account_address_from_str_or_url(info, m_wallet->nettype(), local_args[0], oa_prompter))
  {
    fail_msg_writer() << tr("failed to parse address");
    print_usage();
    return true;
  }

  if (info.is_subaddress)
  {
	  fail_msg_writer() << tr("Service nodes do not support rewards to subaddresses, cannot stake for address: ")
		  << local_args[1]
		  << tr("Please use index=[...] if you want to stake funds from particular subaddresses.");
	  return true;
  }

  if (info.has_payment_id)
  {
    if (payment_id_seen)
    {
      fail_msg_writer() << tr("a single transaction cannot use more than one payment id: ") << local_args[0];
      return true;
    }

    std::string extra_nonce;
    set_encrypted_payment_id_to_tx_extra_nonce(extra_nonce, info.payment_id);
    bool r = add_extra_nonce_to_tx_extra(extra, extra_nonce);
    if(!r)
    {
      fail_msg_writer() << tr("failed to set up payment id, though it was decoded correctly");
      return true;
    }
    payment_id_seen = true;
  }

<<<<<<< HEAD
  // prompt is there is no payment id and confirmation is required
  if (!payment_id_seen && m_wallet->confirm_missing_payment_id() && !info.is_subaddress)
  {
     std::string accepted = input_line(tr("No payment id is included with this transaction. Is this okay?  (Y/Yes/N/No): "));
     if (std::cin.eof())
       return true;
     if (!command_line::is_yes(accepted))
     {
       fail_msg_writer() << tr("transaction cancelled.");

       return true;
     }
  }

=======
>>>>>>> 25419b4b
  SCOPED_WALLET_UNLOCK();

  try
  {
    // figure out what tx will be necessary
    auto ptx_vector = m_wallet->create_transactions_all(below, info.address, info.is_subaddress, outputs, fake_outs_count, unlock_block /* unlock_time */, priority, extra, account, subaddr_indices);

    if (ptx_vector.empty())
    {
      fail_msg_writer() << tr("No outputs found, or daemon is not ready");
      return true;
    }

    if (!prompt_if_old(ptx_vector))
    {
      fail_msg_writer() << tr("transaction cancelled.");
      return false;
    }

    // give user total and fee, and prompt to confirm
    uint64_t total_fee = 0, total_sent = 0;
    for (size_t n = 0; n < ptx_vector.size(); ++n)
    {
		ptx_vector[n].tx.version = std::max((size_t)transaction::version_3_per_output_unlock_times, ptx_vector[n].tx.version);
      total_fee += ptx_vector[n].fee;
      for (auto i: ptx_vector[n].selected_transfers)
        total_sent += m_wallet->get_transfer_details(i).amount();
    }

    std::ostringstream prompt;
    for (size_t n = 0; n < ptx_vector.size(); ++n)
    {
      prompt << tr("\nTransaction ") << (n + 1) << "/" << ptx_vector.size() << ":\n";
      subaddr_indices.clear();
      for (uint32_t i : ptx_vector[n].construction_data.subaddr_indices)
        subaddr_indices.insert(i);
      for (uint32_t i : subaddr_indices)
        prompt << boost::format(tr("Spending from address index %d\n")) % i;
      if (subaddr_indices.size() > 1)
        prompt << tr("WARNING: Outputs of multiple addresses are being used together, which might potentially compromise your privacy.\n");
    }
    if (!process_ring_members(ptx_vector, prompt, m_wallet->print_ring_members()))
      return true;
    if (ptx_vector.size() > 1) {
      prompt << boost::format(tr("Sweeping %s in %llu transactions for a total fee of %s.  Is this okay?")) %
        print_money(total_sent) %
        ((unsigned long long)ptx_vector.size()) %
        print_money(total_fee);
    }
    else {
      prompt << boost::format(tr("Sweeping %s for a total fee of %s.  Is this okay?")) %
        print_money(total_sent) %
        print_money(total_fee);
    }
    std::string accepted = input_line(prompt.str(), true);
    if (std::cin.eof())
      return true;
    if (!command_line::is_yes(accepted))
    {
      fail_msg_writer() << tr("transaction cancelled.");

      return true;
    }

    // actually commit the transactions
    if (m_wallet->multisig())
    {
      bool r = m_wallet->save_multisig_tx(ptx_vector, "multisig_equilibria_tx");
      if (!r)
      {
        fail_msg_writer() << tr("Failed to write transaction(s) to file");
      }
      else
      {
        success_msg_writer(true) << tr("Unsigned transaction(s) successfully written to file: ") << "multisig_equilibria_tx";
      }
    }
    else if (m_wallet->get_account().get_device().has_tx_cold_sign())
    {
      try
      {
        tools::wallet2::signed_tx_set signed_tx;
        std::vector<cryptonote::address_parse_info> dsts_info;
        dsts_info.push_back(info);

        if (!cold_sign_tx(ptx_vector, signed_tx, dsts_info, [&](const tools::wallet2::signed_tx_set &tx){ return accept_loaded_tx(tx); })){
          fail_msg_writer() << tr("Failed to cold sign transaction with HW wallet");
          return true;
        }

        commit_or_save(signed_tx.ptx, m_do_not_relay);
      }
      catch (const std::exception& e)
      {
        handle_transfer_exception(std::current_exception(), m_wallet->is_trusted_daemon());
      }
      catch (...)
      {
        LOG_ERROR("Unknown error");
        fail_msg_writer() << tr("unknown error");
      }
    }
    else if (m_wallet->watch_only())
    {
      bool r = m_wallet->save_tx(ptx_vector, "unsigned_equilibria_tx");
      if (!r)
      {
        fail_msg_writer() << tr("Failed to write transaction(s) to file");
      }
      else
      {
        success_msg_writer(true) << tr("Unsigned transaction(s) successfully written to file: ") << "unsigned_equilibria_tx";
      }
    }
    else
    {
      commit_or_save(ptx_vector, m_do_not_relay);
    }
  }
  catch (const std::exception& e)
  {
    handle_transfer_exception(std::current_exception(), m_wallet->is_trusted_daemon());
  }
  catch (...)
  {
    LOG_ERROR("unknown error");
    fail_msg_writer() << tr("unknown error");
  }

  return true;
}
//----------------------------------------------------------------------------------------------------
bool simple_wallet::sweep_single(const std::vector<std::string> &args_)
{
  if (!try_connect_to_daemon())
    return true;

  std::vector<std::string> local_args = args_;

  uint32_t priority = 0;
  if (local_args.size() > 0 && parse_priority(local_args[0], priority))
    local_args.erase(local_args.begin());

  priority = m_wallet->adjust_priority(priority);

  size_t fake_outs_count = DEFAULT_MIX;
  if(local_args.size() > 0) {
    size_t ring_size;
    if(!epee::string_tools::get_xtype_from_string(ring_size, local_args[0]))
    {
    }
    else if (ring_size == 0)
    {
      fail_msg_writer() << tr("Ring size must not be 0");
      return true;
    }
    else
    {
      fake_outs_count = ring_size - 1;
      local_args.erase(local_args.begin());
    }
  }
  uint64_t adjusted_fake_outs_count = m_wallet->adjust_mixin(fake_outs_count);
  if (adjusted_fake_outs_count > fake_outs_count)
  {
    fail_msg_writer() << (boost::format(tr("ring size %u is too small, minimum is %u")) % (fake_outs_count+1) % (adjusted_fake_outs_count+1)).str();
    return true;
  }
  if (adjusted_fake_outs_count < fake_outs_count)
  {
    fail_msg_writer() << (boost::format(tr("ring size %u is too large, maximum is %u")) % (fake_outs_count+1) % (adjusted_fake_outs_count+1)).str();
    return true;
  }

  size_t outputs = 1;
  if (local_args.size() > 0 && local_args[0].substr(0, 8) == "outputs=")
  {
    if (!epee::string_tools::get_xtype_from_string(outputs, local_args[0].substr(8)))
    {
      fail_msg_writer() << tr("Failed to parse number of outputs");
      return true;
    }
    else if (outputs < 1)
    {
      fail_msg_writer() << tr("Amount of outputs should be greater than 0");
      return true;
    }
    else
    {
      local_args.erase(local_args.begin());
    }
  }

  std::vector<uint8_t> extra;
  bool payment_id_seen = false;
  if (local_args.size() == 3)
  {
    crypto::hash payment_id;
    crypto::hash8 payment_id8;
    std::string extra_nonce;
    if (tools::wallet2::parse_long_payment_id(local_args.back(), payment_id))
    {
      LONG_PAYMENT_ID_SUPPORT_CHECK();
    }
    else
    {
      fail_msg_writer() << tr("failed to parse Payment ID");
      return true;
    }

    if (!add_extra_nonce_to_tx_extra(extra, extra_nonce))
    {
      fail_msg_writer() << tr("failed to set up payment id, though it was decoded correctly");
      return true;
    }

    local_args.pop_back();
    payment_id_seen = true;
  }

  if (local_args.size() != 2)
  {
    PRINT_USAGE(USAGE_SWEEP_SINGLE);
    return true;
  }

  crypto::key_image ki;
  if (!epee::string_tools::hex_to_pod(local_args[0], ki))
  {
    fail_msg_writer() << tr("failed to parse key image");
    return true;
  }

  cryptonote::address_parse_info info;
  if (!cryptonote::get_account_address_from_str_or_url(info, m_wallet->nettype(), local_args[1], oa_prompter))
  {
    fail_msg_writer() << tr("failed to parse address");
    return true;
  }

  if (info.has_payment_id)
  {
    if (payment_id_seen)
    {
      fail_msg_writer() << tr("a single transaction cannot use more than one payment id: ") << local_args[0];
      return true;
    }

    std::string extra_nonce;
    set_encrypted_payment_id_to_tx_extra_nonce(extra_nonce, info.payment_id);
    if (!add_extra_nonce_to_tx_extra(extra, extra_nonce))
    {
      fail_msg_writer() << tr("failed to set up payment id, though it was decoded correctly");
      return true;
    }
    payment_id_seen = true;
  }

<<<<<<< HEAD
  // prompt if there is no payment id and confirmation is required
  if (!payment_id_seen && m_wallet->confirm_missing_payment_id() && !info.is_subaddress)
  {
     std::string accepted = input_line(tr("No payment id is included with this transaction. Is this okay?  (Y/Yes/N/No): "));
     if (std::cin.eof())
       return true;
     if (!command_line::is_yes(accepted))
     {
       fail_msg_writer() << tr("transaction cancelled.");

       // would like to return false, because no tx made, but everything else returns true
       // and I don't know what returning false might adversely affect.  *sigh*
       return true;
     }
  }
=======
  SCOPED_WALLET_UNLOCK();
>>>>>>> 25419b4b

  try
  {
    // figure out what tx will be necessary
    auto ptx_vector = m_wallet->create_transactions_single(ki, info.address, info.is_subaddress, outputs, fake_outs_count, 0 /* unlock_time */, priority, extra);

    if (ptx_vector.empty())
    {
      fail_msg_writer() << tr("No outputs found");
      return true;
    }
    if (ptx_vector.size() > 1)
    {
      fail_msg_writer() << tr("Multiple transactions are created, which is not supposed to happen");
      return true;
    }
    if (ptx_vector[0].selected_transfers.size() != 1)
    {
      fail_msg_writer() << tr("The transaction uses multiple or no inputs, which is not supposed to happen");
      return true;
    }

    // give user total and fee, and prompt to confirm
    uint64_t total_fee = ptx_vector[0].fee;
    uint64_t total_sent = m_wallet->get_transfer_details(ptx_vector[0].selected_transfers.front()).amount();
    std::ostringstream prompt;
    if (!process_ring_members(ptx_vector, prompt, m_wallet->print_ring_members()))
      return true;
    prompt << boost::format(tr("Sweeping %s for a total fee of %s.  Is this okay?")) %
      print_money(total_sent) %
      print_money(total_fee);
    std::string accepted = input_line(prompt.str(), true);
    if (std::cin.eof())
      return true;
    if (!command_line::is_yes(accepted))
    {
      fail_msg_writer() << tr("transaction cancelled.");
      return true;
    }

    // actually commit the transactions
    if (m_wallet->multisig())
    {
      bool r = m_wallet->save_multisig_tx(ptx_vector, "multisig_equilibria_tx");
      if (!r)
      {
        fail_msg_writer() << tr("Failed to write transaction(s) to file");
      }
      else
      {
        success_msg_writer(true) << tr("Unsigned transaction(s) successfully written to file: ") << "multisig_equilibria_tx";
      }
    }
    else if (m_wallet->watch_only())
    {
      bool r = m_wallet->save_tx(ptx_vector, "unsigned_equilibria_tx");
      if (!r)
      {
        fail_msg_writer() << tr("Failed to write transaction(s) to file");
      }
      else
      {
        success_msg_writer(true) << tr("Unsigned transaction(s) successfully written to file: ") << "unsigned_equilibria_tx";
      }
    }
    else
    {
      m_wallet->commit_tx(ptx_vector[0]);
      success_msg_writer(true) << tr("Money successfully sent, transaction: ") << get_transaction_hash(ptx_vector[0].tx);
    }

  }
  catch (const std::exception& e)
  {
    handle_transfer_exception(std::current_exception(), m_wallet->is_trusted_daemon());
  }
  catch (...)
  {
    LOG_ERROR("unknown error");
    fail_msg_writer() << tr("unknown error");
  }

  return true;
}
//----------------------------------------------------------------------------------------------------
bool simple_wallet::sweep_all(const std::vector<std::string> &args_)
{
  sweep_main(m_current_subaddress_account, 0, false, args_);
  return true;
}
//----------------------------------------------------------------------------------------------------
bool simple_wallet::sweep_account(const std::vector<std::string> &args_)
{
  auto local_args = args_;
  if (local_args.empty())
  {
    PRINT_USAGE(USAGE_SWEEP_ACCOUNT);
    return true;
  }
  uint32_t account = 0;
  if (!epee::string_tools::get_xtype_from_string(account, local_args[0]))
  {
    fail_msg_writer() << tr("Invalid account");
    return true;
  }
  local_args.erase(local_args.begin());

  sweep_main(account, 0, false, local_args);
  return true;
}
//----------------------------------------------------------------------------------------------------
bool simple_wallet::sweep_below(const std::vector<std::string> &args_)
{
  uint64_t below = 0;
  if (args_.size() < 1)
  {
    fail_msg_writer() << tr("missing threshold amount");
    return true;
  }
  if (!cryptonote::parse_amount(below, args_[0]))
  {
    fail_msg_writer() << tr("invalid amount threshold");
    return true;
  }
  sweep_main(m_current_subaddress_account, below, false, std::vector<std::string>(++args_.begin(), args_.end()));
  return true;
}
//----------------------------------------------------------------------------------------------------
bool simple_wallet::donate(const std::vector<std::string> &args_)
{
  std::vector<std::string> local_args = args_;
  if(local_args.empty() || local_args.size() > 5)
  {
     PRINT_USAGE(USAGE_DONATE);
     return true;
  }
  std::string amount_str;
  std::string payment_id_str;
  // get payment id and pop
  crypto::hash payment_id;
  crypto::hash8 payment_id8;
  if (tools::wallet2::parse_long_payment_id (local_args.back(), payment_id ) ||
      tools::wallet2::parse_short_payment_id(local_args.back(), payment_id8))
  {
    payment_id_str = local_args.back();
    local_args.pop_back();
  }
  // get amount and pop
  uint64_t amount;
  bool ok = cryptonote::parse_amount(amount, local_args.back());
  if (ok && amount != 0)
  {
    amount_str = local_args.back();
    local_args.pop_back();
  }
  else
<<<<<<< HEAD
  {
=======
  { 
>>>>>>> 25419b4b
    fail_msg_writer() << tr("amount is wrong: ") << local_args.back() << ", " << tr("expected number from 0 to ") << print_money(std::numeric_limits<uint64_t>::max());
    return true;
  }
  // push back address, amount, payment id
  std::string address_str;
  if (m_wallet->nettype() != cryptonote::MAINNET)
  {
    // if not mainnet, convert donation address string to the relevant network type
    address_parse_info info;
    if (!cryptonote::get_account_address_from_str(info, cryptonote::MAINNET, MONERO_DONATION_ADDR))
    {
      fail_msg_writer() << tr("Failed to parse donation address: ") << MONERO_DONATION_ADDR;
      return true;
    }
    address_str = cryptonote::get_account_address_as_str(m_wallet->nettype(), info.is_subaddress, info.address);
  }
  else
  {
    address_str = MONERO_DONATION_ADDR;
  }
  local_args.push_back(address_str);
  local_args.push_back(amount_str);
  if (!payment_id_str.empty())
    local_args.push_back(payment_id_str);
  if (m_wallet->nettype() == cryptonote::MAINNET)
    message_writer() << (boost::format(tr("Donating %s %s to The Monero Project (donate.getmonero.org or %s).")) % amount_str % cryptonote::get_unit(cryptonote::get_default_decimal_point()) % MONERO_DONATION_ADDR).str();
  else
    message_writer() << (boost::format(tr("Donating %s %s to %s.")) % amount_str % cryptonote::get_unit(cryptonote::get_default_decimal_point()) % address_str).str();
  transfer(local_args);
  return true;
}
//----------------------------------------------------------------------------------------------------
bool simple_wallet::accept_loaded_tx(const std::function<size_t()> get_num_txes, const std::function<const tools::wallet2::tx_construction_data&(size_t)> &get_tx, const std::string &extra_message)
{
  // gather info to ask the user
  uint64_t amount = 0, amount_to_dests = 0, change = 0;
  size_t min_ring_size = ~0;
  std::unordered_map<cryptonote::account_public_address, std::pair<std::string, uint64_t>> dests;
  int first_known_non_zero_change_index = -1;
  std::string payment_id_string = "";
  for (size_t n = 0; n < get_num_txes(); ++n)
  {
    const tools::wallet2::tx_construction_data &cd = get_tx(n);

    std::vector<tx_extra_field> tx_extra_fields;
    bool has_encrypted_payment_id = false;
    crypto::hash8 payment_id8 = crypto::null_hash8;
    if (cryptonote::parse_tx_extra(cd.extra, tx_extra_fields))
    {
      tx_extra_nonce extra_nonce;
      if (find_tx_extra_field_by_type(tx_extra_fields, extra_nonce))
      {
        crypto::hash payment_id;
        if(get_encrypted_payment_id_from_tx_extra_nonce(extra_nonce.nonce, payment_id8))
        {
          if (!payment_id_string.empty())
            payment_id_string += ", ";

          // if none of the addresses are integrated addresses, it's a dummy one
          bool is_dummy = true;
          for (const auto &e: cd.dests)
            if (e.is_integrated)
              is_dummy = false;

          if (is_dummy)
          {
            payment_id_string += std::string("dummy encrypted payment ID");
          }
          else
          {
            payment_id_string += std::string("encrypted payment ID ") + epee::string_tools::pod_to_hex(payment_id8);
            has_encrypted_payment_id = true;
          }
        }
        else if (get_payment_id_from_tx_extra_nonce(extra_nonce.nonce, payment_id))
        {
          if (!payment_id_string.empty())
            payment_id_string += ", ";
          payment_id_string += std::string("unencrypted payment ID ") + epee::string_tools::pod_to_hex(payment_id);
          payment_id_string += " (OBSOLETE)";
        }
      }
    }

    for (size_t s = 0; s < cd.sources.size(); ++s)
    {
      amount += cd.sources[s].amount;
      size_t ring_size = cd.sources[s].outputs.size();
      if (ring_size < min_ring_size)
        min_ring_size = ring_size;
    }
    for (size_t d = 0; d < cd.splitted_dsts.size(); ++d)
    {
      const tx_destination_entry &entry = cd.splitted_dsts[d];
      std::string address, standard_address = get_account_address_as_str(m_wallet->nettype(), entry.is_subaddress, entry.addr);
      if (has_encrypted_payment_id && !entry.is_subaddress && standard_address != entry.original)
      {
        address = get_account_integrated_address_as_str(m_wallet->nettype(), entry.addr, payment_id8);
        address += std::string(" (" + standard_address + " with encrypted payment id " + epee::string_tools::pod_to_hex(payment_id8) + ")");
      }
      else
        address = standard_address;
      auto i = dests.find(entry.addr);
      if (i == dests.end())
        dests.insert(std::make_pair(entry.addr, std::make_pair(address, entry.amount)));
      else
        i->second.second += entry.amount;
      amount_to_dests += entry.amount;
    }
    if (cd.change_dts.amount > 0)
    {
      auto it = dests.find(cd.change_dts.addr);
      if (it == dests.end())
      {
        fail_msg_writer() << tr("Claimed change does not go to a paid address");
        return false;
      }
      if (it->second.second < cd.change_dts.amount)
      {
        fail_msg_writer() << tr("Claimed change is larger than payment to the change address");
        return false;
      }
      if (cd.change_dts.amount > 0)
      {
        if (first_known_non_zero_change_index == -1)
          first_known_non_zero_change_index = n;
        if (memcmp(&cd.change_dts.addr, &get_tx(first_known_non_zero_change_index).change_dts.addr, sizeof(cd.change_dts.addr)))
        {
          fail_msg_writer() << tr("Change goes to more than one address");
          return false;
        }
      }
      change += cd.change_dts.amount;
      it->second.second -= cd.change_dts.amount;
      if (it->second.second == 0)
        dests.erase(cd.change_dts.addr);
    }
  }

  if (payment_id_string.empty())
    payment_id_string = "no payment ID";

  std::string dest_string;
  size_t n_dummy_outputs = 0;
  for (auto i = dests.begin(); i != dests.end(); )
  {
    if (i->second.second > 0)
    {
      if (!dest_string.empty())
        dest_string += ", ";
      dest_string += (boost::format(tr("sending %s to %s")) % print_money(i->second.second) % i->second.first).str();
    }
    else
      ++n_dummy_outputs;
    ++i;
  }
  if (n_dummy_outputs > 0)
  {
    if (!dest_string.empty())
      dest_string += ", ";
    dest_string += std::to_string(n_dummy_outputs) + tr(" dummy output(s)");
  }
  if (dest_string.empty())
    dest_string = tr("with no destinations");

  std::string change_string;
  if (change > 0)
  {
    std::string address = get_account_address_as_str(m_wallet->nettype(), get_tx(0).subaddr_account > 0, get_tx(0).change_dts.addr);
    change_string += (boost::format(tr("%s change to %s")) % print_money(change) % address).str();
  }
  else
    change_string += tr("no change");

  uint64_t fee = amount - amount_to_dests;
  std::string prompt_str = (boost::format(tr("Loaded %lu transactions, for %s, fee %s, %s, %s, with min ring size %lu, %s. %sIs this okay?")) % (unsigned long)get_num_txes() % print_money(amount) % print_money(fee) % dest_string % change_string % (unsigned long)min_ring_size % payment_id_string % extra_message).str();
  return command_line::is_yes(input_line(prompt_str, true));
}
//----------------------------------------------------------------------------------------------------
bool simple_wallet::accept_loaded_tx(const tools::wallet2::unsigned_tx_set &txs)
{
  std::string extra_message;
  if (!txs.transfers.second.empty())
    extra_message = (boost::format("%u outputs to import. ") % (unsigned)txs.transfers.second.size()).str();
  return accept_loaded_tx([&txs](){return txs.txes.size();}, [&txs](size_t n)->const tools::wallet2::tx_construction_data&{return txs.txes[n];}, extra_message);
}
//----------------------------------------------------------------------------------------------------
bool simple_wallet::accept_loaded_tx(const tools::wallet2::signed_tx_set &txs)
{
  std::string extra_message;
  if (!txs.key_images.empty())
    extra_message = (boost::format("%u key images to import. ") % (unsigned)txs.key_images.size()).str();
  return accept_loaded_tx([&txs](){return txs.ptx.size();}, [&txs](size_t n)->const tools::wallet2::tx_construction_data&{return txs.ptx[n].construction_data;}, extra_message);
}
//----------------------------------------------------------------------------------------------------
bool simple_wallet::sign_transfer(const std::vector<std::string> &args_)
{
  if (m_wallet->key_on_device())
  {
    fail_msg_writer() << tr("command not supported by HW wallet");
    return true;
  }
  if(m_wallet->multisig())
  {
     fail_msg_writer() << tr("This is a multisig wallet, it can only sign with sign_multisig");
     return true;
  }
  if(m_wallet->watch_only())
  {
     fail_msg_writer() << tr("This is a watch only wallet");
     return true;
  }
  if (args_.size() > 1 || (args_.size() == 1 && args_[0] != "export_raw"))
  {
    PRINT_USAGE(USAGE_SIGN_TRANSFER);
    return true;
  }

  SCOPED_WALLET_UNLOCK();
  const bool export_raw = args_.size() == 1;

  std::vector<tools::wallet2::pending_tx> ptx;
  try
  {
    bool r = m_wallet->sign_tx("unsigned_equilibria_tx", "signed_equilibria_tx", ptx, [&](const tools::wallet2::unsigned_tx_set &tx){ return accept_loaded_tx(tx); }, export_raw);
    if (!r)
    {
      fail_msg_writer() << tr("Failed to sign transaction");
      return true;
    }
  }
  catch (const std::exception &e)
  {
    fail_msg_writer() << tr("Failed to sign transaction: ") << e.what();
    return true;
  }

  std::string txids_as_text;
  for (const auto &t: ptx)
  {
    if (!txids_as_text.empty())
      txids_as_text += (", ");
    txids_as_text += epee::string_tools::pod_to_hex(get_transaction_hash(t.tx));
  }
  success_msg_writer(true) << tr("Transaction successfully signed to file ") << "signed_equilibria_tx" << ", txid " << txids_as_text;
  if (export_raw)
  {
    std::string rawfiles_as_text;
    for (size_t i = 0; i < ptx.size(); ++i)
    {
      if (i > 0)
        rawfiles_as_text += ", ";
      rawfiles_as_text += "signed_equilibria_tx_raw" + (ptx.size() == 1 ? "" : ("_" + std::to_string(i)));
    }
    success_msg_writer(true) << tr("Transaction raw hex data exported to ") << rawfiles_as_text;
  }
  return true;
}
//----------------------------------------------------------------------------------------------------
bool simple_wallet::submit_transfer(const std::vector<std::string> &args_)
{
  if (m_wallet->key_on_device())
  {
    fail_msg_writer() << tr("command not supported by HW wallet");
    return true;
  }
  if (!try_connect_to_daemon())
    return true;

  try
  {
    std::vector<tools::wallet2::pending_tx> ptx_vector;
    bool r = m_wallet->load_tx("signed_triton_tx", ptx_vector, [&](const tools::wallet2::signed_tx_set &tx){ return accept_loaded_tx(tx); });
    if (!r)
    {
      fail_msg_writer() << tr("Failed to load transaction from file");
      return true;
    }

    commit_or_save(ptx_vector, false);
  }
  catch (const std::exception& e)
  {
    handle_transfer_exception(std::current_exception(), m_wallet->is_trusted_daemon());
  }
  catch (...)
  {
    LOG_ERROR("Unknown error");
    fail_msg_writer() << tr("unknown error");
  }

  return true;
}
//----------------------------------------------------------------------------------------------------
bool simple_wallet::get_tx_key(const std::vector<std::string> &args_)
{
  std::vector<std::string> local_args = args_;

  if (m_wallet->key_on_device() && m_wallet->get_account().get_device().get_type() != hw::device::TREZOR)
  {
    fail_msg_writer() << tr("command not supported by HW wallet");
    return true;
  }
  if(local_args.size() != 1) {
    PRINT_USAGE(USAGE_GET_TX_KEY);
    return true;
  }

  crypto::hash txid;
  if (!epee::string_tools::hex_to_pod(local_args[0], txid))
  {
    fail_msg_writer() << tr("failed to parse txid");
    return true;
  }

  SCOPED_WALLET_UNLOCK();

  crypto::secret_key tx_key;
  std::vector<crypto::secret_key> additional_tx_keys;

  bool found_tx_key = m_wallet->get_tx_key(txid, tx_key, additional_tx_keys);
  if (found_tx_key)
  {
    ostringstream oss;
    oss << epee::string_tools::pod_to_hex(tx_key);
    for (size_t i = 0; i < additional_tx_keys.size(); ++i)
      oss << epee::string_tools::pod_to_hex(additional_tx_keys[i]);
    success_msg_writer() << tr("Tx key: ") << oss.str();
    return true;
  }
  else
  {
    fail_msg_writer() << tr("no tx keys found for this txid");
    return true;
  }
}
//----------------------------------------------------------------------------------------------------
bool simple_wallet::set_tx_key(const std::vector<std::string> &args_)
{
  std::vector<std::string> local_args = args_;

  if(local_args.size() != 2) {
    PRINT_USAGE(USAGE_SET_TX_KEY);
    return true;
  }

  crypto::hash txid;
  if (!epee::string_tools::hex_to_pod(local_args[0], txid))
  {
    fail_msg_writer() << tr("failed to parse txid");
    return true;
  }

  crypto::secret_key tx_key;
  std::vector<crypto::secret_key> additional_tx_keys;
  try
  {
    if (!epee::string_tools::hex_to_pod(local_args[1].substr(0, 64), tx_key))
    {
      fail_msg_writer() << tr("failed to parse tx_key");
      return true;
    }
    while(true)
    {
      local_args[1] = local_args[1].substr(64);
      if (local_args[1].empty())
        break;
      additional_tx_keys.resize(additional_tx_keys.size() + 1);
      if (!epee::string_tools::hex_to_pod(local_args[1].substr(0, 64), additional_tx_keys.back()))
      {
        fail_msg_writer() << tr("failed to parse tx_key");
        return true;
      }
    }
  }
  catch (const std::out_of_range &e)
  {
    fail_msg_writer() << tr("failed to parse tx_key");
    return true;
  }

  LOCK_IDLE_SCOPE();

  try
  {
    m_wallet->set_tx_key(txid, tx_key, additional_tx_keys);
    success_msg_writer() << tr("Tx key successfully stored.");
  }
  catch (const std::exception &e)
  {
    fail_msg_writer() << tr("Failed to store tx key: ") << e.what();
  }
  return true;
}
//----------------------------------------------------------------------------------------------------
bool simple_wallet::get_tx_proof(const std::vector<std::string> &args)
{
  if (args.size() != 2 && args.size() != 3)
  {
    PRINT_USAGE(USAGE_GET_TX_PROOF);
    return true;
  }

  crypto::hash txid;
  if(!epee::string_tools::hex_to_pod(args[0], txid))
  {
    fail_msg_writer() << tr("failed to parse txid");
    return true;
  }

  cryptonote::address_parse_info info;
  if(!cryptonote::get_account_address_from_str_or_url(info, m_wallet->nettype(), args[1], oa_prompter))
  {
    fail_msg_writer() << tr("failed to parse address");
    return true;
  }

  SCOPED_WALLET_UNLOCK();

  try
  {
    std::string sig_str = m_wallet->get_tx_proof(txid, info.address, info.is_subaddress, args.size() == 3 ? args[2] : "");
<<<<<<< HEAD
    const std::string filename = "triton_tx_proof";
    if (epee::file_io_utils::save_string_to_file(filename, sig_str))
=======
    const std::string filename = "monero_tx_proof";
    if (m_wallet->save_to_file(filename, sig_str, true))
>>>>>>> 25419b4b
      success_msg_writer() << tr("signature file saved to: ") << filename;
    else
      fail_msg_writer() << tr("failed to save signature file");
  }
  catch (const std::exception &e)
  {
    fail_msg_writer() << tr("error: ") << e.what();
  }
  return true;
}
//----------------------------------------------------------------------------------------------------
bool simple_wallet::check_tx_key(const std::vector<std::string> &args_)
{
  std::vector<std::string> local_args = args_;

  if(local_args.size() != 3) {
    PRINT_USAGE(USAGE_CHECK_TX_KEY);
    return true;
  }

  if (!try_connect_to_daemon())
    return true;

  if (!m_wallet)
  {
    fail_msg_writer() << tr("wallet is null");
    return true;
  }
  crypto::hash txid;
  if(!epee::string_tools::hex_to_pod(local_args[0], txid))
  {
    fail_msg_writer() << tr("failed to parse txid");
    return true;
  }

  crypto::secret_key tx_key;
  std::vector<crypto::secret_key> additional_tx_keys;
  if(!epee::string_tools::hex_to_pod(local_args[1].substr(0, 64), tx_key))
  {
    fail_msg_writer() << tr("failed to parse tx key");
    return true;
  }
  local_args[1] = local_args[1].substr(64);
  while (!local_args[1].empty())
  {
    additional_tx_keys.resize(additional_tx_keys.size() + 1);
    if(!epee::string_tools::hex_to_pod(local_args[1].substr(0, 64), additional_tx_keys.back()))
    {
      fail_msg_writer() << tr("failed to parse tx key");
      return true;
    }
    local_args[1] = local_args[1].substr(64);
  }

  cryptonote::address_parse_info info;
  if(!cryptonote::get_account_address_from_str_or_url(info, m_wallet->nettype(), local_args[2], oa_prompter))
  {
    fail_msg_writer() << tr("failed to parse address");
    return true;
  }

  try
  {
    uint64_t received;
    bool in_pool;
    uint64_t confirmations;
    m_wallet->check_tx_key(txid, tx_key, additional_tx_keys, info.address, received, in_pool, confirmations);

    if (received > 0)
    {
      success_msg_writer() << get_account_address_as_str(m_wallet->nettype(), info.is_subaddress, info.address) << " " << tr("received") << " " << print_money(received) << " " << tr("in txid") << " " << txid;
      if (in_pool)
      {
        success_msg_writer() << tr("WARNING: this transaction is not yet included in the blockchain!");
      }
      else
      {
        if (confirmations != (uint64_t)-1)
        {
          success_msg_writer() << boost::format(tr("This transaction has %u confirmations")) % confirmations;
        }
        else
        {
          success_msg_writer() << tr("WARNING: failed to determine number of confirmations!");
        }
      }
    }
    else
    {
      fail_msg_writer() << get_account_address_as_str(m_wallet->nettype(), info.is_subaddress, info.address) << " " << tr("received nothing in txid") << " " << txid;
    }
  }
  catch (const std::exception &e)
  {
    fail_msg_writer() << tr("error: ") << e.what();
  }
  return true;
}
//----------------------------------------------------------------------------------------------------
bool simple_wallet::check_tx_proof(const std::vector<std::string> &args)
{
  if(args.size() != 3 && args.size() != 4) {
    PRINT_USAGE(USAGE_CHECK_TX_PROOF);
    return true;
  }

  if (!try_connect_to_daemon())
    return true;

  // parse txid
  crypto::hash txid;
  if(!epee::string_tools::hex_to_pod(args[0], txid))
  {
    fail_msg_writer() << tr("failed to parse txid");
    return true;
  }

  // parse address
  cryptonote::address_parse_info info;
  if(!cryptonote::get_account_address_from_str_or_url(info, m_wallet->nettype(), args[1], oa_prompter))
  {
    fail_msg_writer() << tr("failed to parse address");
    return true;
  }

  // read signature file
  std::string sig_str;
  if (!m_wallet->load_from_file(args[2], sig_str))
  {
    fail_msg_writer() << tr("failed to load signature file");
    return true;
  }

  try
  {
    uint64_t received;
    bool in_pool;
    uint64_t confirmations;
    if (m_wallet->check_tx_proof(txid, info.address, info.is_subaddress, args.size() == 4 ? args[3] : "", sig_str, received, in_pool, confirmations))
    {
      success_msg_writer() << tr("Good signature");
      if (received > 0)
      {
        success_msg_writer() << get_account_address_as_str(m_wallet->nettype(), info.is_subaddress, info.address) << " " << tr("received") << " " << print_money(received) << " " << tr("in txid") << " " << txid;
        if (in_pool)
        {
          success_msg_writer() << tr("WARNING: this transaction is not yet included in the blockchain!");
        }
        else
        {
          if (confirmations != (uint64_t)-1)
          {
            success_msg_writer() << boost::format(tr("This transaction has %u confirmations")) % confirmations;
          }
          else
          {
            success_msg_writer() << tr("WARNING: failed to determine number of confirmations!");
          }
        }
      }
      else
      {
        fail_msg_writer() << get_account_address_as_str(m_wallet->nettype(), info.is_subaddress, info.address) << " " << tr("received nothing in txid") << " " << txid;
      }
    }
    else
    {
      fail_msg_writer() << tr("Bad signature");
    }
  }
  catch (const std::exception &e)
  {
    fail_msg_writer() << tr("error: ") << e.what();
  }
  return true;
}
//----------------------------------------------------------------------------------------------------
bool simple_wallet::get_spend_proof(const std::vector<std::string> &args)
{
  if (m_wallet->key_on_device())
  {
    fail_msg_writer() << tr("command not supported by HW wallet");
    return true;
  }
  if(args.size() != 1 && args.size() != 2) {
    PRINT_USAGE(USAGE_GET_SPEND_PROOF);
    return true;
  }

  if (m_wallet->watch_only())
  {
    fail_msg_writer() << tr("wallet is watch-only and cannot generate the proof");
    return true;
  }

  crypto::hash txid;
  if (!epee::string_tools::hex_to_pod(args[0], txid))
  {
    fail_msg_writer() << tr("failed to parse txid");
    return true;
  }

  if (!try_connect_to_daemon())
    return true;

  SCOPED_WALLET_UNLOCK();

  try
  {
    const std::string sig_str = m_wallet->get_spend_proof(txid, args.size() == 2 ? args[1] : "");
<<<<<<< HEAD
    const std::string filename = "triton_spend_proof";
    if (epee::file_io_utils::save_string_to_file(filename, sig_str))
=======
    const std::string filename = "monero_spend_proof";
    if (m_wallet->save_to_file(filename, sig_str, true))
>>>>>>> 25419b4b
      success_msg_writer() << tr("signature file saved to: ") << filename;
    else
      fail_msg_writer() << tr("failed to save signature file");
  }
  catch (const std::exception &e)
  {
    fail_msg_writer() << e.what();
  }
  return true;
}
//----------------------------------------------------------------------------------------------------
bool simple_wallet::check_spend_proof(const std::vector<std::string> &args)
{
  if(args.size() != 2 && args.size() != 3) {
    PRINT_USAGE(USAGE_CHECK_SPEND_PROOF);
    return true;
  }

  crypto::hash txid;
  if (!epee::string_tools::hex_to_pod(args[0], txid))
  {
    fail_msg_writer() << tr("failed to parse txid");
    return true;
  }

  if (!try_connect_to_daemon())
    return true;

  std::string sig_str;
  if (!m_wallet->load_from_file(args[1], sig_str))
  {
    fail_msg_writer() << tr("failed to load signature file");
    return true;
  }

  try
  {
    if (m_wallet->check_spend_proof(txid, args.size() == 3 ? args[2] : "", sig_str))
      success_msg_writer() << tr("Good signature");
    else
      fail_msg_writer() << tr("Bad signature");
  }
  catch (const std::exception& e)
  {
    fail_msg_writer() << e.what();
  }
  return true;
}
//----------------------------------------------------------------------------------------------------
bool simple_wallet::get_reserve_proof(const std::vector<std::string> &args)
{
  if (m_wallet->key_on_device())
  {
    fail_msg_writer() << tr("command not supported by HW wallet");
    return true;
  }
  if(args.size() != 1 && args.size() != 2) {
    PRINT_USAGE(USAGE_GET_RESERVE_PROOF);
    return true;
  }

  if (m_wallet->watch_only() || m_wallet->multisig())
  {
    fail_msg_writer() << tr("The reserve proof can be generated only by a full wallet");
    return true;
  }

  boost::optional<std::pair<uint32_t, uint64_t>> account_minreserve;
  if (args[0] != "all")
  {
    account_minreserve = std::pair<uint32_t, uint64_t>();
    account_minreserve->first = m_current_subaddress_account;
    if (!cryptonote::parse_amount(account_minreserve->second, args[0]))
    {
      fail_msg_writer() << tr("amount is wrong: ") << args[0];
      return true;
    }
  }

  if (!try_connect_to_daemon())
    return true;

  SCOPED_WALLET_UNLOCK();

  try
  {
    const std::string sig_str = m_wallet->get_reserve_proof(account_minreserve, args.size() == 2 ? args[1] : "");
<<<<<<< HEAD
    const std::string filename = "triton_reserve_proof";
    if (epee::file_io_utils::save_string_to_file(filename, sig_str))
=======
    const std::string filename = "monero_reserve_proof";
    if (m_wallet->save_to_file(filename, sig_str, true))
>>>>>>> 25419b4b
      success_msg_writer() << tr("signature file saved to: ") << filename;
    else
      fail_msg_writer() << tr("failed to save signature file");
  }
  catch (const std::exception &e)
  {
    fail_msg_writer() << e.what();
  }
  return true;
}
//----------------------------------------------------------------------------------------------------
bool simple_wallet::check_reserve_proof(const std::vector<std::string> &args)
{
  if(args.size() != 2 && args.size() != 3) {
    PRINT_USAGE(USAGE_CHECK_RESERVE_PROOF);
    return true;
  }

  if (!try_connect_to_daemon())
    return true;

  cryptonote::address_parse_info info;
  if(!cryptonote::get_account_address_from_str_or_url(info, m_wallet->nettype(), args[0], oa_prompter))
  {
    fail_msg_writer() << tr("failed to parse address");
    return true;
  }
  if (info.is_subaddress)
  {
    fail_msg_writer() << tr("Address must not be a subaddress");
    return true;
  }

  std::string sig_str;
  if (!m_wallet->load_from_file(args[1], sig_str))
  {
    fail_msg_writer() << tr("failed to load signature file");
    return true;
  }

  LOCK_IDLE_SCOPE();

  try
  {
    uint64_t total, spent;
    if (m_wallet->check_reserve_proof(info.address, args.size() == 3 ? args[2] : "", sig_str, total, spent))
    {
      success_msg_writer() << boost::format(tr("Good signature -- total: %s, spent: %s, unspent: %s")) % print_money(total) % print_money(spent) % print_money(total - spent);
    }
    else
    {
      fail_msg_writer() << tr("Bad signature");
    }
  }
  catch (const std::exception& e)
  {
    fail_msg_writer() << e.what();
  }
  return true;
}
//----------------------------------------------------------------------------------------------------
static std::string get_human_readable_timespan(std::chrono::seconds seconds)
{
  uint64_t ts = seconds.count();
  if (ts < 60)
    return std::to_string(ts) + sw::tr(" seconds");
  if (ts < 3600)
    return std::to_string((uint64_t)(ts / 60)) + sw::tr(" minutes");
  if (ts < 3600 * 24)
    return std::to_string((uint64_t)(ts / 3600)) + sw::tr(" hours");
  if (ts < 3600 * 24 * 30.5)
    return std::to_string((uint64_t)(ts / (3600 * 24))) + sw::tr(" days");
  if (ts < 3600 * 24 * 365.25)
    return std::to_string((uint64_t)(ts / (3600 * 24 * 30.5))) + sw::tr(" months");
  return sw::tr("a long time");
}
//----------------------------------------------------------------------------------------------------
<<<<<<< HEAD
// mutates local_args as it parses and consumes arguments
bool simple_wallet::get_transfers(std::vector<std::string>& local_args, std::vector<transfer_view>& transfers)
{
	bool in = true;
	bool out = true;
	bool pending = true;
	bool failed = true;
	bool pool = true;
	bool coinbase = true;
	uint64_t min_height = 0;
	uint64_t max_height = (uint64_t)-1;

	// optional in/out selector
	if (local_args.size() > 0) {
		if (local_args[0] == "in" || local_args[0] == "incoming") {
			out = pending = failed = false;
			local_args.erase(local_args.begin());
		}
		else if (local_args[0] == "out" || local_args[0] == "outgoing") {
			in = pool = coinbase = false;
			local_args.erase(local_args.begin());
		}
		else if (local_args[0] == "pending") {
			in = out = failed = coinbase = false;
			local_args.erase(local_args.begin());
		}
		else if (local_args[0] == "failed") {
			in = out = pending = pool = coinbase = false;
			local_args.erase(local_args.begin());
		}
		else if (local_args[0] == "pool") {
			in = out = pending = failed = coinbase = false;
			local_args.erase(local_args.begin());
		}
		else if (local_args[0] == "coinbase") {
			in = out = pending = failed = pool = false;
			coinbase = true;
			local_args.erase(local_args.begin());
		}
		else if (local_args[0] == "all" || local_args[0] == "both") {
			local_args.erase(local_args.begin());
		}
	}

	// subaddr_index
	std::set<uint32_t> subaddr_indices;
	if (local_args.size() > 0 && local_args[0].substr(0, 6) == "index=")
	{
		if (!parse_subaddress_indices(local_args[0], subaddr_indices))
			return false;
		local_args.erase(local_args.begin());
	}

	// min height
	if (local_args.size() > 0 && local_args[0].find('=') == std::string::npos) {
		try {
			min_height = boost::lexical_cast<uint64_t>(local_args[0]);
		}
		catch (const boost::bad_lexical_cast &) {
			fail_msg_writer() << tr("bad min_height parameter:") << " " << local_args[0];
			return false;
		}
		local_args.erase(local_args.begin());
	}

	// max height
	if (local_args.size() > 0 && local_args[0].find('=') == std::string::npos) {
		try {
			max_height = boost::lexical_cast<uint64_t>(local_args[0]);
		}
		catch (const boost::bad_lexical_cast &) {
			fail_msg_writer() << tr("bad max_height parameter:") << " " << local_args[0];
			return false;
		}
		local_args.erase(local_args.begin());
	}

	if (in || coinbase) {
		std::list<std::pair<crypto::hash, tools::wallet2::payment_details>> payments;
		m_wallet->get_payments(payments, min_height, max_height, m_current_subaddress_account, subaddr_indices);

		for (std::list<std::pair<crypto::hash, tools::wallet2::payment_details>>::const_iterator i = payments.begin(); i != payments.end(); ++i) {
			const tools::wallet2::payment_details &pd = i->second;
			if (!pd.is_coinbase() && !in)
				continue;
			std::string payment_id = string_tools::pod_to_hex(i->first);
			if (payment_id.substr(16).find_first_not_of('0') == std::string::npos)
				payment_id = payment_id.substr(0, 16);
			std::string note = m_wallet->get_tx_note(pd.m_tx_hash);

			std::string destination = m_wallet->get_subaddress_as_str({ m_current_subaddress_account, pd.m_subaddr_index.minor });

			transfers.push_back({
				pd.m_block_height,
				pd.m_timestamp,
				pd.m_type,
				true, // confirmed
				m_wallet->is_tx_spendtime_unlocked(pd.m_unlock_time, pd.m_block_height),
				pd.m_amount,
				pd.m_tx_hash,
				payment_id,
				0,
				{ { destination, pd.m_amount, pd.m_unlock_time } },
				{ pd.m_subaddr_index.minor },
				note
				});
		}
	}

	if (out) {
		std::list<std::pair<crypto::hash, tools::wallet2::confirmed_transfer_details>> payments;
		m_wallet->get_payments_out(payments, min_height, max_height, m_current_subaddress_account, subaddr_indices);
		for (std::list<std::pair<crypto::hash, tools::wallet2::confirmed_transfer_details>>::const_iterator i = payments.begin(); i != payments.end(); ++i) {
			const tools::wallet2::confirmed_transfer_details &pd = i->second;
			uint64_t change = pd.m_change == (uint64_t)-1 ? 0 : pd.m_change; // change may not be known
			uint64_t fee = pd.m_amount_in - pd.m_amount_out;

			std::vector<transfer_view::dest_output> destinations(pd.m_dests.size());
			for (size_t dest_index = 0; dest_index < pd.m_dests.size(); ++dest_index)
			{
				const tx_destination_entry &dest = pd.m_dests[dest_index];
				transfer_view::dest_output &output = destinations[dest_index];
				output.wallet_addr = get_account_address_as_str(m_wallet->nettype(), dest.is_subaddress, dest.addr);
				output.amount = dest.amount;
				output.unlock_time = (dest_index < pd.m_unlock_times.size()) ? pd.m_unlock_times[dest_index] : 0;
			}

			// NOTE(loki): Technically we don't allow custom unlock times per output
			// yet. So if we detect _any_ output that has the staking lock time, then
			// we can assume it's a staking transfer
			const uint64_t staking_duration = service_nodes::get_staking_requirement_lock_blocks(m_wallet->nettype());
			bool locked = false;

			tools::pay_type type = tools::pay_type::out;
			for (size_t unlock_index = 0; unlock_index < pd.m_unlock_times.size() && type != tools::pay_type::stake; ++unlock_index)
			{
				uint64_t unlock_time = pd.m_unlock_times[unlock_index];
				if (unlock_time < pd.m_block_height)
					continue;

				// NOTE: If any output is locked at all, consider the transfer locked.
				uint64_t lock_duration = unlock_time - pd.m_block_height;
				locked |= (!m_wallet->is_tx_spendtime_unlocked(pd.m_unlock_time, pd.m_block_height));
				if (lock_duration >= staking_duration) type = tools::pay_type::stake;
			}

			std::string payment_id = string_tools::pod_to_hex(i->second.m_payment_id);
			if (payment_id.substr(16).find_first_not_of('0') == std::string::npos)
				payment_id = payment_id.substr(0, 16);
			std::string note = m_wallet->get_tx_note(i->first);

			transfers.push_back({
				pd.m_block_height,
				pd.m_timestamp,
				type,
				true, // confirmed
				!locked,
				pd.m_amount_in - change - fee,
				i->first,
				payment_id,
				fee,
				destinations,
				pd.m_subaddr_indices,
				note
				});
		}
	}

	if (pool) {
		try
		{
			m_in_manual_refresh.store(true, std::memory_order_relaxed);
			epee::misc_utils::auto_scope_leave_caller scope_exit_handler = epee::misc_utils::create_scope_leave_handler([&]() {m_in_manual_refresh.store(false, std::memory_order_relaxed); });

			m_wallet->update_pool_state();
			std::list<std::pair<crypto::hash, tools::wallet2::pool_payment_details>> payments;
			m_wallet->get_unconfirmed_payments(payments, m_current_subaddress_account, subaddr_indices);
			for (std::list<std::pair<crypto::hash, tools::wallet2::pool_payment_details>>::const_iterator i = payments.begin(); i != payments.end(); ++i) {
				const tools::wallet2::payment_details &pd = i->second.m_pd;
				std::string payment_id = string_tools::pod_to_hex(i->first);
				if (payment_id.substr(16).find_first_not_of('0') == std::string::npos)
					payment_id = payment_id.substr(0, 16);
				std::string note = m_wallet->get_tx_note(pd.m_tx_hash);
				std::string double_spend_note;
				if (i->second.m_double_spend_seen)
					double_spend_note = tr("[Double spend seen on the network: this transaction may or may not end up being mined] ");

				transfers.push_back({
					tr("pool"),
					pd.m_timestamp,
					tools::pay_type::in,
					false, // confirmed
					false, // unlocked
					pd.m_amount,
					pd.m_tx_hash,
					payment_id,
					0,
					{ { "-", pd.m_amount } },
					{ pd.m_subaddr_index.minor },
					note + double_spend_note
					});
			}
		}
		catch (const std::exception& e)
		{
			fail_msg_writer() << "Failed to get pool state:" << e.what();
		}
	}

	// print unconfirmed last
	if (pending || failed) {
		std::list<std::pair<crypto::hash, tools::wallet2::unconfirmed_transfer_details>> upayments;
		m_wallet->get_unconfirmed_payments_out(upayments, m_current_subaddress_account, subaddr_indices);
		for (std::list<std::pair<crypto::hash, tools::wallet2::unconfirmed_transfer_details>>::const_iterator i = upayments.begin(); i != upayments.end(); ++i) {
			const tools::wallet2::unconfirmed_transfer_details &pd = i->second;
			uint64_t amount = pd.m_amount_in;
			uint64_t fee = amount - pd.m_amount_out;

			std::vector<transfer_view::dest_output> destinations(pd.m_dests.size());
			for (size_t dest_index = 0; dest_index < pd.m_dests.size(); ++dest_index)
			{
				const tx_destination_entry &dest = pd.m_dests[dest_index];
				transfer_view::dest_output &output = destinations[dest_index];
				output.wallet_addr = get_account_address_as_str(m_wallet->nettype(), dest.is_subaddress, dest.addr);
				output.amount = dest.amount;
			}

			std::string payment_id = string_tools::pod_to_hex(i->second.m_payment_id);
			if (payment_id.substr(16).find_first_not_of('0') == std::string::npos)
				payment_id = payment_id.substr(0, 16);
			std::string note = m_wallet->get_tx_note(i->first);
			bool is_failed = pd.m_state == tools::wallet2::unconfirmed_transfer_details::failed;
			if ((failed && is_failed) || (!is_failed && pending)) {
				transfers.push_back({
					(is_failed ? tr("failed") : tr("pending")),
					pd.m_timestamp,
					tools::pay_type::out,
					false, // confirmed
					false, // unlocked
					amount - pd.m_change - fee,
					i->first,
					payment_id,
					fee,
					destinations,
					pd.m_subaddr_indices,
					note
					});
			}
		}
	}
	// sort by block, then by timestamp (unconfirmed last)
	std::sort(transfers.begin(), transfers.end(), [](const transfer_view& a, const transfer_view& b) -> bool {
		if (a.confirmed && !b.confirmed)
			return true;
		if (a.block == b.block)
			return a.timestamp < b.timestamp;
		return a.block < b.block;
	});

	return true;
}
//----------------------------------------------------------------------------------------------------
bool simple_wallet::show_transfers(const std::vector<std::string> &args_)
{

	std::vector<std::string> local_args = args_;

	if (local_args.size() > 4) {
		fail_msg_writer() << tr("usage: show_transfers [in|out|all|pending|failed|coinbase] [index=<N1>[,<N2>,...]] [<min_height> [<max_height>]]");
		return true;
	}

	LOCK_IDLE_SCOPE();

	std::vector<transfer_view> all_transfers;

	if (!get_transfers(local_args, all_transfers))
		return true;

	PAUSE_READLINE();

	for (const auto& transfer : all_transfers)
	{
		enum console_colors color = console_color_white;
		if (transfer.confirmed)
		{
			switch (transfer.type)
			{
			case tools::pay_type::in:           color = console_color_green; break;
			case tools::pay_type::out:          color = console_color_yellow; break;
			case tools::pay_type::miner:        color = console_color_cyan; break;
			case tools::pay_type::stake:        color = console_color_blue; break;
			case tools::pay_type::service_node: color = console_color_cyan; break;
			default:                            color = console_color_magenta; break;
			}
		}

		if (!transfer.confirmed) color = console_color_white;

		std::string destinations = "-";
		if (!transfer.outputs.empty())
		{
			destinations = "";
			for (const auto& output : transfer.outputs)
			{
				if (!destinations.empty())
					destinations += ", ";

				if (transfer.type == tools::pay_type::in ||
					transfer.type == tools::pay_type::service_node ||
					transfer.type == tools::pay_type::miner)
					destinations += output.wallet_addr.substr(0, 6);
				else
					destinations += output.wallet_addr;

				destinations += ":" + print_money(output.amount);
			}
		}

		auto formatter = boost::format("%8.8llu %6.6s %8.8s %16.16s %20.20s %s %s %14.14s %s %s - %s");

		char const UNLOCKED[] = "unlocked";
		char const LOCKED[] = "locked";
		char const *lock_str = (transfer.unlocked) ? UNLOCKED : LOCKED;

		message_writer(color, false) << formatter
			% transfer.block
			% tools::pay_type_string(transfer.type)
			% lock_str
			% get_human_readable_timestamp(transfer.timestamp)
			% print_money(transfer.amount)
			% string_tools::pod_to_hex(transfer.hash)
			% transfer.payment_id
			% print_money(transfer.fee)
			% destinations
			% boost::algorithm::join(transfer.index | boost::adaptors::transformed([](uint32_t i) { return std::to_string(i); }), ", ")
			% transfer.note;
	}

	return true;
=======
static std::string get_human_readable_timespan(uint64_t seconds)
{
  return get_human_readable_timespan(std::chrono::seconds(seconds));
}
//----------------------------------------------------------------------------------------------------
// mutates local_args as it parses and consumes arguments
bool simple_wallet::get_transfers(std::vector<std::string>& local_args, std::vector<transfer_view>& transfers)
{
  bool in = true;
  bool out = true;
  bool pending = true;
  bool failed = true;
  bool pool = true;
  bool coinbase = true;
  uint64_t min_height = 0;
  uint64_t max_height = (uint64_t)-1;

  // optional in/out selector
  if (local_args.size() > 0) {
    if (local_args[0] == "in" || local_args[0] == "incoming") {
      out = pending = failed = false;
      local_args.erase(local_args.begin());
    }
    else if (local_args[0] == "out" || local_args[0] == "outgoing") {
      in = pool = coinbase = false;
      local_args.erase(local_args.begin());
    }
    else if (local_args[0] == "pending") {
      in = out = failed = coinbase = false;
      local_args.erase(local_args.begin());
    }
    else if (local_args[0] == "failed") {
      in = out = pending = pool = coinbase = false;
      local_args.erase(local_args.begin());
    }
    else if (local_args[0] == "pool") {
      in = out = pending = failed = coinbase = false;
      local_args.erase(local_args.begin());
    }
    else if (local_args[0] == "coinbase") {
      in = out = pending = failed = pool = false;
      coinbase = true;
      local_args.erase(local_args.begin());
    }
    else if (local_args[0] == "all" || local_args[0] == "both") {
      local_args.erase(local_args.begin());
    }
  }

  // subaddr_index
  std::set<uint32_t> subaddr_indices;
  if (local_args.size() > 0 && local_args[0].substr(0, 6) == "index=")
  {
    if (!parse_subaddress_indices(local_args[0], subaddr_indices))
      return false;
    local_args.erase(local_args.begin());
  }

  // min height
  if (local_args.size() > 0 && local_args[0].find('=') == std::string::npos) {
    try {
      min_height = boost::lexical_cast<uint64_t>(local_args[0]);
    }
    catch (const boost::bad_lexical_cast &) {
      fail_msg_writer() << tr("bad min_height parameter:") << " " << local_args[0];
      return false;
    }
    local_args.erase(local_args.begin());
  }

  // max height
  if (local_args.size() > 0 && local_args[0].find('=') == std::string::npos) {
    try {
      max_height = boost::lexical_cast<uint64_t>(local_args[0]);
    }
    catch (const boost::bad_lexical_cast &) {
      fail_msg_writer() << tr("bad max_height parameter:") << " " << local_args[0];
      return false;
    }
    local_args.erase(local_args.begin());
  }

  const uint64_t last_block_height = m_wallet->get_blockchain_current_height();

  if (in || coinbase) {
    std::list<std::pair<crypto::hash, tools::wallet2::payment_details>> payments;
    m_wallet->get_payments(payments, min_height, max_height, m_current_subaddress_account, subaddr_indices);
    for (std::list<std::pair<crypto::hash, tools::wallet2::payment_details>>::const_iterator i = payments.begin(); i != payments.end(); ++i) {
      const tools::wallet2::payment_details &pd = i->second;
      if (!pd.m_coinbase && !in)
        continue;
      std::string payment_id = string_tools::pod_to_hex(i->first);
      if (payment_id.substr(16).find_first_not_of('0') == std::string::npos)
        payment_id = payment_id.substr(0,16);
      std::string note = m_wallet->get_tx_note(pd.m_tx_hash);
      std::string destination = m_wallet->get_subaddress_as_str({m_current_subaddress_account, pd.m_subaddr_index.minor});
      const std::string type = pd.m_coinbase ? tr("block") : tr("in");
      const bool unlocked = m_wallet->is_transfer_unlocked(pd.m_unlock_time, pd.m_block_height);
      std::string locked_msg = "unlocked";
      if (!unlocked)
      {
        locked_msg = "locked";
        const uint64_t unlock_time = pd.m_unlock_time;
        if (pd.m_unlock_time < CRYPTONOTE_MAX_BLOCK_NUMBER)
        {
          uint64_t bh = std::max(pd.m_unlock_time, pd.m_block_height + CRYPTONOTE_DEFAULT_TX_SPENDABLE_AGE);
          if (bh >= last_block_height)
            locked_msg = std::to_string(bh - last_block_height) + " blks";
        }
        else
        {
          uint64_t current_time = static_cast<uint64_t>(time(NULL));
          uint64_t threshold = current_time + (m_wallet->use_fork_rules(2, 0) ? CRYPTONOTE_LOCKED_TX_ALLOWED_DELTA_SECONDS_V2 : CRYPTONOTE_LOCKED_TX_ALLOWED_DELTA_SECONDS_V1);
          if (threshold < pd.m_unlock_time)
            locked_msg = get_human_readable_timespan(std::chrono::seconds(pd.m_unlock_time - threshold));
        }
      }
      transfers.push_back({
        type,
        pd.m_block_height,
        pd.m_timestamp,
        type,
        true,
        pd.m_amount,
        pd.m_tx_hash,
        payment_id,
        0,
        {{destination, pd.m_amount}},
        {pd.m_subaddr_index.minor},
        note,
        locked_msg
      });
    }
  }

  if (out) {
    std::list<std::pair<crypto::hash, tools::wallet2::confirmed_transfer_details>> payments;
    m_wallet->get_payments_out(payments, min_height, max_height, m_current_subaddress_account, subaddr_indices);
    for (std::list<std::pair<crypto::hash, tools::wallet2::confirmed_transfer_details>>::const_iterator i = payments.begin(); i != payments.end(); ++i) {
      const tools::wallet2::confirmed_transfer_details &pd = i->second;
      uint64_t change = pd.m_change == (uint64_t)-1 ? 0 : pd.m_change; // change may not be known
      uint64_t fee = pd.m_amount_in - pd.m_amount_out;
      std::vector<std::pair<std::string, uint64_t>> destinations;
      for (const auto &d: pd.m_dests) {
        destinations.push_back({d.address(m_wallet->nettype(), pd.m_payment_id), d.amount});
      }
      std::string payment_id = string_tools::pod_to_hex(i->second.m_payment_id);
      if (payment_id.substr(16).find_first_not_of('0') == std::string::npos)
        payment_id = payment_id.substr(0,16);
      std::string note = m_wallet->get_tx_note(i->first);
      transfers.push_back({
        "out",
        pd.m_block_height,
        pd.m_timestamp,
        "out",
        true,
        pd.m_amount_in - change - fee,
        i->first,
        payment_id,
        fee,
        destinations,
        pd.m_subaddr_indices,
        note,
        "-"
      });
    }
  }

  if (pool) {
    try
    {
      m_in_manual_refresh.store(true, std::memory_order_relaxed);
      epee::misc_utils::auto_scope_leave_caller scope_exit_handler = epee::misc_utils::create_scope_leave_handler([&](){m_in_manual_refresh.store(false, std::memory_order_relaxed);});

      std::vector<std::tuple<cryptonote::transaction, crypto::hash, bool>> process_txs;
      m_wallet->update_pool_state(process_txs);
      if (!process_txs.empty())
        m_wallet->process_pool_state(process_txs);

      std::list<std::pair<crypto::hash, tools::wallet2::pool_payment_details>> payments;
      m_wallet->get_unconfirmed_payments(payments, m_current_subaddress_account, subaddr_indices);
      for (std::list<std::pair<crypto::hash, tools::wallet2::pool_payment_details>>::const_iterator i = payments.begin(); i != payments.end(); ++i) {
        const tools::wallet2::payment_details &pd = i->second.m_pd;
        std::string payment_id = string_tools::pod_to_hex(i->first);
        if (payment_id.substr(16).find_first_not_of('0') == std::string::npos)
          payment_id = payment_id.substr(0,16);
        std::string note = m_wallet->get_tx_note(pd.m_tx_hash);
        std::string destination = m_wallet->get_subaddress_as_str({m_current_subaddress_account, pd.m_subaddr_index.minor});
        std::string double_spend_note;
        if (i->second.m_double_spend_seen)
          double_spend_note = tr("[Double spend seen on the network: this transaction may or may not end up being mined] ");
        transfers.push_back({
          "pool",
          "pool",
          pd.m_timestamp,
          "in",
          false,
          pd.m_amount,
          pd.m_tx_hash,
          payment_id,
          0,
          {{destination, pd.m_amount}},
          {pd.m_subaddr_index.minor},
          note + double_spend_note,
          "locked"
        });
      }
    }
    catch (const std::exception& e)
    {
      fail_msg_writer() << "Failed to get pool state:" << e.what();
    }
  }

  // print unconfirmed last
  if (pending || failed) {
    std::list<std::pair<crypto::hash, tools::wallet2::unconfirmed_transfer_details>> upayments;
    m_wallet->get_unconfirmed_payments_out(upayments, m_current_subaddress_account, subaddr_indices);
    for (std::list<std::pair<crypto::hash, tools::wallet2::unconfirmed_transfer_details>>::const_iterator i = upayments.begin(); i != upayments.end(); ++i) {
      const tools::wallet2::unconfirmed_transfer_details &pd = i->second;
      uint64_t amount = pd.m_amount_in;
      uint64_t fee = amount - pd.m_amount_out;
      std::vector<std::pair<std::string, uint64_t>> destinations;
      for (const auto &d: pd.m_dests) {
        destinations.push_back({d.address(m_wallet->nettype(), pd.m_payment_id), d.amount});
      }
      std::string payment_id = string_tools::pod_to_hex(i->second.m_payment_id);
      if (payment_id.substr(16).find_first_not_of('0') == std::string::npos)
        payment_id = payment_id.substr(0,16);
      std::string note = m_wallet->get_tx_note(i->first);
      bool is_failed = pd.m_state == tools::wallet2::unconfirmed_transfer_details::failed;
      if ((failed && is_failed) || (!is_failed && pending)) {
        transfers.push_back({
          (is_failed ? "failed" : "pending"),
          (is_failed ? "failed" : "pending"),
          pd.m_timestamp,
          "out",
          false,
          amount - pd.m_change - fee,
          i->first,
          payment_id,
          fee,
          destinations,
          pd.m_subaddr_indices,
          note,
          "-"
        });
      }
    }
  }
  // sort by block, then by timestamp (unconfirmed last)
  std::sort(transfers.begin(), transfers.end(), [](const transfer_view& a, const transfer_view& b) -> bool {
    if (a.confirmed && !b.confirmed)
      return true;
    if (a.block == b.block)
      return a.timestamp < b.timestamp;
    return a.block < b.block;
  });

  return true;
}
//----------------------------------------------------------------------------------------------------
bool simple_wallet::show_transfers(const std::vector<std::string> &args_)
{
  std::vector<std::string> local_args = args_;

  if(local_args.size() > 4) {
    fail_msg_writer() << tr("usage: show_transfers [in|out|all|pending|failed|pool|coinbase] [index=<N1>[,<N2>,...]] [<min_height> [<max_height>]]");
    return true;
  }

  LOCK_IDLE_SCOPE();

  std::vector<transfer_view> all_transfers;

  if (!get_transfers(local_args, all_transfers))
    return true;

  PAUSE_READLINE();

  for (const auto& transfer : all_transfers)
  {
    const auto color = transfer.type == "failed" ? console_color_red : transfer.confirmed ? ((transfer.direction == "in" || transfer.direction == "block") ? console_color_green : console_color_magenta) : console_color_default;

    std::string destinations = "-";
    if (!transfer.outputs.empty())
    {
      destinations = "";
      for (const auto& output : transfer.outputs)
      {
        if (!destinations.empty())
          destinations += ", ";
        destinations += (transfer.direction == "in" ? output.first.substr(0, 6) : output.first) + ":" + print_money(output.second);
      }
    }

    auto formatter = boost::format("%8.8llu %6.6s %8.8s %25.25s %20.20s %s %s %14.14s %s %s - %s");

    message_writer(color, false) << formatter
      % transfer.block
      % transfer.direction
      % transfer.unlocked
      % tools::get_human_readable_timestamp(transfer.timestamp)
      % print_money(transfer.amount)
      % string_tools::pod_to_hex(transfer.hash)
      % transfer.payment_id
      % print_money(transfer.fee)
      % destinations
      % boost::algorithm::join(transfer.index | boost::adaptors::transformed([](uint32_t i) { return std::to_string(i); }), ", ")
      % transfer.note;
  }

  return true;
>>>>>>> 25419b4b
}
//----------------------------------------------------------------------------------------------------
bool simple_wallet::export_transfers(const std::vector<std::string>& args_)
{
  std::vector<std::string> local_args = args_;

  if(local_args.size() > 5) {
    fail_msg_writer() << tr("usage: export_transfers [in|out|all|pending|failed|pool|coinbase] [index=<N1>[,<N2>,...]] [<min_height> [<max_height>]] [output=<path>]");
    return true;
  }

  LOCK_IDLE_SCOPE();

  std::vector<transfer_view> all_transfers;

  // might consumes arguments in local_args
  if (!get_transfers(local_args, all_transfers))
    return true;

  // output filename
  std::string filename = (boost::format("output%u.csv") % m_current_subaddress_account).str();
  if (local_args.size() > 0 && local_args[0].substr(0, 7) == "output=")
  {
    filename = local_args[0].substr(7, -1);
    local_args.erase(local_args.begin());
  }

  std::ofstream file(filename);

  // header
  file <<
      boost::format("%8.8s,%9.9s,%8.8s,%25.25s,%20.20s,%20.20s,%64.64s,%16.16s,%14.14s,%100.100s,%20.20s,%s,%s") %
      tr("block") % tr("direction") % tr("unlocked") % tr("timestamp") % tr("amount") % tr("running balance") % tr("hash") % tr("payment ID") % tr("fee") % tr("destination") % tr("amount") % tr("index") % tr("note")
      << std::endl;

  uint64_t running_balance = 0;
  auto formatter = boost::format("%8.8llu,%9.9s,%8.8s,%25.25s,%20.20s,%20.20s,%64.64s,%16.16s,%14.14s,%100.100s,%20.20s,\"%s\",%s");

  for (const auto& transfer : all_transfers)
  {
    // ignore unconfirmed transfers in running balance
    if (transfer.confirmed)
    {
      if (transfer.direction == "in" || transfer.direction == "block")
        running_balance += transfer.amount;
      else
        running_balance -= transfer.amount + transfer.fee;
    }

    file << formatter
      % transfer.block
      % transfer.direction
      % transfer.unlocked
      % tools::get_human_readable_timestamp(transfer.timestamp)
      % print_money(transfer.amount)
      % print_money(running_balance)
      % string_tools::pod_to_hex(transfer.hash)
      % transfer.payment_id
      % print_money(transfer.fee)
      % (transfer.outputs.size() ? transfer.outputs[0].first : "-")
      % (transfer.outputs.size() ? print_money(transfer.outputs[0].second) : "")
      % boost::algorithm::join(transfer.index | boost::adaptors::transformed([](uint32_t i) { return std::to_string(i); }), ", ")
      % transfer.note
      << std::endl;

    for (size_t i = 1; i < transfer.outputs.size(); ++i)
    {
      file << formatter
        % ""
        % ""
        % ""
        % ""
        % ""
        % ""
        % ""
        % ""
        % ""
        % transfer.outputs[i].first
        % print_money(transfer.outputs[i].second)
        % ""
        % ""
        << std::endl;
    }
  }
  file.close();

  success_msg_writer() << tr("CSV exported to ") << filename;

  return true;
}
//----------------------------------------------------------------------------------------------------
bool simple_wallet::unspent_outputs(const std::vector<std::string> &args_)
{
  if(args_.size() > 3)
  {
    PRINT_USAGE(USAGE_UNSPENT_OUTPUTS);
    return true;
  }
  auto local_args = args_;

  std::set<uint32_t> subaddr_indices;
  if (local_args.size() > 0 && local_args[0].substr(0, 6) == "index=")
  {
    if (!parse_subaddress_indices(local_args[0], subaddr_indices))
      return true;
    local_args.erase(local_args.begin());
  }

  uint64_t min_amount = 0;
  uint64_t max_amount = std::numeric_limits<uint64_t>::max();
  if (local_args.size() > 0)
  {
    if (!cryptonote::parse_amount(min_amount, local_args[0]))
    {
      fail_msg_writer() << tr("amount is wrong: ") << local_args[0];
      return true;
    }
    local_args.erase(local_args.begin());
    if (local_args.size() > 0)
    {
      if (!cryptonote::parse_amount(max_amount, local_args[0]))
      {
        fail_msg_writer() << tr("amount is wrong: ") << local_args[0];
        return true;
      }
      local_args.erase(local_args.begin());
    }
    if (min_amount > max_amount)
    {
      fail_msg_writer() << tr("<min_amount> should be smaller than <max_amount>");
      return true;
    }
  }
  tools::wallet2::transfer_container transfers;
  m_wallet->get_transfers(transfers);
  std::map<uint64_t, tools::wallet2::transfer_container> amount_to_tds;
  uint64_t min_height = std::numeric_limits<uint64_t>::max();
  uint64_t max_height = 0;
  uint64_t found_min_amount = std::numeric_limits<uint64_t>::max();
  uint64_t found_max_amount = 0;
  uint64_t count = 0;
  for (const auto& td : transfers)
  {
    uint64_t amount = td.amount();
    if (td.m_spent || amount < min_amount || amount > max_amount || td.m_subaddr_index.major != m_current_subaddress_account || (subaddr_indices.count(td.m_subaddr_index.minor) == 0 && !subaddr_indices.empty()))
      continue;
    amount_to_tds[amount].push_back(td);
    if (min_height > td.m_block_height) min_height = td.m_block_height;
    if (max_height < td.m_block_height) max_height = td.m_block_height;
    if (found_min_amount > amount) found_min_amount = amount;
    if (found_max_amount < amount) found_max_amount = amount;
    ++count;
  }
  if (amount_to_tds.empty())
  {
    success_msg_writer() << tr("There is no unspent output in the specified address");
    return true;
  }
  for (const auto& amount_tds : amount_to_tds)
  {
    auto& tds = amount_tds.second;
    success_msg_writer() << tr("\nAmount: ") << print_money(amount_tds.first) << tr(", number of keys: ") << tds.size();
    for (size_t i = 0; i < tds.size(); )
    {
      std::ostringstream oss;
      for (size_t j = 0; j < 8 && i < tds.size(); ++i, ++j)
        oss << tds[i].m_block_height << tr(" ");
      success_msg_writer() << oss.str();
    }
  }
  success_msg_writer()
    << tr("\nMin block height: ") << min_height
    << tr("\nMax block height: ") << max_height
    << tr("\nMin amount found: ") << print_money(found_min_amount)
    << tr("\nMax amount found: ") << print_money(found_max_amount)
    << tr("\nTotal count: ") << count;
  const size_t histogram_height = 10;
  const size_t histogram_width  = 50;
  double bin_size = (max_height - min_height + 1.0) / histogram_width;
  size_t max_bin_count = 0;
  std::vector<size_t> histogram(histogram_width, 0);
  for (const auto& amount_tds : amount_to_tds)
  {
    for (auto& td : amount_tds.second)
    {
      uint64_t bin_index = (td.m_block_height - min_height + 1) / bin_size;
      if (bin_index >= histogram_width)
        bin_index = histogram_width - 1;
      histogram[bin_index]++;
      if (max_bin_count < histogram[bin_index])
        max_bin_count = histogram[bin_index];
    }
  }
  for (size_t x = 0; x < histogram_width; ++x)
  {
    double bin_count = histogram[x];
    if (max_bin_count > histogram_height)
      bin_count *= histogram_height / (double)max_bin_count;
    if (histogram[x] > 0 && bin_count < 1.0)
      bin_count = 1.0;
    histogram[x] = bin_count;
  }
  std::vector<std::string> histogram_line(histogram_height, std::string(histogram_width, ' '));
  for (size_t y = 0; y < histogram_height; ++y)
  {
    for (size_t x = 0; x < histogram_width; ++x)
    {
      if (y < histogram[x])
        histogram_line[y][x] = '*';
    }
  }
  double count_per_star = max_bin_count / (double)histogram_height;
  if (count_per_star < 1)
    count_per_star = 1;
  success_msg_writer()
    << tr("\nBin size: ") << bin_size
    << tr("\nOutputs per *: ") << count_per_star;
  ostringstream histogram_str;
  histogram_str << tr("count\n  ^\n");
  for (size_t y = histogram_height; y > 0; --y)
    histogram_str << tr("  |") << histogram_line[y - 1] << tr("|\n");
  histogram_str
    << tr("  +") << std::string(histogram_width, '-') << tr("+--> block height\n")
    << tr("   ^") << std::string(histogram_width - 2, ' ') << tr("^\n")
    << tr("  ") << min_height << std::string(histogram_width - 8, ' ') << max_height;
  success_msg_writer() << histogram_str.str();
  return true;
}
//----------------------------------------------------------------------------------------------------
bool simple_wallet::rescan_blockchain(const std::vector<std::string> &args_)
{
<<<<<<< HEAD
	bool hard = false;
	if (!args_.empty())
	{
		if (args_[0] != "hard")
		{
			fail_msg_writer() << tr("usage: rescan_bc [hard]");
			return true;
		}
		hard = true;
	}

	if (hard)
	{
		message_writer() << tr("Warning: this will lose any information which can not be recovered from the blockchain.");
		message_writer() << tr("This includes destination addresses, tx secret keys, tx notes, etc");
		std::string confirm = input_line(tr("Rescan anyway ? (Y/Yes/N/No): "));
		if (!std::cin.eof())
		{
			if (!command_line::is_yes(confirm))
				return true;
		}
	}
  return refresh_main(0,hard ? ResetHard : ResetSoft, true);
=======
  uint64_t start_height = 0;
  ResetType reset_type = ResetSoft;

  if (!args_.empty())
  {
    if (args_[0] == "hard")
    {
      reset_type = ResetHard;
    }
    else if (args_[0] == "soft")
    {
      reset_type = ResetSoft;
    }
    else if (args_[0] == "keep_ki")
    {
      reset_type = ResetSoftKeepKI;
    }
    else
    {
      PRINT_USAGE(USAGE_RESCAN_BC);
      return true;
    }

    if (args_.size() > 1)
    {
      try
      {
        start_height = boost::lexical_cast<uint64_t>( args_[1] );
      }
      catch(const boost::bad_lexical_cast &)
      {
        start_height = 0;
      }
    }
  }

  if (reset_type == ResetHard)
  {
    message_writer() << tr("Warning: this will lose any information which can not be recovered from the blockchain.");
    message_writer() << tr("This includes destination addresses, tx secret keys, tx notes, etc");
    std::string confirm = input_line(tr("Rescan anyway?"), true);
    if(!std::cin.eof())
    {
      if (!command_line::is_yes(confirm))
        return true;
    }
  }

  const uint64_t wallet_from_height = m_wallet->get_refresh_from_block_height();
  if (start_height > wallet_from_height)
  {
    message_writer() << tr("Warning: your restore height is higher than wallet restore height: ") << wallet_from_height;
    std::string confirm = input_line(tr("Rescan anyway ? (Y/Yes/N/No): "));
    if(!std::cin.eof())
    {
      if (!command_line::is_yes(confirm))
        return true;
    }
  }

  m_in_manual_refresh.store(true, std::memory_order_relaxed);
  epee::misc_utils::auto_scope_leave_caller scope_exit_handler = epee::misc_utils::create_scope_leave_handler([&](){m_in_manual_refresh.store(false, std::memory_order_relaxed);});
  return refresh_main(start_height, reset_type, true);
}
//----------------------------------------------------------------------------------------------------
void simple_wallet::check_for_messages()
{
  try
  {
    std::vector<mms::message> new_messages;
    bool new_message = get_message_store().check_for_messages(get_multisig_wallet_state(), new_messages);
    if (new_message)
    {
      message_writer(console_color_magenta, true) << tr("MMS received new message");
      list_mms_messages(new_messages);
      m_cmd_binder.print_prompt();
    }
  }
  catch(...) {}
>>>>>>> 25419b4b
}
//----------------------------------------------------------------------------------------------------
void simple_wallet::wallet_idle_thread()
{
  const boost::posix_time::ptime start_time = boost::posix_time::microsec_clock::universal_time();
  while (true)
  {
    boost::unique_lock<boost::mutex> lock(m_idle_mutex);
    if (!m_idle_run.load(std::memory_order_relaxed))
      break;

    // if another thread was busy (ie, a foreground refresh thread), we'll end up here at
    // some random time that's not what we slept for, so we should not call refresh now
    // or we'll be leaking that fact through timing
    const boost::posix_time::ptime now0 = boost::posix_time::microsec_clock::universal_time();
    const uint64_t dt_actual = (now0 - start_time).total_microseconds() % 1000000;
#ifdef _WIN32
    static const uint64_t threshold = 10000;
#else
    static const uint64_t threshold = 2000;
#endif
    if (dt_actual < threshold) // if less than a threshold... would a very slow machine always miss it ?
    {
#ifndef _WIN32
      m_inactivity_checker.do_call(boost::bind(&simple_wallet::check_inactivity, this));
#endif
      m_refresh_checker.do_call(boost::bind(&simple_wallet::check_refresh, this));
      m_mms_checker.do_call(boost::bind(&simple_wallet::check_mms, this));
      m_rpc_payment_checker.do_call(boost::bind(&simple_wallet::check_rpc_payment, this));

      if (!m_idle_run.load(std::memory_order_relaxed))
        break;
    }

    // aim for the next multiple of 1 second
    const boost::posix_time::ptime now = boost::posix_time::microsec_clock::universal_time();
    const auto dt = (now - start_time).total_microseconds();
    const auto wait = 1000000 - dt % 1000000;
    m_idle_cond.wait_for(lock, boost::chrono::microseconds(wait));
  }
}
//----------------------------------------------------------------------------------------------------
bool simple_wallet::check_inactivity()
{
    // inactivity lock
    if (!m_locked && !m_in_command)
    {
      const uint32_t seconds = m_wallet->inactivity_lock_timeout();
      if (seconds > 0 && time(NULL) - m_last_activity_time > seconds)
      {
        m_locked = true;
        m_cmd_binder.cancel_input();
      }
    }
    return true;
}
//----------------------------------------------------------------------------------------------------
bool simple_wallet::check_refresh()
{
    // auto refresh
    if (m_auto_refresh_enabled)
    {
      m_auto_refresh_refreshing = true;
      try
      {
        uint64_t fetched_blocks;
        bool received_money;
        if (try_connect_to_daemon(true))
          m_wallet->refresh(m_wallet->is_trusted_daemon(), 0, fetched_blocks, received_money, false); // don't check the pool in background mode
      }
      catch(...) {}
      m_auto_refresh_refreshing = false;
    }
    return true;
}
//----------------------------------------------------------------------------------------------------
bool simple_wallet::check_mms()
{
    // Check for new MMS messages;
    // For simplicity auto message check is ALSO controlled by "m_auto_refresh_enabled" and has no
    // separate thread either; thread syncing is tricky enough with only this one idle thread here
    if (m_auto_refresh_enabled && get_message_store().get_active())
    {
      check_for_messages();
    }
    return true;
}
//----------------------------------------------------------------------------------------------------
bool simple_wallet::check_rpc_payment()
{
  if (!m_rpc_payment_mining_requested && m_wallet->auto_mine_for_rpc_payment_threshold() == 0.0f)
    return true;

  uint64_t target = m_wallet->credits_target();
  if (target == 0)
    target = CREDITS_TARGET;
  if (m_rpc_payment_mining_requested)
    target = std::numeric_limits<uint64_t>::max();
  bool need_payment = m_need_payment || m_rpc_payment_mining_requested || (m_wallet->credits() < target && m_wallet->daemon_requires_payment());
  if (need_payment)
  {
    const boost::posix_time::ptime start_time = boost::posix_time::microsec_clock::universal_time();
    auto startfunc = [this](uint64_t diff, uint64_t credits_per_hash_found)
    {
      const float cph = credits_per_hash_found / (float)diff;
      bool low = (diff > MAX_PAYMENT_DIFF || cph < MIN_PAYMENT_RATE);
      if (credits_per_hash_found > 0 && cph >= m_wallet->auto_mine_for_rpc_payment_threshold())
      {
        MINFO(std::to_string(cph) << " credits per hash is >= our threshold (" << m_wallet->auto_mine_for_rpc_payment_threshold() << "), starting mining");
        return true;
      }
      else if (m_rpc_payment_mining_requested)
      {
        MINFO("Mining for RPC payment was requested, starting mining");
        return true;
      }
      else
      {
        if (!m_daemon_rpc_payment_message_displayed)
        {
          success_msg_writer() << boost::format(tr("Daemon requests payment at diff %llu, with %f credits/hash%s. Run start_mining_for_rpc to start mining to pay for RPC access, or use another daemon")) %
              diff % cph % (low ? " - this is low" : "");
          m_cmd_binder.print_prompt();
          m_daemon_rpc_payment_message_displayed = true;
        }
        return false;
      }
    };
    auto contfunc = [&,this](unsigned n_hashes)
    {
      if (m_suspend_rpc_payment_mining.load(std::memory_order_relaxed))
        return false;
      const boost::posix_time::ptime now = boost::posix_time::microsec_clock::universal_time();
      m_last_rpc_payment_mining_time = now;
      if ((now - start_time).total_microseconds() >= 2 * 1000000)
        m_rpc_payment_hash_rate = n_hashes / (float)((now - start_time).total_seconds());
      if ((now - start_time).total_microseconds() >= REFRESH_PERIOD * 1000000)
        return false;
      return true;
    };
    auto foundfunc = [this, target](uint64_t credits)
    {
      m_need_payment = false;
      return credits < target;
    };
    auto errorfunc = [this](const std::string &error)
    {
      fail_msg_writer() << tr("Error mining to daemon: ") << error;
      m_cmd_binder.print_prompt();
    };
    bool ret = m_wallet->search_for_rpc_payment(target, startfunc, contfunc, foundfunc, errorfunc);
    if (!ret)
    {
      fail_msg_writer() << tr("Failed to start mining for RPC payment");
      m_cmd_binder.print_prompt();
    }
  }
  return true;
}
//----------------------------------------------------------------------------------------------------
std::string simple_wallet::get_prompt() const
{
  if (m_locked)
    return std::string("[") + tr("locked due to inactivity") + "]";
  std::string addr_start = m_wallet->get_subaddress_as_str({m_current_subaddress_account, 0}).substr(0, 6);
  std::string prompt = std::string("[") + tr("wallet") + " " + addr_start;
  if (!m_wallet->check_connection(NULL))
    prompt += tr(" (no daemon)");
  else if (!m_wallet->is_synced())
    prompt += tr(" (out of sync)");
  prompt += "]: ";
  return prompt;
}
//----------------------------------------------------------------------------------------------------
bool simple_wallet::run()
{
  // check and display warning, but go on anyway
  try_connect_to_daemon();

  refresh_main(0, ResetNone, true);

  m_auto_refresh_enabled = m_wallet->auto_refresh();
  m_idle_thread = boost::thread([&]{wallet_idle_thread();});

  message_writer(console_color_green, false) << "Background refresh thread started";
  return m_cmd_binder.run_handling([this](){return get_prompt();}, "");
}
//----------------------------------------------------------------------------------------------------
void simple_wallet::stop()
{
  m_cmd_binder.stop_handling();
}
//----------------------------------------------------------------------------------------------------
bool simple_wallet::account(const std::vector<std::string> &args/* = std::vector<std::string>()*/)
{
  // Usage:
  //   account
  //   account new <label text with white spaces allowed>
  //   account switch <index>
  //   account label <index> <label text with white spaces allowed>
  //   account tag <tag_name> <account_index_1> [<account_index_2> ...]
  //   account untag <account_index_1> [<account_index_2> ...]
  //   account tag_description <tag_name> <description>

  if (args.empty())
  {
    // print all the existing accounts
    LOCK_IDLE_SCOPE();
    print_accounts();
    return true;
  }

  std::vector<std::string> local_args = args;
  std::string command = local_args[0];
  local_args.erase(local_args.begin());
  if (command == "new")
  {
    // create a new account and switch to it
    std::string label = boost::join(local_args, " ");
    if (label.empty())
      label = tr("(Untitled account)");
    m_wallet->add_subaddress_account(label);
    m_current_subaddress_account = m_wallet->get_num_subaddress_accounts() - 1;
    // update_prompt();
    LOCK_IDLE_SCOPE();
    print_accounts();
  }
  else if (command == "switch" && local_args.size() == 1)
  {
    // switch to the specified account
    uint32_t index_major;
    if (!epee::string_tools::get_xtype_from_string(index_major, local_args[0]))
    {
      fail_msg_writer() << tr("failed to parse index: ") << local_args[0];
      return true;
    }
    if (index_major >= m_wallet->get_num_subaddress_accounts())
    {
      fail_msg_writer() << tr("specify an index between 0 and ") << (m_wallet->get_num_subaddress_accounts() - 1);
      return true;
    }
    m_current_subaddress_account = index_major;
    // update_prompt();
    show_balance();
  }
  else if (command == "label" && local_args.size() >= 1)
  {
    // set label of the specified account
    uint32_t index_major;
    if (!epee::string_tools::get_xtype_from_string(index_major, local_args[0]))
    {
      fail_msg_writer() << tr("failed to parse index: ") << local_args[0];
      return true;
    }
    local_args.erase(local_args.begin());
    std::string label = boost::join(local_args, " ");
    try
    {
      m_wallet->set_subaddress_label({index_major, 0}, label);
      LOCK_IDLE_SCOPE();
      print_accounts();
    }
    catch (const std::exception& e)
    {
      fail_msg_writer() << e.what();
    }
  }
  else if (command == "tag" && local_args.size() >= 2)
  {
    const std::string tag = local_args[0];
    std::set<uint32_t> account_indices;
    for (size_t i = 1; i < local_args.size(); ++i)
    {
      uint32_t account_index;
      if (!epee::string_tools::get_xtype_from_string(account_index, local_args[i]))
      {
        fail_msg_writer() << tr("failed to parse index: ") << local_args[i];
        return true;
      }
      account_indices.insert(account_index);
    }
    try
    {
      m_wallet->set_account_tag(account_indices, tag);
      print_accounts(tag);
    }
    catch (const std::exception& e)
    {
      fail_msg_writer() << e.what();
    }
  }
  else if (command == "untag" && local_args.size() >= 1)
  {
    std::set<uint32_t> account_indices;
    for (size_t i = 0; i < local_args.size(); ++i)
    {
      uint32_t account_index;
      if (!epee::string_tools::get_xtype_from_string(account_index, local_args[i]))
      {
        fail_msg_writer() << tr("failed to parse index: ") << local_args[i];
        return true;
      }
      account_indices.insert(account_index);
    }
    try
    {
      m_wallet->set_account_tag(account_indices, "");
      print_accounts();
    }
    catch (const std::exception& e)
    {
      fail_msg_writer() << e.what();
    }
  }
  else if (command == "tag_description" && local_args.size() >= 1)
  {
    const std::string tag = local_args[0];
    std::string description;
    if (local_args.size() > 1)
    {
      local_args.erase(local_args.begin());
      description = boost::join(local_args, " ");
    }
    try
    {
      m_wallet->set_account_tag_description(tag, description);
      print_accounts(tag);
    }
    catch (const std::exception& e)
    {
      fail_msg_writer() << e.what();
    }
  }
  else
  {
    PRINT_USAGE(USAGE_ACCOUNT);
  }
  return true;
}
//----------------------------------------------------------------------------------------------------
void simple_wallet::print_accounts()
{
  const std::pair<std::map<std::string, std::string>, std::vector<std::string>>& account_tags = m_wallet->get_account_tags();
  size_t num_untagged_accounts = m_wallet->get_num_subaddress_accounts();
  for (const std::pair<std::string, std::string>& p : account_tags.first)
  {
    const std::string& tag = p.first;
    print_accounts(tag);
    num_untagged_accounts -= std::count(account_tags.second.begin(), account_tags.second.end(), tag);
    success_msg_writer() << "";
  }

  if (num_untagged_accounts > 0)
    print_accounts("");

  if (num_untagged_accounts < m_wallet->get_num_subaddress_accounts())
    success_msg_writer() << tr("\nGrand total:\n  Balance: ") << print_money(m_wallet->balance_all(false)) << tr(", unlocked balance: ") << print_money(m_wallet->unlocked_balance_all(false));
}
//----------------------------------------------------------------------------------------------------
void simple_wallet::print_accounts(const std::string& tag)
{
  const std::pair<std::map<std::string, std::string>, std::vector<std::string>>& account_tags = m_wallet->get_account_tags();
  if (tag.empty())
  {
    success_msg_writer() << tr("Untagged accounts:");
  }
  else
  {
    if (account_tags.first.count(tag) == 0)
    {
      fail_msg_writer() << boost::format(tr("Tag %s is unregistered.")) % tag;
      return;
    }
    success_msg_writer() << tr("Accounts with tag: ") << tag;
    success_msg_writer() << tr("Tag's description: ") << account_tags.first.find(tag)->second;
  }
  success_msg_writer() << boost::format("  %15s %21s %21s %21s") % tr("Account") % tr("Balance") % tr("Unlocked balance") % tr("Label");
  uint64_t total_balance = 0, total_unlocked_balance = 0;
  for (uint32_t account_index = 0; account_index < m_wallet->get_num_subaddress_accounts(); ++account_index)
  {
    if (account_tags.second[account_index] != tag)
      continue;
    success_msg_writer() << boost::format(tr(" %c%8u %6s %21s %21s %21s"))
      % (m_current_subaddress_account == account_index ? '*' : ' ')
      % account_index
      % m_wallet->get_subaddress_as_str({account_index, 0}).substr(0, 6)
      % print_money(m_wallet->balance(account_index, false))
      % print_money(m_wallet->unlocked_balance(account_index, false))
      % m_wallet->get_subaddress_label({account_index, 0});
    total_balance += m_wallet->balance(account_index, false);
    total_unlocked_balance += m_wallet->unlocked_balance(account_index, false);
  }
  success_msg_writer() << tr("----------------------------------------------------------------------------------");
  success_msg_writer() << boost::format(tr("%15s %21s %21s")) % "Total" % print_money(total_balance) % print_money(total_unlocked_balance);
}
//----------------------------------------------------------------------------------------------------
bool simple_wallet::print_address(const std::vector<std::string> &args/* = std::vector<std::string>()*/)
{
  // Usage:
  //  address
  //  address new <label text with white spaces allowed>
  //  address all
  //  address <index_min> [<index_max>]
  //  address label <index> <label text with white spaces allowed>
  //  address device [<index>]

  std::vector<std::string> local_args = args;
  tools::wallet2::transfer_container transfers;
  m_wallet->get_transfers(transfers);

  auto print_address_sub = [this, &transfers](uint32_t index)
  {
    bool used = std::find_if(
      transfers.begin(), transfers.end(),
      [this, &index](const tools::wallet2::transfer_details& td) {
        return td.m_subaddr_index == cryptonote::subaddress_index{ m_current_subaddress_account, index };
      }) != transfers.end();
    success_msg_writer() << index << "  " << m_wallet->get_subaddress_as_str({m_current_subaddress_account, index}) << "  " << (index == 0 ? tr("Primary address") : m_wallet->get_subaddress_label({m_current_subaddress_account, index})) << " " << (used ? tr("(used)") : "");
  };

  uint32_t index = 0;
  if (local_args.empty())
  {
    print_address_sub(index);
  }
  else if (local_args.size() == 1 && local_args[0] == "all")
  {
    local_args.erase(local_args.begin());
    for (; index < m_wallet->get_num_subaddresses(m_current_subaddress_account); ++index)
      print_address_sub(index);
  }
  else if (local_args[0] == "new")
  {
    local_args.erase(local_args.begin());
    std::string label;
    if (local_args.size() > 0)
      label = boost::join(local_args, " ");
    if (label.empty())
      label = tr("(Untitled address)");
    m_wallet->add_subaddress(m_current_subaddress_account, label);
    print_address_sub(m_wallet->get_num_subaddresses(m_current_subaddress_account) - 1);
    m_wallet->device_show_address(m_current_subaddress_account, m_wallet->get_num_subaddresses(m_current_subaddress_account) - 1, boost::none);
  }
  else if (local_args[0] == "one-off")
  {
    local_args.erase(local_args.begin());
    std::string label;
    if (local_args.size() != 2)
    {
      fail_msg_writer() << tr("Expected exactly two arguments for index");
      return true;
    }
    uint32_t major, minor;
    if (!epee::string_tools::get_xtype_from_string(major, local_args[0]) || !epee::string_tools::get_xtype_from_string(minor, local_args[1]))
    {
      fail_msg_writer() << tr("failed to parse index: ") << local_args[0] << " " << local_args[1];
      return true;
    }
    m_wallet->create_one_off_subaddress({major, minor});
    success_msg_writer() << boost::format(tr("Address at %u %u: %s")) % major % minor % m_wallet->get_subaddress_as_str({major, minor});
  }
  else if (local_args.size() >= 2 && local_args[0] == "label")
  {
    if (!epee::string_tools::get_xtype_from_string(index, local_args[1]))
    {
      fail_msg_writer() << tr("failed to parse index: ") << local_args[1];
      return true;
    }
    if (index >= m_wallet->get_num_subaddresses(m_current_subaddress_account))
    {
      fail_msg_writer() << tr("specify an index between 0 and ") << (m_wallet->get_num_subaddresses(m_current_subaddress_account) - 1);
      return true;
    }
    local_args.erase(local_args.begin());
    local_args.erase(local_args.begin());
    std::string label = boost::join(local_args, " ");
    m_wallet->set_subaddress_label({m_current_subaddress_account, index}, label);
    print_address_sub(index);
  }
  else if (local_args.size() <= 2 && epee::string_tools::get_xtype_from_string(index, local_args[0]))
  {
    local_args.erase(local_args.begin());
    uint32_t index_min = index;
    uint32_t index_max = index_min;
    if (local_args.size() > 0)
    {
      if (!epee::string_tools::get_xtype_from_string(index_max, local_args[0]))
      {
        fail_msg_writer() << tr("failed to parse index: ") << local_args[0];
        return true;
      }
      local_args.erase(local_args.begin());
    }
    if (index_max < index_min)
      std::swap(index_min, index_max);
    if (index_min >= m_wallet->get_num_subaddresses(m_current_subaddress_account))
    {
      fail_msg_writer() << tr("<index_min> is already out of bound");
      return true;
    }
    if (index_max >= m_wallet->get_num_subaddresses(m_current_subaddress_account))
    {
      message_writer() << tr("<index_max> exceeds the bound");
      index_max = m_wallet->get_num_subaddresses(m_current_subaddress_account) - 1;
    }
    for (index = index_min; index <= index_max; ++index)
      print_address_sub(index);
  }
  else if (local_args[0] == "device")
  {
    index = 0;
    local_args.erase(local_args.begin());
    if (local_args.size() > 0)
    {
      if (!epee::string_tools::get_xtype_from_string(index, local_args[0]))
      {
        fail_msg_writer() << tr("failed to parse index: ") << local_args[0];
        return true;
      }
      if (index >= m_wallet->get_num_subaddresses(m_current_subaddress_account))
      {
        fail_msg_writer() << tr("<index> is out of bounds");
        return true;
      }
    }

    print_address_sub(index);
    m_wallet->device_show_address(m_current_subaddress_account, index, boost::none);
  }
  else
  {
    PRINT_USAGE(USAGE_ADDRESS);
  }

  return true;
}
//----------------------------------------------------------------------------------------------------
bool simple_wallet::print_integrated_address(const std::vector<std::string> &args/* = std::vector<std::string>()*/)
{
  crypto::hash8 payment_id;
  bool display_on_device = false;
  std::vector<std::string> local_args = args;

  if (local_args.size() > 0 && local_args[0] == "device")
  {
    local_args.erase(local_args.begin());
    display_on_device = true;
  }

  auto device_show_integrated = [this, display_on_device](crypto::hash8 payment_id)
  {
    if (display_on_device)
    {
      m_wallet->device_show_address(m_current_subaddress_account, 0, payment_id);
    }
  };

  if (local_args.size() > 1)
  {
    PRINT_USAGE(USAGE_INTEGRATED_ADDRESS);
    return true;
  }
  if (local_args.size() == 0)
  {
    if (m_current_subaddress_account != 0)
    {
      fail_msg_writer() << tr("Integrated addresses can only be created for account 0");
      return true;
    }
    payment_id = crypto::rand<crypto::hash8>();
    success_msg_writer() << tr("Random payment ID: ") << payment_id;
    success_msg_writer() << tr("Matching integrated address: ") << m_wallet->get_account().get_public_integrated_address_str(payment_id, m_wallet->nettype());
    device_show_integrated(payment_id);
    return true;
  }
  if(tools::wallet2::parse_short_payment_id(local_args.back(), payment_id))
  {
    if (m_current_subaddress_account != 0)
    {
      fail_msg_writer() << tr("Integrated addresses can only be created for account 0");
      return true;
    }
    success_msg_writer() << m_wallet->get_account().get_public_integrated_address_str(payment_id, m_wallet->nettype());
    device_show_integrated(payment_id);
    return true;
  }
  else {
    address_parse_info info;
    if(get_account_address_from_str(info, m_wallet->nettype(), local_args.back()))
    {
      if (info.has_payment_id)
      {
        success_msg_writer() << boost::format(tr("Integrated address: %s, payment ID: %s")) %
          get_account_address_as_str(m_wallet->nettype(), false, info.address) % epee::string_tools::pod_to_hex(info.payment_id);
        device_show_integrated(info.payment_id);
      }
      else
      {
        success_msg_writer() << (info.is_subaddress ? tr("Subaddress: ") : tr("Standard address: ")) << get_account_address_as_str(m_wallet->nettype(), info.is_subaddress, info.address);
      }
      return true;
    }
  }
  fail_msg_writer() << tr("failed to parse payment ID or address");
  return true;
}
//----------------------------------------------------------------------------------------------------
bool simple_wallet::address_book(const std::vector<std::string> &args/* = std::vector<std::string>()*/)
{
  if (args.size() == 0)
  {
  }
  else if (args.size() == 1 || (args[0] != "add" && args[0] != "delete"))
  {
    PRINT_USAGE(USAGE_ADDRESS_BOOK);
    return true;
  }
  else if (args[0] == "add")
  {
    cryptonote::address_parse_info info;
    if(!cryptonote::get_account_address_from_str_or_url(info, m_wallet->nettype(), args[1], oa_prompter))
    {
      fail_msg_writer() << tr("failed to parse address");
      return true;
    }
    size_t description_start = 2;
    std::string description;
    for (size_t i = description_start; i < args.size(); ++i)
    {
      if (i > description_start)
        description += " ";
      description += args[i];
    }
    m_wallet->add_address_book_row(info.address, info.has_payment_id ? &info.payment_id : NULL, description, info.is_subaddress);
  }
  else
  {
    size_t row_id;
    if(!epee::string_tools::get_xtype_from_string(row_id, args[1]))
    {
      fail_msg_writer() << tr("failed to parse index");
      return true;
    }
    m_wallet->delete_address_book_row(row_id);
  }
  auto address_book = m_wallet->get_address_book();
  if (address_book.empty())
  {
    success_msg_writer() << tr("Address book is empty.");
  }
  else
  {
    for (size_t i = 0; i < address_book.size(); ++i) {
      auto& row = address_book[i];
      success_msg_writer() << tr("Index: ") << i;
      std::string address;
      if (row.m_has_payment_id)
        address = cryptonote::get_account_integrated_address_as_str(m_wallet->nettype(), row.m_address, row.m_payment_id);
      else
        address = get_account_address_as_str(m_wallet->nettype(), row.m_is_subaddress, row.m_address);
      success_msg_writer() << tr("Address: ") << address;
      success_msg_writer() << tr("Description: ") << row.m_description << "\n";
    }
  }
  return true;
}
//----------------------------------------------------------------------------------------------------
bool simple_wallet::set_tx_note(const std::vector<std::string> &args)
{
  if (args.size() == 0)
  {
    PRINT_USAGE(USAGE_SET_TX_NOTE);
    return true;
  }

  cryptonote::blobdata txid_data;
  if(!epee::string_tools::parse_hexstr_to_binbuff(args.front(), txid_data) || txid_data.size() != sizeof(crypto::hash))
  {
    fail_msg_writer() << tr("failed to parse txid");
    return true;
  }
  crypto::hash txid = *reinterpret_cast<const crypto::hash*>(txid_data.data());

  std::string note = "";
  for (size_t n = 1; n < args.size(); ++n)
  {
    if (n > 1)
      note += " ";
    note += args[n];
  }
  m_wallet->set_tx_note(txid, note);

  return true;
}
//----------------------------------------------------------------------------------------------------
bool simple_wallet::get_tx_note(const std::vector<std::string> &args)
{
  if (args.size() != 1)
  {
    PRINT_USAGE(USAGE_GET_TX_NOTE);
    return true;
  }

  cryptonote::blobdata txid_data;
  if(!epee::string_tools::parse_hexstr_to_binbuff(args.front(), txid_data) || txid_data.size() != sizeof(crypto::hash))
  {
    fail_msg_writer() << tr("failed to parse txid");
    return true;
  }
  crypto::hash txid = *reinterpret_cast<const crypto::hash*>(txid_data.data());

  std::string note = m_wallet->get_tx_note(txid);
  if (note.empty())
    success_msg_writer() << "no note found";
  else
    success_msg_writer() << "note found: " << note;

  return true;
}
//----------------------------------------------------------------------------------------------------
bool simple_wallet::set_description(const std::vector<std::string> &args)
{
  // 0 arguments allowed, for setting the description to empty string

  std::string description = "";
  for (size_t n = 0; n < args.size(); ++n)
  {
    if (n > 0)
      description += " ";
    description += args[n];
  }
  m_wallet->set_description(description);

  return true;
}
//----------------------------------------------------------------------------------------------------
bool simple_wallet::get_description(const std::vector<std::string> &args)
{
  if (args.size() != 0)
  {
    PRINT_USAGE(USAGE_GET_DESCRIPTION);
    return true;
  }

  std::string description = m_wallet->get_description();
  if (description.empty())
    success_msg_writer() << tr("no description found");
  else
    success_msg_writer() << tr("description found: ") << description;

  return true;
}
//----------------------------------------------------------------------------------------------------
bool simple_wallet::status(const std::vector<std::string> &args)
{
  uint64_t local_height = m_wallet->get_blockchain_current_height();
  uint32_t version = 0;
  bool ssl = false;
  if (!m_wallet->check_connection(&version, &ssl))
  {
    success_msg_writer() << "Refreshed " << local_height << "/?, no daemon connected";
    return true;
  }

  std::string err;
  uint64_t bc_height = get_daemon_blockchain_height(err);
  if (err.empty())
  {
    bool synced = local_height == bc_height;
    success_msg_writer() << "Refreshed " << local_height << "/" << bc_height << ", " << (synced ? "synced" : "syncing")
        << ", daemon RPC v" << get_version_string(version) << ", " << (ssl ? "SSL" : "no SSL");
  }
  else
  {
    fail_msg_writer() << "Refreshed " << local_height << "/?, daemon connection error";
  }
  return true;
}
//----------------------------------------------------------------------------------------------------
bool simple_wallet::wallet_info(const std::vector<std::string> &args)
{
  bool ready;
  uint32_t threshold, total;
  std::string description = m_wallet->get_description();
  if (description.empty())
  {
    description = "<Not set>";
  }
  message_writer() << tr("Filename: ") << m_wallet->get_wallet_file();
  message_writer() << tr("Description: ") << description;
  message_writer() << tr("Address: ") << m_wallet->get_account().get_public_address_str(m_wallet->nettype());
  std::string type;
  if (m_wallet->watch_only())
    type = tr("Watch only");
  else if (m_wallet->multisig(&ready, &threshold, &total))
    type = (boost::format(tr("%u/%u multisig%s")) % threshold % total % (ready ? "" : " (not yet finalized)")).str();
  else
    type = tr("Normal");
  message_writer() << tr("Type: ") << type;
  message_writer() << tr("Network type: ") << (
    m_wallet->nettype() == cryptonote::TESTNET ? tr("Testnet") :
    m_wallet->nettype() == cryptonote::STAGENET ? tr("Stagenet") : tr("Mainnet"));
  return true;
}
//----------------------------------------------------------------------------------------------------
bool simple_wallet::sign(const std::vector<std::string> &args)
{
  if (m_wallet->key_on_device())
  {
    fail_msg_writer() << tr("command not supported by HW wallet");
    return true;
  }
  if (args.size() != 1 && args.size() != 2)
  {
    PRINT_USAGE(USAGE_SIGN);
    return true;
  }
  if (m_wallet->watch_only())
  {
    fail_msg_writer() << tr("wallet is watch-only and cannot sign");
    return true;
  }
  if (m_wallet->multisig())
  {
    fail_msg_writer() << tr("This wallet is multisig and cannot sign");
    return true;
  }

  subaddress_index index{0, 0};
  if (args.size() == 2)
  {
    unsigned int a, b;
    if (sscanf(args[0].c_str(), "%u,%u", &a, &b) != 2)
    {
      fail_msg_writer() << tr("Invalid subaddress index format");
      return true;
    }
    index.major = a;
    index.minor = b;
  }

  const std::string &filename = args.back();
  std::string data;
  bool r = m_wallet->load_from_file(filename, data);
  if (!r)
  {
    fail_msg_writer() << tr("failed to read file ") << filename;
    return true;
  }

  SCOPED_WALLET_UNLOCK();

  std::string signature = m_wallet->sign(data, index);
  success_msg_writer() << signature;
  return true;
}
//----------------------------------------------------------------------------------------------------
bool simple_wallet::verify(const std::vector<std::string> &args)
{
  if (args.size() != 3)
  {
    PRINT_USAGE(USAGE_VERIFY);
    return true;
  }
  std::string filename = args[0];
  std::string address_string = args[1];
  std::string signature= args[2];

  std::string data;
  bool r = m_wallet->load_from_file(filename, data);
  if (!r)
  {
    fail_msg_writer() << tr("failed to read file ") << filename;
    return true;
  }

  cryptonote::address_parse_info info;
  if(!cryptonote::get_account_address_from_str_or_url(info, m_wallet->nettype(), address_string, oa_prompter))
  {
    fail_msg_writer() << tr("failed to parse address");
    return true;
  }

  r = m_wallet->verify(data, info.address, signature);
  if (!r)
  {
    fail_msg_writer() << tr("Bad signature from ") << address_string;
  }
  else
  {
    success_msg_writer() << tr("Good signature from ") << address_string;
  }
  return true;
}
//----------------------------------------------------------------------------------------------------
bool simple_wallet::export_key_images(const std::vector<std::string> &args_)
{
  if (m_wallet->key_on_device())
  {
    fail_msg_writer() << tr("command not supported by HW wallet");
    return true;
  }
  auto args = args_;

  if (m_wallet->watch_only())
  {
    fail_msg_writer() << tr("wallet is watch-only and cannot export key images");
    return true;
  }

  bool all = false;
  if (args.size() >= 2 && args[0] == "all")
  {
    all = true;
    args.erase(args.begin());
  }

  if (args.size() != 1)
  {
    PRINT_USAGE(USAGE_EXPORT_KEY_IMAGES);
    return true;
  }

  std::string filename = args[0];
  if (m_wallet->confirm_export_overwrite() && !check_file_overwrite(filename))
    return true;

  SCOPED_WALLET_UNLOCK();

  try
  {
    if (!m_wallet->export_key_images(filename, all))
    {
      fail_msg_writer() << tr("failed to save file ") << filename;
      return true;
    }
  }
  catch (const std::exception &e)
  {
    LOG_ERROR("Error exporting key images: " << e.what());
    fail_msg_writer() << "Error exporting key images: " << e.what();
    return true;
  }

  success_msg_writer() << tr("Signed key images exported to ") << filename;
  return true;
}
//----------------------------------------------------------------------------------------------------
bool simple_wallet::import_key_images(const std::vector<std::string> &args)
{
  if (m_wallet->key_on_device())
  {
    fail_msg_writer() << tr("command not supported by HW wallet");
    return true;
  }
  if (!m_wallet->is_trusted_daemon())
  {
    fail_msg_writer() << tr("this command requires a trusted daemon. Enable with --trusted-daemon");
    return true;
  }

  if (args.size() != 1)
  {
    PRINT_USAGE(USAGE_IMPORT_KEY_IMAGES);
    return true;
  }
  std::string filename = args[0];

  LOCK_IDLE_SCOPE();
  try
  {
    uint64_t spent = 0, unspent = 0;
    uint64_t height = m_wallet->import_key_images(filename, spent, unspent);
    success_msg_writer() << "Signed key images imported to height " << height << ", "
<<<<<<< HEAD
        << print_money(spent) << " spent, " << print_money(unspent) << " unspent";
=======
        << print_money(spent) << " spent, " << print_money(unspent) << " unspent"; 
>>>>>>> 25419b4b
  }
  catch (const std::exception &e)
  {
    fail_msg_writer() << "Failed to import key images: " << e.what();
    return true;
  }

  return true;
}
//----------------------------------------------------------------------------------------------------
bool simple_wallet::hw_key_images_sync(const std::vector<std::string> &args)
{
  if (!m_wallet->key_on_device())
  {
    fail_msg_writer() << tr("command only supported by HW wallet");
    return true;
  }
  if (!m_wallet->get_account().get_device().has_ki_cold_sync())
  {
    fail_msg_writer() << tr("hw wallet does not support cold KI sync");
    return true;
  }

  LOCK_IDLE_SCOPE();
  key_images_sync_intern();
  return true;
}
//----------------------------------------------------------------------------------------------------
void simple_wallet::key_images_sync_intern(){
  try
  {
    message_writer(console_color_white, false) << tr("Please confirm the key image sync on the device");

    uint64_t spent = 0, unspent = 0;
    uint64_t height = m_wallet->cold_key_image_sync(spent, unspent);
    if (height > 0)
    {
      success_msg_writer() << tr("Key images synchronized to height ") << height;
      if (!m_wallet->is_trusted_daemon())
      {
        message_writer() << tr("Running untrusted daemon, cannot determine which transaction output is spent. Use a trusted daemon with --trusted-daemon and run rescan_spent");
      } else
      {
        success_msg_writer() << print_money(spent) << tr(" spent, ") << print_money(unspent) << tr(" unspent");
      }
    }
    else {
      fail_msg_writer() << tr("Failed to import key images");
    }
  }
  catch (const std::exception &e)
  {
    fail_msg_writer() << tr("Failed to import key images: ") << e.what();
  }
}
//----------------------------------------------------------------------------------------------------
bool simple_wallet::hw_reconnect(const std::vector<std::string> &args)
{
  if (!m_wallet->key_on_device())
  {
    fail_msg_writer() << tr("command only supported by HW wallet");
    return true;
  }

  LOCK_IDLE_SCOPE();
  try
  {
    bool r = m_wallet->reconnect_device();
    if (!r){
      fail_msg_writer() << tr("Failed to reconnect device");
    }
  }
  catch (const std::exception &e)
  {
    fail_msg_writer() << tr("Failed to reconnect device: ") << tr(e.what());
    return true;
  }

  return true;
}
//----------------------------------------------------------------------------------------------------
bool simple_wallet::export_outputs(const std::vector<std::string> &args_)
{
  if (m_wallet->key_on_device())
  {
    fail_msg_writer() << tr("command not supported by HW wallet");
    return true;
  }
  auto args = args_;

  bool all = false;
  if (args.size() >= 2 && args[0] == "all")
  {
    all = true;
    args.erase(args.begin());
  }

  if (args.size() != 1)
  {
    PRINT_USAGE(USAGE_EXPORT_OUTPUTS);
    return true;
  }

  std::string filename = args[0];
  if (m_wallet->confirm_export_overwrite() && !check_file_overwrite(filename))
    return true;

  SCOPED_WALLET_UNLOCK();

  try
  {
    std::string data = m_wallet->export_outputs_to_str(all);
    bool r = m_wallet->save_to_file(filename, data);
    if (!r)
    {
      fail_msg_writer() << tr("failed to save file ") << filename;
      return true;
    }
  }
  catch (const std::exception &e)
  {
    LOG_ERROR("Error exporting outputs: " << e.what());
    fail_msg_writer() << "Error exporting outputs: " << e.what();
    return true;
  }

  success_msg_writer() << tr("Outputs exported to ") << filename;
  return true;
}
//----------------------------------------------------------------------------------------------------
bool simple_wallet::import_outputs(const std::vector<std::string> &args)
{
  if (m_wallet->key_on_device())
  {
    fail_msg_writer() << tr("command not supported by HW wallet");
    return true;
  }
  if (args.size() != 1)
  {
    PRINT_USAGE(USAGE_IMPORT_OUTPUTS);
    return true;
  }
  std::string filename = args[0];

  std::string data;
  bool r = m_wallet->load_from_file(filename, data);
  if (!r)
  {
    fail_msg_writer() << tr("failed to read file ") << filename;
    return true;
  }

  try
  {
    SCOPED_WALLET_UNLOCK();
    size_t n_outputs = m_wallet->import_outputs_from_str(data);
    success_msg_writer() << boost::lexical_cast<std::string>(n_outputs) << " outputs imported";
  }
  catch (const std::exception &e)
  {
    fail_msg_writer() << "Failed to import outputs " << filename << ": " << e.what();
    return true;
  }

  return true;
}
//----------------------------------------------------------------------------------------------------
bool simple_wallet::show_transfer(const std::vector<std::string> &args)
{
  if (args.size() != 1)
  {
    PRINT_USAGE(USAGE_SHOW_TRANSFER);
    return true;
  }

  cryptonote::blobdata txid_data;
  if(!epee::string_tools::parse_hexstr_to_binbuff(args.front(), txid_data) || txid_data.size() != sizeof(crypto::hash))
  {
    fail_msg_writer() << tr("failed to parse txid");
    return true;
  }
  crypto::hash txid = *reinterpret_cast<const crypto::hash*>(txid_data.data());

  const uint64_t last_block_height = m_wallet->get_blockchain_current_height();

  std::list<std::pair<crypto::hash, tools::wallet2::payment_details>> payments;
  m_wallet->get_payments(payments, 0, (uint64_t)-1, m_current_subaddress_account);
  for (std::list<std::pair<crypto::hash, tools::wallet2::payment_details>>::const_iterator i = payments.begin(); i != payments.end(); ++i) {
    const tools::wallet2::payment_details &pd = i->second;
    if (pd.m_tx_hash == txid) {
      std::string payment_id = string_tools::pod_to_hex(i->first);
      if (payment_id.substr(16).find_first_not_of('0') == std::string::npos)
        payment_id = payment_id.substr(0,16);
      success_msg_writer() << "Incoming transaction found";
      success_msg_writer() << "txid: " << txid;
      success_msg_writer() << "Height: " << pd.m_block_height;
      success_msg_writer() << "Timestamp: " << tools::get_human_readable_timestamp(pd.m_timestamp);
      success_msg_writer() << "Amount: " << print_money(pd.m_amount);
      success_msg_writer() << "Payment ID: " << payment_id;

      if (pd.m_unlock_time < CRYPTONOTE_MAX_BLOCK_NUMBER)
      {
        uint64_t bh = std::max(pd.m_unlock_time, pd.m_block_height + CRYPTONOTE_DEFAULT_TX_SPENDABLE_AGE);
        uint64_t last_block_reward = m_wallet->get_last_block_reward();
        uint64_t suggested_threshold = last_block_reward ? (pd.m_amount + last_block_reward - 1) / last_block_reward : 0;
        if (bh >= last_block_height)
          success_msg_writer() << "Locked: " << (bh - last_block_height) << " blocks to unlock";
        else if (suggested_threshold > 0)
          success_msg_writer() << std::to_string(last_block_height - bh) << " confirmations (" << suggested_threshold << " suggested threshold)";
        else
          success_msg_writer() << std::to_string(last_block_height - bh) << " confirmations";
      }
      else
      {
        uint64_t current_time = static_cast<uint64_t>(time(NULL));
        uint64_t threshold = current_time + (m_wallet->use_fork_rules(2, 0) ? CRYPTONOTE_LOCKED_TX_ALLOWED_DELTA_SECONDS_V2 : CRYPTONOTE_LOCKED_TX_ALLOWED_DELTA_SECONDS_V1);
        if (threshold >= pd.m_unlock_time)
          success_msg_writer() << "unlocked for " << get_human_readable_timespan(std::chrono::seconds(threshold - pd.m_unlock_time));
        else
          success_msg_writer() << "locked for " << get_human_readable_timespan(std::chrono::seconds(pd.m_unlock_time - threshold));
      }
      success_msg_writer() << "Address index: " << pd.m_subaddr_index.minor;
      success_msg_writer() << "Note: " << m_wallet->get_tx_note(txid);
      return true;
    }
  }

  std::list<std::pair<crypto::hash, tools::wallet2::confirmed_transfer_details>> payments_out;
  m_wallet->get_payments_out(payments_out, 0, (uint64_t)-1, m_current_subaddress_account);
  for (std::list<std::pair<crypto::hash, tools::wallet2::confirmed_transfer_details>>::const_iterator i = payments_out.begin(); i != payments_out.end(); ++i) {
    if (i->first == txid)
    {
      const tools::wallet2::confirmed_transfer_details &pd = i->second;
      uint64_t change = pd.m_change == (uint64_t)-1 ? 0 : pd.m_change; // change may not be known
      uint64_t fee = pd.m_amount_in - pd.m_amount_out;
      std::string dests;
      for (const auto &d: pd.m_dests) {
        if (!dests.empty())
          dests += ", ";
        dests +=  d.address(m_wallet->nettype(), pd.m_payment_id) + ": " + print_money(d.amount);
      }
      std::string payment_id = string_tools::pod_to_hex(i->second.m_payment_id);
      if (payment_id.substr(16).find_first_not_of('0') == std::string::npos)
        payment_id = payment_id.substr(0,16);
      success_msg_writer() << "Outgoing transaction found";
      success_msg_writer() << "txid: " << txid;
      success_msg_writer() << "Height: " << pd.m_block_height;
      success_msg_writer() << "Timestamp: " << tools::get_human_readable_timestamp(pd.m_timestamp);
      success_msg_writer() << "Amount: " << print_money(pd.m_amount_in - change - fee);
      success_msg_writer() << "Payment ID: " << payment_id;
      success_msg_writer() << "Change: " << print_money(change);
      success_msg_writer() << "Fee: " << print_money(fee);
      success_msg_writer() << "Destinations: " << dests;
      if (pd.m_unlock_time < CRYPTONOTE_MAX_BLOCK_NUMBER)
      {
        uint64_t bh = std::max(pd.m_unlock_time, pd.m_block_height + CRYPTONOTE_DEFAULT_TX_SPENDABLE_AGE);
        if (bh >= last_block_height)
          success_msg_writer() << "Locked: " << (bh - last_block_height) << " blocks to unlock";
        else
          success_msg_writer() << std::to_string(last_block_height - bh) << " confirmations";
      }
      else
      {
        uint64_t current_time = static_cast<uint64_t>(time(NULL));
        uint64_t threshold = current_time + CRYPTONOTE_LOCKED_TX_ALLOWED_DELTA_SECONDS_V2;
        if (threshold >= pd.m_unlock_time)
          success_msg_writer() << "unlocked for " << get_human_readable_timespan(std::chrono::seconds(threshold - pd.m_unlock_time));
        else
          success_msg_writer() << "locked for " << get_human_readable_timespan(std::chrono::seconds(pd.m_unlock_time - threshold));
      }
      success_msg_writer() << "Note: " << m_wallet->get_tx_note(txid);
      return true;
    }
  }

  try
  {
    std::vector<std::tuple<cryptonote::transaction, crypto::hash, bool>> process_txs;
    m_wallet->update_pool_state(process_txs);
    if (!process_txs.empty())
      m_wallet->process_pool_state(process_txs);

    std::list<std::pair<crypto::hash, tools::wallet2::pool_payment_details>> pool_payments;
    m_wallet->get_unconfirmed_payments(pool_payments, m_current_subaddress_account);
    for (std::list<std::pair<crypto::hash, tools::wallet2::pool_payment_details>>::const_iterator i = pool_payments.begin(); i != pool_payments.end(); ++i) {
      const tools::wallet2::payment_details &pd = i->second.m_pd;
      if (pd.m_tx_hash == txid)
      {
        std::string payment_id = string_tools::pod_to_hex(i->first);
        if (payment_id.substr(16).find_first_not_of('0') == std::string::npos)
          payment_id = payment_id.substr(0,16);
        success_msg_writer() << "Unconfirmed incoming transaction found in the txpool";
        success_msg_writer() << "txid: " << txid;
        success_msg_writer() << "Timestamp: " << tools::get_human_readable_timestamp(pd.m_timestamp);
        success_msg_writer() << "Amount: " << print_money(pd.m_amount);
        success_msg_writer() << "Payment ID: " << payment_id;
        success_msg_writer() << "Address index: " << pd.m_subaddr_index.minor;
        success_msg_writer() << "Note: " << m_wallet->get_tx_note(txid);
        if (i->second.m_double_spend_seen)
          success_msg_writer() << tr("Double spend seen on the network: this transaction may or may not end up being mined");
        return true;
      }
    }
  }
  catch (...)
  {
    fail_msg_writer() << "Failed to get pool state";
  }

  std::list<std::pair<crypto::hash, tools::wallet2::unconfirmed_transfer_details>> upayments;
  m_wallet->get_unconfirmed_payments_out(upayments, m_current_subaddress_account);
  for (std::list<std::pair<crypto::hash, tools::wallet2::unconfirmed_transfer_details>>::const_iterator i = upayments.begin(); i != upayments.end(); ++i) {
    if (i->first == txid)
    {
      const tools::wallet2::unconfirmed_transfer_details &pd = i->second;
      uint64_t amount = pd.m_amount_in;
      uint64_t fee = amount - pd.m_amount_out;
      std::string payment_id = string_tools::pod_to_hex(i->second.m_payment_id);
      if (payment_id.substr(16).find_first_not_of('0') == std::string::npos)
        payment_id = payment_id.substr(0,16);
      bool is_failed = pd.m_state == tools::wallet2::unconfirmed_transfer_details::failed;

      success_msg_writer() << (is_failed ? "Failed" : "Pending") << " outgoing transaction found";
      success_msg_writer() << "txid: " << txid;
      success_msg_writer() << "Timestamp: " << tools::get_human_readable_timestamp(pd.m_timestamp);
      success_msg_writer() << "Amount: " << print_money(amount - pd.m_change - fee);
      success_msg_writer() << "Payment ID: " << payment_id;
      success_msg_writer() << "Change: " << print_money(pd.m_change);
      success_msg_writer() << "Fee: " << print_money(fee);
      success_msg_writer() << "Note: " << m_wallet->get_tx_note(txid);
      return true;
    }
  }

  fail_msg_writer() << tr("Transaction ID not found");
  return true;
}
//----------------------------------------------------------------------------------------------------
bool simple_wallet::process_command(const std::vector<std::string> &args)
{
  return m_cmd_binder.process_command_vec(args);
}
//----------------------------------------------------------------------------------------------------
void simple_wallet::interrupt()
{
  if (m_in_manual_refresh.load(std::memory_order_relaxed))
  {
    m_wallet->stop();
  }
  else
  {
    stop();
  }
}
//----------------------------------------------------------------------------------------------------
void simple_wallet::commit_or_save(std::vector<tools::wallet2::pending_tx>& ptx_vector, bool do_not_relay)
{
  size_t i = 0;
  while (!ptx_vector.empty())
  {
    auto & ptx = ptx_vector.back();
    const crypto::hash txid = get_transaction_hash(ptx.tx);
    if (do_not_relay)
    {
      cryptonote::blobdata blob;
      tx_to_blob(ptx.tx, blob);
      const std::string blob_hex = epee::string_tools::buff_to_hex_nodelimer(blob);
<<<<<<< HEAD
      const std::string filename = "raw_triton_tx" + (ptx_vector.size() == 1 ? "" : ("_" + std::to_string(i++)));
      if (epee::file_io_utils::save_string_to_file(filename, blob_hex))
=======
      const std::string filename = "raw_monero_tx" + (ptx_vector.size() == 1 ? "" : ("_" + std::to_string(i++)));
      if (m_wallet->save_to_file(filename, blob_hex, true))
>>>>>>> 25419b4b
        success_msg_writer(true) << tr("Transaction successfully saved to ") << filename << tr(", txid ") << txid;
      else
        fail_msg_writer() << tr("Failed to save transaction to ") << filename << tr(", txid ") << txid;
    }
    else
    {
      m_wallet->commit_tx(ptx);
      success_msg_writer(true) << tr("Transaction successfully submitted, transaction ") << txid << ENDL
      << tr("You can check its status by using the `show_transfers` command.");
    }
    // if no exception, remove element from vector
    ptx_vector.pop_back();
  }
}
//----------------------------------------------------------------------------------------------------
int main(int argc, char* argv[])
{
  TRY_ENTRY();

#ifdef WIN32
  // Activate UTF-8 support for Boost filesystem classes on Windows
  std::locale::global(boost::locale::generator().generate(""));
  boost::filesystem::path::imbue(std::locale());
#endif
  setlocale(LC_CTYPE, "");

  po::options_description desc_params(wallet_args::tr("Wallet options"));
  tools::wallet2::init_options(desc_params);
  command_line::add_arg(desc_params, arg_wallet_file);
  command_line::add_arg(desc_params, arg_generate_new_wallet);
  command_line::add_arg(desc_params, arg_generate_from_device);
  command_line::add_arg(desc_params, arg_generate_from_view_key);
  command_line::add_arg(desc_params, arg_generate_from_spend_key);
  command_line::add_arg(desc_params, arg_generate_from_keys);
  command_line::add_arg(desc_params, arg_generate_from_multisig_keys);
  command_line::add_arg(desc_params, arg_generate_from_json);
  command_line::add_arg(desc_params, arg_mnemonic_language);
  command_line::add_arg(desc_params, arg_command);

  command_line::add_arg(desc_params, arg_restore_deterministic_wallet );
  command_line::add_arg(desc_params, arg_restore_from_seed );
  command_line::add_arg(desc_params, arg_restore_multisig_wallet );
  command_line::add_arg(desc_params, arg_non_deterministic );
  command_line::add_arg(desc_params, arg_electrum_seed );
  command_line::add_arg(desc_params, arg_allow_mismatched_daemon_version);
  command_line::add_arg(desc_params, arg_restore_height);
  command_line::add_arg(desc_params, arg_restore_date);
  command_line::add_arg(desc_params, arg_do_not_relay);
  command_line::add_arg(desc_params, arg_create_address_file);
  command_line::add_arg(desc_params, arg_subaddress_lookahead);
  command_line::add_arg(desc_params, arg_use_english_language_names);
  command_line::add_arg(desc_params, arg_rpc_client_secret_key);

  po::positional_options_description positional_options;
  positional_options.add(arg_command.name, -1);

  boost::optional<po::variables_map> vm;
  bool should_terminate = false;
  std::tie(vm, should_terminate) = wallet_args::main(
   argc, argv,
<<<<<<< HEAD
   "wallet-cli [--wallet-file=<file>|--generate-new-wallet=<file>] [<COMMAND>]",
    sw::tr("This is the command line equilibria wallet. It needs to connect to a equilibria\ndaemon to work correctly.\nWARNING: Do not reuse your equilibria keys on another fork, UNLESS this fork has key reuse mitigations built in. Doing so will harm your privacy."),
=======
   "monero-wallet-cli [--wallet-file=<filename>|--generate-new-wallet=<filename>] [<COMMAND>]",
    sw::tr("This is the command line monero wallet. It needs to connect to a monero\ndaemon to work correctly.\nWARNING: Do not reuse your Monero keys on another fork, UNLESS this fork has key reuse mitigations built in. Doing so will harm your privacy."),
>>>>>>> 25419b4b
    desc_params,
    positional_options,
    [](const std::string &s, bool emphasis){ tools::scoped_message_writer(emphasis ? epee::console_color_white : epee::console_color_default, true) << s; },
    "wallet-cli.log"
  );

  if (!vm)
  {
    return 1;
  }

  if (should_terminate)
  {
    return 0;
  }

  cryptonote::simple_wallet w;
  const bool r = w.init(*vm);
  CHECK_AND_ASSERT_MES(r, 1, sw::tr("Failed to initialize wallet"));

  std::vector<std::string> command = command_line::get_arg(*vm, arg_command);
  if (!command.empty())
  {
    if (!w.process_command(command))
      fail_msg_writer() << sw::tr("Unknown command: ") << command.front();
    w.stop();
    w.deinit();
  }
  else
  {
    tools::signal_handler::install([&w](int type) {
      if (tools::password_container::is_prompting.load())
      {
        // must be prompting for password so return and let the signal stop prompt
        return;
      }
#ifdef WIN32
      if (type == CTRL_C_EVENT)
#else
      if (type == SIGINT)
#endif
      {
        // if we're pressing ^C when refreshing, just stop refreshing
        w.interrupt();
      }
      else
      {
        w.stop();
      }
    });
    w.run();

    w.deinit();
  }
  return 0;
  CATCH_ENTRY_L0("main", 1);
}

// MMS ---------------------------------------------------------------------------------------------------

// Access to the message store, or more exactly to the list of the messages that can be changed
// by the idle thread, is guarded by the same mutex-based mechanism as access to the wallet
// as a whole and thus e.g. uses the "LOCK_IDLE_SCOPE" macro. This is a little over-cautious, but
// simple and safe. Care has to be taken however where MMS methods call other simplewallet methods
// that use "LOCK_IDLE_SCOPE" as this cannot be nested!

// Methods for commands like "export_multisig_info" usually read data from file(s) or write data
// to files. The MMS calls now those methods as well, to produce data for messages and to process data
// from messages. As it would be quite inconvenient for the MMS to write data for such methods to files
// first or get data out of result files after the call, those methods detect a call from the MMS and
// expect data as arguments instead of files and give back data by calling 'process_wallet_created_data'.

bool simple_wallet::user_confirms(const std::string &question)
{
   std::string answer = input_line(question + tr(" (Y/Yes/N/No): "));
   return !std::cin.eof() && command_line::is_yes(answer);
}

bool simple_wallet::user_confirms_auto_config()
{
  message_writer(console_color_red, true) << tr("WARNING: Using MMS auto-config mechanisms is not trustless");
  message_writer() << tr("A malicious auto-config manager could send you info about own wallets instead of other signers' info");
  message_writer() << tr("If in doubt do not use auto-config or at least compare configs using the \"mms config_checksum\" command");
  return user_confirms("Accept the risks and continue?");
}

bool simple_wallet::get_number_from_arg(const std::string &arg, uint32_t &number, const uint32_t lower_bound, const uint32_t upper_bound)
{
  bool valid = false;
  try
  {
    number = boost::lexical_cast<uint32_t>(arg);
    valid = (number >= lower_bound) && (number <= upper_bound);
  }
  catch(const boost::bad_lexical_cast &)
  {
  }
  return valid;
}

bool simple_wallet::choose_mms_processing(const std::vector<mms::processing_data> &data_list, uint32_t &choice)
{
  size_t choices = data_list.size();
  if (choices == 1)
  {
    choice = 0;
    return true;
  }
  mms::message_store& ms = m_wallet->get_message_store();
  message_writer() << tr("Choose processing:");
  std::string text;
  for (size_t i = 0; i < choices; ++i)
  {
    const mms::processing_data &data = data_list[i];
    text = std::to_string(i+1) + ": ";
    switch (data.processing)
    {
    case mms::message_processing::sign_tx:
      text += tr("Sign tx");
      break;
    case mms::message_processing::send_tx:
    {
      mms::message m;
      ms.get_message_by_id(data.message_ids[0], m);
      if (m.type == mms::message_type::fully_signed_tx)
      {
        text += tr("Send the tx for submission to ");
      }
      else
      {
        text += tr("Send the tx for signing to ");
      }
      mms::authorized_signer signer = ms.get_signer(data.receiving_signer_index);
      text += ms.signer_to_string(signer, 50);
      break;
    }
    case mms::message_processing::submit_tx:
      text += tr("Submit tx");
      break;
    default:
      text += tr("unknown");
      break;
    }
    message_writer() << text;
  }

  std::string line = input_line(tr("Choice: "));
  if (std::cin.eof() || line.empty())
  {
    return false;
  }
  bool choice_ok = get_number_from_arg(line, choice, 1, choices);
  if (choice_ok)
  {
    choice--;
  }
  else
  {
    fail_msg_writer() << tr("Wrong choice");
  }
  return choice_ok;
}

void simple_wallet::list_mms_messages(const std::vector<mms::message> &messages)
{
  message_writer() << boost::format("%4s %-4s %-30s %-21s %7s %3s %-15s %-40s") % tr("Id") % tr("I/O") % tr("Authorized Signer")
          % tr("Message Type") % tr("Height") % tr("R") % tr("Message State") % tr("Since");
  mms::message_store& ms = m_wallet->get_message_store();
  uint64_t now = (uint64_t)time(NULL);
  for (size_t i = 0; i < messages.size(); ++i)
  {
    const mms::message &m = messages[i];
    const mms::authorized_signer &signer = ms.get_signer(m.signer_index);
    bool highlight = (m.state == mms::message_state::ready_to_send) || (m.state == mms::message_state::waiting);
    message_writer(m.direction == mms::message_direction::out ? console_color_green : console_color_magenta, highlight) <<
            boost::format("%4s %-4s %-30s %-21s %7s %3s %-15s %-40s") %
            m.id %
            ms.message_direction_to_string(m.direction) %
            ms.signer_to_string(signer, 30) %
            ms.message_type_to_string(m.type) %
            m.wallet_height %
            m.round %
            ms.message_state_to_string(m.state) %
            (tools::get_human_readable_timestamp(m.modified) + ", " + get_human_readable_timespan(std::chrono::seconds(now - m.modified)) + tr(" ago"));
  }
}

void simple_wallet::list_signers(const std::vector<mms::authorized_signer> &signers)
{
  message_writer() << boost::format("%2s %-20s %-s") % tr("#") % tr("Label") % tr("Transport Address");
  message_writer() << boost::format("%2s %-20s %-s") % "" % tr("Auto-Config Token") % tr("Monero Address");
  for (size_t i = 0; i < signers.size(); ++i)
  {
    const mms::authorized_signer &signer = signers[i];
    std::string label = signer.label.empty() ? tr("<not set>") : signer.label;
    std::string monero_address;
    if (signer.monero_address_known)
    {
      monero_address = get_account_address_as_str(m_wallet->nettype(), false, signer.monero_address);
    }
    else
    {
      monero_address = tr("<not set>");
    }
    std::string transport_address = signer.transport_address.empty() ? tr("<not set>") : signer.transport_address;
    message_writer() << boost::format("%2s %-20s %-s") % (i + 1) % label % transport_address;
    message_writer() << boost::format("%2s %-20s %-s") % "" % signer.auto_config_token % monero_address;
    message_writer() << "";
  }
}

void simple_wallet::add_signer_config_messages()
{
  mms::message_store& ms = m_wallet->get_message_store();
  std::string signer_config;
  ms.get_signer_config(signer_config);

  const std::vector<mms::authorized_signer> signers = ms.get_all_signers();
  mms::multisig_wallet_state state = get_multisig_wallet_state();
  uint32_t num_authorized_signers = ms.get_num_authorized_signers();
  for (uint32_t i = 1 /* without me */; i < num_authorized_signers; ++i)
  {
    ms.add_message(state, i, mms::message_type::signer_config, mms::message_direction::out, signer_config);
  }
}

void simple_wallet::show_message(const mms::message &m)
{
  mms::message_store& ms = m_wallet->get_message_store();
  const mms::authorized_signer &signer = ms.get_signer(m.signer_index);
  bool display_content;
  std::string sanitized_text;
  switch (m.type)
  {
  case mms::message_type::key_set:
  case mms::message_type::additional_key_set:
  case mms::message_type::note:
    display_content = true;
    ms.get_sanitized_text(m.content, 1000, sanitized_text);
    break;
  default:
    display_content = false;
  }
  uint64_t now = (uint64_t)time(NULL);
  message_writer() << "";
  message_writer() << tr("Message ") << m.id;
  message_writer() << tr("In/out: ") << ms.message_direction_to_string(m.direction);
  message_writer() << tr("Type: ") << ms.message_type_to_string(m.type);
  message_writer() << tr("State: ") << boost::format(tr("%s since %s, %s ago")) %
          ms.message_state_to_string(m.state) % tools::get_human_readable_timestamp(m.modified) % get_human_readable_timespan(std::chrono::seconds(now - m.modified));
  if (m.sent == 0)
  {
    message_writer() << tr("Sent: Never");
  }
  else
  {
    message_writer() << boost::format(tr("Sent: %s, %s ago")) %
            tools::get_human_readable_timestamp(m.sent) % get_human_readable_timespan(std::chrono::seconds(now - m.sent));
  }
  message_writer() << tr("Authorized signer: ") << ms.signer_to_string(signer, 100);
  message_writer() << tr("Content size: ") << m.content.length() << tr(" bytes");
  message_writer() << tr("Content: ") << (display_content ? sanitized_text : tr("(binary data)"));

  if (m.type == mms::message_type::note)
  {
    // Showing a note and read its text is "processing" it: Set the state accordingly
    // which will also delete it from Bitmessage as a side effect
    // (Without this little "twist" it would never change the state, and never get deleted)
    ms.set_message_processed_or_sent(m.id);
  }
}

void simple_wallet::ask_send_all_ready_messages()
{
  mms::message_store& ms = m_wallet->get_message_store();
  std::vector<mms::message> ready_messages;
  const std::vector<mms::message> &messages = ms.get_all_messages();
  for (size_t i = 0; i < messages.size(); ++i)
  {
    const mms::message &m = messages[i];
    if (m.state == mms::message_state::ready_to_send)
    {
      ready_messages.push_back(m);
    }
  }
  if (ready_messages.size() != 0)
  {
    list_mms_messages(ready_messages);
    bool send = ms.get_auto_send();
    if (!send)
    {
      send = user_confirms(tr("Send these messages now?"));
    }
    if (send)
    {
      mms::multisig_wallet_state state = get_multisig_wallet_state();
      for (size_t i = 0; i < ready_messages.size(); ++i)
      {
        ms.send_message(state, ready_messages[i].id);
        ms.set_message_processed_or_sent(ready_messages[i].id);
      }
      success_msg_writer() << tr("Queued for sending.");
    }
  }
}

bool simple_wallet::get_message_from_arg(const std::string &arg, mms::message &m)
{
  mms::message_store& ms = m_wallet->get_message_store();
  bool valid_id = false;
  uint32_t id;
  try
  {
    id = (uint32_t)boost::lexical_cast<uint32_t>(arg);
    valid_id = ms.get_message_by_id(id, m);
  }
  catch (const boost::bad_lexical_cast &)
  {
  }
  if (!valid_id)
  {
    fail_msg_writer() << tr("Invalid message id");
  }
  return valid_id;
}

void simple_wallet::mms_init(const std::vector<std::string> &args)
{
  if (args.size() != 3)
  {
    fail_msg_writer() << tr("usage: mms init <required_signers>/<authorized_signers> <own_label> <own_transport_address>");
    return;
  }
  mms::message_store& ms = m_wallet->get_message_store();
  if (ms.get_active())
  {
    if (!user_confirms(tr("The MMS is already initialized. Re-initialize by deleting all signer info and messages?")))
    {
      return;
    }
  }
  uint32_t num_required_signers;
  uint32_t num_authorized_signers;
  const std::string &mn = args[0];
  std::vector<std::string> numbers;
  boost::split(numbers, mn, boost::is_any_of("/"));
  bool mn_ok = (numbers.size() == 2)
               && get_number_from_arg(numbers[1], num_authorized_signers, 2, 100)
               && get_number_from_arg(numbers[0], num_required_signers, 2, num_authorized_signers);
  if (!mn_ok)
  {
    fail_msg_writer() << tr("Error in the number of required signers and/or authorized signers");
    return;
  }
  LOCK_IDLE_SCOPE();
  ms.init(get_multisig_wallet_state(), args[1], args[2], num_authorized_signers, num_required_signers);
}

void simple_wallet::mms_info(const std::vector<std::string> &args)
{
  mms::message_store& ms = m_wallet->get_message_store();
  if (ms.get_active())
  {
    message_writer() << boost::format("The MMS is active for %s/%s multisig.")
            % ms.get_num_required_signers() % ms.get_num_authorized_signers();
  }
  else
  {
    message_writer() << tr("The MMS is not active.");
  }
}

void simple_wallet::mms_signer(const std::vector<std::string> &args)
{
  mms::message_store& ms = m_wallet->get_message_store();
  const std::vector<mms::authorized_signer> &signers = ms.get_all_signers();
  if (args.size() == 0)
  {
    // Without further parameters list all defined signers
    list_signers(signers);
    return;
  }

  uint32_t index;
  bool index_valid = get_number_from_arg(args[0], index, 1, ms.get_num_authorized_signers());
  if (index_valid)
  {
    index--;
  }
  else
  {
    fail_msg_writer() << tr("Invalid signer number ") + args[0];
    return;
  }
  if ((args.size() < 2) || (args.size() > 4))
  {
    fail_msg_writer() << tr("mms signer [<number> <label> [<transport_address> [<monero_address>]]]");
    return;
  }

  boost::optional<string> label = args[1];
  boost::optional<string> transport_address;
  if (args.size() >= 3)
  {
    transport_address = args[2];
  }
  boost::optional<cryptonote::account_public_address> monero_address;
  LOCK_IDLE_SCOPE();
  mms::multisig_wallet_state state = get_multisig_wallet_state();
  if (args.size() == 4)
  {
    cryptonote::address_parse_info info;
    bool ok = cryptonote::get_account_address_from_str_or_url(info, m_wallet->nettype(), args[3], oa_prompter);
    if (!ok)
    {
      fail_msg_writer() << tr("Invalid Monero address");
      return;
    }
    monero_address = info.address;
    const std::vector<mms::message> &messages = ms.get_all_messages();
    if ((messages.size() > 0) || state.multisig)
    {
      fail_msg_writer() << tr("Wallet state does not allow changing Monero addresses anymore");
      return;
    }
  }
  ms.set_signer(state, index, label, transport_address, monero_address);
}

void simple_wallet::mms_list(const std::vector<std::string> &args)
{
  mms::message_store& ms = m_wallet->get_message_store();
  if (args.size() != 0)
  {
    fail_msg_writer() << tr("Usage: mms list");
    return;
  }
  LOCK_IDLE_SCOPE();
  const std::vector<mms::message> &messages = ms.get_all_messages();
  list_mms_messages(messages);
}

void simple_wallet::mms_next(const std::vector<std::string> &args)
{
  mms::message_store& ms = m_wallet->get_message_store();
  if ((args.size() > 1) || ((args.size() == 1) && (args[0] != "sync")))
  {
    fail_msg_writer() << tr("Usage: mms next [sync]");
    return;
  }
  bool avail = false;
  std::vector<mms::processing_data> data_list;
  bool force_sync = false;
  uint32_t choice = 0;
  {
    LOCK_IDLE_SCOPE();
    if ((args.size() == 1) && (args[0] == "sync"))
    {
      // Force the MMS to process any waiting sync info although on its own it would just ignore
      // those messages because no need to process them can be seen
      force_sync = true;
    }
    string wait_reason;
    {
      avail = ms.get_processable_messages(get_multisig_wallet_state(), force_sync, data_list, wait_reason);
    }
    if (avail)
    {
      avail = choose_mms_processing(data_list, choice);
    }
    else if (!wait_reason.empty())
    {
      message_writer() << tr("No next step: ") << wait_reason;
    }
  }
  if (avail)
  {
    mms::processing_data data = data_list[choice];
    bool command_successful = false;
    switch(data.processing)
    {
    case mms::message_processing::prepare_multisig:
      message_writer() << tr("prepare_multisig");
      command_successful = prepare_multisig_main(std::vector<std::string>(), true);
      break;

    case mms::message_processing::make_multisig:
    {
      message_writer() << tr("make_multisig");
      size_t number_of_key_sets = data.message_ids.size();
      std::vector<std::string> sig_args(number_of_key_sets + 1);
      sig_args[0] = std::to_string(ms.get_num_required_signers());
      for (size_t i = 0; i < number_of_key_sets; ++i)
      {
        mms::message m = ms.get_message_by_id(data.message_ids[i]);
        sig_args[i+1] = m.content;
      }
      command_successful = make_multisig_main(sig_args, true);
      break;
    }

    case mms::message_processing::exchange_multisig_keys:
    {
      message_writer() << tr("exchange_multisig_keys");
      size_t number_of_key_sets = data.message_ids.size();
      // Other than "make_multisig" only the key sets as parameters, no num_required_signers
      std::vector<std::string> sig_args(number_of_key_sets);
      for (size_t i = 0; i < number_of_key_sets; ++i)
      {
        mms::message m = ms.get_message_by_id(data.message_ids[i]);
        sig_args[i] = m.content;
      }
      command_successful = exchange_multisig_keys_main(sig_args, true);
      break;
    }

    case mms::message_processing::create_sync_data:
    {
      message_writer() << tr("export_multisig_info");
      std::vector<std::string> export_args;
      export_args.push_back("MMS");  // dummy filename
      command_successful = export_multisig_main(export_args, true);
      break;
    }

    case mms::message_processing::process_sync_data:
    {
      message_writer() << tr("import_multisig_info");
      std::vector<std::string> import_args;
      for (size_t i = 0; i < data.message_ids.size(); ++i)
      {
        mms::message m = ms.get_message_by_id(data.message_ids[i]);
        import_args.push_back(m.content);
      }
      command_successful = import_multisig_main(import_args, true);
      break;
    }

    case mms::message_processing::sign_tx:
    {
      message_writer() << tr("sign_multisig");
      std::vector<std::string> sign_args;
      mms::message m = ms.get_message_by_id(data.message_ids[0]);
      sign_args.push_back(m.content);
      command_successful = sign_multisig_main(sign_args, true);
      break;
    }

    case mms::message_processing::submit_tx:
    {
      message_writer() << tr("submit_multisig");
      std::vector<std::string> submit_args;
      mms::message m = ms.get_message_by_id(data.message_ids[0]);
      submit_args.push_back(m.content);
      command_successful = submit_multisig_main(submit_args, true);
      break;
    }

    case mms::message_processing::send_tx:
    {
      message_writer() << tr("Send tx");
      mms::message m = ms.get_message_by_id(data.message_ids[0]);
      LOCK_IDLE_SCOPE();
      ms.add_message(get_multisig_wallet_state(), data.receiving_signer_index, m.type, mms::message_direction::out,
                     m.content);
      command_successful = true;
      break;
    }

    case mms::message_processing::process_signer_config:
    {
      message_writer() << tr("Process signer config");
      LOCK_IDLE_SCOPE();
      mms::message m = ms.get_message_by_id(data.message_ids[0]);
      mms::authorized_signer me = ms.get_signer(0);
      mms::multisig_wallet_state state = get_multisig_wallet_state();
      if (!me.auto_config_running)
      {
        // If no auto-config is running, the config sent may be unsolicited or problematic
        // so show what arrived and ask for confirmation before taking it in
        std::vector<mms::authorized_signer> signers;
        ms.unpack_signer_config(state, m.content, signers);
        list_signers(signers);
        if (!user_confirms(tr("Replace current signer config with the one displayed above?")))
        {
          break;
        }
        if (!user_confirms_auto_config())
        {
          message_writer() << tr("You can use the \"mms delete\" command to delete any unwanted message");
          break;
        }
      }
      ms.process_signer_config(state, m.content);
      ms.stop_auto_config();
      list_signers(ms.get_all_signers());
      command_successful = true;
      break;
    }

    case mms::message_processing::process_auto_config_data:
    {
      message_writer() << tr("Process auto config data");
      LOCK_IDLE_SCOPE();
      for (size_t i = 0; i < data.message_ids.size(); ++i)
      {
        ms.process_auto_config_data_message(data.message_ids[i]);
      }
      ms.stop_auto_config();
      list_signers(ms.get_all_signers());
      add_signer_config_messages();
      command_successful = true;
      break;
    }

    default:
      message_writer() << tr("Nothing ready to process");
      break;
    }

    if (command_successful)
    {
      {
        LOCK_IDLE_SCOPE();
        ms.set_messages_processed(data);
        ask_send_all_ready_messages();
      }
    }
  }
}

void simple_wallet::mms_sync(const std::vector<std::string> &args)
{
  mms::message_store& ms = m_wallet->get_message_store();
  if (args.size() != 0)
  {
    fail_msg_writer() << tr("Usage: mms sync");
    return;
  }
  // Force the start of a new sync round, for exceptional cases where something went wrong
  // Can e.g. solve the problem "This signature was made with stale data" after trying to
  // create 2 transactions in a row somehow
  // Code is identical to the code for 'message_processing::create_sync_data'
  message_writer() << tr("export_multisig_info");
  std::vector<std::string> export_args;
  export_args.push_back("MMS");  // dummy filename
  export_multisig_main(export_args, true);
  ask_send_all_ready_messages();
}

void simple_wallet::mms_transfer(const std::vector<std::string> &args)
{
  // It's too complicated to check any arguments here, just let 'transfer_main' do the whole job
  transfer_main(Transfer, args, true);
}

void simple_wallet::mms_delete(const std::vector<std::string> &args)
{
  if (args.size() != 1)
  {
    fail_msg_writer() << tr("Usage: mms delete (<message_id> | all)");
    return;
  }
  LOCK_IDLE_SCOPE();
  mms::message_store& ms = m_wallet->get_message_store();
  if (args[0] == "all")
  {
    if (user_confirms(tr("Delete all messages?")))
    {
      ms.delete_all_messages();
    }
  }
  else
  {
    mms::message m;
    bool valid_id = get_message_from_arg(args[0], m);
    if (valid_id)
    {
      // If only a single message and not all delete even if unsent / unprocessed
      ms.delete_message(m.id);
    }
  }
}

void simple_wallet::mms_send(const std::vector<std::string> &args)
{
  if (args.size() == 0)
  {
    ask_send_all_ready_messages();
    return;
  }
  else if (args.size() != 1)
  {
    fail_msg_writer() << tr("Usage: mms send [<message_id>]");
    return;
  }
  LOCK_IDLE_SCOPE();
  mms::message_store& ms = m_wallet->get_message_store();
  mms::message m;
  bool valid_id = get_message_from_arg(args[0], m);
  if (valid_id)
  {
    ms.send_message(get_multisig_wallet_state(), m.id);
  }
}

void simple_wallet::mms_receive(const std::vector<std::string> &args)
{
  if (args.size() != 0)
  {
    fail_msg_writer() << tr("Usage: mms receive");
    return;
  }
  std::vector<mms::message> new_messages;
  LOCK_IDLE_SCOPE();
  mms::message_store& ms = m_wallet->get_message_store();
  bool avail = ms.check_for_messages(get_multisig_wallet_state(), new_messages);
  if (avail)
  {
    list_mms_messages(new_messages);
  }
}

void simple_wallet::mms_export(const std::vector<std::string> &args)
{
  if (args.size() != 1)
  {
    fail_msg_writer() << tr("Usage: mms export <message_id>");
    return;
  }
  LOCK_IDLE_SCOPE();
  mms::message_store& ms = m_wallet->get_message_store();
  mms::message m;
  bool valid_id = get_message_from_arg(args[0], m);
  if (valid_id)
  {
    const std::string filename = "mms_message_content";
    if (m_wallet->save_to_file(filename, m.content))
    {
      success_msg_writer() << tr("Message content saved to: ") << filename;
    }
    else
    {
      fail_msg_writer() << tr("Failed to to save message content");
    }
  }
}

void simple_wallet::mms_note(const std::vector<std::string> &args)
{
  mms::message_store& ms = m_wallet->get_message_store();
  if (args.size() == 0)
  {
    LOCK_IDLE_SCOPE();
    const std::vector<mms::message> &messages = ms.get_all_messages();
    for (size_t i = 0; i < messages.size(); ++i)
    {
      const mms::message &m = messages[i];
      if ((m.type == mms::message_type::note) && (m.state == mms::message_state::waiting))
      {
        show_message(m);
      }
    }
    return;
  }
  if (args.size() < 2)
  {
    fail_msg_writer() << tr("Usage: mms note [<label> <text>]");
    return;
  }
  uint32_t signer_index;
  bool found = ms.get_signer_index_by_label(args[0], signer_index);
  if (!found)
  {
    fail_msg_writer() << tr("No signer found with label ") << args[0];
    return;
  }
  std::string note = "";
  for (size_t n = 1; n < args.size(); ++n)
  {
    if (n > 1)
    {
      note += " ";
    }
    note += args[n];
  }
  LOCK_IDLE_SCOPE();
  ms.add_message(get_multisig_wallet_state(), signer_index, mms::message_type::note,
                 mms::message_direction::out, note);
  ask_send_all_ready_messages();
}

void simple_wallet::mms_show(const std::vector<std::string> &args)
{
  if (args.size() != 1)
  {
    fail_msg_writer() << tr("Usage: mms show <message_id>");
    return;
  }
  LOCK_IDLE_SCOPE();
  mms::message_store& ms = m_wallet->get_message_store();
  mms::message m;
  bool valid_id = get_message_from_arg(args[0], m);
  if (valid_id)
  {
    show_message(m);
  }
}

void simple_wallet::mms_set(const std::vector<std::string> &args)
{
  bool set = args.size() == 2;
  bool query = args.size() == 1;
  if (!set && !query)
  {
    fail_msg_writer() << tr("Usage: mms set <option_name> [<option_value>]");
    return;
  }
  mms::message_store& ms = m_wallet->get_message_store();
  LOCK_IDLE_SCOPE();
  if (args[0] == "auto-send")
  {
    if (set)
    {
      bool result;
      bool ok = parse_bool(args[1], result);
      if (ok)
      {
        ms.set_auto_send(result);
      }
      else
      {
        fail_msg_writer() << tr("Wrong option value");
      }
    }
    else
    {
      message_writer() << (ms.get_auto_send() ? tr("Auto-send is on") : tr("Auto-send is off"));
    }
  }
  else
  {
    fail_msg_writer() << tr("Unknown option");
  }
}

void simple_wallet::mms_help(const std::vector<std::string> &args)
{
  if (args.size() > 1)
  {
    fail_msg_writer() << tr("Usage: mms help [<subcommand>]");
    return;
  }
  std::vector<std::string> help_args;
  help_args.push_back("mms");
  if (args.size() == 1)
  {
    help_args.push_back(args[0]);
  }
  help(help_args);
}

void simple_wallet::mms_send_signer_config(const std::vector<std::string> &args)
{
  if (args.size() != 0)
  {
    fail_msg_writer() << tr("Usage: mms send_signer_config");
    return;
  }
  mms::message_store& ms = m_wallet->get_message_store();
  if (!ms.signer_config_complete())
  {
    fail_msg_writer() << tr("Signer config not yet complete");
    return;
  }
  LOCK_IDLE_SCOPE();
  add_signer_config_messages();
  ask_send_all_ready_messages();
}

void simple_wallet::mms_start_auto_config(const std::vector<std::string> &args)
{
  mms::message_store& ms = m_wallet->get_message_store();
  uint32_t other_signers = ms.get_num_authorized_signers() - 1;
  size_t args_size = args.size();
  if ((args_size != 0) && (args_size != other_signers))
  {
    fail_msg_writer() << tr("Usage: mms start_auto_config [<label> <label> ...]");
    return;
  }
  if ((args_size == 0) && !ms.signer_labels_complete())
  {
    fail_msg_writer() << tr("There are signers without a label set. Complete labels before auto-config or specify them as parameters here.");
    return;
  }
  mms::authorized_signer me = ms.get_signer(0);
  if (me.auto_config_running)
  {
    if (!user_confirms(tr("Auto-config is already running. Cancel and restart?")))
    {
      return;
    }
  }
  LOCK_IDLE_SCOPE();
  mms::multisig_wallet_state state = get_multisig_wallet_state();
  if (args_size != 0)
  {
    // Set (or overwrite) all the labels except "me" from the arguments
    for (uint32_t i = 1; i < (other_signers + 1); ++i)
    {
      ms.set_signer(state, i, args[i - 1], boost::none, boost::none);
    }
  }
  ms.start_auto_config(state);
  // List the signers to show the generated auto-config tokens
  list_signers(ms.get_all_signers());
}

void simple_wallet::mms_config_checksum(const std::vector<std::string> &args)
{
  if (args.size() != 0)
  {
    fail_msg_writer() << tr("Usage: mms config_checksum");
    return;
  }
  mms::message_store& ms = m_wallet->get_message_store();
  LOCK_IDLE_SCOPE();
  message_writer() << ms.get_config_checksum();
}

void simple_wallet::mms_stop_auto_config(const std::vector<std::string> &args)
{
  if (args.size() != 0)
  {
    fail_msg_writer() << tr("Usage: mms stop_auto_config");
    return;
  }
  if (!user_confirms(tr("Delete any auto-config tokens and stop auto-config?")))
  {
    return;
  }
  mms::message_store& ms = m_wallet->get_message_store();
  LOCK_IDLE_SCOPE();
  ms.stop_auto_config();
}

void simple_wallet::mms_auto_config(const std::vector<std::string> &args)
{
  if (args.size() != 1)
  {
    fail_msg_writer() << tr("Usage: mms auto_config <auto_config_token>");
    return;
  }
  mms::message_store& ms = m_wallet->get_message_store();
  std::string adjusted_token;
  if (!ms.check_auto_config_token(args[0], adjusted_token))
  {
    fail_msg_writer() << tr("Invalid auto-config token");
    return;
  }
  if (!user_confirms_auto_config())
  {
    return;
  }
  mms::authorized_signer me = ms.get_signer(0);
  if (me.auto_config_running)
  {
    if (!user_confirms(tr("Auto-config already running. Cancel and restart?")))
    {
      return;
    }
  }
  LOCK_IDLE_SCOPE();
  ms.add_auto_config_data_message(get_multisig_wallet_state(), adjusted_token);
  ask_send_all_ready_messages();
}

bool simple_wallet::mms(const std::vector<std::string> &args)
{
  try
  {
    m_wallet->get_multisig_wallet_state();
  }
  catch(const std::exception &e)
  {
    fail_msg_writer() << tr("MMS not available in this wallet");
    return true;
  }

  try
  {
    mms::message_store& ms = m_wallet->get_message_store();
    if (args.size() == 0)
    {
      mms_info(args);
      return true;
    }

    const std::string &sub_command = args[0];
    std::vector<std::string> mms_args = args;
    mms_args.erase(mms_args.begin());

    if (sub_command == "init")
    {
      mms_init(mms_args);
      return true;
    }
    if (!ms.get_active())
    {
      fail_msg_writer() << tr("The MMS is not active. Activate using the \"mms init\" command");
      return true;
    }
    else if (sub_command == "info")
    {
      mms_info(mms_args);
    }
    else if (sub_command == "signer")
    {
      mms_signer(mms_args);
    }
    else if (sub_command == "list")
    {
      mms_list(mms_args);
    }
    else if (sub_command == "next")
    {
      mms_next(mms_args);
    }
    else if (sub_command == "sync")
    {
      mms_sync(mms_args);
    }
    else if (sub_command == "transfer")
    {
      mms_transfer(mms_args);
    }
    else if (sub_command == "delete")
    {
      mms_delete(mms_args);
    }
    else if (sub_command == "send")
    {
      mms_send(mms_args);
    }
    else if (sub_command == "receive")
    {
      mms_receive(mms_args);
    }
    else if (sub_command == "export")
    {
      mms_export(mms_args);
    }
    else if (sub_command == "note")
    {
      mms_note(mms_args);
    }
    else if (sub_command == "show")
    {
      mms_show(mms_args);
    }
    else if (sub_command == "set")
    {
      mms_set(mms_args);
    }
    else if (sub_command == "help")
    {
      mms_help(mms_args);
    }
    else if (sub_command == "send_signer_config")
    {
      mms_send_signer_config(mms_args);
    }
    else if (sub_command == "start_auto_config")
    {
      mms_start_auto_config(mms_args);
    }
    else if (sub_command == "config_checksum")
    {
      mms_config_checksum(mms_args);
    }
    else if (sub_command == "stop_auto_config")
    {
      mms_stop_auto_config(mms_args);
    }
    else if (sub_command == "auto_config")
    {
      mms_auto_config(mms_args);
    }
    else
    {
      fail_msg_writer() << tr("Invalid MMS subcommand");
    }
  }
  catch (const tools::error::no_connection_to_daemon &e)
  {
    fail_msg_writer() << tr("Error in MMS command: ") << e.what() << " " << e.request();
  }
  catch (const std::exception &e)
  {
    fail_msg_writer() << tr("Error in MMS command: ") << e.what();
    PRINT_USAGE(USAGE_MMS);
    return true;
  }
  return true;
}
// End MMS ------------------------------------------------------------------------------------------------
<|MERGE_RESOLUTION|>--- conflicted
+++ resolved
@@ -1,9 +1,5 @@
 // Copyright (c) 2014-2019, The Monero Project
-<<<<<<< HEAD
 //
-=======
-// 
->>>>>>> 25419b4b
 // All rights reserved.
 //
 // Redistribution and use in source and binary forms, with or without modification, are
@@ -37,13 +33,7 @@
  *
  * \brief Source file that defines simple_wallet class.
  */
-<<<<<<< HEAD
-#ifdef _WIN32
-#define __STDC_FORMAT_MACROS // NOTE(triton): Explicitly define the PRIu64 macro on Mingw
-#endif
-=======
 #include <locale.h>
->>>>>>> 25419b4b
 #include <thread>
 #include <iostream>
 #include <sstream>
@@ -83,7 +73,6 @@
 #include "wallet/wallet_args.h"
 #include "version.h"
 #include <stdexcept>
-<<<<<<< HEAD
 #include "int-util.h"
 #include "common/threadpool.h"
 #include "daemonizer/posix_fork.h"
@@ -95,10 +84,8 @@
 #include <string>
 #include <sys/stat.h>
 #endif
-=======
 #include "wallet/message_store.h"
 
->>>>>>> 25419b4b
 #ifdef WIN32
 #include <boost/locale.hpp>
 #include <boost/filesystem.hpp>
@@ -188,22 +175,13 @@
   const auto arg_generate_from_json = wallet_args::arg_generate_from_json();
   const command_line::arg_descriptor<std::string> arg_mnemonic_language = {"mnemonic-language", sw::tr("Language for mnemonic"), ""};
   const command_line::arg_descriptor<std::string> arg_electrum_seed = {"electrum-seed", sw::tr("Specify Electrum seed for wallet recovery/creation"), ""};
-<<<<<<< HEAD
   const command_line::arg_descriptor<bool> arg_restore_deterministic_wallet = {"restore-from-seed", sw::tr("Recover wallet using Electrum-style mnemonic seed"), false};
-=======
-  const command_line::arg_descriptor<bool> arg_restore_deterministic_wallet = {"restore-deterministic-wallet", sw::tr("Recover wallet using Electrum-style mnemonic seed"), false};
-  const command_line::arg_descriptor<bool> arg_restore_from_seed = {"restore-from-seed", sw::tr("alias for --restore-deterministic-wallet"), false};
->>>>>>> 25419b4b
   const command_line::arg_descriptor<bool> arg_restore_multisig_wallet = {"restore-multisig-wallet", sw::tr("Recover multisig wallet using Electrum-style mnemonic seed"), false};
   const command_line::arg_descriptor<bool> arg_non_deterministic = {"non-deterministic", sw::tr("Generate non-deterministic view and spend keys"), false};
   const command_line::arg_descriptor<bool> arg_allow_mismatched_daemon_version = {"allow-mismatched-daemon-version", sw::tr("Allow communicating with a daemon that uses a different RPC version"), false};
   const command_line::arg_descriptor<uint64_t> arg_restore_height = {"restore-height", sw::tr("Restore from specific blockchain height"), 0};
-<<<<<<< HEAD
-  const command_line::arg_descriptor<bool> arg_do_not_relay = {"do-not-relay", sw::tr("The newly created transaction will not be relayed to the equilibria network"), false};
-=======
   const command_line::arg_descriptor<std::string> arg_restore_date = {"restore-date", sw::tr("Restore from estimated blockchain height on specified date"), ""};
   const command_line::arg_descriptor<bool> arg_do_not_relay = {"do-not-relay", sw::tr("The newly created transaction will not be relayed to the monero network"), false};
->>>>>>> 25419b4b
   const command_line::arg_descriptor<bool> arg_create_address_file = {"create-address-file", sw::tr("Create an address file for new wallets"), false};
   const command_line::arg_descriptor<std::string> arg_subaddress_lookahead = {"subaddress-lookahead", tools::wallet2::tr("Set subaddress lookahead sizes to <major>:<minor>"), ""};
   const command_line::arg_descriptor<bool> arg_use_english_language_names = {"use-english-language-names", sw::tr("Display English language names"), false};
@@ -2925,7 +2903,6 @@
   }
   return true;
 }
-<<<<<<< HEAD
 bool simple_wallet::set_fork_on_autostake(const std::vector<std::string> &args/* = std::vector<std::string>()*/)
 {
 	parse_bool_and_use(args[1], [&](bool r) {
@@ -2933,12 +2910,9 @@
 	});
 	return true;
 }
-bool simple_wallet::help(const std::vector<std::string> &args/* = std::vector<std::string>()*/)
-=======
 
 
 bool simple_wallet::set_ignore_outputs_above(const std::vector<std::string> &args/* = std::vector<std::string>()*/)
->>>>>>> 25419b4b
 {
   const auto pwd_container = get_and_verify_password();
   if (pwd_container)
@@ -3174,24 +3148,19 @@
                            tr(USAGE_LOCKED_TRANSFER),
                            tr("Transfer <amount> to <address> and lock it for <lockblocks> (max. 1000000). If the parameter \"index=<N1>[,<N2>,...]\" is specified, the wallet uses outputs received by addresses of those indices. If omitted, the wallet randomly chooses address indices to be used. In any case, it tries its best not to combine outputs across multiple addresses. <priority> is the priority of the transaction. The higher the priority, the higher the transaction fee. Valid values in priority order (from lowest to highest) are: unimportant, normal, elevated, priority. If omitted, the default value (see the command \"set priority\") is used. <ring_size> is the number of inputs to include for untraceability. Multiple payments can be made at once by adding URI_2 or <address_2> <amount_2> etcetera (before the payment ID, if it's included)"));
   m_cmd_binder.set_handler("locked_sweep_all",
-<<<<<<< HEAD
-                           boost::bind(&simple_wallet::locked_sweep_all, this, _1),
-                           tr("locked_sweep_all [index=<N1>[,<N2>,...]] [<priority>] [<ring_size>] <address> <lockblocks> [<payment_id>]"),
+                           boost::bind(&simple_wallet::on_command, this, &simple_wallet::locked_sweep_all,_1),
+                           tr(USAGE_LOCKED_SWEEP_ALL),
+                           tr("Send all unlocked balance to an address and lock it for <lockblocks> (max. 1000000). If the parameter \"index=<N1>[,<N2>,...]\" or \"index=all\" is specified, the wallet sweeps outputs received by those or all address indices, respectively. If omitted, the wallet randomly chooses an address index to be used. <priority> is the priority of the sweep. The higher the priority, the higher the transaction fee. Valid values in priority order (from lowest to highest) are: unimportant, normal, elevated, priority. If omitted, the default value (see the command \"set priority\") is used. <ring_size> is the number of inputs to include for untraceability."));
                            tr("Send all unlocked balance to an address and lock it for <lockblocks> (max. 1000000). If the parameter \"index<N1>[,<N2>,...]\" is specified, the wallet sweeps outputs received by those address indices. If omitted, the wallet randomly chooses an address index to be used. <priority> is the priority of the sweep. The higher the priority, the higher the transaction fee. Valid values in priority order (from lowest to highest) are: unimportant, normal, elevated, priority. If omitted, the default value (see the command \"set priority\") is used. <ring_size> is the number of inputs to include for untraceability."));
  m_cmd_binder.set_handler("register_service_node",
                            boost::bind(&simple_wallet::register_service_node, this, _1),
                            tr("register_service_node [index=<N1>[,<N2>,...]] [priority] [auto] [<address1> <fraction1> [<address2> <fraction2> [...]]] <expiration timestamp> <pubkey> <signature> <amount>"),
                            tr("Send <amount> to this wallet's main account, locked for the required staking time plus a small buffer. If the parameter \"index<N1>[,<N2>,...]\" is specified, the wallet stakes outputs received by those address indices. <priority> is the priority of the stake. The higher the priority, the higher the transaction fee. Valid values in priority order (from lowest to highest) are: unimportant, normal, elevated, priority. If omitted, the default value (see the command \"set priority\") is used."));
  m_cmd_binder.set_handler("stake",
- boost::bind(&simple_wallet::stake, this, _1),
+                          boost::bind(&simple_wallet::stake, this, _1),
                           tr("stake [index=<N1>[,<N2>,...]] [priority] <service node pubkey> <amount>"),
                           tr("Send <amount> to this wallet's main account, locked for the required staking time plus a small buffer. If the parameter \"index<N1>[,<N2>,...]\" is specified, the wallet stakes outputs received by those address indices. <priority> is the priority of the stake. The higher the priority, the higher the transaction fee. Valid values in priority order (from lowest to highest) are: unimportant, normal, elevated, priority. If omitted, the default value (see the command \"set priority\") is used."));
 
-=======
-                           boost::bind(&simple_wallet::on_command, this, &simple_wallet::locked_sweep_all,_1),
-                           tr(USAGE_LOCKED_SWEEP_ALL),
-                           tr("Send all unlocked balance to an address and lock it for <lockblocks> (max. 1000000). If the parameter \"index=<N1>[,<N2>,...]\" or \"index=all\" is specified, the wallet sweeps outputs received by those or all address indices, respectively. If omitted, the wallet randomly chooses an address index to be used. <priority> is the priority of the sweep. The higher the priority, the higher the transaction fee. Valid values in priority order (from lowest to highest) are: unimportant, normal, elevated, priority. If omitted, the default value (see the command \"set priority\") is used. <ring_size> is the number of inputs to include for untraceability."));
->>>>>>> 25419b4b
   m_cmd_binder.set_handler("sweep_unmixable",
                            boost::bind(&simple_wallet::on_command, this, &simple_wallet::sweep_unmixable, _1),
                            tr("Send all unmixable outputs to yourself with ring_size 1"));
@@ -3724,13 +3693,10 @@
     success_msg_writer() << "subaddress-lookahead = " << lookahead.first << ":" << lookahead.second;
     success_msg_writer() << "segregation-height = " << m_wallet->segregation_height();
     success_msg_writer() << "ignore-fractional-outputs = " << m_wallet->ignore_fractional_outputs();
-<<<<<<< HEAD
-    success_msg_writer() << "device_name = " << m_wallet->device_name();
-	success_msg_writer() << "fork-on-autostake = " << m_wallet->fork_on_autostake();
-=======
     success_msg_writer() << "ignore-outputs-above = " << cryptonote::print_money(m_wallet->ignore_outputs_above());
     success_msg_writer() << "ignore-outputs-below = " << cryptonote::print_money(m_wallet->ignore_outputs_below());
     success_msg_writer() << "track-uses = " << m_wallet->track_uses();
+	  success_msg_writer() << "fork-on-autostake = " << m_wallet->fork_on_autostake();
     success_msg_writer() << "setup-background-mining = " << setup_background_mining_string;
     success_msg_writer() << "device-name = " << m_wallet->device_name();
     success_msg_writer() << "export-format = " << (m_wallet->export_format() == tools::wallet2::ExportFormat::Ascii ? "ascii" : "binary");
@@ -3742,7 +3708,6 @@
     success_msg_writer() << "persistent-rpc-client-id = " << m_wallet->persistent_rpc_client_id();
     success_msg_writer() << "auto-mine-for-rpc-payment-threshold = " << m_wallet->auto_mine_for_rpc_payment_threshold();
     success_msg_writer() << "credits-target = " << m_wallet->credits_target();
->>>>>>> 25419b4b
     return true;
   }
   else
@@ -3797,9 +3762,7 @@
     CHECK_SIMPLE_VARIABLE("subaddress-lookahead", set_subaddress_lookahead, tr("<major>:<minor>"));
     CHECK_SIMPLE_VARIABLE("segregation-height", set_segregation_height, tr("unsigned integer"));
     CHECK_SIMPLE_VARIABLE("ignore-fractional-outputs", set_ignore_fractional_outputs, tr("0 or 1"));
-<<<<<<< HEAD
-	CHECK_SIMPLE_VARIABLE("fork-on-autostake", set_fork_on_autostake, tr("0 or 1"));
-=======
+	  CHECK_SIMPLE_VARIABLE("fork-on-autostake", set_fork_on_autostake, tr("0 or 1"));
     CHECK_SIMPLE_VARIABLE("ignore-outputs-above", set_ignore_outputs_above, tr("amount"));
     CHECK_SIMPLE_VARIABLE("ignore-outputs-below", set_ignore_outputs_below, tr("amount"));
     CHECK_SIMPLE_VARIABLE("track-uses", set_track_uses, tr("0 or 1"));
@@ -3810,7 +3773,6 @@
     CHECK_SIMPLE_VARIABLE("persistent-rpc-client-id", set_persistent_rpc_client_id, tr("0 or 1"));
     CHECK_SIMPLE_VARIABLE("auto-mine-for-rpc-payment-threshold", set_auto_mine_for_rpc_payment_threshold, tr("floating point >= 0"));
     CHECK_SIMPLE_VARIABLE("credits-target", set_credits_target, tr("unsigned integer"));
->>>>>>> 25419b4b
   }
   fail_msg_writer() << tr("set: unrecognized argument(s)");
   return true;
@@ -4833,7 +4795,7 @@
     "To start synchronizing with the daemon, use the \"refresh\" command.\n"
     "Use the \"help\" command to see the list of available commands.\n"
     "Use \"help <command>\" to see a command's documentation.\n"
-    "Always use the \"exit\" command when closing triton-wallet-cli to save \n"
+    "Always use the \"exit\" command when closing monero-wallet-cli to save \n"
     "your current session's state. Otherwise, you might need to synchronize \n"
     "your wallet again (your wallet keys are NOT at risk in any case).\n")
   ;
@@ -5541,16 +5503,6 @@
     std::vector<tx_extra_field> tx_extra_fields;
     parse_tx_extra(tx.extra, tx_extra_fields); // failure ok
     tx_extra_nonce extra_nonce;
-<<<<<<< HEAD
-    if (find_tx_extra_field_by_type(tx_extra_fields, extra_nonce))
-    {
-      crypto::hash payment_id = crypto::null_hash;
-      if (get_payment_id_from_tx_extra_nonce(extra_nonce.nonce, payment_id))
-        message_writer(console_color_red, false) <<
-          tr("WARNING: this transaction uses an unencrypted payment ID: consider using subaddresses instead");
-   }
-  }
-=======
     tx_extra_pub_key extra_pub_key;
     crypto::hash8 payment_id8 = crypto::null_hash8;
     if (find_tx_extra_field_by_type(tx_extra_fields, extra_pub_key))
@@ -5576,7 +5528,6 @@
   }
   if (unlock_time && !cryptonote::is_coinbase(tx))
     message_writer() << tr("NOTE: This transaction is locked, see details with: show_transfer ") + epee::string_tools::pod_to_hex(txid);
->>>>>>> 25419b4b
   if (m_auto_refresh_refreshing)
     m_cmd_binder.print_prompt();
   else
@@ -5637,8 +5588,6 @@
   return pwd_container->password();
 }
 //----------------------------------------------------------------------------------------------------
-<<<<<<< HEAD
-=======
 void simple_wallet::on_device_button_request(uint64_t code)
 {
   message_writer(console_color_white, false) << tr("Device requires attention");
@@ -5703,7 +5652,6 @@
   key_images_sync_intern();
 }
 //----------------------------------------------------------------------------------------------------
->>>>>>> 25419b4b
 bool simple_wallet::refresh_main(uint64_t start_height, enum ResetType reset, bool is_init)
 {
 	if (!try_connect_to_daemon(is_init))
@@ -5711,73 +5659,6 @@
 
 	LOCK_IDLE_SCOPE();
 
-<<<<<<< HEAD
-	if (reset != ResetNone)
-		m_wallet->rescan_blockchain(reset == ResetHard, false);
-
-#ifdef HAVE_READLINE
-	rdln::suspend_readline pause_readline;
-#endif
-
-	message_writer() << tr("Starting refresh...");
-
-	uint64_t fetched_blocks = 0;
-	bool ok = false;
-	std::ostringstream ss;
-	try
-	{
-		m_in_manual_refresh.store(true, std::memory_order_relaxed);
-		epee::misc_utils::auto_scope_leave_caller scope_exit_handler = epee::misc_utils::create_scope_leave_handler([&]() {m_in_manual_refresh.store(false, std::memory_order_relaxed); });
-		m_wallet->refresh(m_wallet->is_trusted_daemon(), start_height, fetched_blocks);
-		ok = true;
-		// Clear line "Height xxx of xxx"
-		std::cout << "\r                                                                \r";
-		success_msg_writer(true) << tr("Refresh done, blocks received: ") << fetched_blocks;
-		if (is_init)
-			print_accounts();
-		show_balance_unlocked();
-	}
-	catch (const tools::error::daemon_busy&)
-	{
-		ss << tr("daemon is busy. Please try again later.");
-	}
-	catch (const tools::error::no_connection_to_daemon&)
-	{
-		ss << tr("no connection to daemon. Please make sure daemon is running.");
-	}
-	catch (const tools::error::wallet_rpc_error& e)
-	{
-		LOG_ERROR("RPC error: " << e.to_string());
-		ss << tr("RPC error: ") << e.what();
-	}
-	catch (const tools::error::refresh_error& e)
-	{
-		LOG_ERROR("refresh error: " << e.to_string());
-		ss << tr("refresh error: ") << e.what();
-	}
-	catch (const tools::error::wallet_internal_error& e)
-	{
-		LOG_ERROR("internal error: " << e.to_string());
-		ss << tr("internal error: ") << e.what();
-	}
-	catch (const std::exception& e)
-	{
-		LOG_ERROR("unexpected error: " << e.what());
-		ss << tr("unexpected error: ") << e.what();
-	}
-	catch (...)
-	{
-		LOG_ERROR("unknown error");
-		ss << tr("unknown error");
-	}
-
-	if (!ok)
-	{
-		fail_msg_writer() << tr("refresh failed: ") << ss.str() << ". " << tr("Blocks received: ") << fetched_blocks;
-	}
-
-	return true;
-=======
   crypto::hash transfer_hash_pre{};
   uint64_t height_pre = 0, height_post;
   if (reset != ResetNone)
@@ -5870,7 +5751,6 @@
   m_last_activity_time = time(NULL);
 
   return true;
->>>>>>> 25419b4b
 }
 //----------------------------------------------------------------------------------------------------
 bool simple_wallet::refresh(const std::vector<std::string>& args)
@@ -5891,7 +5771,6 @@
 //----------------------------------------------------------------------------------------------------
 bool simple_wallet::show_balance_unlocked(bool detailed)
 {
-<<<<<<< HEAD
 	std::string extra;
 	if (m_wallet->has_multisig_partial_key_images())
 		extra = tr(" (Some owned outputs have partial key images - import_multisig_info needed)");
@@ -5946,43 +5825,6 @@
 		success_msg_writer() << boost::format(tr("%8u %6s %21s %21s %7u %21s")) % i.first % address_str % print_money(i.second) % print_money(unlocked_balance_per_subaddress[i.first]) % num_unspent_outputs % m_wallet->get_subaddress_label(subaddr_index);
 	}
 	return true;
-=======
-  std::string extra;
-  if (m_wallet->has_multisig_partial_key_images())
-    extra = tr(" (Some owned outputs have partial key images - import_multisig_info needed)");
-  else if (m_wallet->has_unknown_key_images())
-    extra += tr(" (Some owned outputs have missing key images - import_key_images needed)");
-  success_msg_writer() << tr("Currently selected account: [") << m_current_subaddress_account << tr("] ") << m_wallet->get_subaddress_label({m_current_subaddress_account, 0});
-  const std::string tag = m_wallet->get_account_tags().second[m_current_subaddress_account];
-  success_msg_writer() << tr("Tag: ") << (tag.empty() ? std::string{tr("(No tag assigned)")} : tag);
-  uint64_t blocks_to_unlock, time_to_unlock;
-  uint64_t unlocked_balance = m_wallet->unlocked_balance(m_current_subaddress_account, false, &blocks_to_unlock, &time_to_unlock);
-  std::string unlock_time_message;
-  if (blocks_to_unlock > 0 && time_to_unlock > 0)
-    unlock_time_message = (boost::format(" (%lu block(s) and %s to unlock)") % blocks_to_unlock % get_human_readable_timespan(time_to_unlock)).str();
-  else if (blocks_to_unlock > 0)
-    unlock_time_message = (boost::format(" (%lu block(s) to unlock)") % blocks_to_unlock).str();
-  else if (time_to_unlock > 0)
-    unlock_time_message = (boost::format(" (%s to unlock)") % get_human_readable_timespan(time_to_unlock)).str();
-  success_msg_writer() << tr("Balance: ") << print_money(m_wallet->balance(m_current_subaddress_account, false)) << ", "
-    << tr("unlocked balance: ") << print_money(unlocked_balance) << unlock_time_message << extra;
-  std::map<uint32_t, uint64_t> balance_per_subaddress = m_wallet->balance_per_subaddress(m_current_subaddress_account, false);
-  std::map<uint32_t, std::pair<uint64_t, std::pair<uint64_t, uint64_t>>> unlocked_balance_per_subaddress = m_wallet->unlocked_balance_per_subaddress(m_current_subaddress_account, false);
-  if (!detailed || balance_per_subaddress.empty())
-    return true;
-  success_msg_writer() << tr("Balance per address:");
-  success_msg_writer() << boost::format("%15s %21s %21s %7s %21s") % tr("Address") % tr("Balance") % tr("Unlocked balance") % tr("Outputs") % tr("Label");
-  std::vector<tools::wallet2::transfer_details> transfers;
-  m_wallet->get_transfers(transfers);
-  for (const auto& i : balance_per_subaddress)
-  {
-    cryptonote::subaddress_index subaddr_index = {m_current_subaddress_account, i.first};
-    std::string address_str = m_wallet->get_subaddress_as_str(subaddr_index).substr(0, 6);
-    uint64_t num_unspent_outputs = std::count_if(transfers.begin(), transfers.end(), [&subaddr_index](const tools::wallet2::transfer_details& td) { return !td.m_spent && td.m_subaddr_index == subaddr_index; });
-    success_msg_writer() << boost::format(tr("%8u %6s %21s %21s %7u %21s")) % i.first % address_str % print_money(i.second) % print_money(unlocked_balance_per_subaddress[i.first].first) % num_unspent_outputs % m_wallet->get_subaddress_label(subaddr_index);
-  }
-  return true;
->>>>>>> 25419b4b
 }
 //----------------------------------------------------------------------------------------------------
 bool simple_wallet::show_balance(const std::vector<std::string>& args/* = std::vector<std::string>()*/)
@@ -6002,15 +5844,10 @@
   size_t num_nodes;
   if (args.size() > 1 || args.size() != 1)
   {
-<<<<<<< HEAD
     fail_msg_writer() << tr("usage: estimate_sn_rewards <num of nodes>");
-=======
-    PRINT_USAGE(USAGE_INCOMING_TRANSFERS);
->>>>>>> 25419b4b
-    return true;
-  }
-
-<<<<<<< HEAD
+    return true;
+  }
+
   if(!epee::string_tools::get_xtype_from_string(num_nodes, args[0])){
     fail_msg_writer() << tr("Failed to parse number of nodes!");
     return true;
@@ -6026,7 +5863,26 @@
         success_msg_writer() << tr("Expected Reward: (1 day) ") << print_money((480 / response.service_node_states.size()) * last_block_reward * num_nodes) << tr(" XTRI");
         success_msg_writer() << tr("\t \t (7 day) ") << print_money(( 3360 / response.service_node_states.size()) * last_block_reward * num_nodes) << tr(" XTRI");
         success_msg_writer() << tr("\t \t (31 day) ") << print_money(( 14880 / response.service_node_states.size()) * last_block_reward * num_nodes) << tr(" XTRI");
-=======
+    }
+  } 
+  catch (const std::exception &e)
+  {
+		fail_msg_writer() << e.what();
+		return true;
+	}
+  return true;
+}
+//----------------------------------------------------------------------------------------------------
+bool simple_wallet::show_incoming_transfers(const std::vector<std::string>& args)
+{
+  if (args.size() > 3)
+  {
+    PRINT_USAGE(USAGE_INCOMING_TRANSFERS);
+    return true;
+  }
+  auto local_args = args;
+  LOCK_IDLE_SCOPE();
+
   bool filter = false;
   bool available = false;
   bool verbose = false;
@@ -6122,16 +5978,11 @@
         td.m_subaddr_index.minor %
         extra_string;
       ++transfers_found;
->>>>>>> 25419b4b
-    }
-  } 
-  catch (const std::exception &e)
-  {
-<<<<<<< HEAD
-		fail_msg_writer() << e.what();
-		return true;
-	}
-=======
+    }
+  }
+
+  if (!transfers_found)
+  {
     if (!filter)
     {
       success_msg_writer() << tr("No incoming transfers");
@@ -6150,115 +6001,7 @@
     success_msg_writer() << boost::format("Found %u/%u transfers") % transfers_found % transfers.size();
   }
 
->>>>>>> 25419b4b
-  return true;
-}
-//----------------------------------------------------------------------------------------------------
-bool simple_wallet::show_incoming_transfers(const std::vector<std::string>& args)
-{
-	if (args.size() > 3)
-	{
-		fail_msg_writer() << tr("usage: incoming_transfers [available|unavailable] [verbose] [index=<N>]");
-		return true;
-	}
-	auto local_args = args;
-	LOCK_IDLE_SCOPE();
-
-	bool filter = false;
-	bool available = false;
-	bool verbose = false;
-	if (local_args.size() > 0)
-	{
-		if (local_args[0] == "available")
-		{
-			filter = true;
-			available = true;
-			local_args.erase(local_args.begin());
-		}
-		else if (local_args[0] == "unavailable")
-		{
-			filter = true;
-			available = false;
-			local_args.erase(local_args.begin());
-		}
-	}
-	if (local_args.size() > 0 && local_args[0] == "verbose")
-	{
-		verbose = true;
-		local_args.erase(local_args.begin());
-	}
-
-	PAUSE_READLINE();
-
-	std::set<uint32_t> subaddr_indices;
-	if (local_args.size() > 0 && local_args[0].substr(0, 6) == "index=")
-	{
-		if (!parse_subaddress_indices(local_args[0], subaddr_indices))
-			return true;
-		local_args.erase(local_args.begin());
-	}
-
-	if (local_args.size() > 0)
-	{
-		fail_msg_writer() << tr("usage: incoming_transfers [available|unavailable] [verbose] [index=<N>]");
-		return true;
-	}
-
-	tools::wallet2::transfer_container transfers;
-	m_wallet->get_transfers(transfers);
-
-	size_t transfers_found = 0;
-	for (const auto& td : transfers)
-	{
-		if (!filter || available != td.m_spent)
-		{
-			if (m_current_subaddress_account != td.m_subaddr_index.major || (!subaddr_indices.empty() && subaddr_indices.count(td.m_subaddr_index.minor) == 0))
-				continue;
-			if (!transfers_found)
-			{
-				std::string verbose_string;
-				if (verbose)
-					verbose_string = (boost::format("%68s%68s") % tr("pubkey") % tr("key image")).str();
-				message_writer() << boost::format("%21s%8s%12s%8s%16s%68s%16s%s") % tr("amount") % tr("spent") % tr("unlocked") % tr("ringct") % tr("global index") % tr("tx id") % tr("addr index") % verbose_string;
-			}
-			std::string verbose_string;
-			if (verbose)
-				verbose_string = (boost::format("%68s%68s") % td.get_public_key() % (td.m_key_image_known ? epee::string_tools::pod_to_hex(td.m_key_image) : td.m_key_image_partial ? (epee::string_tools::pod_to_hex(td.m_key_image) + "/p") : std::string(64, '?'))).str();
-			message_writer(td.m_spent ? console_color_magenta : console_color_green, false) <<
-				boost::format("%21s%8s%12s%8s%16u%68s%16u%s") %
-				print_money(td.amount()) %
-				(td.m_spent ? tr("T") : tr("F")) %
-				(m_wallet->is_transfer_unlocked(td) ? tr("unlocked") : tr("locked")) %
-				(td.is_rct() ? tr("RingCT") : tr("-")) %
-				td.m_global_output_index %
-				td.m_txid %
-				td.m_subaddr_index.minor %
-				verbose_string;
-			++transfers_found;
-		}
-	}
-
-	if (!transfers_found)
-	{
-		if (!filter)
-		{
-			success_msg_writer() << tr("No incoming transfers");
-		}
-		else if (available)
-		{
-			success_msg_writer() << tr("No incoming available transfers");
-		}
-		else
-		{
-			success_msg_writer() << tr("No incoming unavailable transfers");
-		}
-	}
-	else
-	{
-		success_msg_writer() << boost::format("Found %u/%u transfers") % transfers_found % transfers.size();
-	}
-
-	return true;
+  return true;
 }
 //----------------------------------------------------------------------------------------------------
 bool simple_wallet::show_payments(const std::vector<std::string> &args)
@@ -6530,7 +6273,6 @@
   return true;
 }
 //----------------------------------------------------------------------------------------------------
-<<<<<<< HEAD
 static bool locked_blocks_arg_valid(const std::string& arg, uint64_t& duration)
 {
   try
@@ -6551,9 +6293,6 @@
   return true;
 }
 
-//----------------------------------------------------------------------------------------------------
-bool simple_wallet::transfer_main(int transfer_type, const std::vector<std::string> &args_)
-=======
 bool simple_wallet::prompt_if_old(const std::vector<tools::wallet2::pending_tx> &ptx_vector)
 {
   // count the number of old outputs
@@ -6655,7 +6394,6 @@
 }
 //----------------------------------------------------------------------------------------------------
 bool simple_wallet::transfer_main(int transfer_type, const std::vector<std::string> &args_, bool called_by_mms)
->>>>>>> 25419b4b
 {
 //  "transfer [index=<N1>[,<N2>,...]] [<priority>] [<ring_size>] <address> <amount> [<payment_id>]"
   if (!try_connect_to_daemon())
@@ -6736,17 +6474,7 @@
   {
     if (!locked_blocks_arg_valid(local_args.back(), locked_blocks))
     {
-<<<<<<< HEAD
       return true;
-=======
-      fail_msg_writer() << tr("bad locked_blocks parameter:") << " " << local_args.back();
-      return false;
-    }
-    if (locked_blocks > 1000000)
-    {
-      fail_msg_writer() << tr("Locked blocks too high, max 1000000 (˜4 yrs)");
-      return false;
->>>>>>> 25419b4b
     }
     local_args.pop_back();
   }
@@ -6849,25 +6577,7 @@
     dsts.push_back(de);
   }
 
-<<<<<<< HEAD
-  // prompt is there is no payment id and confirmation is required
-  if (!payment_id_seen && m_wallet->confirm_missing_payment_id() && dsts.size() > num_subaddresses)
-  {
-     std::string accepted = input_line(tr("No payment id is included with this transaction. Is this okay?  (Y/Yes/N/No): "));
-     if (std::cin.eof())
-       return true;
-     if (!command_line::is_yes(accepted))
-     {
-       fail_msg_writer() << tr("transaction cancelled.");
-
-       return true;
-     }
-  }
-
-  SCOPED_WALLET_UNLOCK();
-=======
   SCOPED_WALLET_UNLOCK_ON_BAD_PASSWORD(return false;);
->>>>>>> 25419b4b
 
   try
   {
@@ -6943,11 +6653,7 @@
         {
           fail_msg_writer() << tr("transaction cancelled.");
 
-<<<<<<< HEAD
-          return true;
-=======
           return false; 
->>>>>>> 25419b4b
         }
       }
     }
@@ -7031,26 +6737,16 @@
         {
           prompt << tr("WARNING: this is a non default ring size, which may harm your privacy. Default is recommended.");
         }
-<<<<<<< HEAD
-        prompt << ENDL << tr("Is this okay?  (Y/Yes/N/No): ");
-
-        std::string accepted = input_line(prompt.str());
-=======
         prompt << ENDL << tr("Is this okay?");
         
         std::string accepted = input_line(prompt.str(), true);
->>>>>>> 25419b4b
         if (std::cin.eof())
           return false;
         if (!command_line::is_yes(accepted))
         {
           fail_msg_writer() << tr("transaction cancelled.");
 
-<<<<<<< HEAD
-          return true;
-=======
           return false;
->>>>>>> 25419b4b
         }
     }
 
@@ -8352,23 +8048,6 @@
     payment_id_seen = true;
   }
 
-<<<<<<< HEAD
-  // prompt is there is no payment id and confirmation is required
-  if (!payment_id_seen && m_wallet->confirm_missing_payment_id() && !info.is_subaddress)
-  {
-     std::string accepted = input_line(tr("No payment id is included with this transaction. Is this okay?  (Y/Yes/N/No): "));
-     if (std::cin.eof())
-       return true;
-     if (!command_line::is_yes(accepted))
-     {
-       fail_msg_writer() << tr("transaction cancelled.");
-
-       return true;
-     }
-  }
-
-=======
->>>>>>> 25419b4b
   SCOPED_WALLET_UNLOCK();
 
   try
@@ -8627,25 +8306,7 @@
     payment_id_seen = true;
   }
 
-<<<<<<< HEAD
-  // prompt if there is no payment id and confirmation is required
-  if (!payment_id_seen && m_wallet->confirm_missing_payment_id() && !info.is_subaddress)
-  {
-     std::string accepted = input_line(tr("No payment id is included with this transaction. Is this okay?  (Y/Yes/N/No): "));
-     if (std::cin.eof())
-       return true;
-     if (!command_line::is_yes(accepted))
-     {
-       fail_msg_writer() << tr("transaction cancelled.");
-
-       // would like to return false, because no tx made, but everything else returns true
-       // and I don't know what returning false might adversely affect.  *sigh*
-       return true;
-     }
-  }
-=======
   SCOPED_WALLET_UNLOCK();
->>>>>>> 25419b4b
 
   try
   {
@@ -8802,11 +8463,7 @@
     local_args.pop_back();
   }
   else
-<<<<<<< HEAD
-  {
-=======
-  { 
->>>>>>> 25419b4b
+  {
     fail_msg_writer() << tr("amount is wrong: ") << local_args.back() << ", " << tr("expected number from 0 to ") << print_money(std::numeric_limits<uint64_t>::max());
     return true;
   }
@@ -9229,13 +8886,8 @@
   try
   {
     std::string sig_str = m_wallet->get_tx_proof(txid, info.address, info.is_subaddress, args.size() == 3 ? args[2] : "");
-<<<<<<< HEAD
-    const std::string filename = "triton_tx_proof";
-    if (epee::file_io_utils::save_string_to_file(filename, sig_str))
-=======
     const std::string filename = "monero_tx_proof";
     if (m_wallet->save_to_file(filename, sig_str, true))
->>>>>>> 25419b4b
       success_msg_writer() << tr("signature file saved to: ") << filename;
     else
       fail_msg_writer() << tr("failed to save signature file");
@@ -9446,13 +9098,8 @@
   try
   {
     const std::string sig_str = m_wallet->get_spend_proof(txid, args.size() == 2 ? args[1] : "");
-<<<<<<< HEAD
-    const std::string filename = "triton_spend_proof";
-    if (epee::file_io_utils::save_string_to_file(filename, sig_str))
-=======
     const std::string filename = "monero_spend_proof";
     if (m_wallet->save_to_file(filename, sig_str, true))
->>>>>>> 25419b4b
       success_msg_writer() << tr("signature file saved to: ") << filename;
     else
       fail_msg_writer() << tr("failed to save signature file");
@@ -9540,13 +9187,8 @@
   try
   {
     const std::string sig_str = m_wallet->get_reserve_proof(account_minreserve, args.size() == 2 ? args[1] : "");
-<<<<<<< HEAD
-    const std::string filename = "triton_reserve_proof";
-    if (epee::file_io_utils::save_string_to_file(filename, sig_str))
-=======
     const std::string filename = "monero_reserve_proof";
     if (m_wallet->save_to_file(filename, sig_str, true))
->>>>>>> 25419b4b
       success_msg_writer() << tr("signature file saved to: ") << filename;
     else
       fail_msg_writer() << tr("failed to save signature file");
@@ -9624,348 +9266,6 @@
   return sw::tr("a long time");
 }
 //----------------------------------------------------------------------------------------------------
-<<<<<<< HEAD
-// mutates local_args as it parses and consumes arguments
-bool simple_wallet::get_transfers(std::vector<std::string>& local_args, std::vector<transfer_view>& transfers)
-{
-	bool in = true;
-	bool out = true;
-	bool pending = true;
-	bool failed = true;
-	bool pool = true;
-	bool coinbase = true;
-	uint64_t min_height = 0;
-	uint64_t max_height = (uint64_t)-1;
-
-	// optional in/out selector
-	if (local_args.size() > 0) {
-		if (local_args[0] == "in" || local_args[0] == "incoming") {
-			out = pending = failed = false;
-			local_args.erase(local_args.begin());
-		}
-		else if (local_args[0] == "out" || local_args[0] == "outgoing") {
-			in = pool = coinbase = false;
-			local_args.erase(local_args.begin());
-		}
-		else if (local_args[0] == "pending") {
-			in = out = failed = coinbase = false;
-			local_args.erase(local_args.begin());
-		}
-		else if (local_args[0] == "failed") {
-			in = out = pending = pool = coinbase = false;
-			local_args.erase(local_args.begin());
-		}
-		else if (local_args[0] == "pool") {
-			in = out = pending = failed = coinbase = false;
-			local_args.erase(local_args.begin());
-		}
-		else if (local_args[0] == "coinbase") {
-			in = out = pending = failed = pool = false;
-			coinbase = true;
-			local_args.erase(local_args.begin());
-		}
-		else if (local_args[0] == "all" || local_args[0] == "both") {
-			local_args.erase(local_args.begin());
-		}
-	}
-
-	// subaddr_index
-	std::set<uint32_t> subaddr_indices;
-	if (local_args.size() > 0 && local_args[0].substr(0, 6) == "index=")
-	{
-		if (!parse_subaddress_indices(local_args[0], subaddr_indices))
-			return false;
-		local_args.erase(local_args.begin());
-	}
-
-	// min height
-	if (local_args.size() > 0 && local_args[0].find('=') == std::string::npos) {
-		try {
-			min_height = boost::lexical_cast<uint64_t>(local_args[0]);
-		}
-		catch (const boost::bad_lexical_cast &) {
-			fail_msg_writer() << tr("bad min_height parameter:") << " " << local_args[0];
-			return false;
-		}
-		local_args.erase(local_args.begin());
-	}
-
-	// max height
-	if (local_args.size() > 0 && local_args[0].find('=') == std::string::npos) {
-		try {
-			max_height = boost::lexical_cast<uint64_t>(local_args[0]);
-		}
-		catch (const boost::bad_lexical_cast &) {
-			fail_msg_writer() << tr("bad max_height parameter:") << " " << local_args[0];
-			return false;
-		}
-		local_args.erase(local_args.begin());
-	}
-
-	if (in || coinbase) {
-		std::list<std::pair<crypto::hash, tools::wallet2::payment_details>> payments;
-		m_wallet->get_payments(payments, min_height, max_height, m_current_subaddress_account, subaddr_indices);
-
-		for (std::list<std::pair<crypto::hash, tools::wallet2::payment_details>>::const_iterator i = payments.begin(); i != payments.end(); ++i) {
-			const tools::wallet2::payment_details &pd = i->second;
-			if (!pd.is_coinbase() && !in)
-				continue;
-			std::string payment_id = string_tools::pod_to_hex(i->first);
-			if (payment_id.substr(16).find_first_not_of('0') == std::string::npos)
-				payment_id = payment_id.substr(0, 16);
-			std::string note = m_wallet->get_tx_note(pd.m_tx_hash);
-
-			std::string destination = m_wallet->get_subaddress_as_str({ m_current_subaddress_account, pd.m_subaddr_index.minor });
-
-			transfers.push_back({
-				pd.m_block_height,
-				pd.m_timestamp,
-				pd.m_type,
-				true, // confirmed
-				m_wallet->is_tx_spendtime_unlocked(pd.m_unlock_time, pd.m_block_height),
-				pd.m_amount,
-				pd.m_tx_hash,
-				payment_id,
-				0,
-				{ { destination, pd.m_amount, pd.m_unlock_time } },
-				{ pd.m_subaddr_index.minor },
-				note
-				});
-		}
-	}
-
-	if (out) {
-		std::list<std::pair<crypto::hash, tools::wallet2::confirmed_transfer_details>> payments;
-		m_wallet->get_payments_out(payments, min_height, max_height, m_current_subaddress_account, subaddr_indices);
-		for (std::list<std::pair<crypto::hash, tools::wallet2::confirmed_transfer_details>>::const_iterator i = payments.begin(); i != payments.end(); ++i) {
-			const tools::wallet2::confirmed_transfer_details &pd = i->second;
-			uint64_t change = pd.m_change == (uint64_t)-1 ? 0 : pd.m_change; // change may not be known
-			uint64_t fee = pd.m_amount_in - pd.m_amount_out;
-
-			std::vector<transfer_view::dest_output> destinations(pd.m_dests.size());
-			for (size_t dest_index = 0; dest_index < pd.m_dests.size(); ++dest_index)
-			{
-				const tx_destination_entry &dest = pd.m_dests[dest_index];
-				transfer_view::dest_output &output = destinations[dest_index];
-				output.wallet_addr = get_account_address_as_str(m_wallet->nettype(), dest.is_subaddress, dest.addr);
-				output.amount = dest.amount;
-				output.unlock_time = (dest_index < pd.m_unlock_times.size()) ? pd.m_unlock_times[dest_index] : 0;
-			}
-
-			// NOTE(loki): Technically we don't allow custom unlock times per output
-			// yet. So if we detect _any_ output that has the staking lock time, then
-			// we can assume it's a staking transfer
-			const uint64_t staking_duration = service_nodes::get_staking_requirement_lock_blocks(m_wallet->nettype());
-			bool locked = false;
-
-			tools::pay_type type = tools::pay_type::out;
-			for (size_t unlock_index = 0; unlock_index < pd.m_unlock_times.size() && type != tools::pay_type::stake; ++unlock_index)
-			{
-				uint64_t unlock_time = pd.m_unlock_times[unlock_index];
-				if (unlock_time < pd.m_block_height)
-					continue;
-
-				// NOTE: If any output is locked at all, consider the transfer locked.
-				uint64_t lock_duration = unlock_time - pd.m_block_height;
-				locked |= (!m_wallet->is_tx_spendtime_unlocked(pd.m_unlock_time, pd.m_block_height));
-				if (lock_duration >= staking_duration) type = tools::pay_type::stake;
-			}
-
-			std::string payment_id = string_tools::pod_to_hex(i->second.m_payment_id);
-			if (payment_id.substr(16).find_first_not_of('0') == std::string::npos)
-				payment_id = payment_id.substr(0, 16);
-			std::string note = m_wallet->get_tx_note(i->first);
-
-			transfers.push_back({
-				pd.m_block_height,
-				pd.m_timestamp,
-				type,
-				true, // confirmed
-				!locked,
-				pd.m_amount_in - change - fee,
-				i->first,
-				payment_id,
-				fee,
-				destinations,
-				pd.m_subaddr_indices,
-				note
-				});
-		}
-	}
-
-	if (pool) {
-		try
-		{
-			m_in_manual_refresh.store(true, std::memory_order_relaxed);
-			epee::misc_utils::auto_scope_leave_caller scope_exit_handler = epee::misc_utils::create_scope_leave_handler([&]() {m_in_manual_refresh.store(false, std::memory_order_relaxed); });
-
-			m_wallet->update_pool_state();
-			std::list<std::pair<crypto::hash, tools::wallet2::pool_payment_details>> payments;
-			m_wallet->get_unconfirmed_payments(payments, m_current_subaddress_account, subaddr_indices);
-			for (std::list<std::pair<crypto::hash, tools::wallet2::pool_payment_details>>::const_iterator i = payments.begin(); i != payments.end(); ++i) {
-				const tools::wallet2::payment_details &pd = i->second.m_pd;
-				std::string payment_id = string_tools::pod_to_hex(i->first);
-				if (payment_id.substr(16).find_first_not_of('0') == std::string::npos)
-					payment_id = payment_id.substr(0, 16);
-				std::string note = m_wallet->get_tx_note(pd.m_tx_hash);
-				std::string double_spend_note;
-				if (i->second.m_double_spend_seen)
-					double_spend_note = tr("[Double spend seen on the network: this transaction may or may not end up being mined] ");
-
-				transfers.push_back({
-					tr("pool"),
-					pd.m_timestamp,
-					tools::pay_type::in,
-					false, // confirmed
-					false, // unlocked
-					pd.m_amount,
-					pd.m_tx_hash,
-					payment_id,
-					0,
-					{ { "-", pd.m_amount } },
-					{ pd.m_subaddr_index.minor },
-					note + double_spend_note
-					});
-			}
-		}
-		catch (const std::exception& e)
-		{
-			fail_msg_writer() << "Failed to get pool state:" << e.what();
-		}
-	}
-
-	// print unconfirmed last
-	if (pending || failed) {
-		std::list<std::pair<crypto::hash, tools::wallet2::unconfirmed_transfer_details>> upayments;
-		m_wallet->get_unconfirmed_payments_out(upayments, m_current_subaddress_account, subaddr_indices);
-		for (std::list<std::pair<crypto::hash, tools::wallet2::unconfirmed_transfer_details>>::const_iterator i = upayments.begin(); i != upayments.end(); ++i) {
-			const tools::wallet2::unconfirmed_transfer_details &pd = i->second;
-			uint64_t amount = pd.m_amount_in;
-			uint64_t fee = amount - pd.m_amount_out;
-
-			std::vector<transfer_view::dest_output> destinations(pd.m_dests.size());
-			for (size_t dest_index = 0; dest_index < pd.m_dests.size(); ++dest_index)
-			{
-				const tx_destination_entry &dest = pd.m_dests[dest_index];
-				transfer_view::dest_output &output = destinations[dest_index];
-				output.wallet_addr = get_account_address_as_str(m_wallet->nettype(), dest.is_subaddress, dest.addr);
-				output.amount = dest.amount;
-			}
-
-			std::string payment_id = string_tools::pod_to_hex(i->second.m_payment_id);
-			if (payment_id.substr(16).find_first_not_of('0') == std::string::npos)
-				payment_id = payment_id.substr(0, 16);
-			std::string note = m_wallet->get_tx_note(i->first);
-			bool is_failed = pd.m_state == tools::wallet2::unconfirmed_transfer_details::failed;
-			if ((failed && is_failed) || (!is_failed && pending)) {
-				transfers.push_back({
-					(is_failed ? tr("failed") : tr("pending")),
-					pd.m_timestamp,
-					tools::pay_type::out,
-					false, // confirmed
-					false, // unlocked
-					amount - pd.m_change - fee,
-					i->first,
-					payment_id,
-					fee,
-					destinations,
-					pd.m_subaddr_indices,
-					note
-					});
-			}
-		}
-	}
-	// sort by block, then by timestamp (unconfirmed last)
-	std::sort(transfers.begin(), transfers.end(), [](const transfer_view& a, const transfer_view& b) -> bool {
-		if (a.confirmed && !b.confirmed)
-			return true;
-		if (a.block == b.block)
-			return a.timestamp < b.timestamp;
-		return a.block < b.block;
-	});
-
-	return true;
-}
-//----------------------------------------------------------------------------------------------------
-bool simple_wallet::show_transfers(const std::vector<std::string> &args_)
-{
-
-	std::vector<std::string> local_args = args_;
-
-	if (local_args.size() > 4) {
-		fail_msg_writer() << tr("usage: show_transfers [in|out|all|pending|failed|coinbase] [index=<N1>[,<N2>,...]] [<min_height> [<max_height>]]");
-		return true;
-	}
-
-	LOCK_IDLE_SCOPE();
-
-	std::vector<transfer_view> all_transfers;
-
-	if (!get_transfers(local_args, all_transfers))
-		return true;
-
-	PAUSE_READLINE();
-
-	for (const auto& transfer : all_transfers)
-	{
-		enum console_colors color = console_color_white;
-		if (transfer.confirmed)
-		{
-			switch (transfer.type)
-			{
-			case tools::pay_type::in:           color = console_color_green; break;
-			case tools::pay_type::out:          color = console_color_yellow; break;
-			case tools::pay_type::miner:        color = console_color_cyan; break;
-			case tools::pay_type::stake:        color = console_color_blue; break;
-			case tools::pay_type::service_node: color = console_color_cyan; break;
-			default:                            color = console_color_magenta; break;
-			}
-		}
-
-		if (!transfer.confirmed) color = console_color_white;
-
-		std::string destinations = "-";
-		if (!transfer.outputs.empty())
-		{
-			destinations = "";
-			for (const auto& output : transfer.outputs)
-			{
-				if (!destinations.empty())
-					destinations += ", ";
-
-				if (transfer.type == tools::pay_type::in ||
-					transfer.type == tools::pay_type::service_node ||
-					transfer.type == tools::pay_type::miner)
-					destinations += output.wallet_addr.substr(0, 6);
-				else
-					destinations += output.wallet_addr;
-
-				destinations += ":" + print_money(output.amount);
-			}
-		}
-
-		auto formatter = boost::format("%8.8llu %6.6s %8.8s %16.16s %20.20s %s %s %14.14s %s %s - %s");
-
-		char const UNLOCKED[] = "unlocked";
-		char const LOCKED[] = "locked";
-		char const *lock_str = (transfer.unlocked) ? UNLOCKED : LOCKED;
-
-		message_writer(color, false) << formatter
-			% transfer.block
-			% tools::pay_type_string(transfer.type)
-			% lock_str
-			% get_human_readable_timestamp(transfer.timestamp)
-			% print_money(transfer.amount)
-			% string_tools::pod_to_hex(transfer.hash)
-			% transfer.payment_id
-			% print_money(transfer.fee)
-			% destinations
-			% boost::algorithm::join(transfer.index | boost::adaptors::transformed([](uint32_t i) { return std::to_string(i); }), ", ")
-			% transfer.note;
-	}
-
-	return true;
-=======
 static std::string get_human_readable_timespan(uint64_t seconds)
 {
   return get_human_readable_timespan(std::chrono::seconds(seconds));
@@ -10279,7 +9579,6 @@
   }
 
   return true;
->>>>>>> 25419b4b
 }
 //----------------------------------------------------------------------------------------------------
 bool simple_wallet::export_transfers(const std::vector<std::string>& args_)
@@ -10511,31 +9810,6 @@
 //----------------------------------------------------------------------------------------------------
 bool simple_wallet::rescan_blockchain(const std::vector<std::string> &args_)
 {
-<<<<<<< HEAD
-	bool hard = false;
-	if (!args_.empty())
-	{
-		if (args_[0] != "hard")
-		{
-			fail_msg_writer() << tr("usage: rescan_bc [hard]");
-			return true;
-		}
-		hard = true;
-	}
-
-	if (hard)
-	{
-		message_writer() << tr("Warning: this will lose any information which can not be recovered from the blockchain.");
-		message_writer() << tr("This includes destination addresses, tx secret keys, tx notes, etc");
-		std::string confirm = input_line(tr("Rescan anyway ? (Y/Yes/N/No): "));
-		if (!std::cin.eof())
-		{
-			if (!command_line::is_yes(confirm))
-				return true;
-		}
-	}
-  return refresh_main(0,hard ? ResetHard : ResetSoft, true);
-=======
   uint64_t start_height = 0;
   ResetType reset_type = ResetSoft;
 
@@ -10615,7 +9889,6 @@
     }
   }
   catch(...) {}
->>>>>>> 25419b4b
 }
 //----------------------------------------------------------------------------------------------------
 void simple_wallet::wallet_idle_thread()
@@ -11590,11 +10863,7 @@
     uint64_t spent = 0, unspent = 0;
     uint64_t height = m_wallet->import_key_images(filename, spent, unspent);
     success_msg_writer() << "Signed key images imported to height " << height << ", "
-<<<<<<< HEAD
         << print_money(spent) << " spent, " << print_money(unspent) << " unspent";
-=======
-        << print_money(spent) << " spent, " << print_money(unspent) << " unspent"; 
->>>>>>> 25419b4b
   }
   catch (const std::exception &e)
   {
@@ -11962,13 +11231,8 @@
       cryptonote::blobdata blob;
       tx_to_blob(ptx.tx, blob);
       const std::string blob_hex = epee::string_tools::buff_to_hex_nodelimer(blob);
-<<<<<<< HEAD
-      const std::string filename = "raw_triton_tx" + (ptx_vector.size() == 1 ? "" : ("_" + std::to_string(i++)));
-      if (epee::file_io_utils::save_string_to_file(filename, blob_hex))
-=======
       const std::string filename = "raw_monero_tx" + (ptx_vector.size() == 1 ? "" : ("_" + std::to_string(i++)));
       if (m_wallet->save_to_file(filename, blob_hex, true))
->>>>>>> 25419b4b
         success_msg_writer(true) << tr("Transaction successfully saved to ") << filename << tr(", txid ") << txid;
       else
         fail_msg_writer() << tr("Failed to save transaction to ") << filename << tr(", txid ") << txid;
@@ -12029,13 +11293,8 @@
   bool should_terminate = false;
   std::tie(vm, should_terminate) = wallet_args::main(
    argc, argv,
-<<<<<<< HEAD
    "wallet-cli [--wallet-file=<file>|--generate-new-wallet=<file>] [<COMMAND>]",
     sw::tr("This is the command line equilibria wallet. It needs to connect to a equilibria\ndaemon to work correctly.\nWARNING: Do not reuse your equilibria keys on another fork, UNLESS this fork has key reuse mitigations built in. Doing so will harm your privacy."),
-=======
-   "monero-wallet-cli [--wallet-file=<filename>|--generate-new-wallet=<filename>] [<COMMAND>]",
-    sw::tr("This is the command line monero wallet. It needs to connect to a monero\ndaemon to work correctly.\nWARNING: Do not reuse your Monero keys on another fork, UNLESS this fork has key reuse mitigations built in. Doing so will harm your privacy."),
->>>>>>> 25419b4b
     desc_params,
     positional_options,
     [](const std::string &s, bool emphasis){ tools::scoped_message_writer(emphasis ? epee::console_color_white : epee::console_color_default, true) << s; },
