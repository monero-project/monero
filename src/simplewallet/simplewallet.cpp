--- conflicted
+++ resolved
@@ -73,7 +73,6 @@
 #include "wallet/wallet_args.h"
 #include "version.h"
 #include <stdexcept>
-<<<<<<< HEAD
 #include "int-util.h"
 #include "common/threadpool.h"
 #include "daemonizer/posix_fork.h"
@@ -85,9 +84,7 @@
 #include <string>
 #include <sys/stat.h>
 #endif
-=======
 #include "wallet/message_store.h"
->>>>>>> c8fc06c7
 
 #ifdef WIN32
 #include <boost/locale.hpp>
@@ -5093,41 +5090,6 @@
 
   priority = m_wallet->adjust_priority(priority);
 
-<<<<<<< HEAD
-=======
-  size_t fake_outs_count = 0;
-  if(local_args.size() > 0) {
-    size_t ring_size;
-    if(!epee::string_tools::get_xtype_from_string(ring_size, local_args[0]))
-    {
-      fake_outs_count = m_wallet->default_mixin();
-      if (fake_outs_count == 0)
-        fake_outs_count = DEFAULT_MIX;
-    }
-    else if (ring_size == 0)
-    {
-      fail_msg_writer() << tr("Ring size must not be 0");
-      return false;
-    }
-    else
-    {
-      fake_outs_count = ring_size - 1;
-      local_args.erase(local_args.begin());
-    }
-  }
-  uint64_t adjusted_fake_outs_count = m_wallet->adjust_mixin(fake_outs_count);
-  if (adjusted_fake_outs_count > fake_outs_count)
-  {
-    fail_msg_writer() << (boost::format(tr("ring size %u is too small, minimum is %u")) % (fake_outs_count+1) % (adjusted_fake_outs_count+1)).str();
-    return false;
-  }
-  if (adjusted_fake_outs_count < fake_outs_count)
-  {
-    fail_msg_writer() << (boost::format(tr("ring size %u is too large, maximum is %u")) % (fake_outs_count+1) % (adjusted_fake_outs_count+1)).str();
-    return false;
-  }
-
->>>>>>> c8fc06c7
   const size_t min_args = (transfer_type == TransferLocked) ? 2 : 1;
   if(local_args.size() < min_args)
   {
@@ -5174,25 +5136,9 @@
   uint64_t locked_blocks = 0;
   if (transfer_type == TransferLocked)
   {
-<<<<<<< HEAD
     if (!locked_blocks_arg_valid(local_args.back(), locked_blocks))
     {
       return true;
-=======
-    try
-    {
-      locked_blocks = boost::lexical_cast<uint64_t>(local_args.back());
-    }
-    catch (const std::exception &e)
-    {
-      fail_msg_writer() << tr("bad locked_blocks parameter:") << " " << local_args.back();
-      return false;
-    }
-    if (locked_blocks > 1000000)
-    {
-      fail_msg_writer() << tr("Locked blocks too high, max 1000000 (˜4 yrs)");
-      return false;
->>>>>>> c8fc06c7
     }
     local_args.pop_back();
   }
@@ -8189,15 +8135,9 @@
     char const *lock_str = (transfer.unlocked) ? "unlocked" : "locked";
     message_writer(color, false) << formatter
       % transfer.block
-<<<<<<< HEAD
       % tools::pay_type_string(transfer.type)
       % lock_str
-      % get_human_readable_timestamp(transfer.timestamp)
-=======
-      % transfer.direction
-      % transfer.unlocked
       % tools::get_human_readable_timestamp(transfer.timestamp)
->>>>>>> c8fc06c7
       % print_money(transfer.amount)
       % string_tools::pod_to_hex(transfer.hash)
       % transfer.payment_id
@@ -8277,15 +8217,9 @@
 
     file << formatter
       % transfer.block
-<<<<<<< HEAD
       % tools::pay_type_string(transfer.type)
       % lock_str
-      % get_human_readable_timestamp(transfer.timestamp)
-=======
-      % transfer.direction
-      % transfer.unlocked
       % tools::get_human_readable_timestamp(transfer.timestamp)
->>>>>>> c8fc06c7
       % print_money(transfer.amount)
       % print_money(running_balance)
       % string_tools::pod_to_hex(transfer.hash)
@@ -9769,8 +9703,6 @@
   return 0;
   CATCH_ENTRY_L0("main", 1);
 }
-<<<<<<< HEAD
-=======
 
 // MMS ---------------------------------------------------------------------------------------------------
 
@@ -10775,5 +10707,4 @@
   }
   return true;
 }
-// End MMS ------------------------------------------------------------------------------------------------
->>>>>>> c8fc06c7
+// End MMS ------------------------------------------------------------------------------------------------