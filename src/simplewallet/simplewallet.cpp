--- conflicted
+++ resolved
@@ -2376,15 +2376,9 @@
                                   "priority [0|1|2|3|4]\n "
                                   "  Set the fee to default/unimportant/normal/elevated/priority.\n "
                                   "confirm-missing-payment-id <1|0>\n "
-<<<<<<< HEAD
-                                  "ask-password <1|0>\n "
+                                  "ask-password <0|1|2   (or never|action|decrypt)>\n "
                                   "unit <loki|megarok|kilorok|rok>\n "
                                   "  Set the default loki (sub-)unit.\n "
-=======
-                                  "ask-password <0|1|2   (or never|action|decrypt)>\n "
-                                  "unit <monero|millinero|micronero|nanonero|piconero>\n "
-                                  "  Set the default monero (sub-)unit.\n "
->>>>>>> 4a1744e9
                                   "min-outputs-count [n]\n "
                                   "  Try to keep at least that many outputs of value at least min-outputs-value.\n "
                                   "min-outputs-value [n]\n "
@@ -2674,13 +2668,8 @@
     CHECK_SIMPLE_VARIABLE("refresh-type", set_refresh_type, tr("full (slowest, no assumptions); optimize-coinbase (fast, assumes the whole coinbase is paid to a single address); no-coinbase (fastest, assumes we receive no coinbase transaction), default (same as optimize-coinbase)"));
     CHECK_SIMPLE_VARIABLE("priority", set_default_priority, tr("0, 1, 2, 3, or 4, or one of ") << join_priority_strings(", "));
     CHECK_SIMPLE_VARIABLE("confirm-missing-payment-id", set_confirm_missing_payment_id, tr("0 or 1"));
-<<<<<<< HEAD
-    CHECK_SIMPLE_VARIABLE("ask-password", set_ask_password, tr("0 or 1"));
+    CHECK_SIMPLE_VARIABLE("ask-password", set_ask_password, tr("0|1|2 (or never|action|decrypt)"));
     CHECK_SIMPLE_VARIABLE("unit", set_unit, tr("loki, megarok, kilorok, rok"));
-=======
-    CHECK_SIMPLE_VARIABLE("ask-password", set_ask_password, tr("0|1|2 (or never|action|decrypt)"));
-    CHECK_SIMPLE_VARIABLE("unit", set_unit, tr("monero, millinero, micronero, nanonero, piconero"));
->>>>>>> 4a1744e9
     CHECK_SIMPLE_VARIABLE("min-outputs-count", set_min_output_count, tr("unsigned integer"));
     CHECK_SIMPLE_VARIABLE("min-outputs-value", set_min_output_value, tr("amount"));
     CHECK_SIMPLE_VARIABLE("merge-destinations", set_merge_destinations, tr("0 or 1"));
