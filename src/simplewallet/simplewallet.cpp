// Copyright (c) 2014-2017, The Monero Project
// 
// All rights reserved.
// 
// Redistribution and use in source and binary forms, with or without modification, are
// permitted provided that the following conditions are met:
// 
// 1. Redistributions of source code must retain the above copyright notice, this list of
//    conditions and the following disclaimer.
// 
// 2. Redistributions in binary form must reproduce the above copyright notice, this list
//    of conditions and the following disclaimer in the documentation and/or other
//    materials provided with the distribution.
// 
// 3. Neither the name of the copyright holder nor the names of its contributors may be
//    used to endorse or promote products derived from this software without specific
//    prior written permission.
// 
// THIS SOFTWARE IS PROVIDED BY THE COPYRIGHT HOLDERS AND CONTRIBUTORS "AS IS" AND ANY
// EXPRESS OR IMPLIED WARRANTIES, INCLUDING, BUT NOT LIMITED TO, THE IMPLIED WARRANTIES OF
// MERCHANTABILITY AND FITNESS FOR A PARTICULAR PURPOSE ARE DISCLAIMED. IN NO EVENT SHALL
// THE COPYRIGHT HOLDER OR CONTRIBUTORS BE LIABLE FOR ANY DIRECT, INDIRECT, INCIDENTAL,
// SPECIAL, EXEMPLARY, OR CONSEQUENTIAL DAMAGES (INCLUDING, BUT NOT LIMITED TO,
// PROCUREMENT OF SUBSTITUTE GOODS OR SERVICES; LOSS OF USE, DATA, OR PROFITS; OR BUSINESS
// INTERRUPTION) HOWEVER CAUSED AND ON ANY THEORY OF LIABILITY, WHETHER IN CONTRACT,
// STRICT LIABILITY, OR TORT (INCLUDING NEGLIGENCE OR OTHERWISE) ARISING IN ANY WAY OUT OF
// THE USE OF THIS SOFTWARE, EVEN IF ADVISED OF THE POSSIBILITY OF SUCH DAMAGE.
// 
// Parts of this file are originally copyright (c) 2012-2013 The Cryptonote developers

/*!
 * \file simplewallet.cpp
 * 
 * \brief Source file that defines simple_wallet class.
 */
#include <thread>
#include <iostream>
#include <sstream>
#include <fstream>
#include <ctype.h>
#include <boost/lexical_cast.hpp>
#include <boost/program_options.hpp>
#include <boost/algorithm/string.hpp>
#include <boost/format.hpp>
#include <boost/regex.hpp>
#include "include_base_utils.h"
#include "common/i18n.h"
#include "common/command_line.h"
#include "common/util.h"
#include "common/dns_utils.h"
#include "common/base58.h"
#include "common/scoped_message_writer.h"
#include "cryptonote_protocol/cryptonote_protocol_handler.h"
#include "simplewallet.h"
#include "cryptonote_basic/cryptonote_format_utils.h"
#include "storages/http_abstract_invoke.h"
#include "rpc/core_rpc_server_commands_defs.h"
#include "crypto/crypto.h"  // for crypto::secret_key definition
#include "mnemonics/electrum-words.h"
#include "rapidjson/document.h"
#include "common/json_util.h"
#include "ringct/rctSigs.h"
#include "multisig/multisig.h"
#include "wallet/wallet_args.h"
#include <stdexcept>

#ifdef HAVE_READLINE
#include "readline_buffer.h"
#endif

using namespace std;
using namespace epee;
using namespace cryptonote;
using boost::lexical_cast;
namespace po = boost::program_options;
typedef cryptonote::simple_wallet sw;

#undef MONERO_DEFAULT_LOG_CATEGORY
#define MONERO_DEFAULT_LOG_CATEGORY "wallet.simplewallet"

#define EXTENDED_LOGS_FILE "wallet_details.log"

#define DEFAULT_MIX 4

#define MIN_RING_SIZE 5 // Used to inform user about min ring size -- does not track actual protocol

#define OUTPUT_EXPORT_FILE_MAGIC "Monero output export\003"

#define LOCK_IDLE_SCOPE() \
  bool auto_refresh_enabled = m_auto_refresh_enabled.load(std::memory_order_relaxed); \
  m_auto_refresh_enabled.store(false, std::memory_order_relaxed); \
  /* stop any background refresh, and take over */ \
  m_wallet->stop(); \
  m_idle_mutex.lock(); \
  while (m_auto_refresh_refreshing) \
    m_idle_cond.notify_one(); \
  m_idle_mutex.unlock(); \
/*  if (auto_refresh_run)*/ \
    /*m_auto_refresh_thread.join();*/ \
  boost::unique_lock<boost::mutex> lock(m_idle_mutex); \
  epee::misc_utils::auto_scope_leave_caller scope_exit_handler = epee::misc_utils::create_scope_leave_handler([&](){ \
    m_auto_refresh_enabled.store(auto_refresh_enabled, std::memory_order_relaxed); \
  })

enum TransferType {
  TransferOriginal,
  TransferNew,
  TransferLocked,
};

namespace
{
  const std::array<const char* const, 5> allowed_priority_strings = {{"default", "unimportant", "normal", "elevated", "priority"}};
  const auto arg_wallet_file = wallet_args::arg_wallet_file();
  const command_line::arg_descriptor<std::string> arg_generate_new_wallet = {"generate-new-wallet", sw::tr("Generate new wallet and save it to <arg>"), ""};
  const command_line::arg_descriptor<std::string> arg_generate_from_device = {"generate-from-device", sw::tr("Generate new wallet from device and save it to <arg>"), ""};
  const command_line::arg_descriptor<std::string> arg_generate_from_view_key = {"generate-from-view-key", sw::tr("Generate incoming-only wallet from view key"), ""};
  const command_line::arg_descriptor<std::string> arg_generate_from_spend_key = {"generate-from-spend-key", sw::tr("Generate deterministic wallet from spend key"), ""};
  const command_line::arg_descriptor<std::string> arg_generate_from_keys = {"generate-from-keys", sw::tr("Generate wallet from private keys"), ""};
  const command_line::arg_descriptor<std::string> arg_generate_from_multisig_keys = {"generate-from-multisig-keys", sw::tr("Generate a master wallet from multisig wallet keys"), ""};
  const auto arg_generate_from_json = wallet_args::arg_generate_from_json();
  const command_line::arg_descriptor<std::string> arg_mnemonic_language = {"mnemonic-language", sw::tr("Language for mnemonic"), ""};
  const command_line::arg_descriptor<std::string> arg_electrum_seed = {"electrum-seed", sw::tr("Specify Electrum seed for wallet recovery/creation"), ""};
  const command_line::arg_descriptor<bool> arg_restore_deterministic_wallet = {"restore-deterministic-wallet", sw::tr("Recover wallet using Electrum-style mnemonic seed"), false};
  const command_line::arg_descriptor<bool> arg_restore_multisig_wallet = {"restore-multisig-wallet", sw::tr("Recover multisig wallet using Electrum-style mnemonic seed"), false};
  const command_line::arg_descriptor<bool> arg_non_deterministic = {"non-deterministic", sw::tr("Create non-deterministic view and spend keys"), false};
  const command_line::arg_descriptor<bool> arg_trusted_daemon = {"trusted-daemon", sw::tr("Enable commands which rely on a trusted daemon"), false};
  const command_line::arg_descriptor<bool> arg_allow_mismatched_daemon_version = {"allow-mismatched-daemon-version", sw::tr("Allow communicating with a daemon that uses a different RPC version"), false};
  const command_line::arg_descriptor<uint64_t> arg_restore_height = {"restore-height", sw::tr("Restore from specific blockchain height"), 0};
  const command_line::arg_descriptor<bool> arg_do_not_relay = {"do-not-relay", sw::tr("The newly created transaction will not be relayed to the monero network"), false};

  const command_line::arg_descriptor< std::vector<std::string> > arg_command = {"command", ""};

  std::string input_line(const std::string& prompt)
  {
#ifdef HAVE_READLINE
    rdln::suspend_readline pause_readline;
#endif
    std::cout << prompt;

    std::string buf;
    std::getline(std::cin, buf);

    return epee::string_tools::trim(buf);
  }

  boost::optional<tools::password_container> password_prompter(const char *prompt, bool verify)
  {
#ifdef HAVE_READLINE
    rdln::suspend_readline pause_readline;
#endif
    auto pwd_container = tools::password_container::prompt(verify, prompt);
    if (!pwd_container)
    {
      tools::fail_msg_writer() << tr("failed to read wallet password");
    }
    return pwd_container;
  }

  boost::optional<tools::password_container> default_password_prompter(bool verify)
  {
    return password_prompter(verify ? tr("Enter new wallet password") : tr("Wallet password"), verify);
  }

  inline std::string interpret_rpc_response(bool ok, const std::string& status)
  {
    std::string err;
    if (ok)
    {
      if (status == CORE_RPC_STATUS_BUSY)
      {
        err = sw::tr("daemon is busy. Please try again later.");
      }
      else if (status != CORE_RPC_STATUS_OK)
      {
        err = status;
      }
    }
    else
    {
      err = sw::tr("possibly lost connection to daemon");
    }
    return err;
  }

  tools::scoped_message_writer success_msg_writer(bool color = false)
  {
    return tools::scoped_message_writer(color ? console_color_green : console_color_default, false, std::string(), el::Level::Info);
  }

  tools::scoped_message_writer message_writer(epee::console_colors color = epee::console_color_default, bool bright = false)
  {
    return tools::scoped_message_writer(color, bright);
  }

  tools::scoped_message_writer fail_msg_writer()
  {
    return tools::scoped_message_writer(console_color_red, true, sw::tr("Error: "), el::Level::Error);
  }

  bool parse_bool(const std::string& s, bool& result)
  {
    if (s == "1" || command_line::is_yes(s))
    {
      result = true;
      return true;
    }
    if (s == "0" || command_line::is_no(s))
    {
      result = false;
      return true;
    }

    boost::algorithm::is_iequal ignore_case{};
    if (boost::algorithm::equals("true", s, ignore_case) || boost::algorithm::equals(simple_wallet::tr("true"), s, ignore_case))
    {
      result = true;
      return true;
    }
    if (boost::algorithm::equals("false", s, ignore_case) || boost::algorithm::equals(simple_wallet::tr("false"), s, ignore_case))
    {
      result = false;
      return true;
    }

    return false;
  }

  template <typename F>
  bool parse_bool_and_use(const std::string& s, F func)
  {
    bool r;
    if (parse_bool(s, r))
    {
      func(r);
      return true;
    }
    else
    {
      fail_msg_writer() << tr("invalid argument: must be either 0/1, true/false, y/n, yes/no");
      return false;
    }
  }

  const struct
  {
    const char *name;
    tools::wallet2::RefreshType refresh_type;
  } refresh_type_names[] =
  {
    { "full", tools::wallet2::RefreshFull },
    { "optimize-coinbase", tools::wallet2::RefreshOptimizeCoinbase },
    { "optimized-coinbase", tools::wallet2::RefreshOptimizeCoinbase },
    { "no-coinbase", tools::wallet2::RefreshNoCoinbase },
    { "default", tools::wallet2::RefreshDefault },
  };

  bool parse_refresh_type(const std::string &s, tools::wallet2::RefreshType &refresh_type)
  {
    for (size_t n = 0; n < sizeof(refresh_type_names) / sizeof(refresh_type_names[0]); ++n)
    {
      if (s == refresh_type_names[n].name)
      {
        refresh_type = refresh_type_names[n].refresh_type;
        return true;
      }
    }
    fail_msg_writer() << cryptonote::simple_wallet::tr("failed to parse refresh type");
    return false;
  }

  std::string get_refresh_type_name(tools::wallet2::RefreshType type)
  {
    for (size_t n = 0; n < sizeof(refresh_type_names) / sizeof(refresh_type_names[0]); ++n)
    {
      if (type == refresh_type_names[n].refresh_type)
        return refresh_type_names[n].name;
    }
    return "invalid";
  }

  std::string get_version_string(uint32_t version)
  {
    return boost::lexical_cast<std::string>(version >> 16) + "." + boost::lexical_cast<std::string>(version & 0xffff);
  }

  std::string oa_prompter(const std::string &url, const std::vector<std::string> &addresses, bool dnssec_valid)
  {
    if (addresses.empty())
      return {};
    // prompt user for confirmation.
    // inform user of DNSSEC validation status as well.
    std::string dnssec_str;
    if (dnssec_valid)
    {
      dnssec_str = tr("DNSSEC validation passed");
    }
    else
    {
      dnssec_str = tr("WARNING: DNSSEC validation was unsuccessful, this address may not be correct!");
    }
    std::stringstream prompt;
    prompt << tr("For URL: ") << url
           << ", " << dnssec_str << std::endl
           << tr(" Monero Address = ") << addresses[0]
           << std::endl
           << tr("Is this OK? (Y/n) ")
    ;
    // prompt the user for confirmation given the dns query and dnssec status
    std::string confirm_dns_ok = input_line(prompt.str());
    if (std::cin.eof())
    {
      return {};
    }
    if (!command_line::is_yes(confirm_dns_ok))
    {
      std::cout << tr("you have cancelled the transfer request") << std::endl;
      return {};
    }
    return addresses[0];
  }

  bool parse_subaddress_indices(const std::string& arg, std::set<uint32_t>& subaddr_indices)
  {
    subaddr_indices.clear();

    if (arg.substr(0, 6) != "index=")
      return false;
    std::string subaddr_indices_str_unsplit = arg.substr(6, arg.size() - 6);
    std::vector<std::string> subaddr_indices_str;
    boost::split(subaddr_indices_str, subaddr_indices_str_unsplit, boost::is_any_of(","));

    for (const auto& subaddr_index_str : subaddr_indices_str)
    {
      uint32_t subaddr_index;
      if(!epee::string_tools::get_xtype_from_string(subaddr_index, subaddr_index_str))
      {
        fail_msg_writer() << tr("failed to parse index: ") << subaddr_index_str;
        subaddr_indices.clear();
        return false;
      }
      subaddr_indices.insert(subaddr_index);
    }
    return true;
  }

  void handle_transfer_exception(const std::exception_ptr &e)
  {
    try
    {
      std::rethrow_exception(e);
    }
    catch (const tools::error::daemon_busy&)
    {
      fail_msg_writer() << tr("daemon is busy. Please try again later.");
    }
    catch (const tools::error::no_connection_to_daemon&)
    {
      fail_msg_writer() << tr("no connection to daemon. Please make sure daemon is running.");
    }
    catch (const tools::error::wallet_rpc_error& e)
    {
      LOG_ERROR("RPC error: " << e.to_string());
      fail_msg_writer() << tr("RPC error: ") << e.what();
    }
    catch (const tools::error::get_random_outs_error &e)
    {
      fail_msg_writer() << tr("failed to get random outputs to mix: ") << e.what();
    }
    catch (const tools::error::not_enough_unlocked_money& e)
    {
      LOG_PRINT_L0(boost::format("not enough money to transfer, available only %s, sent amount %s") %
        print_money(e.available()) %
        print_money(e.tx_amount()));
      fail_msg_writer() << tr("Not enough money in unlocked balance");
    }
    catch (const tools::error::not_enough_money& e)
    {
      LOG_PRINT_L0(boost::format("not enough money to transfer, available only %s, sent amount %s") %
        print_money(e.available()) %
        print_money(e.tx_amount()));
      fail_msg_writer() << tr("Not enough money in unlocked balance");
    }
    catch (const tools::error::tx_not_possible& e)
    {
      LOG_PRINT_L0(boost::format("not enough money to transfer, available only %s, transaction amount %s = %s + %s (fee)") %
        print_money(e.available()) %
        print_money(e.tx_amount() + e.fee())  %
        print_money(e.tx_amount()) %
        print_money(e.fee()));
      fail_msg_writer() << tr("Failed to find a way to create transactions. This is usually due to dust which is so small it cannot pay for itself in fees, or trying to send more money than the unlocked balance, or not leaving enough for fees");
    }
    catch (const tools::error::not_enough_outs_to_mix& e)
    {
      auto writer = fail_msg_writer();
      writer << tr("not enough outputs for specified ring size") << " = " << (e.mixin_count() + 1) << ":";
      for (std::pair<uint64_t, uint64_t> outs_for_amount : e.scanty_outs())
      {
        writer << "\n" << tr("output amount") << " = " << print_money(outs_for_amount.first) << ", " << tr("found outputs to use") << " = " << outs_for_amount.second;
      }
    }
    catch (const tools::error::tx_not_constructed&)
      {
      fail_msg_writer() << tr("transaction was not constructed");
    }
    catch (const tools::error::tx_rejected& e)
    {
      fail_msg_writer() << (boost::format(tr("transaction %s was rejected by daemon with status: ")) % get_transaction_hash(e.tx())) << e.status();
      std::string reason = e.reason();
      if (!reason.empty())
        fail_msg_writer() << tr("Reason: ") << reason;
    }
    catch (const tools::error::tx_sum_overflow& e)
    {
      fail_msg_writer() << e.what();
    }
    catch (const tools::error::zero_destination&)
    {
      fail_msg_writer() << tr("one of destinations is zero");
    }
    catch (const tools::error::tx_too_big& e)
    {
      fail_msg_writer() << tr("failed to find a suitable way to split transactions");
    }
    catch (const tools::error::transfer_error& e)
    {
      LOG_ERROR("unknown transfer error: " << e.to_string());
      fail_msg_writer() << tr("unknown transfer error: ") << e.what();
    }
    catch (const tools::error::multisig_export_needed& e)
    {
      LOG_ERROR("Multisig error: " << e.to_string());
      fail_msg_writer() << tr("Multisig error: ") << e.what();
    }
    catch (const tools::error::wallet_internal_error& e)
    {
      LOG_ERROR("internal error: " << e.to_string());
      fail_msg_writer() << tr("internal error: ") << e.what();
    }
    catch (const std::exception& e)
    {
      LOG_ERROR("unexpected error: " << e.what());
      fail_msg_writer() << tr("unexpected error: ") << e.what();
    }
  }
}

bool parse_priority(const std::string& arg, uint32_t& priority)
{
  auto priority_pos = std::find(
    allowed_priority_strings.begin(),
    allowed_priority_strings.end(),
    arg);
  if(priority_pos != allowed_priority_strings.end()) {
    priority = std::distance(allowed_priority_strings.begin(), priority_pos);
    return true;
  }
  return false;
}

std::string simple_wallet::get_commands_str()
{
  std::stringstream ss;
  ss << tr("Commands: ") << ENDL;
  std::string usage = m_cmd_binder.get_usage();
  boost::replace_all(usage, "\n", "\n  ");
  usage.insert(0, "  ");
  ss << usage << ENDL;
  return ss.str();
}

std::string simple_wallet::get_command_usage(const std::vector<std::string> &args)
{
  std::pair<std::string, std::string> documentation = m_cmd_binder.get_documentation(args);
  std::stringstream ss;
  if(documentation.first.empty())
  {
    ss << tr("Unknown command: ") << args.front();
  }
  else
  {
    std::string usage = documentation.second.empty() ? args.front() : documentation.first;
    std::string description = documentation.second.empty() ? documentation.first : documentation.second;
    usage.insert(0, "  ");
    ss << tr("Command usage: ") << ENDL << usage << ENDL << ENDL;
    boost::replace_all(description, "\n", "\n  ");
    description.insert(0, "  ");
    ss << tr("Command description: ") << ENDL << description << ENDL;
  }
  return ss.str();
}

bool simple_wallet::viewkey(const std::vector<std::string> &args/* = std::vector<std::string>()*/)
{
  if (m_wallet->ask_password() && !get_and_verify_password()) { return true; }
  // don't log
  std::cout << "secret: " << string_tools::pod_to_hex(m_wallet->get_account().get_keys().m_view_secret_key) << std::endl;
  std::cout << "public: " << string_tools::pod_to_hex(m_wallet->get_account().get_keys().m_account_address.m_view_public_key) << std::endl;

  return true;
}

bool simple_wallet::spendkey(const std::vector<std::string> &args/* = std::vector<std::string>()*/)
{
  if (m_wallet->watch_only())
  {
    fail_msg_writer() << tr("wallet is watch-only and has no spend key");
    return true;
  }
  if (m_wallet->ask_password() && !get_and_verify_password()) { return true; }
  // don't log
  std::cout << "secret: " << string_tools::pod_to_hex(m_wallet->get_account().get_keys().m_spend_secret_key) << std::endl;
  std::cout << "public: " << string_tools::pod_to_hex(m_wallet->get_account().get_keys().m_account_address.m_spend_public_key) << std::endl;

  return true;
}

bool simple_wallet::print_seed(bool encrypted)
{
  bool success =  false;
  std::string seed;
  bool ready, multisig;

  if (m_wallet->watch_only())
  {
    fail_msg_writer() << tr("wallet is watch-only and has no seed");
    return true;
  }
  if (m_wallet->ask_password() && !get_and_verify_password()) { return true; }

  multisig = m_wallet->multisig(&ready);
  if (multisig)
  {
    if (!ready)
    {
      fail_msg_writer() << tr("wallet is multisig but not yet finalized");
      return true;
    }
  }
  else if (!m_wallet->is_deterministic())
  {
    fail_msg_writer() << tr("wallet is non-deterministic and has no seed");
    return true;
  }

  epee::wipeable_string seed_pass;
  if (encrypted)
  {
#ifdef HAVE_READLINE
    rdln::suspend_readline pause_readline;
#endif
    auto pwd_container = tools::password_container::prompt(true, tr("Enter optional seed encryption passphrase, empty to see raw seed"));
    if (std::cin.eof() || !pwd_container)
      return true;
    seed_pass = pwd_container->password();
  }

  if (multisig)
    success = m_wallet->get_multisig_seed(seed, seed_pass);
  else if (m_wallet->is_deterministic())
    success = m_wallet->get_seed(seed, seed_pass);

  if (success) 
  {
    print_seed(seed);
  }
  else
  {
    fail_msg_writer() << tr("Failed to retrieve seed");
  }
  return true;
}

bool simple_wallet::seed(const std::vector<std::string> &args/* = std::vector<std::string>()*/)
{
  return print_seed(false);
}

bool simple_wallet::encrypted_seed(const std::vector<std::string> &args/* = std::vector<std::string>()*/)
{
  return print_seed(true);
}

bool simple_wallet::seed_set_language(const std::vector<std::string> &args/* = std::vector<std::string>()*/)
{
  if (m_wallet->multisig())
  {
    fail_msg_writer() << tr("wallet is multisig and has no seed");
    return true;
  }
  if (m_wallet->watch_only())
  {
    fail_msg_writer() << tr("wallet is watch-only and has no seed");
    return true;
  }
  if (!m_wallet->is_deterministic())
  {
    fail_msg_writer() << tr("wallet is non-deterministic and has no seed");
    return true;
  }
 
  const auto pwd_container = get_and_verify_password();
  if (pwd_container)
  {
    std::string mnemonic_language = get_mnemonic_language();
    if (mnemonic_language.empty())
      return true;

    m_wallet->set_seed_language(std::move(mnemonic_language));
    m_wallet->rewrite(m_wallet_file, pwd_container->password());
  }
  return true;
}

bool simple_wallet::change_password(const std::vector<std::string> &args)
{ 
  const auto orig_pwd_container = get_and_verify_password();

  if(orig_pwd_container == boost::none)
  {
    fail_msg_writer() << tr("Your original password was incorrect.");
    return true;
  }

  // prompts for a new password, pass true to verify the password
  const auto pwd_container = default_password_prompter(true);

  try
  {
    m_wallet->rewrite(m_wallet_file, pwd_container->password());
    m_wallet->store();
  }
  catch (const tools::error::wallet_logic_error& e)
  {
    fail_msg_writer() << tr("Error with wallet rewrite: ") << e.what();
    return true;
  }

  return true;
}

bool simple_wallet::payment_id(const std::vector<std::string> &args/* = std::vector<std::string>()*/)
{
  crypto::hash payment_id;
  if (args.size() > 0)
  {
    fail_msg_writer() << tr("usage: payment_id");
    return true;
  }
  payment_id = crypto::rand<crypto::hash>();
  success_msg_writer() << tr("Random payment ID: ") << payment_id;
  return true;
}

bool simple_wallet::print_fee_info(const std::vector<std::string> &args/* = std::vector<std::string>()*/)
{
  if (!try_connect_to_daemon())
  {
    fail_msg_writer() << tr("Cannot connect to daemon");
    return true;
  }
  const uint64_t per_kb_fee = m_wallet->get_per_kb_fee();
  const uint64_t typical_size_kb = 13;
  message_writer() << (boost::format(tr("Current fee is %s monero per kB")) % print_money(per_kb_fee)).str();

  std::vector<uint64_t> fees;
  for (uint32_t priority = 1; priority <= 4; ++priority)
  {
    uint64_t mult = m_wallet->get_fee_multiplier(priority);
    fees.push_back(per_kb_fee * typical_size_kb * mult);
  }
  std::vector<std::pair<uint64_t, uint64_t>> blocks;
  try
  {
    uint64_t base_size = typical_size_kb * 1024;
    blocks = m_wallet->estimate_backlog(base_size, base_size + 1023, fees);
  }
  catch (const std::exception &e)
  {
    fail_msg_writer() << tr("Error: failed to estimate backlog array size: ") << e.what();
    return true;
  }
  if (blocks.size() != 4)
  {
    fail_msg_writer() << tr("Error: bad estimated backlog array size");
    return true;
  }

  for (uint32_t priority = 1; priority <= 4; ++priority)
  {
    uint64_t nblocks_low = blocks[priority - 1].first;
    uint64_t nblocks_high = blocks[priority - 1].second;
    if (nblocks_low > 0)
    {
      std::string msg;
      if (priority == m_wallet->get_default_priority() || (m_wallet->get_default_priority() == 0 && priority == 2))
        msg = tr(" (current)");
      uint64_t minutes_low = nblocks_low * DIFFICULTY_TARGET_V2 / 60, minutes_high = nblocks_high * DIFFICULTY_TARGET_V2 / 60;
      if (nblocks_high == nblocks_low)
        message_writer() << (boost::format(tr("%u block (%u minutes) backlog at priority %u%s")) % nblocks_low % minutes_low % priority % msg).str();
      else
        message_writer() << (boost::format(tr("%u to %u block (%u to %u minutes) backlog at priority %u")) % nblocks_low % nblocks_high % minutes_low % minutes_high % priority).str();
    }
    else
      message_writer() << tr("No backlog at priority ") << priority;
  }
  return true;
}

bool simple_wallet::prepare_multisig(const std::vector<std::string> &args)
{
  if (m_wallet->multisig())
  {
    fail_msg_writer() << tr("This wallet is already multisig");
    return true;
  }
  if (m_wallet->watch_only())
  {
    fail_msg_writer() << tr("wallet is watch-only and cannot be made multisig");
    return true;
  }

  if(m_wallet->get_num_transfer_details())
  {
    fail_msg_writer() << tr("This wallet has been used before, please use a new wallet to create a multisig wallet");
    return true;
  }

  const auto orig_pwd_container = get_and_verify_password();
  if(orig_pwd_container == boost::none)
  {
    fail_msg_writer() << tr("Your password is incorrect.");
    return true;
  }

  std::string multisig_info = m_wallet->get_multisig_info();
  success_msg_writer() << multisig_info;
  success_msg_writer() << tr("Send this multisig info to all other participants, then use make_multisig <threshold> <info1> [<info2>...] with others' multisig info");
  success_msg_writer() << tr("This includes the PRIVATE view key, so needs to be disclosed only to that multisig wallet's participants ");
  return true;
}

bool simple_wallet::make_multisig(const std::vector<std::string> &args)
{
  if (m_wallet->multisig())
  {
    fail_msg_writer() << tr("This wallet is already multisig");
    return true;
  }
  if (m_wallet->watch_only())
  {
    fail_msg_writer() << tr("wallet is watch-only and cannot be made multisig");
    return true;
  }

  if(m_wallet->get_num_transfer_details())
  {
    fail_msg_writer() << tr("This wallet has been used before, please use a new wallet to create a multisig wallet");
    return true;
  }

  const auto orig_pwd_container = get_and_verify_password();
  if(orig_pwd_container == boost::none)
  {
    fail_msg_writer() << tr("Your original password was incorrect.");
    return true;
  }

  if (args.size() < 2)
  {
    fail_msg_writer() << tr("usage: make_multisig <threshold> <multisiginfo1> [<multisiginfo2>...]");
    return true;
  }

  // parse threshold
  uint32_t threshold;
  if (!string_tools::get_xtype_from_string(threshold, args[0]))
  {
    fail_msg_writer() << tr("Invalid threshold");
    return true;
  }

  LOCK_IDLE_SCOPE();

  try
  {
    auto local_args = args;
    local_args.erase(local_args.begin());
    std::string multisig_extra_info = m_wallet->make_multisig(orig_pwd_container->password(), local_args, threshold);
    if (!multisig_extra_info.empty())
    {
      success_msg_writer() << tr("Another step is needed");
      success_msg_writer() << multisig_extra_info;
      success_msg_writer() << tr("Send this multisig info to all other participants, then use finalize_multisig <info1> [<info2>...] with others' multisig info");
      return true;
    }
  }
  catch (const std::exception &e)
  {
    fail_msg_writer() << tr("Error creating multisig: ") << e.what();
    return true;
  }

  uint32_t total;
  m_wallet->multisig(NULL, &threshold, &total);
  success_msg_writer() << std::to_string(threshold) << "/" << total << tr(" multisig address: ")
      << m_wallet->get_account().get_public_address_str(m_wallet->testnet());

  return true;
}

bool simple_wallet::finalize_multisig(const std::vector<std::string> &args)
{
  bool ready;
  if (!m_wallet->multisig(&ready))
  {
    fail_msg_writer() << tr("This wallet is not multisig");
    return true;
  }
  if (ready)
  {
    fail_msg_writer() << tr("This wallet is already finalized");
    return true;
  }

  const auto orig_pwd_container = get_and_verify_password();
  if(orig_pwd_container == boost::none)
  {
    fail_msg_writer() << tr("Your original password was incorrect.");
    return true;
  }

  if (args.size() < 2)
  {
    fail_msg_writer() << tr("usage: finalize_multisig <multisiginfo1> [<multisiginfo2>...]");
    return true;
  }

  try
  {
    if (!m_wallet->finalize_multisig(orig_pwd_container->password(), args))
    {
      fail_msg_writer() << tr("Failed to finalize multisig");
      return true;
    }
  }
  catch (const std::exception &e)
  {
    fail_msg_writer() << tr("Failed to finalize multisig: ") << e.what();
    return true;
  }

  return true;
}

bool simple_wallet::export_multisig(const std::vector<std::string> &args)
{
  bool ready;
  if (!m_wallet->multisig(&ready))
  {
    fail_msg_writer() << tr("This wallet is not multisig");
    return true;
  }
  if (!ready)
  {
    fail_msg_writer() << tr("This multisig wallet is not yet finalized");
    return true;
  }
  if (args.size() != 1)
  {
    fail_msg_writer() << tr("usage: export_multisig_info <filename>");
    return true;
  }
  if (m_wallet->ask_password() && !get_and_verify_password())
    return true;

  const std::string filename = args[0];
  try
  {
    cryptonote::blobdata ciphertext = m_wallet->export_multisig();

    bool r = epee::file_io_utils::save_string_to_file(filename, ciphertext);
    if (!r)
    {
      fail_msg_writer() << tr("failed to save file ") << filename;
      return true;
    }
  }
  catch (const std::exception &e)
  {
    LOG_ERROR("Error exporting multisig info: " << e.what());
    fail_msg_writer() << tr("Error exporting multisig info: ") << e.what();
    return true;
  }

  success_msg_writer() << tr("Multisig info exported to ") << filename;
  return true;
}

bool simple_wallet::import_multisig(const std::vector<std::string> &args)
{
  bool ready;
  uint32_t threshold, total;
  if (!m_wallet->multisig(&ready, &threshold, &total))
  {
    fail_msg_writer() << tr("This wallet is not multisig");
    return true;
  }
  if (!ready)
  {
    fail_msg_writer() << tr("This multisig wallet is not yet finalized");
    return true;
  }
  if (args.size() < threshold - 1)
  {
    fail_msg_writer() << tr("usage: import_multisig_info <filename1> [<filename2>...] - one for each other participant");
    return true;
  }
  if (m_wallet->ask_password() && !get_and_verify_password())
    return true;

  std::vector<cryptonote::blobdata> info;
  for (size_t n = 0; n < args.size(); ++n)
  {
    const std::string filename = args[n];
    std::string data;
    bool r = epee::file_io_utils::load_file_to_string(filename, data);
    if (!r)
    {
      fail_msg_writer() << tr("failed to read file ") << filename;
      return true;
    }
    info.push_back(std::move(data));
  }

  LOCK_IDLE_SCOPE();

  // all read and parsed, actually import
  try
  {
    size_t n_outputs = m_wallet->import_multisig(info);
    // Clear line "Height xxx of xxx"
    std::cout << "\r                                                                \r";
    success_msg_writer() << tr("Multisig info imported");
  }
  catch (const std::exception &e)
  {
    fail_msg_writer() << tr("Failed to import multisig info: ") << e.what();
    return true;
  }
  if (m_trusted_daemon)
  {
    try
    {
      m_wallet->rescan_spent();
    }
    catch (const std::exception &e)
    {
      message_writer() << tr("Failed to update spent status after importing multisig info: ") << e.what();
    }
  }
  else
  {
    message_writer() << tr("Untrusted daemon, spent status may be incorrect. Use a trusted daemon and run \"rescan_spent\"");
  }
  return true;
}

bool simple_wallet::accept_loaded_tx(const tools::wallet2::multisig_tx_set &txs)
{
  std::string extra_message;
  return accept_loaded_tx([&txs](){return txs.m_ptx.size();}, [&txs](size_t n)->const tools::wallet2::tx_construction_data&{return txs.m_ptx[n].construction_data;}, extra_message);
}

bool simple_wallet::sign_multisig(const std::vector<std::string> &args)
{
  bool ready;
  if(!m_wallet->multisig(&ready))
  {
    fail_msg_writer() << tr("This is not a multisig wallet");
    return true;
  }
  if (!ready)
  {
    fail_msg_writer() << tr("This multisig wallet is not yet finalized");
    return true;
  }
  if (args.size() != 1)
  {
    fail_msg_writer() << tr("usage: sign_multisig <filename>");
    return true;
  }
  if (m_wallet->ask_password() && !get_and_verify_password()) { return true; }

  std::string filename = args[0];
  std::vector<crypto::hash> txids;
  uint32_t signers = 0;
  try
  {
    bool r = m_wallet->sign_multisig_tx_from_file(filename, txids, [&](const tools::wallet2::multisig_tx_set &tx){ signers = tx.m_signers.size(); return accept_loaded_tx(tx); });
    if (!r)
    {
      fail_msg_writer() << tr("Failed to sign multisig transaction");
      return true;
    }
  }
  catch (const tools::error::multisig_export_needed& e)
  {
    fail_msg_writer() << tr("Multisig error: ") << e.what();
    return true;
  }
  catch (const std::exception &e)
  {
    fail_msg_writer() << tr("Failed to sign multisig transaction: ") << e.what();
    return true;
  }

  if (txids.empty())
  {
    uint32_t threshold;
    m_wallet->multisig(NULL, &threshold);
    uint32_t signers_needed = threshold - signers - 1;
    success_msg_writer(true) << tr("Transaction successfully signed to file ") << filename << ", "
        << signers_needed << " more signer(s) needed";
    return true;
  }
  else
  {
    std::string txids_as_text;
    for (const auto &txid: txids)
    {
      if (!txids_as_text.empty())
        txids_as_text += (", ");
      txids_as_text += epee::string_tools::pod_to_hex(txid);
    }
    success_msg_writer(true) << tr("Transaction successfully signed to file ") << filename << ", txid " << txids_as_text;
    success_msg_writer(true) << tr("It may be relayed to the network with submit_multisig");
  }
  return true;
}

bool simple_wallet::submit_multisig(const std::vector<std::string> &args)
{
  bool ready;
  uint32_t threshold;
  if (!m_wallet->multisig(&ready, &threshold))
  {
    fail_msg_writer() << tr("This is not a multisig wallet");
    return true;
  }
  if (!ready)
  {
    fail_msg_writer() << tr("This multisig wallet is not yet finalized");
    return true;
  }
  if (args.size() != 1)
  {
    fail_msg_writer() << tr("usage: submit_multisig <filename>");
    return true;
  }
  if (m_wallet->ask_password() && !get_and_verify_password()) { return true; }

  if (!try_connect_to_daemon())
    return true;

  std::string filename = args[0];
  try
  {
    tools::wallet2::multisig_tx_set txs;
    bool r = m_wallet->load_multisig_tx_from_file(filename, txs, [&](const tools::wallet2::multisig_tx_set &tx){ return accept_loaded_tx(tx); });
    if (!r)
    {
      fail_msg_writer() << tr("Failed to load multisig transaction from file");
      return true;
    }
    if (txs.m_signers.size() < threshold)
    {
      fail_msg_writer() << (boost::format(tr("Multisig transaction signed by only %u signers, needs %u more signatures"))
          % txs.m_signers.size() % (threshold - txs.m_signers.size())).str();
      return true;
    }

    // actually commit the transactions
    for (auto &ptx: txs.m_ptx)
    {
      m_wallet->commit_tx(ptx);
      success_msg_writer(true) << tr("Transaction successfully submitted, transaction ") << get_transaction_hash(ptx.tx) << ENDL
          << tr("You can check its status by using the `show_transfers` command.");
    }
  }
  catch (const std::exception &e)
  {
    handle_transfer_exception(std::current_exception());
  }
  catch (...)
  {
    LOG_ERROR("unknown error");
    fail_msg_writer() << tr("unknown error");
  }

  return true;
}

bool simple_wallet::export_raw_multisig(const std::vector<std::string> &args)
{
  bool ready;
  uint32_t threshold;
  if (!m_wallet->multisig(&ready, &threshold))
  {
    fail_msg_writer() << tr("This is not a multisig wallet");
    return true;
  }
  if (!ready)
  {
    fail_msg_writer() << tr("This multisig wallet is not yet finalized");
    return true;
  }
  if (args.size() != 1)
  {
    fail_msg_writer() << tr("usage: export_raw_multisig <filename>");
    return true;
  }
  if (m_wallet->ask_password() && !get_and_verify_password()) { return true; }

  std::string filename = args[0];
  try
  {
    tools::wallet2::multisig_tx_set txs;
    bool r = m_wallet->load_multisig_tx_from_file(filename, txs, [&](const tools::wallet2::multisig_tx_set &tx){ return accept_loaded_tx(tx); });
    if (!r)
    {
      fail_msg_writer() << tr("Failed to load multisig transaction from file");
      return true;
    }
    if (txs.m_signers.size() < threshold)
    {
      fail_msg_writer() << (boost::format(tr("Multisig transaction signed by only %u signers, needs %u more signatures"))
          % txs.m_signers.size() % (threshold - txs.m_signers.size())).str();
      return true;
    }

    // save the transactions
    std::string filenames;
    for (auto &ptx: txs.m_ptx)
    {
      const crypto::hash txid = cryptonote::get_transaction_hash(ptx.tx);
      const std::string filename = std::string("raw_multisig_monero_tx_") + epee::string_tools::pod_to_hex(txid);
      if (!filenames.empty())
        filenames += ", ";
      filenames += filename;
      if (!epee::file_io_utils::save_string_to_file(filename, cryptonote::tx_to_blob(ptx.tx)))
      {
        fail_msg_writer() << tr("Failed to export multisig transaction to file ") << filename;
        return true;
      }
    }
    success_msg_writer() << tr("Saved exported multisig transaction file(s): ") << filenames;
  }
  catch (const std::exception& e)
  {
    LOG_ERROR("unexpected error: " << e.what());
    fail_msg_writer() << tr("unexpected error: ") << e.what();
  }
  catch (...)
  {
    LOG_ERROR("Unknown error");
    fail_msg_writer() << tr("unknown error");
  }

  return true;
}

bool simple_wallet::set_always_confirm_transfers(const std::vector<std::string> &args/* = std::vector<std::string>()*/)
{
  const auto pwd_container = get_and_verify_password();
  if (pwd_container)
  {
    parse_bool_and_use(args[1], [&](bool r) {
      m_wallet->always_confirm_transfers(r);
      m_wallet->rewrite(m_wallet_file, pwd_container->password());
    });
  }
  return true;
}

bool simple_wallet::set_print_ring_members(const std::vector<std::string> &args/* = std::vector<std::string>()*/)
{
  const auto pwd_container = get_and_verify_password();
  if (pwd_container)
  {
    parse_bool_and_use(args[1], [&](bool r) {
      m_wallet->print_ring_members(r);
      m_wallet->rewrite(m_wallet_file, pwd_container->password());
    });
  }
  return true;
}

bool simple_wallet::set_store_tx_info(const std::vector<std::string> &args/* = std::vector<std::string>()*/)
{
  if (m_wallet->watch_only())
  {
    fail_msg_writer() << tr("wallet is watch-only and cannot transfer");
    return true;
  }
 
  const auto pwd_container = get_and_verify_password();
  if (pwd_container)
  {
    parse_bool_and_use(args[1], [&](bool r) {
      m_wallet->store_tx_info(r);
      m_wallet->rewrite(m_wallet_file, pwd_container->password());
    });
  }
  return true;
}

bool simple_wallet::set_default_ring_size(const std::vector<std::string> &args/* = std::vector<std::string>()*/)
{
  if (m_wallet->watch_only())
  {
    fail_msg_writer() << tr("wallet is watch-only and cannot transfer");
    return true;
  }
  try
  {
    if (strchr(args[1].c_str(), '-'))
    {
      fail_msg_writer() << tr("ring size must be an integer >= ") << MIN_RING_SIZE;
      return true;
    }
    uint32_t ring_size = boost::lexical_cast<uint32_t>(args[1]);
    if (ring_size < MIN_RING_SIZE && ring_size != 0)
    {
      fail_msg_writer() << tr("ring size must be an integer >= ") << MIN_RING_SIZE;
      return true;
    }
 
    const auto pwd_container = get_and_verify_password();
    if (pwd_container)
    {
      m_wallet->default_mixin(ring_size > 0 ? ring_size - 1 : 0);
      m_wallet->rewrite(m_wallet_file, pwd_container->password());
    }
    return true;
  }
  catch(const boost::bad_lexical_cast &)
  {
    fail_msg_writer() << tr("ring size must be an integer >= ") << MIN_RING_SIZE;
    return true;
  }
  catch(...)
  {
    fail_msg_writer() << tr("could not change default ring size");
    return true;
  }
}

bool simple_wallet::set_default_priority(const std::vector<std::string> &args/* = std::vector<std::string>()*/)
{
  int priority = 0;
  try
  {
    if (strchr(args[1].c_str(), '-'))
    {
      fail_msg_writer() << tr("priority must be 0, 1, 2, 3, or 4 ");
      return true;
    }
    if (args[1] == "0")
    {
      priority = 0;
    }
    else
    {
      priority = boost::lexical_cast<int>(args[1]);
      if (priority < 1 || priority > 4)
      {
        fail_msg_writer() << tr("priority must be 0, 1, 2, 3,or 4");
        return true;
      }
    }
 
    const auto pwd_container = get_and_verify_password();
    if (pwd_container)
    {
      m_wallet->set_default_priority(priority);
      m_wallet->rewrite(m_wallet_file, pwd_container->password());
    }
    return true;
  }
  catch(const boost::bad_lexical_cast &)
  {
    fail_msg_writer() << tr("priority must be 0, 1, 2 3,or 4");
    return true;
  }
  catch(...)
  {
    fail_msg_writer() << tr("could not change default priority");
    return true;
  }
}

bool simple_wallet::set_auto_refresh(const std::vector<std::string> &args/* = std::vector<std::string>()*/)
{
  const auto pwd_container = get_and_verify_password();
  if (pwd_container)
  {
    parse_bool_and_use(args[1], [&](bool auto_refresh) {
      m_wallet->auto_refresh(auto_refresh);
      m_idle_mutex.lock();
      m_auto_refresh_enabled.store(auto_refresh, std::memory_order_relaxed);
      m_idle_cond.notify_one();
      m_idle_mutex.unlock();

      m_wallet->rewrite(m_wallet_file, pwd_container->password());
    });
  }
  return true;
}

bool simple_wallet::set_refresh_type(const std::vector<std::string> &args/* = std::vector<std::string>()*/)
{
  tools::wallet2::RefreshType refresh_type;
  if (!parse_refresh_type(args[1], refresh_type))
  {
    return true;
  }
 
  const auto pwd_container = get_and_verify_password();
  if (pwd_container)
  {
    m_wallet->set_refresh_type(refresh_type);
    m_wallet->rewrite(m_wallet_file, pwd_container->password());
  }
  return true;
}

bool simple_wallet::set_confirm_missing_payment_id(const std::vector<std::string> &args/* = std::vector<std::string>()*/)
{
  const auto pwd_container = get_and_verify_password();
  if (pwd_container)
  {
    parse_bool_and_use(args[1], [&](bool r) {
      m_wallet->confirm_missing_payment_id(r);
      m_wallet->rewrite(m_wallet_file, pwd_container->password());
    });
  }
  return true;
}

bool simple_wallet::set_ask_password(const std::vector<std::string> &args/* = std::vector<std::string>()*/)
{
  const auto pwd_container = get_and_verify_password();
  if (pwd_container)
  {
    parse_bool_and_use(args[1], [&](bool r) {
      m_wallet->ask_password(r);
      m_wallet->rewrite(m_wallet_file, pwd_container->password());
    });
  }
  return true;
}

bool simple_wallet::set_unit(const std::vector<std::string> &args/* = std::vector<std::string>()*/)
{
  const std::string &unit = args[1];
  unsigned int decimal_point = CRYPTONOTE_DISPLAY_DECIMAL_POINT;

  if (unit == "monero")
    decimal_point = CRYPTONOTE_DISPLAY_DECIMAL_POINT;
  else if (unit == "millinero")
    decimal_point = CRYPTONOTE_DISPLAY_DECIMAL_POINT - 3;
  else if (unit == "micronero")
    decimal_point = CRYPTONOTE_DISPLAY_DECIMAL_POINT - 6;
  else if (unit == "nanonero")
    decimal_point = CRYPTONOTE_DISPLAY_DECIMAL_POINT - 9;
  else if (unit == "piconero")
    decimal_point = 0;
  else
  {
    fail_msg_writer() << tr("invalid unit");
    return true;
  }

  const auto pwd_container = get_and_verify_password();
  if (pwd_container)
  {
    m_wallet->set_default_decimal_point(decimal_point);
    m_wallet->rewrite(m_wallet_file, pwd_container->password());
  }
  return true;
}

bool simple_wallet::set_min_output_count(const std::vector<std::string> &args/* = std::vector<std::string>()*/)
{
  uint32_t count;
  if (!string_tools::get_xtype_from_string(count, args[1]))
  {
    fail_msg_writer() << tr("invalid count: must be an unsigned integer");
    return true;
  }

  const auto pwd_container = get_and_verify_password();
  if (pwd_container)
  {
    m_wallet->set_min_output_count(count);
    m_wallet->rewrite(m_wallet_file, pwd_container->password());
  }
  return true;
}

bool simple_wallet::set_min_output_value(const std::vector<std::string> &args/* = std::vector<std::string>()*/)
{
  uint64_t value;
  if (!cryptonote::parse_amount(value, args[1]))
  {
    fail_msg_writer() << tr("invalid value");
    return true;
  }

  const auto pwd_container = get_and_verify_password();
  if (pwd_container)
  {
    m_wallet->set_min_output_value(value);
    m_wallet->rewrite(m_wallet_file, pwd_container->password());
  }
  return true;
}

bool simple_wallet::set_merge_destinations(const std::vector<std::string> &args/* = std::vector<std::string>()*/)
{
  const auto pwd_container = get_and_verify_password();
  if (pwd_container)
  {
    parse_bool_and_use(args[1], [&](bool r) {
      m_wallet->merge_destinations(r);
      m_wallet->rewrite(m_wallet_file, pwd_container->password());
    });
  }
  return true;
}

bool simple_wallet::set_confirm_backlog(const std::vector<std::string> &args/* = std::vector<std::string>()*/)
{
  const auto pwd_container = get_and_verify_password();
  if (pwd_container)
  {
    parse_bool_and_use(args[1], [&](bool r) {
      m_wallet->confirm_backlog(r);
      m_wallet->rewrite(m_wallet_file, pwd_container->password());
    });
  }
  return true;
}

bool simple_wallet::set_confirm_backlog_threshold(const std::vector<std::string> &args/* = std::vector<std::string>()*/)
{
  uint32_t threshold;
  if (!string_tools::get_xtype_from_string(threshold, args[1]))
  {
    fail_msg_writer() << tr("invalid count: must be an unsigned integer");
    return true;
  }

  const auto pwd_container = get_and_verify_password();
  if (pwd_container)
  {
    m_wallet->set_confirm_backlog_threshold(threshold);
    m_wallet->rewrite(m_wallet_file, pwd_container->password());
  }
  return true;
}

bool simple_wallet::set_refresh_from_block_height(const std::vector<std::string> &args/* = std::vector<std::string>()*/)
{
  const auto pwd_container = get_and_verify_password();
  if (pwd_container)
  {
    uint64_t height;
    if (!epee::string_tools::get_xtype_from_string(height, args[1]))
    {
      fail_msg_writer() << tr("Invalid height");
      return true;
    }
    m_wallet->set_refresh_from_block_height(height);
    m_wallet->rewrite(m_wallet_file, pwd_container->password());
  }
  return true;
}

bool simple_wallet::help(const std::vector<std::string> &args/* = std::vector<std::string>()*/)
{
  if(args.empty())
  {
    success_msg_writer() << get_commands_str();
  }
  else
  {
    success_msg_writer() << get_command_usage(args);
  }
  return true;
}

simple_wallet::simple_wallet()
  : m_allow_mismatched_daemon_version(false)
  , m_refresh_progress_reporter(*this)
  , m_idle_run(true)
  , m_auto_refresh_enabled(false)
  , m_auto_refresh_refreshing(false)
  , m_in_manual_refresh(false)
  , m_current_subaddress_account(0)
{
  m_cmd_binder.set_handler("start_mining",
                           boost::bind(&simple_wallet::start_mining, this, _1),
                           tr("start_mining [<number_of_threads>] [bg_mining] [ignore_battery]"),
                           tr("Start mining in the daemon (bg_mining and ignore_battery are optional booleans)."));
  m_cmd_binder.set_handler("stop_mining",
                           boost::bind(&simple_wallet::stop_mining, this, _1),
                           tr("Stop mining in the daemon."));
  m_cmd_binder.set_handler("set_daemon",
                           boost::bind(&simple_wallet::set_daemon, this, _1),
                           tr("set_daemon <host>[:<port>]"),
                           tr("Set another daemon to connect to."));
  m_cmd_binder.set_handler("save_bc",
                           boost::bind(&simple_wallet::save_bc, this, _1),
                           tr("Save the current blockchain data."));
  m_cmd_binder.set_handler("refresh",
                           boost::bind(&simple_wallet::refresh, this, _1),
                           tr("Synchronize the transactions and balance."));
  m_cmd_binder.set_handler("balance",
                           boost::bind(&simple_wallet::show_balance, this, _1),
                           tr("balance [detail]"),
                           tr("Show the wallet's balance of the currently selected account."));
  m_cmd_binder.set_handler("incoming_transfers",
                           boost::bind(&simple_wallet::show_incoming_transfers, this, _1),
                           tr("incoming_transfers [available|unavailable] [verbose] [index=<N1>[,<N2>[,...]]]"),
                           tr("Show the incoming transfers, all or filtered by availability and address index."));
  m_cmd_binder.set_handler("payments",
                           boost::bind(&simple_wallet::show_payments, this, _1),
                           tr("payments <PID_1> [<PID_2> ... <PID_N>]"),
                           tr("Show the payments for the given payment IDs."));
  m_cmd_binder.set_handler("bc_height",
                           boost::bind(&simple_wallet::show_blockchain_height, this, _1),
                           tr("Show the blockchain height."));
  m_cmd_binder.set_handler("transfer_original",
                           boost::bind(&simple_wallet::transfer, this, _1),
                           tr("transfer_original [index=<N1>[,<N2>,...]] [<priority>] [<ring_size>] <address> <amount> [<payment_id>]"),
                           tr("Transfer <amount> to <address> using an older transaction building algorithm. If the parameter \"index=<N1>[,<N2>,...]\" is specified, the wallet uses outputs received by addresses of those indices. If omitted, the wallet randomly chooses address indices to be used. In any case, it tries its best not to combine outputs across multiple addresses. <priority> is the priority of the transaction. The higher the priority, the higher the fee of the transaction. Valid values in priority order (from lowest to highest) are: unimportant, normal, elevated, priority. If omitted, the default value (see the command \"set priority\") is used. <ring_size> is the number of inputs to include for untraceability. Multiple payments can be made at once by adding <address_2> <amount_2> etcetera (before the payment ID, if it's included)"));
  m_cmd_binder.set_handler("transfer", boost::bind(&simple_wallet::transfer_new, this, _1),
                           tr("transfer [index=<N1>[,<N2>,...]] [<priority>] [<ring_size>] <address> <amount> [<payment_id>]"),
                           tr("Transfer <amount> to <address>. If the parameter \"index=<N1>[,<N2>,...]\" is specified, the wallet uses outputs received by addresses of those indices. If omitted, the wallet randomly chooses address indices to be used. In any case, it tries its best not to combine outputs across multiple addresses. <priority> is the priority of the transaction. The higher the priority, the higher the fee of the transaction. Valid values in priority order (from lowest to highest) are: unimportant, normal, elevated, priority. If omitted, the default value (see the command \"set priority\") is used. <ring_size> is the number of inputs to include for untraceability. Multiple payments can be made at once by adding <address_2> <amount_2> etcetera (before the payment ID, if it's included)"));
  m_cmd_binder.set_handler("locked_transfer",
                           boost::bind(&simple_wallet::locked_transfer, this, _1),
                           tr("locked_transfer [index=<N1>[,<N2>,...]] [<priority>] [<ring_size>] <addr> <amount> <lockblocks> [<payment_id>]"),
                           tr("Transfer <amount> to <address> and lock it for <lockblocks> (max. 1000000). If the parameter \"index=<N1>[,<N2>,...]\" is specified, the wallet uses outputs received by addresses of those indices. If omitted, the wallet randomly chooses address indices to be used. In any case, it tries its best not to combine outputs across multiple addresses. <priority> is the priority of the transaction. The higher the priority, the higher the fee of the transaction. Valid values in priority order (from lowest to highest) are: unimportant, normal, elevated, priority. If omitted, the default value (see the command \"set priority\") is used. <ring_size> is the number of inputs to include for untraceability. Multiple payments can be made at once by adding <address_2> <amount_2> etcetera (before the payment ID, if it's included)"));
  m_cmd_binder.set_handler("sweep_unmixable",
                           boost::bind(&simple_wallet::sweep_unmixable, this, _1),
                           tr("Send all unmixable outputs to yourself with ring_size 1"));
  m_cmd_binder.set_handler("sweep_all", boost::bind(&simple_wallet::sweep_all, this, _1),
                           tr("sweep_all [index=<N1>[,<N2>,...]] [<priority>] [<ring_size>] <address> [<payment_id>]"),
                           tr("Send all unlocked balance to an address. If the parameter \"index<N1>[,<N2>,...]\" is specified, the wallet sweeps outputs received by those address indices. If omitted, the wallet randomly chooses an address index to be used."));
  m_cmd_binder.set_handler("sweep_below",
                           boost::bind(&simple_wallet::sweep_below, this, _1),
                           tr("sweep_below <amount_threshold> [index=<N1>[,<N2>,...]] [<priority>] [<ring_size>] <address> [<payment_id>]"),
                           tr("Send all unlocked outputs below the threshold to an address."));
  m_cmd_binder.set_handler("sweep_single",
                           boost::bind(&simple_wallet::sweep_single, this, _1),
                           tr("sweep_single [<priority>] [<ring_size>] <key_image> <address> [<payment_id>]"),
                           tr("Send a single output of the given key image to an address without change."));
  m_cmd_binder.set_handler("donate",
                           boost::bind(&simple_wallet::donate, this, _1),
                           tr("donate [index=<N1>[,<N2>,...]] [<priority>] [<ring_size>] <amount> [<payment_id>]"),
                           tr("Donate <amount> to the development team (donate.getmonero.org)."));
  m_cmd_binder.set_handler("sign_transfer",
                           boost::bind(&simple_wallet::sign_transfer, this, _1),
                           tr("sign_transfer <file>"),
                           tr("Sign a transaction from a <file>."));
  m_cmd_binder.set_handler("submit_transfer",
                           boost::bind(&simple_wallet::submit_transfer, this, _1),
                           tr("Submit a signed transaction from a file."));
  m_cmd_binder.set_handler("set_log",
                           boost::bind(&simple_wallet::set_log, this, _1),
                           tr("set_log <level>|{+,-,}<categories>"),
                           tr("Change the current log detail (level must be <0-4>)."));
  m_cmd_binder.set_handler("account",
                           boost::bind(&simple_wallet::account, this, _1),
                           tr("account\n"
                            "  account new <label text with white spaces allowed>\n"
                            "  account switch <index> \n"
                            "  account label <index> <label text with white spaces allowed>\n"
                            "  account tag <tag_name> <account_index_1> [<account_index_2> ...]\n"
                            "  account untag <account_index_1> [<account_index_2> ...]\n"
                            "  account tag_description <tag_name> <description>"),
                           tr("If no arguments are specified, the wallet shows all the existing accounts along with their balances.\n"
                              "If the \"new\" argument is specified, the wallet creates a new account with its label initialized by the provided label text (which can be empty).\n"
                              "If the \"switch\" argument is specified, the wallet switches to the account specified by <index>.\n"
                              "If the \"label\" argument is specified, the wallet sets the label of the account specified by <index> to the provided label text.\n"
                              "If the \"tag\" argument is specified, a tag <tag_name> is assigned to the specified accounts <account_index_1>, <account_index_2>, ....\n"
                              "If the \"untag\" argument is specified, the tags assigned to the specified accounts <account_index_1>, <account_index_2> ..., are removed.\n"
                              "If the \"tag_description\" argument is specified, the tag <tag_name> is assigned an arbitrary text <description>."));
  m_cmd_binder.set_handler("address",
                           boost::bind(&simple_wallet::print_address, this, _1),
                           tr("address [ new <label text with white spaces allowed> | all | <index_min> [<index_max>] | label <index> <label text with white spaces allowed>]"),
                           tr("If no arguments are specified or <index> is specified, the wallet shows the default or specified address. If \"all\" is specified, the walllet shows all the existing addresses in the currently selected account. If \"new \" is specified, the wallet creates a new address with the provided label text (which can be empty). If \"label\" is specified, the wallet sets the label of the address specified by <index> to the provided label text."));
  m_cmd_binder.set_handler("integrated_address",
                           boost::bind(&simple_wallet::print_integrated_address, this, _1),
                           tr("integrated_address [<payment_id> | <address>]"),
                           tr("Encode a payment ID into an integrated address for the current wallet public address (no argument uses a random payment ID), or decode an integrated address to standard address and payment ID"));
  m_cmd_binder.set_handler("address_book",
                           boost::bind(&simple_wallet::address_book, this, _1),
                           tr("address_book [(add ((<address> [pid <id>])|<integrated address>) [<description possibly with whitespaces>])|(delete <index>)]"),
                           tr("Print all entries in the address book, optionally adding/deleting an entry to/from it."));
  m_cmd_binder.set_handler("save",
                           boost::bind(&simple_wallet::save, this, _1),
                           tr("Save the wallet data."));
  m_cmd_binder.set_handler("save_watch_only",
                           boost::bind(&simple_wallet::save_watch_only, this, _1),
                           tr("Save a watch-only keys file."));
  m_cmd_binder.set_handler("viewkey",
                           boost::bind(&simple_wallet::viewkey, this, _1),
                           tr("Display the private view key."));
  m_cmd_binder.set_handler("spendkey",
                           boost::bind(&simple_wallet::spendkey, this, _1),
                           tr("Display the private spend key."));
  m_cmd_binder.set_handler("seed",
                           boost::bind(&simple_wallet::seed, this, _1),
                           tr("Display the Electrum-style mnemonic seed"));
  m_cmd_binder.set_handler("set",
                           boost::bind(&simple_wallet::set_variable, this, _1),
                           tr("set <option> [<value>]"),
                           tr("Available options:\n "
                                  "seed language\n "
                                  "  Set the wallet's seed language.\n "
                                  "always-confirm-transfers <1|0>\n "
                                  "  Whether to confirm unsplit txes.\n "
                                  "print-ring-members <1|0>\n "
                                  "  Whether to print detailed information about ring members during confirmation.\n "
                                  "store-tx-info <1|0>\n "
                                  "  Whether to store outgoing tx info (destination address, payment ID, tx secret key) for future reference.\n "
                                  "default-ring-size <n>\n "
                                  "  Set the default ring size (default and minimum is 5).\n "
                                  "auto-refresh <1|0>\n "
                                  "  Whether to automatically synchronize new blocks from the daemon.\n "
                                  "refresh-type <full|optimize-coinbase|no-coinbase|default>\n "
                                  "  Set the wallet's refresh behaviour.\n "
                                  "priority [0|1|2|3|4]\n "
                                  "  Set the fee too default/unimportant/normal/elevated/priority.\n "
                                  "confirm-missing-payment-id <1|0>\n "
                                  "ask-password <1|0>\n "
                                  "unit <monero|millinero|micronero|nanonero|piconero>\n "
                                  "  Set the default monero (sub-)unit.\n "
                                  "min-outputs-count [n]\n "
                                  "  Try to keep at least that many outputs of value at least min-outputs-value.\n "
                                  "min-outputs-value [n]\n "
                                  "  Try to keep at least min-outputs-count outputs of at least that value.\n "
                                  "merge-destinations <1|0>\n "
                                  "  Whether to merge multiple payments to the same destination address.\n "
                                  "confirm-backlog <1|0>\n "
                                  "  Whether to warn if there is transaction backlog.\n "
                                  "confirm-backlog-threshold [n]\n "
                                  "  Set a threshold for confirm-backlog to only warn if the transaction backlog is greater than n blocks.\n "
                                  "refresh-from-block-height [n]\n "
                                  "  Set the height before which to ignore blocks."));
  m_cmd_binder.set_handler("encrypted_seed",
                           boost::bind(&simple_wallet::encrypted_seed, this, _1),
                           tr("Display the encrypted Electrum-style mnemonic seed."));
  m_cmd_binder.set_handler("rescan_spent",
                           boost::bind(&simple_wallet::rescan_spent, this, _1),
                           tr("Rescan the blockchain for spent outputs."));
  m_cmd_binder.set_handler("get_tx_key",
                           boost::bind(&simple_wallet::get_tx_key, this, _1),
                           tr("get_tx_key <txid>"),
                           tr("Get the transaction key (r) for a given <txid>."));
  m_cmd_binder.set_handler("check_tx_key",
                           boost::bind(&simple_wallet::check_tx_key, this, _1),
                           tr("check_tx_key <txid> <txkey> <address>"),
                           tr("Check the amount going to <address> in <txid>."));
  m_cmd_binder.set_handler("get_tx_proof_out",
                           boost::bind(&simple_wallet::get_tx_proof, this, _1),
                           tr("get_tx_proof_out <txid> <address> [<message>]"),
                           tr("Generate a signature proving funds sent to <address> in <txid>, optionally with a challenge string <message>, using either the transaction secret key (when <address> is not your wallet's address) or the view secret key (otherwise), which does not disclose the secret key."));
  m_cmd_binder.set_handler("check_tx_proof",
                           boost::bind(&simple_wallet::check_tx_proof, this, _1),
                           tr("check_tx_proof <txid> <address> <signature_file> [<message>]"),
                           tr("Check the proof for funds going to <address> in <txid> with the challenge string <message> if any."));
  m_cmd_binder.set_handler("get_spend_proof",
                           boost::bind(&simple_wallet::get_spend_proof, this, _1),
                           tr("get_spend_proof <txid> [<message>]"),
                           tr("Generate a signature proving that you generated <txid> using the spend secret key, optionally with a challenge string <message>."));
  m_cmd_binder.set_handler("check_spend_proof",
                           boost::bind(&simple_wallet::check_spend_proof, this, _1),
                           tr("check_spend_proof <txid> <signature_file> [<message>]"),
                           tr("Check a signature proving that the signer generated <txid>, optionally with a challenge string <message>."));
  m_cmd_binder.set_handler("show_transfers",
                           boost::bind(&simple_wallet::show_transfers, this, _1),
                           tr("show_transfers [in|out|pending|failed|pool] [index=<N1>[,<N2>,...]] [<min_height> [<max_height>]]"),
                           tr("Show the incoming/outgoing transfers within an optional height range."));
  m_cmd_binder.set_handler("unspent_outputs",
                           boost::bind(&simple_wallet::unspent_outputs, this, _1),
                           tr("unspent_outputs [index=<N1>[,<N2>,...]] [<min_amount> [<max_amount>]]"),
                           tr("Show the unspent outputs of a specified address within an optional amount range."));
  m_cmd_binder.set_handler("rescan_bc",
                           boost::bind(&simple_wallet::rescan_blockchain, this, _1),
                           tr("Rescan the blockchain from scratch."));
  m_cmd_binder.set_handler("set_tx_note",
                           boost::bind(&simple_wallet::set_tx_note, this, _1),
                           tr("set_tx_note <txid> [free text note]"),
                           tr("Set an arbitrary string note for a <txid>."));
  m_cmd_binder.set_handler("get_tx_note",
                           boost::bind(&simple_wallet::get_tx_note, this, _1),
                           tr("get_tx_note <txid>"),
                           tr("Get a string note for a txid."));
  m_cmd_binder.set_handler("set_description",
                           boost::bind(&simple_wallet::set_description, this, _1),
                           tr("set_description [free text note]"),
                           tr("Set an arbitrary description for the wallet."));
  m_cmd_binder.set_handler("get_description",
                           boost::bind(&simple_wallet::get_description, this, _1),
                           tr("Get the description of the wallet."));
  m_cmd_binder.set_handler("status",
                           boost::bind(&simple_wallet::status, this, _1),
                           tr("Show the wallet's status."));
  m_cmd_binder.set_handler("wallet_info",
                           boost::bind(&simple_wallet::wallet_info, this, _1),
                           tr("Show the wallet's information."));
  m_cmd_binder.set_handler("sign",
                           boost::bind(&simple_wallet::sign, this, _1),
                           tr("sign <file>"),
                           tr("Sign the contents of a file."));
  m_cmd_binder.set_handler("verify",
                           boost::bind(&simple_wallet::verify, this, _1),
                           tr("verify <filename> <address> <signature>"),
                           tr("Verify a signature on the contents of a file."));
  m_cmd_binder.set_handler("export_key_images",
                           boost::bind(&simple_wallet::export_key_images, this, _1),
                           tr("export_key_images <file>"),
                           tr("Export a signed set of key images to a <file>."));
  m_cmd_binder.set_handler("import_key_images",
                           boost::bind(&simple_wallet::import_key_images, this, _1),
                           tr("import_key_images <file>"),
                           tr("Import a signed key images list and verify their spent status."));
  m_cmd_binder.set_handler("export_outputs",
                           boost::bind(&simple_wallet::export_outputs, this, _1),
                           tr("export_outputs <file>"),
                           tr("Export a set of outputs owned by this wallet."));
  m_cmd_binder.set_handler("import_outputs",
                           boost::bind(&simple_wallet::import_outputs, this, _1),
                           tr("import_outputs <file>"),
                           tr("Import a set of outputs owned by this wallet."));
  m_cmd_binder.set_handler("show_transfer",
                           boost::bind(&simple_wallet::show_transfer, this, _1),
                           tr("show_transfer <txid>"),
                           tr("Show information about a transfer to/from this address."));
  m_cmd_binder.set_handler("password",
                           boost::bind(&simple_wallet::change_password, this, _1),
                           tr("Change the wallet's password."));
  m_cmd_binder.set_handler("payment_id",
                           boost::bind(&simple_wallet::payment_id, this, _1),
                           tr("Generate a new random full size payment id. These will be unencrypted on the blockchain, see integrated_address for encrypted short payment ids."));
  m_cmd_binder.set_handler("fee",
                           boost::bind(&simple_wallet::print_fee_info, this, _1),
                           tr("Print the information about the current fee and transaction backlog."));
  m_cmd_binder.set_handler("prepare_multisig", boost::bind(&simple_wallet::prepare_multisig, this, _1),
                           tr("Export data needed to create a multisig wallet"));
  m_cmd_binder.set_handler("make_multisig", boost::bind(&simple_wallet::make_multisig, this, _1),
                           tr("make_multisig <threshold> <string1> [<string>...]"),
                           tr("Turn this wallet into a multisig wallet"));
  m_cmd_binder.set_handler("finalize_multisig",
                           boost::bind(&simple_wallet::finalize_multisig, this, _1),
                           tr("finalize_multisig <string> [<string>...]"),
                           tr("Turn this wallet into a multisig wallet, extra step for N-1/N wallets"));
  m_cmd_binder.set_handler("export_multisig_info",
                           boost::bind(&simple_wallet::export_multisig, this, _1),
                           tr("export_multisig <filename>"),
                           tr("Export multisig info for other participants"));
  m_cmd_binder.set_handler("import_multisig_info",
                           boost::bind(&simple_wallet::import_multisig, this, _1),
                           tr("import_multisig <filename> [<filename>...]"),
                           tr("Import multisig info from other participants"));
  m_cmd_binder.set_handler("sign_multisig",
                           boost::bind(&simple_wallet::sign_multisig, this, _1),
                           tr("sign_multisig <filename>"),
                           tr("Sign a multisig transaction from a file"));
  m_cmd_binder.set_handler("submit_multisig",
                           boost::bind(&simple_wallet::submit_multisig, this, _1),
                           tr("submit_multisig <filename>"),
                           tr("Submit a signed multisig transaction from a file"));
  m_cmd_binder.set_handler("export_raw_multisig_tx",
                           boost::bind(&simple_wallet::export_raw_multisig, this, _1),
                           tr("export_raw_multisig <filename>"),
                           tr("Export a signed multisig transaction to a file"));
  m_cmd_binder.set_handler("help",
                           boost::bind(&simple_wallet::help, this, _1),
                           tr("help [<command>]"),
                           tr("Show the help section or the documentation about a <command>."));
}
//----------------------------------------------------------------------------------------------------
bool simple_wallet::set_variable(const std::vector<std::string> &args)
{
  if (args.empty())
  {
    success_msg_writer() << "seed = " << m_wallet->get_seed_language();
    success_msg_writer() << "always-confirm-transfers = " << m_wallet->always_confirm_transfers();
    success_msg_writer() << "print-ring-members = " << m_wallet->print_ring_members();
    success_msg_writer() << "store-tx-info = " << m_wallet->store_tx_info();
    success_msg_writer() << "default-ring-size = " << (m_wallet->default_mixin() ? m_wallet->default_mixin() + 1 : 0);
    success_msg_writer() << "auto-refresh = " << m_wallet->auto_refresh();
    success_msg_writer() << "refresh-type = " << get_refresh_type_name(m_wallet->get_refresh_type());
    success_msg_writer() << "priority = " << m_wallet->get_default_priority();
    success_msg_writer() << "confirm-missing-payment-id = " << m_wallet->confirm_missing_payment_id();
    success_msg_writer() << "ask-password = " << m_wallet->ask_password();
    success_msg_writer() << "unit = " << cryptonote::get_unit(m_wallet->get_default_decimal_point());
    success_msg_writer() << "min-outputs-count = " << m_wallet->get_min_output_count();
    success_msg_writer() << "min-outputs-value = " << cryptonote::print_money(m_wallet->get_min_output_value());
    success_msg_writer() << "merge-destinations = " << m_wallet->merge_destinations();
    success_msg_writer() << "confirm-backlog = " << m_wallet->confirm_backlog();
    success_msg_writer() << "confirm-backlog-threshold = " << m_wallet->get_confirm_backlog_threshold();
    success_msg_writer() << "refresh-from-block-height = " << m_wallet->get_refresh_from_block_height();
    return true;
  }
  else
  {

#define CHECK_SIMPLE_VARIABLE(name, f, help) do \
  if (args[0] == name) { \
    if (args.size() <= 1) \
    { \
      fail_msg_writer() << "set " << #name << ": " << tr("needs an argument") << " (" << help << ")"; \
      return true; \
    } \
    else \
    { \
      f(args); \
      return true; \
    } \
  } while(0)

    if (args[0] == "seed")
    {
      if (args.size() == 1)
      {
        fail_msg_writer() << tr("set seed: needs an argument. available options: language");
        return true;
      }
      else if (args[1] == "language")
      {
        seed_set_language(args);
        return true;
      }
    }
    CHECK_SIMPLE_VARIABLE("always-confirm-transfers", set_always_confirm_transfers, tr("0 or 1"));
    CHECK_SIMPLE_VARIABLE("print-ring-members", set_print_ring_members, tr("0 or 1"));
    CHECK_SIMPLE_VARIABLE("store-tx-info", set_store_tx_info, tr("0 or 1"));
    CHECK_SIMPLE_VARIABLE("default-ring-size", set_default_ring_size, tr("integer >= ") << MIN_RING_SIZE);
    CHECK_SIMPLE_VARIABLE("auto-refresh", set_auto_refresh, tr("0 or 1"));
    CHECK_SIMPLE_VARIABLE("refresh-type", set_refresh_type, tr("full (slowest, no assumptions); optimize-coinbase (fast, assumes the whole coinbase is paid to a single address); no-coinbase (fastest, assumes we receive no coinbase transaction), default (same as optimize-coinbase)"));
    CHECK_SIMPLE_VARIABLE("priority", set_default_priority, tr("0, 1, 2, 3, or 4"));
    CHECK_SIMPLE_VARIABLE("confirm-missing-payment-id", set_confirm_missing_payment_id, tr("0 or 1"));
    CHECK_SIMPLE_VARIABLE("ask-password", set_ask_password, tr("0 or 1"));
    CHECK_SIMPLE_VARIABLE("unit", set_unit, tr("monero, millinero, micronero, nanonero, piconero"));
    CHECK_SIMPLE_VARIABLE("min-outputs-count", set_min_output_count, tr("unsigned integer"));
    CHECK_SIMPLE_VARIABLE("min-outputs-value", set_min_output_value, tr("amount"));
    CHECK_SIMPLE_VARIABLE("merge-destinations", set_merge_destinations, tr("0 or 1"));
    CHECK_SIMPLE_VARIABLE("confirm-backlog", set_confirm_backlog, tr("0 or 1"));
    CHECK_SIMPLE_VARIABLE("confirm-backlog-threshold", set_confirm_backlog_threshold, tr("unsigned integer"));
    CHECK_SIMPLE_VARIABLE("refresh-from-block-height", set_refresh_from_block_height, tr("block height"));
  }
  fail_msg_writer() << tr("set: unrecognized argument(s)");
  return true;
}

//----------------------------------------------------------------------------------------------------
bool simple_wallet::set_log(const std::vector<std::string> &args)
{
  if(args.size() > 1)
  {
    fail_msg_writer() << tr("usage: set_log <log_level_number_0-4> | <categories>");
    return true;
  }
  if (!args.empty())
    mlog_set_log(args[0].c_str());
  success_msg_writer() << "New log categories: " << mlog_get_categories();
  return true;
}
//----------------------------------------------------------------------------------------------------
bool simple_wallet::ask_wallet_create_if_needed()
{
  LOG_PRINT_L3("simple_wallet::ask_wallet_create_if_needed() started");
  std::string wallet_path;
  std::string confirm_creation;
  bool wallet_name_valid = false;
  bool keys_file_exists;
  bool wallet_file_exists;

  do{
      LOG_PRINT_L3("User asked to specify wallet file name.");
      wallet_path = input_line(
        tr(m_restoring ? "Specify a new wallet file name for your restored wallet (e.g., MyWallet).\n"
        "Wallet file name (or Ctrl-C to quit): " :
        "Specify wallet file name (e.g., MyWallet). If the wallet doesn't exist, it will be created.\n"
        "Wallet file name (or Ctrl-C to quit): ")
      );
      if(std::cin.eof())
      {
        LOG_ERROR("Unexpected std::cin.eof() - Exited simple_wallet::ask_wallet_create_if_needed()");
        return false;
      }
      if(!tools::wallet2::wallet_valid_path_format(wallet_path))
      {
        fail_msg_writer() << tr("Wallet name not valid. Please try again or use Ctrl-C to quit.");
        wallet_name_valid = false;
      }
      else
      {
        tools::wallet2::wallet_exists(wallet_path, keys_file_exists, wallet_file_exists);
        LOG_PRINT_L3("wallet_path: " << wallet_path << "");
        LOG_PRINT_L3("keys_file_exists: " << std::boolalpha << keys_file_exists << std::noboolalpha
        << "  wallet_file_exists: " << std::boolalpha << wallet_file_exists << std::noboolalpha);

        if((keys_file_exists || wallet_file_exists) && (!m_generate_new.empty() || m_restoring))
        {
          fail_msg_writer() << tr("Attempting to generate or restore wallet, but specified file(s) exist.  Exiting to not risk overwriting.");
          return false;
        }
        if(wallet_file_exists && keys_file_exists) //Yes wallet, yes keys
        {
          success_msg_writer() << tr("Wallet and key files found, loading...");
          m_wallet_file = wallet_path;
          return true;
        }
        else if(!wallet_file_exists && keys_file_exists) //No wallet, yes keys
        {
          success_msg_writer() << tr("Key file found but not wallet file. Regenerating...");
          m_wallet_file = wallet_path;
          return true;
        }
        else if(wallet_file_exists && !keys_file_exists) //Yes wallet, no keys
        {
          fail_msg_writer() << tr("Key file not found. Failed to open wallet: ") << "\"" << wallet_path << "\". Exiting.";
          return false;
        }
        else if(!wallet_file_exists && !keys_file_exists) //No wallet, no keys
        {
          bool ok = true;
          if (!m_restoring)
          {
            message_writer() << tr("No wallet found with that name. Confirm creation of new wallet named: ") << wallet_path;
            confirm_creation = input_line(tr("(Y/Yes/N/No): "));
            if(std::cin.eof())
            {
              LOG_ERROR("Unexpected std::cin.eof() - Exited simple_wallet::ask_wallet_create_if_needed()");
              return false;
            }
            ok = command_line::is_yes(confirm_creation);
          }
          if (ok)
          {
            success_msg_writer() << tr("Generating new wallet...");
            m_generate_new = wallet_path;
            return true;
          }
        }
      }
    } while(!wallet_name_valid);

  LOG_ERROR("Failed out of do-while loop in ask_wallet_create_if_needed()");
  return false;
}

/*!
 * \brief Prints the seed with a nice message
 * \param seed seed to print
 */
void simple_wallet::print_seed(std::string seed)
{
  success_msg_writer(true) << "\n" << tr("NOTE: the following 25 words can be used to recover access to your wallet. "
    "Write them down and store them somewhere safe and secure. Please do not store them in "
    "your email or on file storage services outside of your immediate control.\n");
  boost::replace_nth(seed, " ", 15, "\n");
  boost::replace_nth(seed, " ", 7, "\n");
  // don't log
  std::cout << seed << std::endl;
}
//----------------------------------------------------------------------------------------------------
static bool might_be_partial_seed(std::string words)
{
  std::vector<std::string> seed;

  boost::algorithm::trim(words);
  boost::split(seed, words, boost::is_any_of(" "), boost::token_compress_on);
  return seed.size() < 24;
}
//----------------------------------------------------------------------------------------------------
bool simple_wallet::init(const boost::program_options::variables_map& vm)
{
  std::string multisig_keys;

  if (!handle_command_line(vm))
    return false;

  if((!m_generate_new.empty()) + (!m_wallet_file.empty()) + (!m_generate_from_device.empty()) + (!m_generate_from_view_key.empty()) + (!m_generate_from_spend_key.empty()) + (!m_generate_from_keys.empty()) + (!m_generate_from_multisig_keys.empty()) + (!m_generate_from_json.empty()) > 1)
  {
    fail_msg_writer() << tr("can't specify more than one of --generate-new-wallet=\"wallet_name\", --wallet-file=\"wallet_name\", --generate-from-view-key=\"wallet_name\", --generate-from-spend-key=\"wallet_name\", --generate-from-keys=\"wallet_name\", --generate-from-multisig-keys=\"wallet_name\", --generate-from-json=\"jsonfilename\" and --generate-from-device=\"wallet_name\"");
    return false;
  }
  else if (m_generate_new.empty() && m_wallet_file.empty() && m_generate_from_device.empty() && m_generate_from_view_key.empty() && m_generate_from_spend_key.empty() && m_generate_from_keys.empty() && m_generate_from_multisig_keys.empty() && m_generate_from_json.empty())
  {
    if(!ask_wallet_create_if_needed()) return false;
  }

  if (!m_generate_new.empty() || m_restoring)
  {
    std::string old_language;
    // check for recover flag.  if present, require electrum word list (only recovery option for now).
    if (m_restore_deterministic_wallet || m_restore_multisig_wallet)
    {
      if (m_non_deterministic)
      {
        fail_msg_writer() << tr("can't specify both --restore-deterministic-wallet or --restore-multisig-wallet and --non-deterministic");
        return false;
      }
      if (!m_wallet_file.empty())
      {
        if (m_restore_multisig_wallet)
          fail_msg_writer() << tr("--restore-multisig-wallet uses --generate-new-wallet, not --wallet-file");
        else
          fail_msg_writer() << tr("--restore-deterministic-wallet uses --generate-new-wallet, not --wallet-file");
        return false;
      }

      if (m_electrum_seed.empty())
      {
        if (m_restore_multisig_wallet)
        {
            const char *prompt = "Specify multisig seed: ";
            m_electrum_seed = input_line(prompt);
            if (std::cin.eof())
              return false;
            if (m_electrum_seed.empty())
            {
              fail_msg_writer() << tr("specify a recovery parameter with the --electrum-seed=\"multisig seed here\"");
              return false;
            }
        }
        else
        {
          m_electrum_seed = "";
          do
          {
            const char *prompt = m_electrum_seed.empty() ? "Specify Electrum seed: " : "Electrum seed continued: ";
            std::string electrum_seed = input_line(prompt);
            if (std::cin.eof())
              return false;
            if (electrum_seed.empty())
            {
              fail_msg_writer() << tr("specify a recovery parameter with the --electrum-seed=\"words list here\"");
              return false;
            }
            m_electrum_seed += electrum_seed + " ";
          } while (might_be_partial_seed(m_electrum_seed));
        }
      }

      if (m_restore_multisig_wallet)
      {
        if (!epee::string_tools::parse_hexstr_to_binbuff(m_electrum_seed, multisig_keys))
        {
          fail_msg_writer() << tr("Multisig seed failed verification");
          return false;
        }
      }
      else
      {
        if (!crypto::ElectrumWords::words_to_bytes(m_electrum_seed, m_recovery_key, old_language))
        {
          fail_msg_writer() << tr("Electrum-style word list failed verification");
          return false;
        }
      }

#ifdef HAVE_READLINE
    rdln::suspend_readline pause_readline;
#endif
      auto pwd_container = tools::password_container::prompt(false, tr("Enter seed encryption passphrase, empty if none"));
      if (std::cin.eof() || !pwd_container)
        return false;
      epee::wipeable_string seed_pass = pwd_container->password();
      if (!seed_pass.empty())
      {
        if (m_restore_multisig_wallet)
        {
          crypto::secret_key key;
          crypto::cn_slow_hash(seed_pass.data(), seed_pass.size(), (crypto::hash&)key);
          sc_reduce32((unsigned char*)key.data);
          multisig_keys = m_wallet->decrypt(multisig_keys, key, true);
        }
        else
          m_recovery_key = cryptonote::decrypt_key(m_recovery_key, seed_pass);
      }
    }
    if (!m_generate_from_view_key.empty())
    {
      m_wallet_file = m_generate_from_view_key;
      // parse address
      std::string address_string = input_line("Standard address: ");
      if (std::cin.eof())
        return false;
      if (address_string.empty()) {
        fail_msg_writer() << tr("No data supplied, cancelled");
        return false;
      }
      cryptonote::address_parse_info info;
      if(!get_account_address_from_str(info, tools::wallet2::has_testnet_option(vm), address_string))
      {
          fail_msg_writer() << tr("failed to parse address");
          return false;
      }
      if (info.is_subaddress)
      {
        fail_msg_writer() << tr("This address is a subaddress which cannot be used here.");
        return false;
      }

      // parse view secret key
      std::string viewkey_string = input_line("View key: ");
      if (std::cin.eof())
        return false;
      if (viewkey_string.empty()) {
        fail_msg_writer() << tr("No data supplied, cancelled");
        return false;
      }
      cryptonote::blobdata viewkey_data;
      if(!epee::string_tools::parse_hexstr_to_binbuff(viewkey_string, viewkey_data) || viewkey_data.size() != sizeof(crypto::secret_key))
      {
        fail_msg_writer() << tr("failed to parse view key secret key");
        return false;
      }
      crypto::secret_key viewkey = *reinterpret_cast<const crypto::secret_key*>(viewkey_data.data());

      m_wallet_file=m_generate_from_view_key;

      // check the view key matches the given address
      crypto::public_key pkey;
      if (!crypto::secret_key_to_public_key(viewkey, pkey)) {
        fail_msg_writer() << tr("failed to verify view key secret key");
        return false;
      }
      if (info.address.m_view_public_key != pkey) {
        fail_msg_writer() << tr("view key does not match standard address");
        return false;
      }

      bool r = new_wallet(vm, info.address, boost::none, viewkey);
      CHECK_AND_ASSERT_MES(r, false, tr("account creation failed"));
    }
    else if (!m_generate_from_spend_key.empty())
    {
      m_wallet_file = m_generate_from_spend_key;
      // parse spend secret key
      std::string spendkey_string = input_line("Secret spend key: ");
      if (std::cin.eof())
        return false;
      if (spendkey_string.empty()) {
        fail_msg_writer() << tr("No data supplied, cancelled");
        return false;
      }
      if (!epee::string_tools::hex_to_pod(spendkey_string, m_recovery_key))
      {
        fail_msg_writer() << tr("failed to parse spend key secret key");
        return false;
      }
      bool r = new_wallet(vm, m_recovery_key, true, false, "");
      CHECK_AND_ASSERT_MES(r, false, tr("account creation failed"));
    }
    else if (!m_generate_from_keys.empty())
    {
      m_wallet_file = m_generate_from_keys;
      // parse address
      std::string address_string = input_line("Standard address: ");
      if (std::cin.eof())
        return false;
      if (address_string.empty()) {
        fail_msg_writer() << tr("No data supplied, cancelled");
        return false;
      }
      cryptonote::address_parse_info info;
      if(!get_account_address_from_str(info, tools::wallet2::has_testnet_option(vm), address_string))
      {
          fail_msg_writer() << tr("failed to parse address");
          return false;
      }
      if (info.is_subaddress)
      {
        fail_msg_writer() << tr("This address is a subaddress which cannot be used here.");
        return false;
      }

      // parse spend secret key
      std::string spendkey_string = input_line("Secret spend key: ");
      if (std::cin.eof())
        return false;
      if (spendkey_string.empty()) {
        fail_msg_writer() << tr("No data supplied, cancelled");
        return false;
      }
      cryptonote::blobdata spendkey_data;
      if(!epee::string_tools::parse_hexstr_to_binbuff(spendkey_string, spendkey_data) || spendkey_data.size() != sizeof(crypto::secret_key))
      {
        fail_msg_writer() << tr("failed to parse spend key secret key");
        return false;
      }
      crypto::secret_key spendkey = *reinterpret_cast<const crypto::secret_key*>(spendkey_data.data());

      // parse view secret key
      std::string viewkey_string = input_line("Secret view key: ");
      if (std::cin.eof())
        return false;
      if (viewkey_string.empty()) {
        fail_msg_writer() << tr("No data supplied, cancelled");
        return false;
      }
      cryptonote::blobdata viewkey_data;
      if(!epee::string_tools::parse_hexstr_to_binbuff(viewkey_string, viewkey_data) || viewkey_data.size() != sizeof(crypto::secret_key))
      {
        fail_msg_writer() << tr("failed to parse view key secret key");
        return false;
      }
      crypto::secret_key viewkey = *reinterpret_cast<const crypto::secret_key*>(viewkey_data.data());

      m_wallet_file=m_generate_from_keys;

      // check the spend and view keys match the given address
      crypto::public_key pkey;
      if (!crypto::secret_key_to_public_key(spendkey, pkey)) {
        fail_msg_writer() << tr("failed to verify spend key secret key");
        return false;
      }
      if (info.address.m_spend_public_key != pkey) {
        fail_msg_writer() << tr("spend key does not match standard address");
        return false;
      }
      if (!crypto::secret_key_to_public_key(viewkey, pkey)) {
        fail_msg_writer() << tr("failed to verify view key secret key");
        return false;
      }
      if (info.address.m_view_public_key != pkey) {
        fail_msg_writer() << tr("view key does not match standard address");
        return false;
      }
      bool r = new_wallet(vm, info.address, spendkey, viewkey);
      CHECK_AND_ASSERT_MES(r, false, tr("account creation failed"));
    }
    
    // Asks user for all the data required to merge secret keys from multisig wallets into one master wallet, which then gets full control of the multisig wallet. The resulting wallet will be the same as any other regular wallet.
    else if (!m_generate_from_multisig_keys.empty())
    {
      m_wallet_file = m_generate_from_multisig_keys;
      unsigned int multisig_m;
      unsigned int multisig_n;
      
      // parse multisig type
      std::string multisig_type_string = input_line("Multisig type (input as M/N with M <= N and M > 1): ");
      if (std::cin.eof())
        return false;
      if (multisig_type_string.empty())
      {
        fail_msg_writer() << tr("No data supplied, cancelled");
        return false;
      }
      if (sscanf(multisig_type_string.c_str(), "%u/%u", &multisig_m, &multisig_n) != 2)
      {
        fail_msg_writer() << tr("Error: expected M/N, but got: ") << multisig_type_string;
        return false;
      }
      if (multisig_m <= 1 || multisig_m > multisig_n)
      {
        fail_msg_writer() << tr("Error: expected N > 1 and N <= M, but got: ") << multisig_type_string;
        return false;
      }
      if (multisig_m != multisig_n)
      {
        fail_msg_writer() << tr("Error: M/N is currently unsupported. ");
        return false;
      }      
      message_writer() << boost::format(tr("Generating master wallet from %u of %u multisig wallet keys")) % multisig_m % multisig_n;
      
      // parse multisig address
      std::string address_string = input_line("Multisig wallet address: ");
      if (std::cin.eof())
        return false;
      if (address_string.empty()) {
        fail_msg_writer() << tr("No data supplied, cancelled");
        return false;
      }
      cryptonote::address_parse_info info;
      if(!get_account_address_from_str(info, tools::wallet2::has_testnet_option(vm), address_string))
      {
          fail_msg_writer() << tr("failed to parse address");
          return false;
      }
      
      // parse secret view key
      std::string viewkey_string = input_line("Secret view key: ");
      if (std::cin.eof())
        return false;
      if (viewkey_string.empty())
      {
        fail_msg_writer() << tr("No data supplied, cancelled");
        return false;
      }
      cryptonote::blobdata viewkey_data;
      if(!epee::string_tools::parse_hexstr_to_binbuff(viewkey_string, viewkey_data) || viewkey_data.size() != sizeof(crypto::secret_key))
      {
        fail_msg_writer() << tr("failed to parse secret view key");
        return false;
      }
      crypto::secret_key viewkey = *reinterpret_cast<const crypto::secret_key*>(viewkey_data.data());
      
      // check that the view key matches the given address
      crypto::public_key pkey;
      if (!crypto::secret_key_to_public_key(viewkey, pkey))
      {
        fail_msg_writer() << tr("failed to verify secret view key");
        return false;
      }
      if (info.address.m_view_public_key != pkey)
      {
        fail_msg_writer() << tr("view key does not match standard address");
        return false;
      }
      
      // parse multisig spend keys
      crypto::secret_key spendkey;
      // parsing N/N
      if(multisig_m == multisig_n)
      {
        std::vector<crypto::secret_key> multisig_secret_spendkeys(multisig_n);
        std::string spendkey_string;
        cryptonote::blobdata spendkey_data;
        // get N secret spend keys from user
        for(unsigned int i=0; i<multisig_n; ++i)
        {
          spendkey_string = input_line(tr((boost::format(tr("Secret spend key (%u of %u):")) % (i+i) % multisig_m).str().c_str()));
          if (std::cin.eof())
            return false;
          if (spendkey_string.empty())
          {
            fail_msg_writer() << tr("No data supplied, cancelled");
            return false;
          }
          if(!epee::string_tools::parse_hexstr_to_binbuff(spendkey_string, spendkey_data) || spendkey_data.size() != sizeof(crypto::secret_key))
          {
            fail_msg_writer() << tr("failed to parse spend key secret key");
            return false;
          }
          multisig_secret_spendkeys[i] = *reinterpret_cast<const crypto::secret_key*>(spendkey_data.data());
        }
        
        // sum the spend keys together to get the master spend key
        spendkey = multisig_secret_spendkeys[0];
        for(unsigned int i=1; i<multisig_n; ++i)
          sc_add(reinterpret_cast<unsigned char*>(&spendkey), reinterpret_cast<unsigned char*>(&spendkey), reinterpret_cast<unsigned char*>(&multisig_secret_spendkeys[i]));
      }
      // parsing M/N
      else
      {
        fail_msg_writer() << tr("Error: M/N is currently unsupported");
        return false;
      }
      
      // check that the spend key matches the given address
      if (!crypto::secret_key_to_public_key(spendkey, pkey))
      {
        fail_msg_writer() << tr("failed to verify spend key secret key");
        return false;
      }
      if (info.address.m_spend_public_key != pkey)
      {
        fail_msg_writer() << tr("spend key does not match standard address");
        return false;
      }
      
      // create wallet
      bool r = new_wallet(vm, info.address, spendkey, viewkey);
      CHECK_AND_ASSERT_MES(r, false, tr("account creation failed"));
    }
    
    else if (!m_generate_from_json.empty())
    {
      m_wallet_file = m_generate_from_json;
      try
      {
        m_wallet = tools::wallet2::make_from_json(vm, m_wallet_file, password_prompter);
      }
      catch (const std::exception &e)
      {
        fail_msg_writer() << e.what();
        return false;
      }
      if (!m_wallet)
        return false;
    }
    else if (!m_generate_from_device.empty())
    {
      m_wallet_file = m_generate_from_device;
      // create wallet
      bool r = new_wallet(vm, "Ledger");
      CHECK_AND_ASSERT_MES(r, false, tr("account creation failed"));
    }
    else
    {
      if (m_generate_new.empty()) {
        fail_msg_writer() << tr("specify a wallet path with --generate-new-wallet (not --wallet-file)");
        return false;
      }
      m_wallet_file = m_generate_new;
      bool r;
      if (m_restore_multisig_wallet)
        r = new_wallet(vm, multisig_keys, old_language);
      else
        r = new_wallet(vm, m_recovery_key, m_restore_deterministic_wallet, m_non_deterministic, old_language);
      CHECK_AND_ASSERT_MES(r, false, tr("account creation failed"));
    }
    if (!m_restore_height && m_restoring)
    {
      uint32_t version;
      bool connected = try_connect_to_daemon(false, &version);
      while (true)
      {
        std::string heightstr;
        if (!connected || version < MAKE_CORE_RPC_VERSION(1, 6))
          heightstr = input_line("Restore from specific blockchain height (optional, default 0): ");
        else
          heightstr = input_line("Restore from specific blockchain height (optional, default 0),\nor alternatively from specific date (YYYY-MM-DD): ");
        if (std::cin.eof())
          return false;
        if (heightstr.empty())
        {
          m_restore_height = 0;
          break;
        }
        try
        {
          m_restore_height = boost::lexical_cast<uint64_t>(heightstr);
          break;
        }
        catch (const boost::bad_lexical_cast &)
        {
          if (!connected || version < MAKE_CORE_RPC_VERSION(1, 6))
          {
            fail_msg_writer() << tr("bad m_restore_height parameter: ") << heightstr;
            continue;
          }
          if (heightstr.size() != 10 || heightstr[4] != '-' || heightstr[7] != '-')
          {
            fail_msg_writer() << tr("date format must be YYYY-MM-DD");
            continue;
          }
          uint16_t year;
          uint8_t month;  // 1, 2, ..., 12
          uint8_t day;    // 1, 2, ..., 31
          try
          {
            year  = boost::lexical_cast<uint16_t>(heightstr.substr(0,4));
            // lexical_cast<uint8_t> won't work becasue uint8_t is treated as character type
            month = boost::lexical_cast<uint16_t>(heightstr.substr(5,2));
            day   = boost::lexical_cast<uint16_t>(heightstr.substr(8,2));
            m_restore_height = m_wallet->get_blockchain_height_by_date(year, month, day);
            success_msg_writer() << tr("Restore height is: ") << m_restore_height;
            std::string confirm = input_line(tr("Is this okay?  (Y/Yes/N/No): "));
            if (std::cin.eof())
              return false;
            if(command_line::is_yes(confirm))
              break;
          }
          catch (const boost::bad_lexical_cast &)
          {
            fail_msg_writer() << tr("bad m_restore_height parameter: ") << heightstr;
          }
          catch (const std::runtime_error& e)
          {
            fail_msg_writer() << e.what();
          }
        }
      }
    }
    if (m_restoring)
    {
      uint64_t estimate_height = m_wallet->estimate_blockchain_height();
      if (m_restore_height >= estimate_height)
      {
        success_msg_writer() << tr("Restore height ") << m_restore_height << (" is not yet reached. The current estimated height is ") << estimate_height;
        std::string confirm = input_line(tr("Still apply restore height?  (Y/Yes/N/No): "));
        if (std::cin.eof() || command_line::is_no(confirm))
          m_restore_height = 0;
      }
      m_wallet->set_refresh_from_block_height(m_restore_height);
    }
  }
  else
  {
    assert(!m_wallet_file.empty());
    bool r = open_wallet(vm);
    CHECK_AND_ASSERT_MES(r, false, tr("failed to open account"));
  }
  if (!m_wallet)
  {
    fail_msg_writer() << tr("wallet is null");
    return false;
  }

  // set --trusted-daemon if local
  try
  {
    if (tools::is_local_address(m_wallet->get_daemon_address()))
    {
      MINFO(tr("Daemon is local, assuming trusted"));
      m_trusted_daemon = true;
    }
  }
  catch (const std::exception &e) { }

  if (!m_trusted_daemon)
    message_writer() << (boost::format(tr("Warning: using an untrusted daemon at %s, privacy will be lessened")) % m_wallet->get_daemon_address()).str();

  m_http_client.set_server(m_wallet->get_daemon_address(), m_wallet->get_daemon_login());
  m_wallet->callback(this);

  return true;
}
//----------------------------------------------------------------------------------------------------
bool simple_wallet::deinit()
{
  if (!m_wallet.get())
    return true;

  return close_wallet();
}
//----------------------------------------------------------------------------------------------------
bool simple_wallet::handle_command_line(const boost::program_options::variables_map& vm)
{
  m_wallet_file                   = command_line::get_arg(vm, arg_wallet_file);
  m_generate_new                  = command_line::get_arg(vm, arg_generate_new_wallet);
  m_generate_from_device          = command_line::get_arg(vm, arg_generate_from_device);
  m_generate_from_view_key        = command_line::get_arg(vm, arg_generate_from_view_key);
  m_generate_from_spend_key       = command_line::get_arg(vm, arg_generate_from_spend_key);
  m_generate_from_keys            = command_line::get_arg(vm, arg_generate_from_keys);
  m_generate_from_multisig_keys   = command_line::get_arg(vm, arg_generate_from_multisig_keys);
  m_generate_from_json            = command_line::get_arg(vm, arg_generate_from_json);
  m_mnemonic_language             = command_line::get_arg(vm, arg_mnemonic_language);
  m_electrum_seed                 = command_line::get_arg(vm, arg_electrum_seed);
  m_restore_deterministic_wallet  = command_line::get_arg(vm, arg_restore_deterministic_wallet);
  m_restore_multisig_wallet       = command_line::get_arg(vm, arg_restore_multisig_wallet);
  m_non_deterministic             = command_line::get_arg(vm, arg_non_deterministic);
  m_trusted_daemon                = command_line::get_arg(vm, arg_trusted_daemon);
  m_allow_mismatched_daemon_version = command_line::get_arg(vm, arg_allow_mismatched_daemon_version);
  m_restore_height                = command_line::get_arg(vm, arg_restore_height);
  m_do_not_relay                  = command_line::get_arg(vm, arg_do_not_relay);
  m_restoring                     = !m_generate_from_view_key.empty() ||
                                    !m_generate_from_spend_key.empty() ||
                                    !m_generate_from_keys.empty() ||
                                    !m_generate_from_multisig_keys.empty() ||
                                    !m_generate_from_json.empty() ||
<<<<<<< HEAD
                                    !m_generate_from_device.empty() ||
                                    m_restore_deterministic_wallet;
=======
                                    m_restore_deterministic_wallet ||
                                    m_restore_multisig_wallet;
>>>>>>> a529f0a6

  return true;
}
//----------------------------------------------------------------------------------------------------
bool simple_wallet::try_connect_to_daemon(bool silent, uint32_t* version)
{
  uint32_t version_ = 0;
  if (!version)
    version = &version_;
  if (!m_wallet->check_connection(version))
  {
    if (!silent)
      fail_msg_writer() << tr("wallet failed to connect to daemon: ") << m_wallet->get_daemon_address() << ". " <<
        tr("Daemon either is not started or wrong port was passed. "
        "Please make sure daemon is running or change the daemon address using the 'set_daemon' command.");
    return false;
  }
  if (!m_allow_mismatched_daemon_version && ((*version >> 16) != CORE_RPC_VERSION_MAJOR))
  {
    if (!silent)
      fail_msg_writer() << boost::format(tr("Daemon uses a different RPC major version (%u) than the wallet (%u): %s. Either update one of them, or use --allow-mismatched-daemon-version.")) % (*version>>16) % CORE_RPC_VERSION_MAJOR % m_wallet->get_daemon_address();
    return false;
  }
  return true;
}

/*!
 * \brief Gets the word seed language from the user.
 * 
 * User is asked to choose from a list of supported languages.
 * 
 * \return The chosen language.
 */
std::string simple_wallet::get_mnemonic_language()
{
  std::vector<std::string> language_list;
  std::string language_choice;
  int language_number = -1;
  crypto::ElectrumWords::get_language_list(language_list);
  std::cout << tr("List of available languages for your wallet's seed:") << std::endl;
  int ii;
  std::vector<std::string>::iterator it;
  for (it = language_list.begin(), ii = 0; it != language_list.end(); it++, ii++)
  {
    std::cout << ii << " : " << *it << std::endl;
  }
  while (language_number < 0)
  {
    language_choice = input_line(tr("Enter the number corresponding to the language of your choice: "));
    if (std::cin.eof())
      return std::string();
    try
    {
      language_number = std::stoi(language_choice);
      if (!((language_number >= 0) && (static_cast<unsigned int>(language_number) < language_list.size())))
      {
        language_number = -1;
        fail_msg_writer() << tr("invalid language choice passed. Please try again.\n");
      }
    }
    catch (const std::exception &e)
    {
      fail_msg_writer() << tr("invalid language choice passed. Please try again.\n");
    }
  }
  return language_list[language_number];
}
//----------------------------------------------------------------------------------------------------
boost::optional<tools::password_container> simple_wallet::get_and_verify_password() const
{
  auto pwd_container = default_password_prompter(m_wallet_file.empty());
  if (!pwd_container)
    return boost::none;

  if (!m_wallet->verify_password(pwd_container->password()))
  {
    fail_msg_writer() << tr("invalid password");
    return boost::none;
  }
  return pwd_container;
}
//----------------------------------------------------------------------------------------------------
bool simple_wallet::new_wallet(const boost::program_options::variables_map& vm,
  const crypto::secret_key& recovery_key, bool recover, bool two_random, const std::string &old_language)
{
  auto rc = tools::wallet2::make_new(vm, password_prompter);
  m_wallet = std::move(rc.first);
  if (!m_wallet)
  {
    return false;
  }

  bool was_deprecated_wallet = m_restore_deterministic_wallet && ((old_language == crypto::ElectrumWords::old_language_name) ||
    crypto::ElectrumWords::get_is_old_style_seed(m_electrum_seed));

  std::string mnemonic_language = old_language;

  std::vector<std::string> language_list;
  crypto::ElectrumWords::get_language_list(language_list);
  if (mnemonic_language.empty() && std::find(language_list.begin(), language_list.end(), m_mnemonic_language) != language_list.end())
  {
    mnemonic_language = m_mnemonic_language;
  }

  // Ask for seed language if:
  // it's a deterministic wallet AND
  // a seed language is not already specified AND
  // (it is not a wallet restore OR if it was a deprecated wallet
  // that was earlier used before this restore)
  if ((!two_random) && (mnemonic_language.empty()) && (!m_restore_deterministic_wallet || was_deprecated_wallet))
  {
    if (was_deprecated_wallet)
    {
      // The user had used an older version of the wallet with old style mnemonics.
      message_writer(console_color_green, false) << "\n" << tr("You had been using "
        "a deprecated version of the wallet. Please use the new seed that we provide.\n");
    }
    mnemonic_language = get_mnemonic_language();
    if (mnemonic_language.empty())
      return false;
  }

  m_wallet->set_seed_language(mnemonic_language);

  crypto::secret_key recovery_val;
  try
  {
    recovery_val = m_wallet->generate(m_wallet_file, std::move(rc.second).password(), recovery_key, recover, two_random);
    message_writer(console_color_white, true) << tr("Generated new wallet: ")
      << m_wallet->get_account().get_public_address_str(m_wallet->testnet());
    std::cout << tr("View key: ") << string_tools::pod_to_hex(m_wallet->get_account().get_keys().m_view_secret_key) << ENDL;
  }
  catch (const std::exception& e)
  {
    fail_msg_writer() << tr("failed to generate new wallet: ") << e.what();
    return false;
  }

  // convert rng value to electrum-style word list
  std::string electrum_words;

  crypto::ElectrumWords::bytes_to_words(recovery_val, electrum_words, mnemonic_language);

  success_msg_writer() <<
    "**********************************************************************\n" <<
    tr("Your wallet has been generated!\n"
    "To start synchronizing with the daemon, use the \"refresh\" command.\n"
    "Use the \"help\" command to see the list of available commands.\n"
    "Use \"help <command>\" to see a command's documentation.\n"
    "Always use the \"exit\" command when closing monero-wallet-cli to save \n"
    "your current session's state. Otherwise, you might need to synchronize \n"
    "your wallet again (your wallet keys are NOT at risk in any case).\n")
  ;

  if (!two_random)
  {
    print_seed(electrum_words);
  }
  success_msg_writer() << "**********************************************************************";

  return true;
}
//----------------------------------------------------------------------------------------------------
bool simple_wallet::new_wallet(const boost::program_options::variables_map& vm,
  const cryptonote::account_public_address& address, const boost::optional<crypto::secret_key>& spendkey,
  const crypto::secret_key& viewkey)
{
  auto rc = tools::wallet2::make_new(vm, password_prompter);
  m_wallet = std::move(rc.first);
  if (!m_wallet)
  {
    return false;
  }
  if (m_restore_height)
    m_wallet->set_refresh_from_block_height(m_restore_height);

  try
  {
    if (spendkey)
    {
      m_wallet->generate(m_wallet_file, std::move(rc.second).password(), address, *spendkey, viewkey);
    }
    else
    {
      m_wallet->generate(m_wallet_file, std::move(rc.second).password(), address, viewkey);
    }
    message_writer(console_color_white, true) << tr("Generated new wallet: ")
      << m_wallet->get_account().get_public_address_str(m_wallet->testnet());
  }
  catch (const std::exception& e)
  {
    fail_msg_writer() << tr("failed to generate new wallet: ") << e.what();
    return false;
  }


  return true;
}

//----------------------------------------------------------------------------------------------------
bool simple_wallet::new_wallet(const boost::program_options::variables_map& vm,
                               const std::string &device_name) {
  auto rc = tools::wallet2::make_new(vm, password_prompter);
  m_wallet = std::move(rc.first);
  if (!m_wallet)
  {
    return false;
  }
  if (m_restore_height)
    m_wallet->set_refresh_from_block_height(m_restore_height);

  try
  {
    m_wallet->generate(m_wallet_file, std::move(rc.second).password(), device_name);
    message_writer(console_color_white, true) << tr("Generated new on device wallet: ")
      << m_wallet->get_account().get_public_address_str(m_wallet->testnet());
  }
  catch (const std::exception& e)
  {
    fail_msg_writer() << tr("failed to generate new wallet: ") << e.what();
    return false;
  }
  
  return true;
}


//----------------------------------------------------------------------------------------------------
bool simple_wallet::new_wallet(const boost::program_options::variables_map& vm,
    const std::string &multisig_keys, const std::string &old_language)
{
  auto rc = tools::wallet2::make_new(vm, password_prompter);
  m_wallet = std::move(rc.first);
  if (!m_wallet)
  {
    return false;
  }

  std::string mnemonic_language = old_language;

  std::vector<std::string> language_list;
  crypto::ElectrumWords::get_language_list(language_list);
  if (mnemonic_language.empty() && std::find(language_list.begin(), language_list.end(), m_mnemonic_language) != language_list.end())
  {
    mnemonic_language = m_mnemonic_language;
  }

  m_wallet->set_seed_language(mnemonic_language);

  try
  {
    m_wallet->generate(m_wallet_file, std::move(rc.second).password(), multisig_keys);
    bool ready;
    uint32_t threshold, total;
    if (!m_wallet->multisig(&ready, &threshold, &total) || !ready)
    {
      fail_msg_writer() << tr("failed to generate new mutlisig wallet");
      return false;
    }
    message_writer(console_color_white, true) << boost::format(tr("Generated new %u/%u multisig wallet: ")) % threshold % total
      << m_wallet->get_account().get_public_address_str(m_wallet->testnet());
  }
  catch (const std::exception& e)
  {
    fail_msg_writer() << tr("failed to generate new wallet: ") << e.what();
    return false;
  }

  return true;
}
//----------------------------------------------------------------------------------------------------
bool simple_wallet::open_wallet(const boost::program_options::variables_map& vm)
{
  if (!tools::wallet2::wallet_valid_path_format(m_wallet_file))
  {
    fail_msg_writer() << tr("wallet file path not valid: ") << m_wallet_file;
    return false;
  }
  epee::wipeable_string password;
  try
  {
    auto rc = tools::wallet2::make_from_file(vm, m_wallet_file, password_prompter);
    m_wallet = std::move(rc.first);
    password = std::move(std::move(rc.second).password());
    if (!m_wallet)
    {
      return false;
    }

    std::string prefix;
    bool ready;
    uint32_t threshold, total;
    if (m_wallet->watch_only())
      prefix = tr("Opened watch-only wallet");
    else if (m_wallet->multisig(&ready, &threshold, &total))
      prefix = (boost::format(tr("Opened %u/%u multisig wallet%s")) % threshold % total % (ready ? "" : " (not yet finalized)")).str();
    else
      prefix = tr("Opened wallet");
    message_writer(console_color_white, true) <<
      prefix << ": " << m_wallet->get_account().get_public_address_str(m_wallet->testnet());
    if (m_wallet->get_account().get_device()) {
       message_writer(console_color_white, true) << "Wallet is on device: " << m_wallet->get_account().get_device().get_name();
    }
    // If the wallet file is deprecated, we should ask for mnemonic language again and store
    // everything in the new format.
    // NOTE: this is_deprecated() refers to the wallet file format before becoming JSON. It does not refer to the "old english" seed words form of "deprecated" used elsewhere.
    if (m_wallet->is_deprecated())
    {
      if (m_wallet->is_deterministic())
      {
        message_writer(console_color_green, false) << "\n" << tr("You had been using "
          "a deprecated version of the wallet. Please proceed to upgrade your wallet.\n");
        std::string mnemonic_language = get_mnemonic_language();
        if (mnemonic_language.empty())
          return false;
        m_wallet->set_seed_language(mnemonic_language);
        m_wallet->rewrite(m_wallet_file, password);

        // Display the seed
        std::string seed;
        m_wallet->get_seed(seed);
        print_seed(seed);
      }
      else
      {
        message_writer(console_color_green, false) << "\n" << tr("You had been using "
          "a deprecated version of the wallet. Your wallet file format is being upgraded now.\n");
        m_wallet->rewrite(m_wallet_file, password);
      }
    }
  }
  catch (const std::exception& e)
  {
    fail_msg_writer() << tr("failed to load wallet: ") << e.what();
    if (m_wallet)
    {
      // only suggest removing cache if the password was actually correct
      bool password_is_correct = false;
      try
      {
        password_is_correct = m_wallet->verify_password(password);
      }
      catch (...) { } // guard against I/O errors
      if (password_is_correct)
        fail_msg_writer() << boost::format(tr("You may want to remove the file \"%s\" and try again")) % m_wallet_file;
    }
    return false;
  }
  success_msg_writer() <<
    "**********************************************************************\n" <<
    tr("Use the \"help\" command to see the list of available commands.\n") <<
    tr("Use \"help <command>\" to see a command's documentation.\n") <<
    "**********************************************************************";
  return true;
}
//----------------------------------------------------------------------------------------------------
bool simple_wallet::close_wallet()
{
  if (m_idle_run.load(std::memory_order_relaxed))
  {
    m_idle_run.store(false, std::memory_order_relaxed);
    m_wallet->stop();
    {
      boost::unique_lock<boost::mutex> lock(m_idle_mutex);
      m_idle_cond.notify_one();
    }
    m_idle_thread.join();
  }

  bool r = m_wallet->deinit();
  if (!r)
  {
    fail_msg_writer() << tr("failed to deinitialize wallet");
    return false;
  }

  try
  {
    m_wallet->store();
  }
  catch (const std::exception& e)
  {
    fail_msg_writer() << e.what();
    return false;
  }

  return true;
}
//----------------------------------------------------------------------------------------------------
bool simple_wallet::save(const std::vector<std::string> &args)
{
  try
  {
    LOCK_IDLE_SCOPE();
    m_wallet->store();
    success_msg_writer() << tr("Wallet data saved");
  }
  catch (const std::exception& e)
  {
    fail_msg_writer() << e.what();
  }

  return true;
}
//----------------------------------------------------------------------------------------------------
bool simple_wallet::save_watch_only(const std::vector<std::string> &args/* = std::vector<std::string>()*/)
{
  if (m_wallet->multisig())
  {
    fail_msg_writer() << tr("wallet is multisig and cannot save a watch-only version");
    return true;
  }

  const auto pwd_container = tools::password_container::prompt(true, tr("Password for new watch-only wallet"));

  if (!pwd_container)
  {
    fail_msg_writer() << tr("failed to read wallet password");
    return true;
  }

  m_wallet->write_watch_only_wallet(m_wallet_file, pwd_container->password());
  return true;
}

//----------------------------------------------------------------------------------------------------
bool simple_wallet::start_mining(const std::vector<std::string>& args)
{
  if (!m_trusted_daemon)
  {
    fail_msg_writer() << tr("this command requires a trusted daemon. Enable with --trusted-daemon");
    return true;
  }

  if (!try_connect_to_daemon())
    return true;

  if (!m_wallet)
  {
    fail_msg_writer() << tr("wallet is null");
    return true;
  }
  COMMAND_RPC_START_MINING::request req = AUTO_VAL_INIT(req); 
  req.miner_address = m_wallet->get_account().get_public_address_str(m_wallet->testnet());

  bool ok = true;
  size_t max_mining_threads_count = (std::max)(tools::get_max_concurrency(), static_cast<unsigned>(2));
  size_t arg_size = args.size();
  if(arg_size >= 3)
  {
    if (!parse_bool_and_use(args[2], [&](bool r) { req.ignore_battery = r; }))
      return true;
  }
  if(arg_size >= 2)
  {
    if (!parse_bool_and_use(args[1], [&](bool r) { req.do_background_mining = r; }))
      return true;
  }
  if(arg_size >= 1)
  {
    uint16_t num = 1;
    ok = string_tools::get_xtype_from_string(num, args[0]);
    ok = ok && (1 <= num && num <= max_mining_threads_count);
    req.threads_count = num;
  }
  else
  {
    req.threads_count = 1;
  }

  if (!ok)
  {
    fail_msg_writer() << tr("invalid arguments. Please use start_mining [<number_of_threads>] [do_bg_mining] [ignore_battery], "
      "<number_of_threads> should be from 1 to ") << max_mining_threads_count;
    return true;
  }

  COMMAND_RPC_START_MINING::response res;
  bool r = net_utils::invoke_http_json("/start_mining", req, res, m_http_client);
  std::string err = interpret_rpc_response(r, res.status);
  if (err.empty())
    success_msg_writer() << tr("Mining started in daemon");
  else
    fail_msg_writer() << tr("mining has NOT been started: ") << err;
  return true;
}
//----------------------------------------------------------------------------------------------------
bool simple_wallet::stop_mining(const std::vector<std::string>& args)
{
  if (!try_connect_to_daemon())
    return true;

  if (!m_wallet)
  {
    fail_msg_writer() << tr("wallet is null");
    return true;
  }
  COMMAND_RPC_STOP_MINING::request req;
  COMMAND_RPC_STOP_MINING::response res;
  bool r = net_utils::invoke_http_json("/stop_mining", req, res, m_http_client);
  std::string err = interpret_rpc_response(r, res.status);
  if (err.empty())
    success_msg_writer() << tr("Mining stopped in daemon");
  else
    fail_msg_writer() << tr("mining has NOT been stopped: ") << err;
  return true;
}
//----------------------------------------------------------------------------------------------------
bool simple_wallet::set_daemon(const std::vector<std::string>& args)
{
  std::string daemon_url;

  if (args.size() < 1)
  {
    fail_msg_writer() << tr("missing daemon URL argument");
    return true;
  }

  boost::regex rgx("^(.*://)?([A-Za-z0-9\\-\\.]+)(:[0-9]+)?");
  boost::cmatch match;
  // If user input matches URL regex
  if (boost::regex_match(args[0].c_str(), match, rgx))
  {
    if (match.length() < 4)
    {
      fail_msg_writer() << tr("Unexpected array length - Exited simple_wallet::set_daemon()");
      return true;
    }
    // If no port has been provided, use the default from config
    if (!match[3].length())
    {
      int daemon_port = m_wallet->testnet() ? config::testnet::RPC_DEFAULT_PORT : config::RPC_DEFAULT_PORT;
      daemon_url = match[1] + match[2] + std::string(":") + std::to_string(daemon_port);
    } else {
      daemon_url = args[0];
    }
    LOCK_IDLE_SCOPE();
    m_wallet->init(daemon_url);
  } else {
    fail_msg_writer() << tr("This does not seem to be a valid daemon URL.");
  }
  return true;
}
//----------------------------------------------------------------------------------------------------
bool simple_wallet::save_bc(const std::vector<std::string>& args)
{
  if (!try_connect_to_daemon())
    return true;

  if (!m_wallet)
  {
    fail_msg_writer() << tr("wallet is null");
    return true;
  }
  COMMAND_RPC_SAVE_BC::request req;
  COMMAND_RPC_SAVE_BC::response res;
  bool r = net_utils::invoke_http_json("/save_bc", req, res, m_http_client);
  std::string err = interpret_rpc_response(r, res.status);
  if (err.empty())
    success_msg_writer() << tr("Blockchain saved");
  else
    fail_msg_writer() << tr("blockchain can't be saved: ") << err;
  return true;
}
//----------------------------------------------------------------------------------------------------
void simple_wallet::on_new_block(uint64_t height, const cryptonote::block& block)
{
  if (!m_auto_refresh_refreshing)
    m_refresh_progress_reporter.update(height, false);
}
//----------------------------------------------------------------------------------------------------
void simple_wallet::on_money_received(uint64_t height, const crypto::hash &txid, const cryptonote::transaction& tx, uint64_t amount, const cryptonote::subaddress_index& subaddr_index)
{
  message_writer(console_color_green, false) << "\r" <<
    tr("Height ") << height << ", " <<
    tr("txid ") << txid << ", " <<
    print_money(amount) << ", " <<
    tr("idx ") << subaddr_index;
  if (m_auto_refresh_refreshing)
    m_cmd_binder.print_prompt();
  else
    m_refresh_progress_reporter.update(height, true);
}
//----------------------------------------------------------------------------------------------------
void simple_wallet::on_unconfirmed_money_received(uint64_t height, const crypto::hash &txid, const cryptonote::transaction& tx, uint64_t amount, const cryptonote::subaddress_index& subaddr_index)
{
  // Not implemented in CLI wallet
}
//----------------------------------------------------------------------------------------------------
void simple_wallet::on_money_spent(uint64_t height, const crypto::hash &txid, const cryptonote::transaction& in_tx, uint64_t amount, const cryptonote::transaction& spend_tx, const cryptonote::subaddress_index& subaddr_index)
{
  message_writer(console_color_magenta, false) << "\r" <<
    tr("Height ") << height << ", " <<
    tr("txid ") << txid << ", " <<
    tr("spent ") << print_money(amount) << ", " <<
    tr("idx ") << subaddr_index;
  if (m_auto_refresh_refreshing)
    m_cmd_binder.print_prompt();
  else
    m_refresh_progress_reporter.update(height, true);
}
//----------------------------------------------------------------------------------------------------
void simple_wallet::on_skip_transaction(uint64_t height, const crypto::hash &txid, const cryptonote::transaction& tx)
{
  message_writer(console_color_red, true) << "\r" <<
    tr("Height ") << height << ", " <<
    tr("transaction ") << txid << ", " <<
    tr("unsupported transaction format");
  if (m_auto_refresh_refreshing)
    m_cmd_binder.print_prompt();
  else
    m_refresh_progress_reporter.update(height, true);
}
//----------------------------------------------------------------------------------------------------
bool simple_wallet::refresh_main(uint64_t start_height, bool reset, bool is_init)
{
  if (!try_connect_to_daemon())
    return true;

  LOCK_IDLE_SCOPE();

  if (reset)
    m_wallet->rescan_blockchain(false);

#ifdef HAVE_READLINE
  rdln::suspend_readline pause_readline;
#endif

  message_writer() << tr("Starting refresh...");

  uint64_t fetched_blocks = 0;
  bool ok = false;
  std::ostringstream ss;
  try
  {
    m_in_manual_refresh.store(true, std::memory_order_relaxed);
    epee::misc_utils::auto_scope_leave_caller scope_exit_handler = epee::misc_utils::create_scope_leave_handler([&](){m_in_manual_refresh.store(false, std::memory_order_relaxed);});
    m_wallet->refresh(start_height, fetched_blocks);
    ok = true;
    // Clear line "Height xxx of xxx"
    std::cout << "\r                                                                \r";
    success_msg_writer(true) << tr("Refresh done, blocks received: ") << fetched_blocks;
    if (is_init)
      print_accounts();
    show_balance_unlocked();
  }
  catch (const tools::error::daemon_busy&)
  {
    ss << tr("daemon is busy. Please try again later.");
  }
  catch (const tools::error::no_connection_to_daemon&)
  {
    ss << tr("no connection to daemon. Please make sure daemon is running.");
  }
  catch (const tools::error::wallet_rpc_error& e)
  {
    LOG_ERROR("RPC error: " << e.to_string());
    ss << tr("RPC error: ") << e.what();
  }
  catch (const tools::error::refresh_error& e)
  {
    LOG_ERROR("refresh error: " << e.to_string());
    ss << tr("refresh error: ") << e.what();
  }
  catch (const tools::error::wallet_internal_error& e)
  {
    LOG_ERROR("internal error: " << e.to_string());
    ss << tr("internal error: ") << e.what();
  }
  catch (const std::exception& e)
  {
    LOG_ERROR("unexpected error: " << e.what());
    ss << tr("unexpected error: ") << e.what();
  }
  catch (...)
  {
    LOG_ERROR("unknown error");
    ss << tr("unknown error");
  }

  if (!ok)
  {
    fail_msg_writer() << tr("refresh failed: ") << ss.str() << ". " << tr("Blocks received: ") << fetched_blocks;
  }

  return true;
}
//----------------------------------------------------------------------------------------------------
bool simple_wallet::refresh(const std::vector<std::string>& args)
{
  uint64_t start_height = 0;
  if(!args.empty()){
    try
    {
        start_height = boost::lexical_cast<uint64_t>( args[0] );
    }
    catch(const boost::bad_lexical_cast &)
    {
        start_height = 0;
    }
  }
  return refresh_main(start_height, false);
}
//----------------------------------------------------------------------------------------------------
bool simple_wallet::show_balance_unlocked(bool detailed)
{
  std::string extra;
  if (m_wallet->has_multisig_partial_key_images())
    extra = tr(" (Some owned outputs have partial key images - import_multisig_info needed)");
  success_msg_writer() << tr("Currently selected account: [") << m_current_subaddress_account << tr("] ") << m_wallet->get_subaddress_label({m_current_subaddress_account, 0});
  const std::string tag = m_wallet->get_account_tags().second[m_current_subaddress_account];
  success_msg_writer() << tr("Tag: ") << (tag.empty() ? std::string{tr("(No tag assigned)")} : tag);
  success_msg_writer() << tr("Balance: ") << print_money(m_wallet->balance(m_current_subaddress_account)) << ", "
    << tr("unlocked balance: ") << print_money(m_wallet->unlocked_balance(m_current_subaddress_account)) << extra;
  std::map<uint32_t, uint64_t> balance_per_subaddress = m_wallet->balance_per_subaddress(m_current_subaddress_account);
  std::map<uint32_t, uint64_t> unlocked_balance_per_subaddress = m_wallet->unlocked_balance_per_subaddress(m_current_subaddress_account);
  if (!detailed || balance_per_subaddress.empty())
    return true;
  success_msg_writer() << tr("Balance per address:");
  success_msg_writer() << boost::format("%15s %21s %21s %7s %21s") % tr("Address") % tr("Balance") % tr("Unlocked balance") % tr("Outputs") % tr("Label");
  std::vector<tools::wallet2::transfer_details> transfers;
  m_wallet->get_transfers(transfers);
  for (const auto& i : balance_per_subaddress)
  {
    cryptonote::subaddress_index subaddr_index = {m_current_subaddress_account, i.first};
    std::string address_str = m_wallet->get_subaddress_as_str(subaddr_index).substr(0, 6);
    uint64_t num_unspent_outputs = std::count_if(transfers.begin(), transfers.end(), [&subaddr_index](const tools::wallet2::transfer_details& td) { return !td.m_spent && td.m_subaddr_index == subaddr_index; });
    success_msg_writer() << boost::format(tr("%8u %6s %21s %21s %7u %21s")) % i.first % address_str % print_money(i.second) % print_money(unlocked_balance_per_subaddress[i.first]) % num_unspent_outputs % m_wallet->get_subaddress_label(subaddr_index);
  }
  return true;
}
//----------------------------------------------------------------------------------------------------
bool simple_wallet::show_balance(const std::vector<std::string>& args/* = std::vector<std::string>()*/)
{
  if (args.size() > 1 || (args.size() == 1 && args[0] != "detail"))
  {
    fail_msg_writer() << tr("usage: balance [detail]");
    return true;
  }
  LOCK_IDLE_SCOPE();
  show_balance_unlocked(args.size() == 1);
  return true;
}
//----------------------------------------------------------------------------------------------------
bool simple_wallet::show_incoming_transfers(const std::vector<std::string>& args)
{
  if (args.size() > 3)
  {
    fail_msg_writer() << tr("usage: incoming_transfers [available|unavailable] [verbose] [index=<N>]");
    return true;
  }
  auto local_args = args;
  LOCK_IDLE_SCOPE();

  bool filter = false;
  bool available = false;
  bool verbose = false;
  if (local_args.size() > 0)
  {
    if (local_args[0] == "available")
    {
      filter = true;
      available = true;
      local_args.erase(local_args.begin());
    }
    else if (local_args[0] == "unavailable")
    {
      filter = true;
      available = false;
      local_args.erase(local_args.begin());
    }
  }
  if (local_args.size() > 0 && local_args[0] == "verbose")
  {
    verbose = true;
    local_args.erase(local_args.begin());
  }

  PAUSE_READLINE();

  std::set<uint32_t> subaddr_indices;
  if (local_args.size() > 0 && local_args[0].substr(0, 6) == "index=")
  {
    if (!parse_subaddress_indices(local_args[0], subaddr_indices))
      return true;
  }

  tools::wallet2::transfer_container transfers;
  m_wallet->get_transfers(transfers);

  bool transfers_found = false;
  for (const auto& td : transfers)
  {
    if (!filter || available != td.m_spent)
    {
      if (m_current_subaddress_account != td.m_subaddr_index.major || (!subaddr_indices.empty() && subaddr_indices.count(td.m_subaddr_index.minor) == 0))
        continue;
      if (!transfers_found)
      {
        std::string verbose_string;
        if (verbose)
          verbose_string = (boost::format("%68s%68s") % tr("pubkey") % tr("key image")).str();
        message_writer() << boost::format("%21s%8s%12s%8s%16s%68s%16s%s") % tr("amount") % tr("spent") % tr("unlocked") % tr("ringct") % tr("global index") % tr("tx id") % tr("addr index") % verbose_string;
        transfers_found = true;
      }
      std::string verbose_string;
      if (verbose)
        verbose_string = (boost::format("%68s%68s") % td.get_public_key() % (td.m_key_image_known ? epee::string_tools::pod_to_hex(td.m_key_image) : td.m_key_image_partial ? (epee::string_tools::pod_to_hex(td.m_key_image) + "/p") : std::string(64, '?'))).str();
      message_writer(td.m_spent ? console_color_magenta : console_color_green, false) <<
        boost::format("%21s%8s%12s%8s%16u%68s%16u%s") %
        print_money(td.amount()) %
        (td.m_spent ? tr("T") : tr("F")) %
        (m_wallet->is_transfer_unlocked(td) ? tr("unlocked") : tr("locked")) %
        (td.is_rct() ? tr("RingCT") : tr("-")) %
        td.m_global_output_index %
        td.m_txid %
        td.m_subaddr_index.minor %
        verbose_string;
    }
  }

  if (!transfers_found)
  {
    if (!filter)
    {
      success_msg_writer() << tr("No incoming transfers");
    }
    else if (available)
    {
      success_msg_writer() << tr("No incoming available transfers");
    }
    else
    {
      success_msg_writer() << tr("No incoming unavailable transfers");
    }
  }

  return true;
}
//----------------------------------------------------------------------------------------------------
bool simple_wallet::show_payments(const std::vector<std::string> &args)
{
  if(args.empty())
  {
    fail_msg_writer() << tr("expected at least one payment_id");
    return true;
  }

  LOCK_IDLE_SCOPE();

  PAUSE_READLINE();

  message_writer() << boost::format("%68s%68s%12s%21s%16s%16s") %
    tr("payment") % tr("transaction") % tr("height") % tr("amount") % tr("unlock time") % tr("addr index");

  bool payments_found = false;
  for(std::string arg : args)
  {
    crypto::hash payment_id;
    if(tools::wallet2::parse_payment_id(arg, payment_id))
    {
      std::list<tools::wallet2::payment_details> payments;
      m_wallet->get_payments(payment_id, payments);
      if(payments.empty())
      {
        success_msg_writer() << tr("No payments with id ") << payment_id;
        continue;
      }

      for (const tools::wallet2::payment_details& pd : payments)
      {
        if(!payments_found)
        {
          payments_found = true;
        }
        success_msg_writer(true) <<
          boost::format("%68s%68s%12s%21s%16s%16s") %
          payment_id %
          pd.m_tx_hash %
          pd.m_block_height %
          print_money(pd.m_amount) %
          pd.m_unlock_time %
          pd.m_subaddr_index.minor;
      }
    }
    else
    {
      fail_msg_writer() << tr("payment ID has invalid format, expected 16 or 64 character hex string: ") << arg;
    }
  }

  return true;
}
//----------------------------------------------------------------------------------------------------
uint64_t simple_wallet::get_daemon_blockchain_height(std::string& err)
{
  if (!m_wallet)
  {
    throw std::runtime_error("simple_wallet null wallet");
  }

  COMMAND_RPC_GET_HEIGHT::request req;
  COMMAND_RPC_GET_HEIGHT::response res = boost::value_initialized<COMMAND_RPC_GET_HEIGHT::response>();
  bool r = net_utils::invoke_http_json("/getheight", req, res, m_http_client);
  err = interpret_rpc_response(r, res.status);
  return res.height;
}
//----------------------------------------------------------------------------------------------------
bool simple_wallet::show_blockchain_height(const std::vector<std::string>& args)
{
  if (!try_connect_to_daemon())
    return true;

  std::string err;
  uint64_t bc_height = get_daemon_blockchain_height(err);
  if (err.empty())
    success_msg_writer() << bc_height;
  else
    fail_msg_writer() << tr("failed to get blockchain height: ") << err;
  return true;
}
//----------------------------------------------------------------------------------------------------
bool simple_wallet::rescan_spent(const std::vector<std::string> &args)
{
  if (!m_trusted_daemon)
  {
    fail_msg_writer() << tr("this command requires a trusted daemon. Enable with --trusted-daemon");
    return true;
  }

  if (!try_connect_to_daemon())
    return true;

  try
  {
    LOCK_IDLE_SCOPE();
    m_wallet->rescan_spent();
  }
  catch (const tools::error::daemon_busy&)
  {
    fail_msg_writer() << tr("daemon is busy. Please try again later.");
  }
  catch (const tools::error::no_connection_to_daemon&)
  {
    fail_msg_writer() << tr("no connection to daemon. Please make sure daemon is running.");
  }
  catch (const tools::error::is_key_image_spent_error&)
  {
    fail_msg_writer() << tr("failed to get spent status");
  }
  catch (const tools::error::wallet_rpc_error& e)
  {
    LOG_ERROR("RPC error: " << e.to_string());
    fail_msg_writer() << tr("RPC error: ") << e.what();
  }
  catch (const std::exception& e)
  {
    LOG_ERROR("unexpected error: " << e.what());
    fail_msg_writer() << tr("unexpected error: ") << e.what();
  }
  catch (...)
  {
    LOG_ERROR("unknown error");
    fail_msg_writer() << tr("unknown error");
  }

  return true;
}
//----------------------------------------------------------------------------------------------------
bool simple_wallet::print_ring_members(const std::vector<tools::wallet2::pending_tx>& ptx_vector, std::ostream& ostr)
{
  uint32_t version;
  if (!try_connect_to_daemon(false, &version))
  {
    fail_msg_writer() << tr("failed to connect to the daemon");
    return false;
  }
  // available for RPC version 1.4 or higher
  if (version < MAKE_CORE_RPC_VERSION(1, 4))
    return true;
  std::string err;
  uint64_t blockchain_height = get_daemon_blockchain_height(err);
  if (!err.empty())
  {
    fail_msg_writer() << tr("failed to get blockchain height: ") << err;
    return false;
  }
  // for each transaction
  for (size_t n = 0; n < ptx_vector.size(); ++n)
  {
    const cryptonote::transaction& tx = ptx_vector[n].tx;
    const tools::wallet2::tx_construction_data& construction_data = ptx_vector[n].construction_data;
    ostr << boost::format(tr("\nTransaction %llu/%llu: txid=%s")) % (n + 1) % ptx_vector.size() % cryptonote::get_transaction_hash(tx);
    // for each input
    std::vector<int>          spent_key_height(tx.vin.size());
    std::vector<crypto::hash> spent_key_txid  (tx.vin.size());
    for (size_t i = 0; i < tx.vin.size(); ++i)
    {
      if (tx.vin[i].type() != typeid(cryptonote::txin_to_key))
        continue;
      const cryptonote::txin_to_key& in_key = boost::get<cryptonote::txin_to_key>(tx.vin[i]);
      const cryptonote::tx_source_entry& source = construction_data.sources[i];
      ostr << boost::format(tr("\nInput %llu/%llu: amount=%s")) % (i + 1) % tx.vin.size() % print_money(source.amount);
      // convert relative offsets of ring member keys into absolute offsets (indices) associated with the amount
      std::vector<uint64_t> absolute_offsets = cryptonote::relative_output_offsets_to_absolute(in_key.key_offsets);
      // get block heights from which those ring member keys originated
      COMMAND_RPC_GET_OUTPUTS_BIN::request req = AUTO_VAL_INIT(req);
      req.outputs.resize(absolute_offsets.size());
      for (size_t j = 0; j < absolute_offsets.size(); ++j)
      {
        req.outputs[j].amount = in_key.amount;
        req.outputs[j].index = absolute_offsets[j];
      }
      COMMAND_RPC_GET_OUTPUTS_BIN::response res = AUTO_VAL_INIT(res);
      bool r = net_utils::invoke_http_bin("/get_outs.bin", req, res, m_http_client);
      err = interpret_rpc_response(r, res.status);
      if (!err.empty())
      {
        fail_msg_writer() << tr("failed to get output: ") << err;
        return false;
      }
      // make sure that returned block heights are less than blockchain height
      for (auto& res_out : res.outs)
      {
        if (res_out.height >= blockchain_height)
        {
          fail_msg_writer() << tr("output key's originating block height shouldn't be higher than the blockchain height");
          return false;
        }
      }
      ostr << tr("\nOriginating block heights: ");
      for (size_t j = 0; j < absolute_offsets.size(); ++j)
        ostr << tr(j == source.real_output ? " *" : " ") << res.outs[j].height;
      spent_key_height[i] = res.outs[source.real_output].height;
      spent_key_txid  [i] = res.outs[source.real_output].txid;
      // visualize the distribution, using the code by moneroexamples onion-monero-viewer
      const uint64_t resolution = 79;
      std::string ring_str(resolution, '_');
      for (size_t j = 0; j < absolute_offsets.size(); ++j)
      {
        uint64_t pos = (res.outs[j].height * resolution) / blockchain_height;
        ring_str[pos] = 'o';
      }
      uint64_t pos = (res.outs[source.real_output].height * resolution) / blockchain_height;
      ring_str[pos] = '*';
      ostr << tr("\n|") << ring_str << tr("|\n");
    }
    // warn if rings contain keys originating from the same tx or temporally very close block heights
    bool are_keys_from_same_tx      = false;
    bool are_keys_from_close_height = false;
    for (size_t i = 0; i < tx.vin.size(); ++i) {
      for (size_t j = i + 1; j < tx.vin.size(); ++j)
      {
        if (spent_key_txid[i] == spent_key_txid[j])
          are_keys_from_same_tx = true;
        if (std::abs(spent_key_height[i] - spent_key_height[j]) < 5)
          are_keys_from_close_height = true;
      }
    }
    if (are_keys_from_same_tx || are_keys_from_close_height)
    {
      ostr
        << tr("\nWarning: Some input keys being spent are from ")
        << (are_keys_from_same_tx ? tr("the same transaction") : tr("blocks that are temporally very close"))
        << tr(", which can break the anonymity of ring signature. Make sure this is intentional!");
    }
    ostr << ENDL;
  }
  return true;
}
//----------------------------------------------------------------------------------------------------
bool simple_wallet::transfer_main(int transfer_type, const std::vector<std::string> &args_)
{
//  "transfer [index=<N1>[,<N2>,...]] [<priority>] [<ring_size>] <address> <amount> [<payment_id>]"
  if (m_wallet->ask_password() && !get_and_verify_password()) { return true; }
  if (!try_connect_to_daemon())
    return true;

  LOCK_IDLE_SCOPE();

  std::vector<std::string> local_args = args_;

  std::set<uint32_t> subaddr_indices;
  if (local_args.size() > 0 && local_args[0].substr(0, 6) == "index=")
  {
    if (!parse_subaddress_indices(local_args[0], subaddr_indices))
      return true;
    local_args.erase(local_args.begin());
  }

  uint32_t priority = 0;
  if (local_args.size() > 0 && parse_priority(local_args[0], priority))
    local_args.erase(local_args.begin());

  size_t fake_outs_count = 0;
  if(local_args.size() > 0) {
    size_t ring_size;
    if(!epee::string_tools::get_xtype_from_string(ring_size, local_args[0]))
    {
      fake_outs_count = m_wallet->default_mixin();
      if (fake_outs_count == 0)
        fake_outs_count = DEFAULT_MIX;
    }
    else if (ring_size == 0)
    {
      fail_msg_writer() << tr("Ring size must not be 0");
      return true;
    }
    else
    {
      fake_outs_count = ring_size - 1;
      local_args.erase(local_args.begin());
    }
  }
  uint64_t adjusted_fake_outs_count = m_wallet->adjust_mixin(fake_outs_count);
  if (adjusted_fake_outs_count > fake_outs_count)
  {
    fail_msg_writer() << (boost::format(tr("ring size %u is too small, minimum is %u")) % (fake_outs_count+1) % (adjusted_fake_outs_count+1)).str();
    return true;
  }

  const size_t min_args = (transfer_type == TransferLocked) ? 3 : 2;
  if(local_args.size() < min_args)
  {
     fail_msg_writer() << tr("wrong number of arguments");
     return true;
  }

  std::vector<uint8_t> extra;
  bool payment_id_seen = false;
  bool expect_even = (transfer_type == TransferLocked);
  if ((expect_even ? 0 : 1) == local_args.size() % 2)
  {
    std::string payment_id_str = local_args.back();
    local_args.pop_back();

    crypto::hash payment_id;
    bool r = tools::wallet2::parse_long_payment_id(payment_id_str, payment_id);
    if(r)
    {
      std::string extra_nonce;
      set_payment_id_to_tx_extra_nonce(extra_nonce, payment_id);
      r = add_extra_nonce_to_tx_extra(extra, extra_nonce);
    }
    else
    {
      crypto::hash8 payment_id8;
      r = tools::wallet2::parse_short_payment_id(payment_id_str, payment_id8);
      if(r)
      {
        std::string extra_nonce;
        set_encrypted_payment_id_to_tx_extra_nonce(extra_nonce, payment_id8);
        r = add_extra_nonce_to_tx_extra(extra, extra_nonce);
      }
    }

    if(!r)
    {
      fail_msg_writer() << tr("payment id has invalid format, expected 16 or 64 character hex string: ") << payment_id_str;
      return true;
    }
    payment_id_seen = true;
  }

  uint64_t locked_blocks = 0;
  if (transfer_type == TransferLocked)
  {
    try
    {
      locked_blocks = boost::lexical_cast<uint64_t>(local_args.back());
    }
    catch (const std::exception &e)
    {
      fail_msg_writer() << tr("bad locked_blocks parameter:") << " " << local_args.back();
      return true;
    }
    if (locked_blocks > 1000000)
    {
      fail_msg_writer() << tr("Locked blocks too high, max 1000000 (˜4 yrs)");
      return true;
    }
    local_args.pop_back();
  }

  vector<cryptonote::tx_destination_entry> dsts;
  for (size_t i = 0; i < local_args.size(); i += 2)
  {
    cryptonote::address_parse_info info;
    cryptonote::tx_destination_entry de;
    if (!cryptonote::get_account_address_from_str_or_url(info, m_wallet->testnet(), local_args[i], oa_prompter))
    {
      fail_msg_writer() << tr("failed to parse address");
      return true;
    }
    de.addr = info.address;
    de.is_subaddress = info.is_subaddress;

    if (info.has_payment_id)
    {
      if (payment_id_seen)
      {
        fail_msg_writer() << tr("a single transaction cannot use more than one payment id: ") << local_args[i];
        return true;
      }

      std::string extra_nonce;
      set_encrypted_payment_id_to_tx_extra_nonce(extra_nonce, info.payment_id);
      bool r = add_extra_nonce_to_tx_extra(extra, extra_nonce);
      if(!r)
      {
        fail_msg_writer() << tr("failed to set up payment id, though it was decoded correctly");
        return true;
      }
      payment_id_seen = true;
    }

    bool ok = cryptonote::parse_amount(de.amount, local_args[i + 1]);
    if(!ok || 0 == de.amount)
    {
      fail_msg_writer() << tr("amount is wrong: ") << local_args[i] << ' ' << local_args[i + 1] <<
        ", " << tr("expected number from 0 to ") << print_money(std::numeric_limits<uint64_t>::max());
      return true;
    }

    dsts.push_back(de);
  }

  // prompt is there is no payment id and confirmation is required
  if (!payment_id_seen && m_wallet->confirm_missing_payment_id())
  {
     std::string accepted = input_line(tr("No payment id is included with this transaction. Is this okay?  (Y/Yes/N/No): "));
     if (std::cin.eof())
       return true;
     if (!command_line::is_yes(accepted))
     {
       fail_msg_writer() << tr("transaction cancelled.");

       return true; 
     }
  }

  try
  {
    // figure out what tx will be necessary
    std::vector<tools::wallet2::pending_tx> ptx_vector;
    uint64_t bc_height, unlock_block = 0;
    std::string err;
    switch (transfer_type)
    {
      case TransferLocked:
        bc_height = get_daemon_blockchain_height(err);
        if (!err.empty())
        {
          fail_msg_writer() << tr("failed to get blockchain height: ") << err;
          return true;
        }
        unlock_block = bc_height + locked_blocks;
        ptx_vector = m_wallet->create_transactions_2(dsts, fake_outs_count, unlock_block /* unlock_time */, priority, extra, m_current_subaddress_account, subaddr_indices, m_trusted_daemon);
      break;
      case TransferNew:
        ptx_vector = m_wallet->create_transactions_2(dsts, fake_outs_count, 0 /* unlock_time */, priority, extra, m_current_subaddress_account, subaddr_indices, m_trusted_daemon);
      break;
      default:
        LOG_ERROR("Unknown transfer method, using original");
        /* FALLTHRU */
      case TransferOriginal:
        ptx_vector = m_wallet->create_transactions(dsts, fake_outs_count, 0 /* unlock_time */, priority, extra, m_trusted_daemon);
        break;
    }

    if (ptx_vector.empty())
    {
      fail_msg_writer() << tr("No outputs found, or daemon is not ready");
      return true;
    }

    // if we need to check for backlog, check the worst case tx
    if (m_wallet->confirm_backlog())
    {
      std::stringstream prompt;
      double worst_fee_per_byte = std::numeric_limits<double>::max();
      uint64_t size = 0, fee = 0;
      for (size_t n = 0; n < ptx_vector.size(); ++n)
      {
        const uint64_t blob_size = cryptonote::tx_to_blob(ptx_vector[n].tx).size();
        const double fee_per_byte = ptx_vector[n].fee / (double)blob_size;
        if (fee_per_byte < worst_fee_per_byte)
        {
          worst_fee_per_byte = fee_per_byte;
          fee = ptx_vector[n].fee;
        }
        size += blob_size;
      }
      try
      {
        std::vector<std::pair<uint64_t, uint64_t>> nblocks = m_wallet->estimate_backlog(size, size, {fee});
        if (nblocks.size() != 1)
        {
          prompt << "Internal error checking for backlog. " << tr("Is this okay anyway?  (Y/Yes/N/No): ");
        }
        else
        {
          if (nblocks[0].first > m_wallet->get_confirm_backlog_threshold())
            prompt << (boost::format(tr("There is currently a %u block backlog at that fee level. Is this okay?  (Y/Yes/N/No)")) % nblocks[0].first).str();
        }
      }
      catch (const std::exception &e)
      {
        prompt << tr("Failed to check for backlog: ") << e.what() << ENDL << tr("Is this okay anyway?  (Y/Yes/N/No): ");
      }

      std::string prompt_str = prompt.str();
      if (!prompt_str.empty())
      {
        std::string accepted = input_line(prompt_str);
        if (std::cin.eof())
          return true;
        if (!command_line::is_yes(accepted))
        {
          fail_msg_writer() << tr("transaction cancelled.");

          return true; 
        }
      }
    }

    // if more than one tx necessary, prompt user to confirm
    if (m_wallet->always_confirm_transfers() || ptx_vector.size() > 1)
    {
        uint64_t total_sent = 0;
        uint64_t total_fee = 0;
        uint64_t dust_not_in_fee = 0;
        uint64_t dust_in_fee = 0;
        for (size_t n = 0; n < ptx_vector.size(); ++n)
        {
          total_fee += ptx_vector[n].fee;
          for (auto i: ptx_vector[n].selected_transfers)
            total_sent += m_wallet->get_transfer_details(i).amount();
          total_sent -= ptx_vector[n].change_dts.amount + ptx_vector[n].fee;

          if (ptx_vector[n].dust_added_to_fee)
            dust_in_fee += ptx_vector[n].dust;
          else
            dust_not_in_fee += ptx_vector[n].dust;
        }

        std::stringstream prompt;
        for (size_t n = 0; n < ptx_vector.size(); ++n)
        {
          prompt << tr("\nTransaction ") << (n + 1) << "/" << ptx_vector.size() << ":\n";
          subaddr_indices.clear();
          for (uint32_t i : ptx_vector[n].construction_data.subaddr_indices)
            subaddr_indices.insert(i);
          for (uint32_t i : subaddr_indices)
            prompt << boost::format(tr("Spending from address index %d\n")) % i;
          if (subaddr_indices.size() > 1)
            prompt << tr("WARNING: Outputs of multiple addresses are being used together, which might potentially compromise your privacy.\n");
        }
        prompt << boost::format(tr("Sending %s.  ")) % print_money(total_sent);
        if (ptx_vector.size() > 1)
        {
          prompt << boost::format(tr("Your transaction needs to be split into %llu transactions.  "
            "This will result in a transaction fee being applied to each transaction, for a total fee of %s")) %
            ((unsigned long long)ptx_vector.size()) % print_money(total_fee);
        }
        else
        {
          prompt << boost::format(tr("The transaction fee is %s")) %
            print_money(total_fee);
        }
        if (dust_in_fee != 0) prompt << boost::format(tr(", of which %s is dust from change")) % print_money(dust_in_fee);
        if (dust_not_in_fee != 0)  prompt << tr(".") << ENDL << boost::format(tr("A total of %s from dust change will be sent to dust address")) 
                                                   % print_money(dust_not_in_fee);
        if (transfer_type == TransferLocked)
        {
          float days = locked_blocks / 720.0f;
          prompt << boost::format(tr(".\nThis transaction will unlock on block %llu, in approximately %s days (assuming 2 minutes per block)")) % ((unsigned long long)unlock_block) % days;
        }
        if (m_wallet->print_ring_members())
        {
          if (!print_ring_members(ptx_vector, prompt))
            return true;
        }
        prompt << ENDL << tr("Is this okay?  (Y/Yes/N/No): ");
        
        std::string accepted = input_line(prompt.str());
        if (std::cin.eof())
          return true;
        if (!command_line::is_yes(accepted))
        {
          fail_msg_writer() << tr("transaction cancelled.");

          return true; 
        }
    }

    // actually commit the transactions
    if (m_wallet->multisig())
    {
      bool r = m_wallet->save_multisig_tx(ptx_vector, "multisig_monero_tx");
      if (!r)
      {
        fail_msg_writer() << tr("Failed to write transaction(s) to file");
      }
      else
      {
        success_msg_writer(true) << tr("Unsigned transaction(s) successfully written to file: ") << "multisig_monero_tx";
      }
    }
    else if (m_wallet->watch_only())
    {
      bool r = m_wallet->save_tx(ptx_vector, "unsigned_monero_tx");
      if (!r)
      {
        fail_msg_writer() << tr("Failed to write transaction(s) to file");
      }
      else
      {
        success_msg_writer(true) << tr("Unsigned transaction(s) successfully written to file: ") << "unsigned_monero_tx";
      }
    }
    else
    {
      commit_or_save(ptx_vector, m_do_not_relay);
    }
  }
  catch (const std::exception &e)
  {
    handle_transfer_exception(std::current_exception());
  }
  catch (...)
  {
    LOG_ERROR("unknown error");
    fail_msg_writer() << tr("unknown error");
  }

  return true;
}
//----------------------------------------------------------------------------------------------------
bool simple_wallet::transfer(const std::vector<std::string> &args_)
{
  return transfer_main(TransferOriginal, args_);
}
//----------------------------------------------------------------------------------------------------
bool simple_wallet::transfer_new(const std::vector<std::string> &args_)
{
  return transfer_main(TransferNew, args_);
}
//----------------------------------------------------------------------------------------------------
bool simple_wallet::locked_transfer(const std::vector<std::string> &args_)
{
  return transfer_main(TransferLocked, args_);
}
//----------------------------------------------------------------------------------------------------

bool simple_wallet::sweep_unmixable(const std::vector<std::string> &args_)
{
  if (m_wallet->ask_password() && !get_and_verify_password()) { return true; }
  if (!try_connect_to_daemon())
    return true;

  LOCK_IDLE_SCOPE();
  try
  {
    // figure out what tx will be necessary
    auto ptx_vector = m_wallet->create_unmixable_sweep_transactions(m_trusted_daemon);

    if (ptx_vector.empty())
    {
      fail_msg_writer() << tr("No unmixable outputs found");
      return true;
    }

    // give user total and fee, and prompt to confirm
    uint64_t total_fee = 0, total_unmixable = 0;
    for (size_t n = 0; n < ptx_vector.size(); ++n)
    {
      total_fee += ptx_vector[n].fee;
      for (auto i: ptx_vector[n].selected_transfers)
        total_unmixable += m_wallet->get_transfer_details(i).amount();
    }

    std::string prompt_str = tr("Sweeping ") + print_money(total_unmixable);
    if (ptx_vector.size() > 1) {
      prompt_str = (boost::format(tr("Sweeping %s in %llu transactions for a total fee of %s.  Is this okay?  (Y/Yes/N/No): ")) %
        print_money(total_unmixable) %
        ((unsigned long long)ptx_vector.size()) %
        print_money(total_fee)).str();
    }
    else {
      prompt_str = (boost::format(tr("Sweeping %s for a total fee of %s.  Is this okay?  (Y/Yes/N/No): ")) %
        print_money(total_unmixable) %
        print_money(total_fee)).str();
    }
    std::string accepted = input_line(prompt_str);
    if (std::cin.eof())
      return true;
    if (!command_line::is_yes(accepted))
    {
      fail_msg_writer() << tr("transaction cancelled.");

      return true;
    }

    // actually commit the transactions
    if (m_wallet->multisig())
    {
      bool r = m_wallet->save_multisig_tx(ptx_vector, "multisig_monero_tx");
      if (!r)
      {
        fail_msg_writer() << tr("Failed to write transaction(s) to file");
      }
      else
      {
        success_msg_writer(true) << tr("Unsigned transaction(s) successfully written to file: ") << "multisig_monero_tx";
      }
    }
    else if (m_wallet->watch_only())
    {
      bool r = m_wallet->save_tx(ptx_vector, "unsigned_monero_tx");
      if (!r)
      {
        fail_msg_writer() << tr("Failed to write transaction(s) to file");
      }
      else
      {
        success_msg_writer(true) << tr("Unsigned transaction(s) successfully written to file: ") << "unsigned_monero_tx";
      }
    }
    else
    {
      commit_or_save(ptx_vector, m_do_not_relay);
    }
  }
  catch (const std::exception &e)
  {
    handle_transfer_exception(std::current_exception());
  }
  catch (...)
  {
    LOG_ERROR("unknown error");
    fail_msg_writer() << tr("unknown error");
  }

  return true;
}
//----------------------------------------------------------------------------------------------------
bool simple_wallet::sweep_main(uint64_t below, const std::vector<std::string> &args_)
{
  // sweep_all [index=<N1>[,<N2>,...]] [<ring_size>] <address> [<payment_id>]
  if (args_.size() == 0)
  {
    fail_msg_writer() << tr("No address given");
    return true;
  }

  if (m_wallet->ask_password() && !get_and_verify_password()) { return true; }
  if (!try_connect_to_daemon())
    return true;

  std::vector<std::string> local_args = args_;

  std::set<uint32_t> subaddr_indices;
  if (local_args.size() > 0 && local_args[0].substr(0, 6) == "index=")
  {
    if (!parse_subaddress_indices(local_args[0], subaddr_indices))
      return true;
    local_args.erase(local_args.begin());
  }

  uint32_t priority = 0;
  if (local_args.size() > 0 && parse_priority(local_args[0], priority))
    local_args.erase(local_args.begin());

  size_t fake_outs_count = 0;
  if(local_args.size() > 0) {
    size_t ring_size;
    if(!epee::string_tools::get_xtype_from_string(ring_size, local_args[0]))
    {
      fake_outs_count = m_wallet->default_mixin();
      if (fake_outs_count == 0)
        fake_outs_count = DEFAULT_MIX;
    }
    else if (ring_size == 0)
    {
      fail_msg_writer() << tr("Ring size must not be 0");
      return true;
    }
    else
    {
      fake_outs_count = ring_size - 1;
      local_args.erase(local_args.begin());
    }
  }
  uint64_t adjusted_fake_outs_count = m_wallet->adjust_mixin(fake_outs_count);
  if (adjusted_fake_outs_count > fake_outs_count)
  {
    fail_msg_writer() << (boost::format(tr("ring size %u is too small, minimum is %u")) % (fake_outs_count+1) % (adjusted_fake_outs_count+1)).str();
    return true;
  }

  std::vector<uint8_t> extra;
  bool payment_id_seen = false;
  if (2 >= local_args.size())
  {
    std::string payment_id_str = local_args.back();

    crypto::hash payment_id;
    bool r = tools::wallet2::parse_long_payment_id(payment_id_str, payment_id);
    if(r)
    {
      std::string extra_nonce;
      set_payment_id_to_tx_extra_nonce(extra_nonce, payment_id);
      r = add_extra_nonce_to_tx_extra(extra, extra_nonce);
      payment_id_seen = true;
    }
    else
    {
      crypto::hash8 payment_id8;
      r = tools::wallet2::parse_short_payment_id(payment_id_str, payment_id8);
      if(r)
      {
        std::string extra_nonce;
        set_encrypted_payment_id_to_tx_extra_nonce(extra_nonce, payment_id8);
        r = add_extra_nonce_to_tx_extra(extra, extra_nonce);
        payment_id_seen = true;
      }
    }

    if(!r && local_args.size() == 3)
    {
      fail_msg_writer() << tr("payment id has invalid format, expected 16 or 64 character hex string: ") << payment_id_str;
      return true;
    }
    if (payment_id_seen)
      local_args.pop_back();
  }

  cryptonote::address_parse_info info;
  if (!cryptonote::get_account_address_from_str_or_url(info, m_wallet->testnet(), local_args[0], oa_prompter))
  {
    fail_msg_writer() << tr("failed to parse address");
    return true;
  }

  if (info.has_payment_id)
  {
    if (payment_id_seen)
    {
      fail_msg_writer() << tr("a single transaction cannot use more than one payment id: ") << local_args[0];
      return true;
    }

    std::string extra_nonce;
    set_encrypted_payment_id_to_tx_extra_nonce(extra_nonce, info.payment_id);
    bool r = add_extra_nonce_to_tx_extra(extra, extra_nonce);
    if(!r)
    {
      fail_msg_writer() << tr("failed to set up payment id, though it was decoded correctly");
      return true;
    }
    payment_id_seen = true;
  }

  // prompt is there is no payment id and confirmation is required
  if (!payment_id_seen && m_wallet->confirm_missing_payment_id())
  {
     std::string accepted = input_line(tr("No payment id is included with this transaction. Is this okay?  (Y/Yes/N/No): "));
     if (std::cin.eof())
       return true;
     if (!command_line::is_yes(accepted))
     {
       fail_msg_writer() << tr("transaction cancelled.");

       return true; 
     }
  }

  LOCK_IDLE_SCOPE();

  try
  {
    // figure out what tx will be necessary
    auto ptx_vector = m_wallet->create_transactions_all(below, info.address, info.is_subaddress, fake_outs_count, 0 /* unlock_time */, priority, extra, m_current_subaddress_account, subaddr_indices, m_trusted_daemon);

    if (ptx_vector.empty())
    {
      fail_msg_writer() << tr("No outputs found, or daemon is not ready");
      return true;
    }

    // give user total and fee, and prompt to confirm
    uint64_t total_fee = 0, total_sent = 0;
    for (size_t n = 0; n < ptx_vector.size(); ++n)
    {
      total_fee += ptx_vector[n].fee;
      for (auto i: ptx_vector[n].selected_transfers)
        total_sent += m_wallet->get_transfer_details(i).amount();
    }

    std::ostringstream prompt;
    for (size_t n = 0; n < ptx_vector.size(); ++n)
    {
      prompt << tr("\nTransaction ") << (n + 1) << "/" << ptx_vector.size() << ":\n";
      subaddr_indices.clear();
      for (uint32_t i : ptx_vector[n].construction_data.subaddr_indices)
        subaddr_indices.insert(i);
      for (uint32_t i : subaddr_indices)
        prompt << boost::format(tr("Spending from address index %d\n")) % i;
      if (subaddr_indices.size() > 1)
        prompt << tr("WARNING: Outputs of multiple addresses are being used together, which might potentially compromise your privacy.\n");
    }
    if (m_wallet->print_ring_members() && !print_ring_members(ptx_vector, prompt))
      return true;
    if (ptx_vector.size() > 1) {
      prompt << boost::format(tr("Sweeping %s in %llu transactions for a total fee of %s.  Is this okay?  (Y/Yes/N/No): ")) %
        print_money(total_sent) %
        ((unsigned long long)ptx_vector.size()) %
        print_money(total_fee);
    }
    else {
      prompt << boost::format(tr("Sweeping %s for a total fee of %s.  Is this okay?  (Y/Yes/N/No)")) %
        print_money(total_sent) %
        print_money(total_fee);
    }
    std::string accepted = input_line(prompt.str());
    if (std::cin.eof())
      return true;
    if (!command_line::is_yes(accepted))
    {
      fail_msg_writer() << tr("transaction cancelled.");

      return true;
    }

    // actually commit the transactions
    if (m_wallet->multisig())
    {
      bool r = m_wallet->save_multisig_tx(ptx_vector, "multisig_monero_tx");
      if (!r)
      {
        fail_msg_writer() << tr("Failed to write transaction(s) to file");
      }
      else
      {
        success_msg_writer(true) << tr("Unsigned transaction(s) successfully written to file: ") << "multisig_monero_tx";
      }
    }
    else if (m_wallet->watch_only())
    {
      bool r = m_wallet->save_tx(ptx_vector, "unsigned_monero_tx");
      if (!r)
      {
        fail_msg_writer() << tr("Failed to write transaction(s) to file");
      }
      else
      {
        success_msg_writer(true) << tr("Unsigned transaction(s) successfully written to file: ") << "unsigned_monero_tx";
      }
    }
    else
    {
      commit_or_save(ptx_vector, m_do_not_relay);
    }
  }
  catch (const std::exception& e)
  {
    handle_transfer_exception(std::current_exception());
  }
  catch (...)
  {
    LOG_ERROR("unknown error");
    fail_msg_writer() << tr("unknown error");
  }

  return true;
}
//----------------------------------------------------------------------------------------------------
bool simple_wallet::sweep_single(const std::vector<std::string> &args_)
{
  if (m_wallet->ask_password() && !get_and_verify_password()) { return true; }
  if (!try_connect_to_daemon())
    return true;

  std::vector<std::string> local_args = args_;

  int priority = 0;
  if(local_args.size() > 0) {
    auto priority_pos = std::find(
      allowed_priority_strings.begin(),
      allowed_priority_strings.end(),
      local_args[0]);
    if(priority_pos != allowed_priority_strings.end()) {
      local_args.erase(local_args.begin());
      priority = std::distance(allowed_priority_strings.begin(), priority_pos);
    }
  }

  size_t fake_outs_count = 0;
  if(local_args.size() > 0) {
    size_t ring_size;
    if(!epee::string_tools::get_xtype_from_string(ring_size, local_args[0]))
    {
      fake_outs_count = m_wallet->default_mixin();
      if (fake_outs_count == 0)
        fake_outs_count = DEFAULT_MIX;
    }
    else
    {
      fake_outs_count = ring_size - 1;
      local_args.erase(local_args.begin());
    }
  }

  std::vector<uint8_t> extra;
  bool payment_id_seen = false;
  if (local_args.size() == 3)
  {
    crypto::hash payment_id;
    crypto::hash8 payment_id8;
    std::string extra_nonce;
    if (tools::wallet2::parse_long_payment_id(local_args.back(), payment_id))
    {
      set_payment_id_to_tx_extra_nonce(extra_nonce, payment_id);
    }
    else if(tools::wallet2::parse_short_payment_id(local_args.back(), payment_id8))
    {
      set_encrypted_payment_id_to_tx_extra_nonce(extra_nonce, payment_id8);
    }
    else
    {
      fail_msg_writer() << tr("failed to parse Payment ID");
      return true;
    }

    if (!add_extra_nonce_to_tx_extra(extra, extra_nonce))
    {
      fail_msg_writer() << tr("failed to set up payment id, though it was decoded correctly");
      return true;
    }

    local_args.pop_back();
    payment_id_seen = true;
  }

  if (local_args.size() != 2)
  {
    fail_msg_writer() << tr("usage: sweep_single [<priority>] [<ring_size>] <key_image> <address> [<payment_id>]");
    return true;
  }

  crypto::key_image ki;
  if (!epee::string_tools::hex_to_pod(local_args[0], ki))
  {
    fail_msg_writer() << tr("failed to parse key image");
    return true;
  }

  cryptonote::address_parse_info info;
  if (!cryptonote::get_account_address_from_str_or_url(info, m_wallet->testnet(), local_args[1], oa_prompter))
  {
    fail_msg_writer() << tr("failed to parse address");
    return true;
  }

  if (info.has_payment_id)
  {
    if (payment_id_seen)
    {
      fail_msg_writer() << tr("a single transaction cannot use more than one payment id: ") << local_args[0];
      return true;
    }

    std::string extra_nonce;
    set_encrypted_payment_id_to_tx_extra_nonce(extra_nonce, info.payment_id);
    if (!add_extra_nonce_to_tx_extra(extra, extra_nonce))
    {
      fail_msg_writer() << tr("failed to set up payment id, though it was decoded correctly");
      return true;
    }
    payment_id_seen = true;
  }

  // prompt if there is no payment id and confirmation is required
  if (!payment_id_seen && m_wallet->confirm_missing_payment_id())
  {
     std::string accepted = input_line(tr("No payment id is included with this transaction. Is this okay?  (Y/Yes/N/No): "));
     if (std::cin.eof())
       return true;
     if (!command_line::is_yes(accepted))
     {
       fail_msg_writer() << tr("transaction cancelled.");

       // would like to return false, because no tx made, but everything else returns true
       // and I don't know what returning false might adversely affect.  *sigh*
       return true; 
     }
  }

  try
  {
    // figure out what tx will be necessary
    auto ptx_vector = m_wallet->create_transactions_single(ki, info.address, info.is_subaddress, fake_outs_count, 0 /* unlock_time */, priority, extra, m_trusted_daemon);

    if (ptx_vector.empty())
    {
      fail_msg_writer() << tr("No outputs found");
      return true;
    }
    if (ptx_vector.size() > 1)
    {
      fail_msg_writer() << tr("Multiple transactions are created, which is not supposed to happen");
      return true;
    }
    if (ptx_vector[0].selected_transfers.size() != 1)
    {
      fail_msg_writer() << tr("The transaction uses multiple or no inputs, which is not supposed to happen");
      return true;
    }

    // give user total and fee, and prompt to confirm
    uint64_t total_fee = ptx_vector[0].fee;
    uint64_t total_sent = m_wallet->get_transfer_details(ptx_vector[0].selected_transfers.front()).amount();
    std::ostringstream prompt;
    if (!print_ring_members(ptx_vector, prompt))
      return true;
    prompt << boost::format(tr("Sweeping %s for a total fee of %s.  Is this okay?  (Y/Yes/N/No)")) %
      print_money(total_sent) %
      print_money(total_fee);
    std::string accepted = input_line(prompt.str());
    if (std::cin.eof())
      return true;
    if (!command_line::is_yes(accepted))
    {
      fail_msg_writer() << tr("transaction cancelled.");
      return true;
    }

    // actually commit the transactions
    if (m_wallet->multisig())
    {
      bool r = m_wallet->save_multisig_tx(ptx_vector, "multisig_monero_tx");
      if (!r)
      {
        fail_msg_writer() << tr("Failed to write transaction(s) to file");
      }
      else
      {
        success_msg_writer(true) << tr("Unsigned transaction(s) successfully written to file: ") << "multisig_monero_tx";
      }
    }
    else if (m_wallet->watch_only())
    {
      bool r = m_wallet->save_tx(ptx_vector, "unsigned_monero_tx");
      if (!r)
      {
        fail_msg_writer() << tr("Failed to write transaction(s) to file");
      }
      else
      {
        success_msg_writer(true) << tr("Unsigned transaction(s) successfully written to file: ") << "unsigned_monero_tx";
      }
    }
    else
    {
      m_wallet->commit_tx(ptx_vector[0]);
      success_msg_writer(true) << tr("Money successfully sent, transaction: ") << get_transaction_hash(ptx_vector[0].tx);
    }

  }
  catch (const std::exception& e)
  {
    handle_transfer_exception(std::current_exception());
  }
  catch (...)
  {
    LOG_ERROR("unknown error");
    fail_msg_writer() << tr("unknown error");
  }

  return true;
}
//----------------------------------------------------------------------------------------------------
bool simple_wallet::sweep_all(const std::vector<std::string> &args_)
{
  return sweep_main(0, args_);
}
//----------------------------------------------------------------------------------------------------
bool simple_wallet::sweep_below(const std::vector<std::string> &args_)
{
  uint64_t below = 0;
  if (args_.size() < 1)
  {
    fail_msg_writer() << tr("missing amount threshold");
    return true;
  }
  if (!cryptonote::parse_amount(below, args_[0]))
  {
    fail_msg_writer() << tr("invalid amount threshold");
    return true;
  }
  return sweep_main(below, std::vector<std::string>(++args_.begin(), args_.end()));
}
//----------------------------------------------------------------------------------------------------
bool simple_wallet::donate(const std::vector<std::string> &args_)
{
  std::vector<std::string> local_args = args_;
  if(local_args.empty() || local_args.size() > 5)
  {
     fail_msg_writer() << tr("usage: donate [index=<N1>[,<N2>,...]] [<priority>] [<ring_size>] <amount> [<payment_id>]");
     return true;
  }
  // Hardcode Monero's donation address (see #1447)
  const std::string address_str = "44AFFq5kSiGBoZ4NMDwYtN18obc8AemS33DBLWs3H7otXft3XjrpDtQGv7SqSsaBYBb98uNbr2VBBEt7f2wfn3RVGQBEP3A";
  std::string amount_str;
  std::string payment_id_str;
  // get payment id and pop
  crypto::hash payment_id;
  crypto::hash8 payment_id8;
  if (tools::wallet2::parse_long_payment_id (local_args.back(), payment_id ) ||
      tools::wallet2::parse_short_payment_id(local_args.back(), payment_id8))
  {
    payment_id_str = local_args.back();
    local_args.pop_back();
  }
  // get amount and pop
  amount_str = local_args.back();
  local_args.pop_back();
  // push back address, amount, payment id
  local_args.push_back(address_str);
  local_args.push_back(amount_str);
  if (!payment_id_str.empty())
    local_args.push_back(payment_id_str);
  message_writer() << tr("Donating ") << amount_str << " to The Monero Project (donate.getmonero.org/44AFFq5kSiGBoZ4NMDwYtN18obc8AemS33DBLWs3H7otXft3XjrpDtQGv7SqSsaBYBb98uNbr2VBBEt7f2wfn3RVGQBEP3A).";
  transfer_new(local_args);
  return true;
}
//----------------------------------------------------------------------------------------------------
bool simple_wallet::accept_loaded_tx(const std::function<size_t()> get_num_txes, const std::function<const tools::wallet2::tx_construction_data&(size_t)> &get_tx, const std::string &extra_message)
{
  // gather info to ask the user
  uint64_t amount = 0, amount_to_dests = 0, change = 0;
  size_t min_ring_size = ~0;
  std::unordered_map<cryptonote::account_public_address, std::pair<std::string, uint64_t>> dests;
  int first_known_non_zero_change_index = -1;
  std::string payment_id_string = "";
  for (size_t n = 0; n < get_num_txes(); ++n)
  {
    const tools::wallet2::tx_construction_data &cd = get_tx(n);

    std::vector<tx_extra_field> tx_extra_fields;
    bool has_encrypted_payment_id = false;
    crypto::hash8 payment_id8 = crypto::null_hash8;
    if (cryptonote::parse_tx_extra(cd.extra, tx_extra_fields))
    {
      tx_extra_nonce extra_nonce;
      if (find_tx_extra_field_by_type(tx_extra_fields, extra_nonce))
      {
        crypto::hash payment_id;
        if(get_encrypted_payment_id_from_tx_extra_nonce(extra_nonce.nonce, payment_id8))
        {
          if (!payment_id_string.empty())
            payment_id_string += ", ";
          payment_id_string = std::string("encrypted payment ID ") + epee::string_tools::pod_to_hex(payment_id8);
          has_encrypted_payment_id = true;
        }
        else if (get_payment_id_from_tx_extra_nonce(extra_nonce.nonce, payment_id))
        {
          if (!payment_id_string.empty())
            payment_id_string += ", ";
          payment_id_string = std::string("unencrypted payment ID ") + epee::string_tools::pod_to_hex(payment_id);
        }
      }
    }

    for (size_t s = 0; s < cd.sources.size(); ++s)
    {
      amount += cd.sources[s].amount;
      size_t ring_size = cd.sources[s].outputs.size();
      if (ring_size < min_ring_size)
        min_ring_size = ring_size;
    }
    for (size_t d = 0; d < cd.splitted_dsts.size(); ++d)
    {
      const tx_destination_entry &entry = cd.splitted_dsts[d];
      std::string address, standard_address = get_account_address_as_str(m_wallet->testnet(), entry.is_subaddress, entry.addr);
      if (has_encrypted_payment_id && !entry.is_subaddress)
      {
        address = get_account_integrated_address_as_str(m_wallet->testnet(), entry.addr, payment_id8);
        address += std::string(" (" + standard_address + " with encrypted payment id " + epee::string_tools::pod_to_hex(payment_id8) + ")");
      }
      else
        address = standard_address;
      auto i = dests.find(entry.addr);
      if (i == dests.end())
        dests.insert(std::make_pair(entry.addr, std::make_pair(address, entry.amount)));
      else
        i->second.second += entry.amount;
      amount_to_dests += entry.amount;
    }
    if (cd.change_dts.amount > 0)
    {
      auto it = dests.find(cd.change_dts.addr);
      if (it == dests.end())
      {
        fail_msg_writer() << tr("Claimed change does not go to a paid address");
        return false;
      }
      if (it->second.second < cd.change_dts.amount)
      {
        fail_msg_writer() << tr("Claimed change is larger than payment to the change address");
        return false;
      }
      if (cd.change_dts.amount > 0)
      {
        if (first_known_non_zero_change_index == -1)
          first_known_non_zero_change_index = n;
        if (memcmp(&cd.change_dts.addr, &get_tx(first_known_non_zero_change_index).change_dts.addr, sizeof(cd.change_dts.addr)))
        {
          fail_msg_writer() << tr("Change goes to more than one address");
          return false;
        }
      }
      change += cd.change_dts.amount;
      it->second.second -= cd.change_dts.amount;
      if (it->second.second == 0)
        dests.erase(cd.change_dts.addr);
    }
  }

  if (payment_id_string.empty())
    payment_id_string = "no payment ID";

  std::string dest_string;
  for (auto i = dests.begin(); i != dests.end(); )
  {
    dest_string += (boost::format(tr("sending %s to %s")) % print_money(i->second.second) % i->second.first).str();
    ++i;
    if (i != dests.end())
      dest_string += ", ";
  }
  if (dest_string.empty())
    dest_string = tr("with no destinations");

  std::string change_string;
  if (change > 0)
  {
    std::string address = get_account_address_as_str(m_wallet->testnet(), get_tx(0).subaddr_account > 0, get_tx(0).change_dts.addr);
    change_string += (boost::format(tr("%s change to %s")) % print_money(change) % address).str();
  }
  else
    change_string += tr("no change");

  uint64_t fee = amount - amount_to_dests;
  std::string prompt_str = (boost::format(tr("Loaded %lu transactions, for %s, fee %s, %s, %s, with min ring size %lu, %s. %sIs this okay? (Y/Yes/N/No): ")) % (unsigned long)get_num_txes() % print_money(amount) % print_money(fee) % dest_string % change_string % (unsigned long)min_ring_size % payment_id_string % extra_message).str();
  return command_line::is_yes(input_line(prompt_str));
}
//----------------------------------------------------------------------------------------------------
bool simple_wallet::accept_loaded_tx(const tools::wallet2::unsigned_tx_set &txs)
{
  std::string extra_message;
  if (!txs.transfers.empty())
    extra_message = (boost::format("%u outputs to import. ") % (unsigned)txs.transfers.size()).str();
  return accept_loaded_tx([&txs](){return txs.txes.size();}, [&txs](size_t n)->const tools::wallet2::tx_construction_data&{return txs.txes[n];}, extra_message);
}
//----------------------------------------------------------------------------------------------------
bool simple_wallet::accept_loaded_tx(const tools::wallet2::signed_tx_set &txs)
{
  std::string extra_message;
  if (!txs.key_images.empty())
    extra_message = (boost::format("%u key images to import. ") % (unsigned)txs.key_images.size()).str();
  return accept_loaded_tx([&txs](){return txs.ptx.size();}, [&txs](size_t n)->const tools::wallet2::tx_construction_data&{return txs.ptx[n].construction_data;}, extra_message);
}
//----------------------------------------------------------------------------------------------------
bool simple_wallet::sign_transfer(const std::vector<std::string> &args_)
{
  if(m_wallet->multisig())
  {
     fail_msg_writer() << tr("This is a multisig wallet, it can only sign with sign_multisig");
     return true;
  }
  if(m_wallet->watch_only())
  {
     fail_msg_writer() << tr("This is a watch only wallet");
     return true;
  }
  if (args_.size() > 1 || (args_.size() == 1 && args_[0] != "export"))
  {
    fail_msg_writer() << tr("usage: sign_transfer [export]");
    return true;
  }
  if (m_wallet->ask_password() && !get_and_verify_password()) { return true; }
  const bool export_raw = args_.size() == 1;

  std::vector<tools::wallet2::pending_tx> ptx;
  try
  {
    bool r = m_wallet->sign_tx("unsigned_monero_tx", "signed_monero_tx", ptx, [&](const tools::wallet2::unsigned_tx_set &tx){ return accept_loaded_tx(tx); }, export_raw);
    if (!r)
    {
      fail_msg_writer() << tr("Failed to sign transaction");
      return true;
    }
  }
  catch (const std::exception &e)
  {
    fail_msg_writer() << tr("Failed to sign transaction: ") << e.what();
    return true;
  }

  std::string txids_as_text;
  for (const auto &t: ptx)
  {
    if (!txids_as_text.empty())
      txids_as_text += (", ");
    txids_as_text += epee::string_tools::pod_to_hex(get_transaction_hash(t.tx));
  }
  success_msg_writer(true) << tr("Transaction successfully signed to file ") << "signed_monero_tx" << ", txid " << txids_as_text;
  if (export_raw)
  {
    std::string rawfiles_as_text;
    for (size_t i = 0; i < ptx.size(); ++i)
    {
      if (i > 0)
        rawfiles_as_text += ", ";
      rawfiles_as_text += "signed_monero_tx_raw" + (ptx.size() == 1 ? "" : ("_" + std::to_string(i)));
    }
    success_msg_writer(true) << tr("Transaction raw hex data exported to ") << rawfiles_as_text;
  }
  return true;
}
//----------------------------------------------------------------------------------------------------
bool simple_wallet::submit_transfer(const std::vector<std::string> &args_)
{
  if (!try_connect_to_daemon())
    return true;

  try
  {
    std::vector<tools::wallet2::pending_tx> ptx_vector;
    bool r = m_wallet->load_tx("signed_monero_tx", ptx_vector, [&](const tools::wallet2::signed_tx_set &tx){ return accept_loaded_tx(tx); });
    if (!r)
    {
      fail_msg_writer() << tr("Failed to load transaction from file");
      return true;
    }

    commit_or_save(ptx_vector, false);
  }
  catch (const std::exception& e)
  {
    handle_transfer_exception(std::current_exception());
  }
  catch (...)
  {
    LOG_ERROR("Unknown error");
    fail_msg_writer() << tr("unknown error");
  }

  return true;
}
//----------------------------------------------------------------------------------------------------
bool simple_wallet::get_tx_key(const std::vector<std::string> &args_)
{
  std::vector<std::string> local_args = args_;

  if(local_args.size() != 1) {
    fail_msg_writer() << tr("usage: get_tx_key <txid>");
    return true;
  }
  if (m_wallet->ask_password() && !get_and_verify_password()) { return true; }

  crypto::hash txid;
  if (!epee::string_tools::hex_to_pod(local_args[0], txid))
  {
    fail_msg_writer() << tr("failed to parse txid");
    return true;
  }

  LOCK_IDLE_SCOPE();

  crypto::secret_key tx_key;
  std::vector<crypto::secret_key> additional_tx_keys;
  if (m_wallet->get_tx_key(txid, tx_key, additional_tx_keys))
  {
    ostringstream oss;
    oss << epee::string_tools::pod_to_hex(tx_key);
    for (size_t i = 0; i < additional_tx_keys.size(); ++i)
      oss << epee::string_tools::pod_to_hex(additional_tx_keys[i]);
    success_msg_writer() << tr("Tx key: ") << oss.str();
    return true;
  }
  else
  {
    fail_msg_writer() << tr("no tx keys found for this txid");
    return true;
  }
}
//----------------------------------------------------------------------------------------------------
bool simple_wallet::get_tx_proof(const std::vector<std::string> &args)
{
  if (args.size() != 2 && args.size() != 3)
  {
    fail_msg_writer() << tr("usage: get_tx_proof_out <txid> <address> [<message>]");
    return true;
  }

  crypto::hash txid;
  if(!epee::string_tools::hex_to_pod(args[0], txid))
  {
    fail_msg_writer() << tr("failed to parse txid");
    return true;
  }

  cryptonote::address_parse_info info;
  if(!cryptonote::get_account_address_from_str_or_url(info, m_wallet->testnet(), args[1], oa_prompter))
  {
    fail_msg_writer() << tr("failed to parse address");
    return true;
  }

  if (m_wallet->ask_password() && !get_and_verify_password()) { return true; }

  try
  {
    std::string sig_str = m_wallet->get_tx_proof(txid, info.address, info.is_subaddress, args.size() == 3 ? args[2] : "");
    const std::string filename = "monero_tx_proof";
    if (epee::file_io_utils::save_string_to_file(filename, sig_str))
      success_msg_writer() << tr("signature file saved to: ") << filename;
    else
      fail_msg_writer() << tr("failed to save signature file");
  }
  catch (const std::exception &e)
  {
    fail_msg_writer() << tr("error: ") << e.what();
  }
  return true;
}
//----------------------------------------------------------------------------------------------------
bool simple_wallet::check_tx_key(const std::vector<std::string> &args_)
{
  std::vector<std::string> local_args = args_;

  if(local_args.size() != 3) {
    fail_msg_writer() << tr("usage: check_tx_key <txid> <txkey> <address>");
    return true;
  }

  if (!try_connect_to_daemon())
    return true;

  if (!m_wallet)
  {
    fail_msg_writer() << tr("wallet is null");
    return true;
  }
  crypto::hash txid;
  if(!epee::string_tools::hex_to_pod(local_args[0], txid))
  {
    fail_msg_writer() << tr("failed to parse txid");
    return true;
  }

  crypto::secret_key tx_key;
  std::vector<crypto::secret_key> additional_tx_keys;
  if(!epee::string_tools::hex_to_pod(local_args[1].substr(0, 64), tx_key))
  {
    fail_msg_writer() << tr("failed to parse tx key");
    return true;
  }
  local_args[1] = local_args[1].substr(64);
  while (!local_args[1].empty())
  {
    additional_tx_keys.resize(additional_tx_keys.size() + 1);
    if(!epee::string_tools::hex_to_pod(local_args[1].substr(0, 64), additional_tx_keys.back()))
    {
      fail_msg_writer() << tr("failed to parse tx key");
      return true;
    }
    local_args[1] = local_args[1].substr(64);
  }

  cryptonote::address_parse_info info;
  if(!cryptonote::get_account_address_from_str_or_url(info, m_wallet->testnet(), local_args[2], oa_prompter))
  {
    fail_msg_writer() << tr("failed to parse address");
    return true;
  }

  try
  {
    uint64_t received;
    bool in_pool;
    uint64_t confirmations;
    m_wallet->check_tx_key(txid, tx_key, additional_tx_keys, info.address, received, in_pool, confirmations);

    if (received > 0)
    {
      success_msg_writer() << get_account_address_as_str(m_wallet->testnet(), info.is_subaddress, info.address) << " " << tr("received") << " " << print_money(received) << " " << tr("in txid") << " " << txid;
      if (in_pool)
      {
        success_msg_writer() << tr("WARNING: this transaction is not yet included in the blockchain!");
      }
      else
      {
        if (confirmations != (uint64_t)-1)
        {
          success_msg_writer() << boost::format(tr("This transaction has %u confirmations")) % confirmations;
        }
        else
        {
          success_msg_writer() << tr("WARNING: failed to determine number of confirmations!");
        }
      }
    }
    else
    {
      fail_msg_writer() << get_account_address_as_str(m_wallet->testnet(), info.is_subaddress, info.address) << " " << tr("received nothing in txid") << " " << txid;
    }
  }
  catch (const std::exception &e)
  {
    fail_msg_writer() << tr("error: ") << e.what();
  }
  return true;
}
//----------------------------------------------------------------------------------------------------
bool simple_wallet::check_tx_proof(const std::vector<std::string> &args)
{
  if(args.size() != 3 && args.size() != 4) {
    fail_msg_writer() << tr("usage: check_tx_proof <txid> <address> <signature_file> [<message>]");
    return true;
  }

  if (!try_connect_to_daemon())
    return true;

  // parse txid
  crypto::hash txid;
  if(!epee::string_tools::hex_to_pod(args[0], txid))
  {
    fail_msg_writer() << tr("failed to parse txid");
    return true;
  }

  // parse address
  cryptonote::address_parse_info info;
  if(!cryptonote::get_account_address_from_str_or_url(info, m_wallet->testnet(), args[1], oa_prompter))
  {
    fail_msg_writer() << tr("failed to parse address");
    return true;
  }

  // read signature file
  std::string sig_str;
  if (!epee::file_io_utils::load_file_to_string(args[2], sig_str))
  {
    fail_msg_writer() << tr("failed to load signature file");
    return true;
  }

  try
  {
    uint64_t received;
    bool in_pool;
    uint64_t confirmations;
    if (m_wallet->check_tx_proof(txid, info.address, info.is_subaddress, args.size() == 4 ? args[3] : "", sig_str, received, in_pool, confirmations))
    {
      success_msg_writer() << tr("Good signature");
      if (received > 0)
      {
        success_msg_writer() << get_account_address_as_str(m_wallet->testnet(), info.is_subaddress, info.address) << " " << tr("received") << " " << print_money(received) << " " << tr("in txid") << " " << txid;
        if (in_pool)
        {
          success_msg_writer() << tr("WARNING: this transaction is not yet included in the blockchain!");
        }
        else
        {
          if (confirmations != (uint64_t)-1)
          {
            success_msg_writer() << boost::format(tr("This transaction has %u confirmations")) % confirmations;
          }
          else
          {
            success_msg_writer() << tr("WARNING: failed to determine number of confirmations!");
          }
        }
      }
      else
      {
        fail_msg_writer() << get_account_address_as_str(m_wallet->testnet(), info.is_subaddress, info.address) << " " << tr("received nothing in txid") << " " << txid;
      }
    }
    else
    {
      fail_msg_writer() << tr("Bad signature");
    }
  }
  catch (const std::exception &e)
  {
    fail_msg_writer() << tr("error: ") << e.what();
  }
  return true;
}
//----------------------------------------------------------------------------------------------------
bool simple_wallet::get_spend_proof(const std::vector<std::string> &args)
{
  if(args.size() != 1 && args.size() != 2) {
    fail_msg_writer() << tr("usage: get_spend_proof <txid> [<message>]");
    return true;
  }

  if (m_wallet->watch_only())
  {
    fail_msg_writer() << tr("wallet is watch-only and cannot generate the proof");
    return true;
  }

  crypto::hash txid;
  if (!epee::string_tools::hex_to_pod(args[0], txid))
  {
    fail_msg_writer() << tr("failed to parse txid");
    return true;
  }

  if (!try_connect_to_daemon())
  {
    fail_msg_writer() << tr("failed to connect to the daemon");
    return true;
  }

  if (m_wallet->ask_password() && !get_and_verify_password()) { return true; }

  try
  {
    const std::string sig_str = m_wallet->get_spend_proof(txid, args.size() == 2 ? args[1] : "");
    const std::string filename = "monero_spend_proof";
    if (epee::file_io_utils::save_string_to_file(filename, sig_str))
      success_msg_writer() << tr("signature file saved to: ") << filename;
    else
      fail_msg_writer() << tr("failed to save signature file");
  }
  catch (const std::exception &e)
  {
    fail_msg_writer() << e.what();
  }
  return true;
}
//----------------------------------------------------------------------------------------------------
bool simple_wallet::check_spend_proof(const std::vector<std::string> &args)
{
  if(args.size() != 2 && args.size() != 3) {
    fail_msg_writer() << tr("usage: check_spend_proof <txid> <signature_file> [<message>]");
    return true;
  }

  crypto::hash txid;
  if (!epee::string_tools::hex_to_pod(args[0], txid))
  {
    fail_msg_writer() << tr("failed to parse txid");
    return true;
  }

  if (!try_connect_to_daemon())
  {
    fail_msg_writer() << tr("failed to connect to the daemon");
    return true;
  }

  std::string sig_str;
  if (!epee::file_io_utils::load_file_to_string(args[1], sig_str))
  {
    fail_msg_writer() << tr("failed to load signature file");
    return true;
  }

  try
  {
    if (m_wallet->check_spend_proof(txid, args.size() == 3 ? args[2] : "", sig_str))
      success_msg_writer() << tr("Good signature");
    else
      fail_msg_writer() << tr("Bad signature");
  }
  catch (const std::exception& e)
  {
    fail_msg_writer() << e.what();
  }
  return true;
}
//----------------------------------------------------------------------------------------------------
static std::string get_human_readable_timestamp(uint64_t ts)
{
  char buffer[64];
  if (ts < 1234567890)
    return "<unknown>";
  time_t tt = ts;
  struct tm tm;
#ifdef WIN32
  gmtime_s(&tm, &tt);
#else
  gmtime_r(&tt, &tm);
#endif
  uint64_t now = time(NULL);
  uint64_t diff = ts > now ? ts - now : now - ts;
  if (diff > 24*3600)
    strftime(buffer, sizeof(buffer), "%Y-%m-%d", &tm);
  else
    strftime(buffer, sizeof(buffer), "%I:%M:%S %p", &tm);
  return std::string(buffer);
}
//----------------------------------------------------------------------------------------------------
static std::string get_human_readable_timespan(std::chrono::seconds seconds)
{
  uint64_t ts = seconds.count();
  if (ts < 60)
    return std::to_string(ts) + tr(" seconds");
  if (ts < 3600)
    return std::to_string((uint64_t)(ts / 60)) + tr(" minutes");
  if (ts < 3600 * 24)
    return std::to_string((uint64_t)(ts / 3600)) + tr(" hours");
  if (ts < 3600 * 24 * 30.5)
    return std::to_string((uint64_t)(ts / (3600 * 24))) + tr(" days");
  if (ts < 3600 * 24 * 365.25)
    return std::to_string((uint64_t)(ts / (3600 * 24 * 365.25))) + tr(" months");
  return tr("a long time");
}
//----------------------------------------------------------------------------------------------------
bool simple_wallet::show_transfers(const std::vector<std::string> &args_)
{
  std::vector<std::string> local_args = args_;
  bool in = true;
  bool out = true;
  bool pending = true;
  bool failed = true;
  bool pool = true;
  uint64_t min_height = 0;
  uint64_t max_height = (uint64_t)-1;
  boost::optional<uint32_t> subaddr_index;

  if(local_args.size() > 4) {
    fail_msg_writer() << tr("usage: show_transfers [in|out|all|pending|failed] [index=<N1>[,<N2>,...]] [<min_height> [<max_height>]]");
    return true;
  }

  LOCK_IDLE_SCOPE();
  
  // optional in/out selector
  if (local_args.size() > 0) {
    if (local_args[0] == "in" || local_args[0] == "incoming") {
      out = pending = failed = false;
      local_args.erase(local_args.begin());
    }
    else if (local_args[0] == "out" || local_args[0] == "outgoing") {
      in = pool = false;
      local_args.erase(local_args.begin());
    }
    else if (local_args[0] == "pending") {
      in = out = failed = false;
      local_args.erase(local_args.begin());
    }
    else if (local_args[0] == "failed") {
      in = out = pending = pool = false;
      local_args.erase(local_args.begin());
    }
    else if (local_args[0] == "pool") {
      in = out = pending = failed = false;
      local_args.erase(local_args.begin());
    }
    else if (local_args[0] == "all" || local_args[0] == "both") {
      local_args.erase(local_args.begin());
    }
  }

  // subaddr_index
  std::set<uint32_t> subaddr_indices;
  if (local_args.size() > 0 && local_args[0].substr(0, 6) == "index=")
  {
    if (!parse_subaddress_indices(local_args[0], subaddr_indices))
      return true;
    local_args.erase(local_args.begin());
  }

  // min height
  if (local_args.size() > 0) {
    try {
      min_height = boost::lexical_cast<uint64_t>(local_args[0]);
    }
    catch (const boost::bad_lexical_cast &) {
      fail_msg_writer() << tr("bad min_height parameter:") << " " << local_args[0];
      return true;
    }
    local_args.erase(local_args.begin());
  }

  // max height
  if (local_args.size() > 0) {
    try {
      max_height = boost::lexical_cast<uint64_t>(local_args[0]);
    }
    catch (const boost::bad_lexical_cast &) {
      fail_msg_writer() << tr("bad max_height parameter:") << " " << local_args[0];
      return true;
    }
    local_args.erase(local_args.begin());
  }

  std::multimap<uint64_t, std::pair<bool,std::string>> output;

  PAUSE_READLINE();

  if (in) {
    std::list<std::pair<crypto::hash, tools::wallet2::payment_details>> payments;
    m_wallet->get_payments(payments, min_height, max_height, m_current_subaddress_account, subaddr_indices);
    for (std::list<std::pair<crypto::hash, tools::wallet2::payment_details>>::const_iterator i = payments.begin(); i != payments.end(); ++i) {
      const tools::wallet2::payment_details &pd = i->second;
      std::string payment_id = string_tools::pod_to_hex(i->first);
      if (payment_id.substr(16).find_first_not_of('0') == std::string::npos)
        payment_id = payment_id.substr(0,16);
      std::string note = m_wallet->get_tx_note(pd.m_tx_hash);
      output.insert(std::make_pair(pd.m_block_height, std::make_pair(true, (boost::format("%16.16s %20.20s %s %s %d %s %s") % get_human_readable_timestamp(pd.m_timestamp) % print_money(pd.m_amount) % string_tools::pod_to_hex(pd.m_tx_hash) % payment_id % pd.m_subaddr_index.minor % "-" % note).str())));
    }
  }

  auto print_subaddr_indices = [](const std::set<uint32_t>& indices)
  {
    stringstream ss;
    bool first = true;
    for (uint32_t i : indices)
    {
      ss << (first ? "" : ",") << i;
      first = false;
    }
    return ss.str();
  };

  if (out) {
    std::list<std::pair<crypto::hash, tools::wallet2::confirmed_transfer_details>> payments;
    m_wallet->get_payments_out(payments, min_height, max_height, m_current_subaddress_account, subaddr_indices);
    for (std::list<std::pair<crypto::hash, tools::wallet2::confirmed_transfer_details>>::const_iterator i = payments.begin(); i != payments.end(); ++i) {
      const tools::wallet2::confirmed_transfer_details &pd = i->second;
      uint64_t change = pd.m_change == (uint64_t)-1 ? 0 : pd.m_change; // change may not be known
      uint64_t fee = pd.m_amount_in - pd.m_amount_out;
      std::string dests;
      for (const auto &d: pd.m_dests) {
        if (!dests.empty())
          dests += ", ";
        dests +=  get_account_address_as_str(m_wallet->testnet(), d.is_subaddress, d.addr) + ": " + print_money(d.amount);
      }
      std::string payment_id = string_tools::pod_to_hex(i->second.m_payment_id);
      if (payment_id.substr(16).find_first_not_of('0') == std::string::npos)
        payment_id = payment_id.substr(0,16);
      std::string note = m_wallet->get_tx_note(i->first);
      output.insert(std::make_pair(pd.m_block_height, std::make_pair(false, (boost::format("%16.16s %20.20s %s %s %14.14s %s %s - %s") % get_human_readable_timestamp(pd.m_timestamp) % print_money(pd.m_amount_in - change - fee) % string_tools::pod_to_hex(i->first) % payment_id % print_money(fee) % dests % print_subaddr_indices(pd.m_subaddr_indices) % note).str())));
    }
  }

  // print in and out sorted by height
  for (std::map<uint64_t, std::pair<bool, std::string>>::const_iterator i = output.begin(); i != output.end(); ++i) {
    message_writer(i->second.first ? console_color_green : console_color_magenta, false) <<
      boost::format("%8.8llu %6.6s %s") %
      ((unsigned long long)i->first) % (i->second.first ? tr("in") : tr("out")) % i->second.second;
  }

  if (pool) {
    try
    {
      m_wallet->update_pool_state();
      std::list<std::pair<crypto::hash, tools::wallet2::pool_payment_details>> payments;
      m_wallet->get_unconfirmed_payments(payments, m_current_subaddress_account, subaddr_indices);
      for (std::list<std::pair<crypto::hash, tools::wallet2::pool_payment_details>>::const_iterator i = payments.begin(); i != payments.end(); ++i) {
        const tools::wallet2::payment_details &pd = i->second.m_pd;
        std::string payment_id = string_tools::pod_to_hex(i->first);
        if (payment_id.substr(16).find_first_not_of('0') == std::string::npos)
          payment_id = payment_id.substr(0,16);
        std::string note = m_wallet->get_tx_note(pd.m_tx_hash);
        std::string double_spend_note;
        if (i->second.m_double_spend_seen)
          double_spend_note = tr("[Double spend seen on the network: this transaction may or may not end up being mined] ");
        message_writer() << (boost::format("%8.8s %6.6s %16.16s %20.20s %s %s %d %s %s%s") % "pool" % "in" % get_human_readable_timestamp(pd.m_timestamp) % print_money(pd.m_amount) % string_tools::pod_to_hex(pd.m_tx_hash) % payment_id % pd.m_subaddr_index.minor % "-" % note % double_spend_note).str();
      }
    }
    catch (const std::exception& e)
    {
      fail_msg_writer() << "Failed to get pool state:" << e.what();
    }
  }

  // print unconfirmed last
  if (pending || failed) {
    std::list<std::pair<crypto::hash, tools::wallet2::unconfirmed_transfer_details>> upayments;
    m_wallet->get_unconfirmed_payments_out(upayments, m_current_subaddress_account, subaddr_indices);
    for (std::list<std::pair<crypto::hash, tools::wallet2::unconfirmed_transfer_details>>::const_iterator i = upayments.begin(); i != upayments.end(); ++i) {
      const tools::wallet2::unconfirmed_transfer_details &pd = i->second;
      uint64_t amount = pd.m_amount_in;
      uint64_t fee = amount - pd.m_amount_out;
      std::string payment_id = string_tools::pod_to_hex(i->second.m_payment_id);
      if (payment_id.substr(16).find_first_not_of('0') == std::string::npos)
        payment_id = payment_id.substr(0,16);
      std::string note = m_wallet->get_tx_note(i->first);
      bool is_failed = pd.m_state == tools::wallet2::unconfirmed_transfer_details::failed;
      if ((failed && is_failed) || (!is_failed && pending)) {
        message_writer() << (boost::format("%8.8s %6.6s %16.16s %20.20s %s %s %14.14s %s - %s") % (is_failed ? tr("failed") : tr("pending")) % tr("out") % get_human_readable_timestamp(pd.m_timestamp) % print_money(amount - pd.m_change - fee) % string_tools::pod_to_hex(i->first) % payment_id % print_money(fee) % print_subaddr_indices(pd.m_subaddr_indices) % note).str();
      }
    }
  }

  return true;
}
//----------------------------------------------------------------------------------------------------
bool simple_wallet::unspent_outputs(const std::vector<std::string> &args_)
{
  if(args_.size() > 3)
  {
    fail_msg_writer() << tr("usage: unspent_outputs [index=<N1>[,<N2>,...]] [<min_amount> [<max_amount>]]");
    return true;
  }
  auto local_args = args_;

  std::set<uint32_t> subaddr_indices;
  if (local_args.size() > 0 && local_args[0].substr(0, 6) != "index=")
  {
    if (!parse_subaddress_indices(local_args[0], subaddr_indices))
      return true;
    local_args.erase(local_args.begin());
  }

  uint64_t min_amount = 0;
  uint64_t max_amount = std::numeric_limits<uint64_t>::max();
  if (local_args.size() > 0)
  {
    if (!cryptonote::parse_amount(min_amount, local_args[0]))
    {
      fail_msg_writer() << tr("amount is wrong: ") << local_args[0];
      return true;
    }
    local_args.erase(local_args.begin());
    if (local_args.size() > 0)
    {
      if (!cryptonote::parse_amount(max_amount, local_args[0]))
      {
        fail_msg_writer() << tr("amount is wrong: ") << local_args[0];
        return true;
      }
      local_args.erase(local_args.begin());
    }
    if (min_amount > max_amount)
    {
      fail_msg_writer() << tr("<min_amount> should be smaller than <max_amount>");
      return true;
    }
  }
  tools::wallet2::transfer_container transfers;
  m_wallet->get_transfers(transfers);
  std::map<uint64_t, tools::wallet2::transfer_container> amount_to_tds;
  uint64_t min_height = std::numeric_limits<uint64_t>::max();
  uint64_t max_height = 0;
  uint64_t found_min_amount = std::numeric_limits<uint64_t>::max();
  uint64_t found_max_amount = 0;
  uint64_t count = 0;
  for (const auto& td : transfers)
  {
    uint64_t amount = td.amount();
    if (td.m_spent || amount < min_amount || amount > max_amount || td.m_subaddr_index.major != m_current_subaddress_account || (subaddr_indices.count(td.m_subaddr_index.minor) == 0 && !subaddr_indices.empty()))
      continue;
    amount_to_tds[amount].push_back(td);
    if (min_height > td.m_block_height) min_height = td.m_block_height;
    if (max_height < td.m_block_height) max_height = td.m_block_height;
    if (found_min_amount > amount) found_min_amount = amount;
    if (found_max_amount < amount) found_max_amount = amount;
    ++count;
  }
  if (amount_to_tds.empty())
  {
    success_msg_writer() << tr("There is no unspent output in the specified address");
    return true;
  }
  for (const auto& amount_tds : amount_to_tds)
  {
    auto& tds = amount_tds.second;
    success_msg_writer() << tr("\nAmount: ") << print_money(amount_tds.first) << tr(", number of keys: ") << tds.size();
    for (size_t i = 0; i < tds.size(); )
    {
      std::ostringstream oss;
      for (size_t j = 0; j < 8 && i < tds.size(); ++i, ++j)
        oss << tds[i].m_block_height << tr(" ");
      success_msg_writer() << oss.str();
    }
  }
  success_msg_writer()
    << tr("\nMin block height: ") << min_height
    << tr("\nMax block height: ") << max_height
    << tr("\nMin amount found: ") << print_money(found_min_amount)
    << tr("\nMax amount found: ") << print_money(found_max_amount)
    << tr("\nTotal count: ") << count;
  const size_t histogram_height = 10;
  const size_t histogram_width  = 50;
  double bin_size = (max_height - min_height + 1.0) / histogram_width;
  size_t max_bin_count = 0;
  std::vector<size_t> histogram(histogram_width, 0);
  for (const auto& amount_tds : amount_to_tds)
  {
    for (auto& td : amount_tds.second)
    {
      uint64_t bin_index = (td.m_block_height - min_height + 1) / bin_size;
      if (bin_index >= histogram_width)
        bin_index = histogram_width - 1;
      histogram[bin_index]++;
      if (max_bin_count < histogram[bin_index])
        max_bin_count = histogram[bin_index];
    }
  }
  for (size_t x = 0; x < histogram_width; ++x)
  {
    double bin_count = histogram[x];
    if (max_bin_count > histogram_height)
      bin_count *= histogram_height / (double)max_bin_count;
    if (histogram[x] > 0 && bin_count < 1.0)
      bin_count = 1.0;
    histogram[x] = bin_count;
  }
  std::vector<std::string> histogram_line(histogram_height, std::string(histogram_width, ' '));
  for (size_t y = 0; y < histogram_height; ++y)
  {
    for (size_t x = 0; x < histogram_width; ++x)
    {
      if (y < histogram[x])
        histogram_line[y][x] = '*';
    }
  }
  double count_per_star = max_bin_count / (double)histogram_height;
  if (count_per_star < 1)
    count_per_star = 1;
  success_msg_writer()
    << tr("\nBin size: ") << bin_size
    << tr("\nOutputs per *: ") << count_per_star;
  ostringstream histogram_str;
  histogram_str << tr("count\n  ^\n");
  for (size_t y = histogram_height; y > 0; --y)
    histogram_str << tr("  |") << histogram_line[y - 1] << tr("|\n");
  histogram_str
    << tr("  +") << std::string(histogram_width, '-') << tr("+--> block height\n")
    << tr("   ^") << std::string(histogram_width - 2, ' ') << tr("^\n")
    << tr("  ") << min_height << std::string(histogram_width - 8, ' ') << max_height;
  success_msg_writer() << histogram_str.str();
  return true;
}
//----------------------------------------------------------------------------------------------------
bool simple_wallet::rescan_blockchain(const std::vector<std::string> &args_)
{
  return refresh_main(0, true);
}
//----------------------------------------------------------------------------------------------------
void simple_wallet::wallet_idle_thread()
{
  while (true)
  {
    boost::unique_lock<boost::mutex> lock(m_idle_mutex);
    if (!m_idle_run.load(std::memory_order_relaxed))
      break;

    // auto refresh
    if (m_auto_refresh_enabled)
    {
      m_auto_refresh_refreshing = true;
      try
      {
        uint64_t fetched_blocks;
        if (try_connect_to_daemon(true))
          m_wallet->refresh(0, fetched_blocks);
      }
      catch(...) {}
      m_auto_refresh_refreshing = false;
    }

    if (!m_idle_run.load(std::memory_order_relaxed))
      break;
    m_idle_cond.wait_for(lock, boost::chrono::seconds(90));
  }
}
//----------------------------------------------------------------------------------------------------
std::string simple_wallet::get_prompt() const
{
  std::string addr_start = m_wallet->get_subaddress_as_str({m_current_subaddress_account, 0}).substr(0, 6);
  std::string prompt = std::string("[") + tr("wallet") + " " + addr_start;
  uint32_t version;
  if (!m_wallet->check_connection(&version))
    prompt += tr(" (no daemon)");
  else if (!m_wallet->is_synced())
    prompt += tr(" (out of sync)");
  prompt += "]: ";
  return prompt;
}
//----------------------------------------------------------------------------------------------------
bool simple_wallet::run()
{
  // check and display warning, but go on anyway
  try_connect_to_daemon();

  refresh_main(0, false, true);

  m_auto_refresh_enabled = m_wallet->auto_refresh();
  m_idle_thread = boost::thread([&]{wallet_idle_thread();});

  message_writer(console_color_green, false) << "Background refresh thread started";
  return m_cmd_binder.run_handling([this](){return get_prompt();}, "");
}
//----------------------------------------------------------------------------------------------------
void simple_wallet::stop()
{
  m_cmd_binder.stop_handling();

  m_idle_run.store(false, std::memory_order_relaxed);
  m_wallet->stop();
  // make the background refresh thread quit
  boost::unique_lock<boost::mutex> lock(m_idle_mutex);
  m_idle_cond.notify_one();
}
//----------------------------------------------------------------------------------------------------
bool simple_wallet::account(const std::vector<std::string> &args/* = std::vector<std::string>()*/)
{
  // Usage:
  //   account
  //   account new <label text with white spaces allowed>
  //   account switch <index>
  //   account label <index> <label text with white spaces allowed>
  //   account tag <tag_name> <account_index_1> [<account_index_2> ...]
  //   account untag <account_index_1> [<account_index_2> ...]
  //   account tag_description <tag_name> <description>

  if (args.empty())
  {
    // print all the existing accounts
    LOCK_IDLE_SCOPE();
    print_accounts();
    return true;
  }

  std::vector<std::string> local_args = args;
  std::string command = local_args[0];
  local_args.erase(local_args.begin());
  if (command == "new")
  {
    // create a new account and switch to it
    std::string label = boost::join(local_args, " ");
    if (label.empty())
      label = tr("(Untitled account)");
    m_wallet->add_subaddress_account(label);
    m_current_subaddress_account = m_wallet->get_num_subaddress_accounts() - 1;
    // update_prompt();
    LOCK_IDLE_SCOPE();
    print_accounts();
  }
  else if (command == "switch" && local_args.size() == 1)
  {
    // switch to the specified account
    uint32_t index_major;
    if (!epee::string_tools::get_xtype_from_string(index_major, local_args[0]))
    {
      fail_msg_writer() << tr("failed to parse index: ") << local_args[0];
      return true;
    }
    if (index_major >= m_wallet->get_num_subaddress_accounts())
    {
      fail_msg_writer() << tr("specify an index between 0 and ") << (m_wallet->get_num_subaddress_accounts() - 1);
      return true;
    }
    m_current_subaddress_account = index_major;
    // update_prompt();
    show_balance();
  }
  else if (command == "label" && local_args.size() >= 1)
  {
    // set label of the specified account
    uint32_t index_major;
    if (!epee::string_tools::get_xtype_from_string(index_major, local_args[0]))
    {
      fail_msg_writer() << tr("failed to parse index: ") << local_args[0];
      return true;
    }
    local_args.erase(local_args.begin());
    std::string label = boost::join(local_args, " ");
    try
    {
      m_wallet->set_subaddress_label({index_major, 0}, label);
      LOCK_IDLE_SCOPE();
      print_accounts();
    }
    catch (const std::exception& e)
    {
      fail_msg_writer() << e.what();
    }
  }
  else if (command == "tag" && local_args.size() >= 2)
  {
    const std::string tag = local_args[0];
    std::set<uint32_t> account_indices;
    for (size_t i = 1; i < local_args.size(); ++i)
    {
      uint32_t account_index;
      if (!epee::string_tools::get_xtype_from_string(account_index, local_args[i]))
      {
        fail_msg_writer() << tr("failed to parse index: ") << local_args[i];
        return true;
      }
      account_indices.insert(account_index);
    }
    try
    {
      m_wallet->set_account_tag(account_indices, tag);
      print_accounts(tag);
    }
    catch (const std::exception& e)
    {
      fail_msg_writer() << e.what();
    }
  }
  else if (command == "untag" && local_args.size() >= 1)
  {
    std::set<uint32_t> account_indices;
    for (size_t i = 0; i < local_args.size(); ++i)
    {
      uint32_t account_index;
      if (!epee::string_tools::get_xtype_from_string(account_index, local_args[i]))
      {
        fail_msg_writer() << tr("failed to parse index: ") << local_args[i];
        return true;
      }
      account_indices.insert(account_index);
    }
    try
    {
      m_wallet->set_account_tag(account_indices, "");
      print_accounts();
    }
    catch (const std::exception& e)
    {
      fail_msg_writer() << e.what();
    }
  }
  else if (command == "tag_description" && local_args.size() >= 1)
  {
    const std::string tag = local_args[0];
    std::string description;
    if (local_args.size() > 1)
    {
      local_args.erase(local_args.begin());
      description = boost::join(local_args, " ");
    }
    try
    {
      m_wallet->set_account_tag_description(tag, description);
      print_accounts(tag);
    }
    catch (const std::exception& e)
    {
      fail_msg_writer() << e.what();
    }
  }
  else
  {
    fail_msg_writer() << tr("usage:\n"
                            "  account\n"
                            "  account new <label text with white spaces allowed>\n"
                            "  account switch <index>\n"
                            "  account label <index> <label text with white spaces allowed>\n"
                            "  account tag <tag_name> <account_index_1> [<account_index_2> ...]\n"
                            "  account untag <account_index_1> [<account_index_2> ...]\n"
                            "  account tag_description <tag_name> <description>");
  }
  return true;
}
//----------------------------------------------------------------------------------------------------
void simple_wallet::print_accounts()
{
  const std::pair<std::map<std::string, std::string>, std::vector<std::string>>& account_tags = m_wallet->get_account_tags();
  size_t num_untagged_accounts = m_wallet->get_num_subaddress_accounts();
  for (const std::pair<std::string, std::string>& p : account_tags.first)
  {
    const std::string& tag = p.first;
    print_accounts(tag);
    num_untagged_accounts -= std::count(account_tags.second.begin(), account_tags.second.end(), tag);
    success_msg_writer() << "";
  }

  if (num_untagged_accounts > 0)
    print_accounts("");

  if (num_untagged_accounts < m_wallet->get_num_subaddress_accounts())
    success_msg_writer() << tr("\nGrand total:\n  Balance: ") << print_money(m_wallet->balance_all()) << tr(", unlocked balance: ") << print_money(m_wallet->unlocked_balance_all());
}
//----------------------------------------------------------------------------------------------------
void simple_wallet::print_accounts(const std::string& tag)
{
  const std::pair<std::map<std::string, std::string>, std::vector<std::string>>& account_tags = m_wallet->get_account_tags();
  if (tag.empty())
  {
    success_msg_writer() << tr("Untagged accounts:");
  }
  else
  {
    if (account_tags.first.count(tag) == 0)
    {
      fail_msg_writer() << boost::format(tr("Tag %s is unregistered.")) % tag;
      return;
    }
    success_msg_writer() << tr("Accounts with tag: ") << tag;
    success_msg_writer() << tr("Tag's description: ") << account_tags.first.find(tag)->second;
  }
  success_msg_writer() << boost::format("  %15s %21s %21s %21s") % tr("Account") % tr("Balance") % tr("Unlocked balance") % tr("Label");
  uint64_t total_balance = 0, total_unlocked_balance = 0;
  for (uint32_t account_index = 0; account_index < m_wallet->get_num_subaddress_accounts(); ++account_index)
  {
    if (account_tags.second[account_index] != tag)
      continue;
    success_msg_writer() << boost::format(tr(" %c%8u %6s %21s %21s %21s"))
      % (m_current_subaddress_account == account_index ? '*' : ' ')
      % account_index
      % m_wallet->get_subaddress_as_str({account_index, 0}).substr(0, 6)
      % print_money(m_wallet->balance(account_index))
      % print_money(m_wallet->unlocked_balance(account_index))
      % m_wallet->get_subaddress_label({account_index, 0});
    total_balance += m_wallet->balance(account_index);
    total_unlocked_balance += m_wallet->unlocked_balance(account_index);
  }
  success_msg_writer() << tr("----------------------------------------------------------------------------------");
  success_msg_writer() << boost::format(tr("%15s %21s %21s")) % "Total" % print_money(total_balance) % print_money(total_unlocked_balance);
}
//----------------------------------------------------------------------------------------------------
bool simple_wallet::print_address(const std::vector<std::string> &args/* = std::vector<std::string>()*/)
{
  // Usage:
  //  address
  //  address new <label text with white spaces allowed>
  //  address all
  //  address <index_min> [<index_max>]
  //  address label <index> <label text with white spaces allowed>

  std::vector<std::string> local_args = args;
  tools::wallet2::transfer_container transfers;
  m_wallet->get_transfers(transfers);

  auto print_address_sub = [this, &transfers](uint32_t index)
  {
    bool used = std::find_if(
      transfers.begin(), transfers.end(),
      [this, &index](const tools::wallet2::transfer_details& td) {
        return td.m_subaddr_index == cryptonote::subaddress_index{ m_current_subaddress_account, index };
      }) != transfers.end();
    success_msg_writer() << index << "  " << m_wallet->get_subaddress_as_str({m_current_subaddress_account, index}) << "  " << (index == 0 ? tr("Primary address") : m_wallet->get_subaddress_label({m_current_subaddress_account, index})) << " " << (used ? tr("(used)") : "");
  };

  uint32_t index = 0;
  if (local_args.empty())
  {
    print_address_sub(index);
  }
  else if (local_args.size() == 1 && local_args[0] == "all")
  {
    local_args.erase(local_args.begin());
    for (; index < m_wallet->get_num_subaddresses(m_current_subaddress_account); ++index)
      print_address_sub(index);
  }
  else if (local_args[0] == "new")
  {
    local_args.erase(local_args.begin());
    std::string label;
    if (local_args.size() > 0)
      label = boost::join(local_args, " ");
    if (label.empty())
      label = tr("(Untitled address)");
    m_wallet->add_subaddress(m_current_subaddress_account, label);
    print_address_sub(m_wallet->get_num_subaddresses(m_current_subaddress_account) - 1);
  }
  else if (local_args.size() >= 2 && local_args[0] == "label")
  {
    if (!epee::string_tools::get_xtype_from_string(index, local_args[1]))
    {
      fail_msg_writer() << tr("failed to parse index: ") << local_args[1];
      return true;
    }
    if (index >= m_wallet->get_num_subaddresses(m_current_subaddress_account))
    {
      fail_msg_writer() << tr("specify an index between 0 and ") << (m_wallet->get_num_subaddresses(m_current_subaddress_account) - 1);
      return true;
    }
    local_args.erase(local_args.begin());
    local_args.erase(local_args.begin());
    std::string label = boost::join(local_args, " ");
    m_wallet->set_subaddress_label({m_current_subaddress_account, index}, label);
    print_address_sub(index);
  }
  else if (local_args.size() <= 2 && epee::string_tools::get_xtype_from_string(index, local_args[0]))
  {
    local_args.erase(local_args.begin());
    uint32_t index_min = index;
    uint32_t index_max = index_min;
    if (local_args.size() > 0)
    {
      if (!epee::string_tools::get_xtype_from_string(index_max, local_args[0]))
      {
        fail_msg_writer() << tr("failed to parse index: ") << local_args[0];
        return true;
      }
      local_args.erase(local_args.begin());
    }
    if (index_max < index_min)
      std::swap(index_min, index_max);
    if (index_min >= m_wallet->get_num_subaddresses(m_current_subaddress_account))
    {
      fail_msg_writer() << tr("<index_min> is already out of bound");
      return true;
    }
    if (index_max >= m_wallet->get_num_subaddresses(m_current_subaddress_account))
    {
      message_writer() << tr("<index_max> exceeds the bound");
      index_max = m_wallet->get_num_subaddresses(m_current_subaddress_account) - 1;
    }
    for (index = index_min; index <= index_max; ++index)
      print_address_sub(index);
  }
  else
  {
    fail_msg_writer() << tr("usage: address [ new <label text with white spaces allowed> | all | <index_min> [<index_max>] | label <index> <label text with white spaces allowed> ]");
  }

  return true;
}
//----------------------------------------------------------------------------------------------------
bool simple_wallet::print_integrated_address(const std::vector<std::string> &args/* = std::vector<std::string>()*/)
{
  crypto::hash8 payment_id;
  if (args.size() > 1)
  {
    fail_msg_writer() << tr("usage: integrated_address [payment ID]");
    return true;
  }
  if (args.size() == 0)
  {
    if (m_current_subaddress_account != 0)
    {
      fail_msg_writer() << tr("Integrated addresses can only be created for account 0");
      return true;
    }
    payment_id = crypto::rand<crypto::hash8>();
    success_msg_writer() << tr("Random payment ID: ") << payment_id;
    success_msg_writer() << tr("Matching integrated address: ") << m_wallet->get_account().get_public_integrated_address_str(payment_id, m_wallet->testnet());
    return true;
  }
  if(tools::wallet2::parse_short_payment_id(args.back(), payment_id))
  {
    if (m_current_subaddress_account != 0)
    {
      fail_msg_writer() << tr("Integrated addresses can only be created for account 0");
      return true;
    }
    success_msg_writer() << m_wallet->get_account().get_public_integrated_address_str(payment_id, m_wallet->testnet());
    return true;
  }
  else {
    address_parse_info info;
    if(get_account_address_from_str(info, m_wallet->testnet(), args.back()))
    {
      if (info.has_payment_id)
      {
        success_msg_writer() << boost::format(tr("Integrated address: %s, payment ID: %s")) %
          get_account_address_as_str(m_wallet->testnet(), false, info.address) % epee::string_tools::pod_to_hex(info.payment_id);
      }
      else
      {
        success_msg_writer() << (info.is_subaddress ? tr("Subaddress: ") : tr("Standard address: ")) << get_account_address_as_str(m_wallet->testnet(), info.is_subaddress, info.address);
      }
      return true;
    }
  }
  fail_msg_writer() << tr("failed to parse payment ID or address");
  return true;
}
//----------------------------------------------------------------------------------------------------
bool simple_wallet::address_book(const std::vector<std::string> &args/* = std::vector<std::string>()*/)
{
  if (args.size() == 0)
  {
  }
  else if (args.size() == 1 || (args[0] != "add" && args[0] != "delete"))
  {
    fail_msg_writer() << tr("usage: address_book [(add (<address> [pid <long or short payment id>])|<integrated address> [<description possibly with whitespaces>])|(delete <index>)]");
    return true;
  }
  else if (args[0] == "add")
  {
    cryptonote::address_parse_info info;
    if(!cryptonote::get_account_address_from_str_or_url(info, m_wallet->testnet(), args[1], oa_prompter))
    {
      fail_msg_writer() << tr("failed to parse address");
      return true;
    }
    crypto::hash payment_id = crypto::null_hash;
    size_t description_start = 2;
    if (info.has_payment_id)
    {
      memcpy(payment_id.data, info.payment_id.data, 8);
    }
    else if (!info.has_payment_id && args.size() >= 4 && args[2] == "pid")
    {
      if (tools::wallet2::parse_long_payment_id(args[3], payment_id))
      {
        description_start += 2;
      }
      else if (tools::wallet2::parse_short_payment_id(args[3], info.payment_id))
      {
        memcpy(payment_id.data, info.payment_id.data, 8);
        description_start += 2;
      }
      else
      {
        fail_msg_writer() << tr("failed to parse payment ID");
        return true;
      }
    }
    std::string description;
    for (size_t i = description_start; i < args.size(); ++i)
    {
      if (i > description_start)
        description += " ";
      description += args[i];
    }
    m_wallet->add_address_book_row(info.address, payment_id, description, info.is_subaddress);
  }
  else
  {
    size_t row_id;
    if(!epee::string_tools::get_xtype_from_string(row_id, args[1]))
    {
      fail_msg_writer() << tr("failed to parse index");
      return true;
    }
    m_wallet->delete_address_book_row(row_id);
  }
  auto address_book = m_wallet->get_address_book();
  if (address_book.empty())
  {
    success_msg_writer() << tr("Address book is empty.");
  }
  else
  {
    for (size_t i = 0; i < address_book.size(); ++i) {
      auto& row = address_book[i];
      success_msg_writer() << tr("Index: ") << i;
      success_msg_writer() << tr("Address: ") << get_account_address_as_str(m_wallet->testnet(), row.m_is_subaddress, row.m_address);
      success_msg_writer() << tr("Payment ID: ") << row.m_payment_id;
      success_msg_writer() << tr("Description: ") << row.m_description << "\n";
    }
  }
  return true;
}
//----------------------------------------------------------------------------------------------------
bool simple_wallet::set_tx_note(const std::vector<std::string> &args)
{
  if (args.size() == 0)
  {
    fail_msg_writer() << tr("usage: set_tx_note [txid] free text note");
    return true;
  }

  cryptonote::blobdata txid_data;
  if(!epee::string_tools::parse_hexstr_to_binbuff(args.front(), txid_data) || txid_data.size() != sizeof(crypto::hash))
  {
    fail_msg_writer() << tr("failed to parse txid");
    return true;
  }
  crypto::hash txid = *reinterpret_cast<const crypto::hash*>(txid_data.data());

  std::string note = "";
  for (size_t n = 1; n < args.size(); ++n)
  {
    if (n > 1)
      note += " ";
    note += args[n];
  }
  m_wallet->set_tx_note(txid, note);

  return true;
}
//----------------------------------------------------------------------------------------------------
bool simple_wallet::get_tx_note(const std::vector<std::string> &args)
{
  if (args.size() != 1)
  {
    fail_msg_writer() << tr("usage: get_tx_note [txid]");
    return true;
  }

  cryptonote::blobdata txid_data;
  if(!epee::string_tools::parse_hexstr_to_binbuff(args.front(), txid_data) || txid_data.size() != sizeof(crypto::hash))
  {
    fail_msg_writer() << tr("failed to parse txid");
    return true;
  }
  crypto::hash txid = *reinterpret_cast<const crypto::hash*>(txid_data.data());

  std::string note = m_wallet->get_tx_note(txid);
  if (note.empty())
    success_msg_writer() << "no note found";
  else
    success_msg_writer() << "note found: " << note;

  return true;
}
//----------------------------------------------------------------------------------------------------
bool simple_wallet::set_description(const std::vector<std::string> &args)
{
  // 0 arguments allowed, for setting the description to empty string

  std::string description = "";
  for (size_t n = 0; n < args.size(); ++n)
  {
    if (n > 0)
      description += " ";
    description += args[n];
  }
  m_wallet->set_description(description);

  return true;
}
//----------------------------------------------------------------------------------------------------
bool simple_wallet::get_description(const std::vector<std::string> &args)
{
  if (args.size() != 0)
  {
    fail_msg_writer() << tr("usage: get_description");
    return true;
  }

  std::string description = m_wallet->get_description();
  if (description.empty())
    success_msg_writer() << tr("no description found");
  else
    success_msg_writer() << tr("description found: ") << description;

  return true;
}
//----------------------------------------------------------------------------------------------------
bool simple_wallet::status(const std::vector<std::string> &args)
{
  uint64_t local_height = m_wallet->get_blockchain_current_height();
  uint32_t version = 0;
  if (!m_wallet->check_connection(&version))
  {
    success_msg_writer() << "Refreshed " << local_height << "/?, no daemon connected";
    return true;
  }

  std::string err;
  uint64_t bc_height = get_daemon_blockchain_height(err);
  if (err.empty())
  {
    bool synced = local_height == bc_height;
    success_msg_writer() << "Refreshed " << local_height << "/" << bc_height << ", " << (synced ? "synced" : "syncing")
        << ", daemon RPC v" << get_version_string(version);
  }
  else
  {
    fail_msg_writer() << "Refreshed " << local_height << "/?, daemon connection error";
  }
  return true;
}
//----------------------------------------------------------------------------------------------------
bool simple_wallet::wallet_info(const std::vector<std::string> &args)
{
  bool ready;
  uint32_t threshold, total;

  message_writer() << tr("Filename: ") << m_wallet->get_wallet_file();
  message_writer() << tr("Description: ") << m_wallet->get_description();
  message_writer() << tr("Address: ") << m_wallet->get_account().get_public_address_str(m_wallet->testnet());
  std::string type;
  if (m_wallet->watch_only())
    type = tr("Watch only");
  else if (m_wallet->multisig(&ready, &threshold, &total))
    type = (boost::format(tr("%u/%u multisig%s")) % threshold % total % (ready ? "" : " (not yet finalized)")).str();
  else
    type = tr("Normal");
  message_writer() << tr("Type: ") << type;
  message_writer() << tr("Testnet: ") << (m_wallet->testnet() ? tr("Yes") : tr("No"));
  return true;
}
//----------------------------------------------------------------------------------------------------
bool simple_wallet::sign(const std::vector<std::string> &args)
{
  if (args.size() != 1)
  {
    fail_msg_writer() << tr("usage: sign <filename>");
    return true;
  }
  if (m_wallet->watch_only())
  {
    fail_msg_writer() << tr("wallet is watch-only and cannot sign");
    return true;
  }
  if (m_wallet->multisig())
  {
    fail_msg_writer() << tr("This wallet is multisig and cannot sign");
    return true;
  }
  if (m_wallet->ask_password() && !get_and_verify_password()) { return true; }
  std::string filename = args[0];
  std::string data;
  bool r = epee::file_io_utils::load_file_to_string(filename, data);
  if (!r)
  {
    fail_msg_writer() << tr("failed to read file ") << filename;
    return true;
  }
  std::string signature = m_wallet->sign(data);
  success_msg_writer() << signature;
  return true;
}
//----------------------------------------------------------------------------------------------------
bool simple_wallet::verify(const std::vector<std::string> &args)
{
  if (args.size() != 3)
  {
    fail_msg_writer() << tr("usage: verify <filename> <address> <signature>");
    return true;
  }
  std::string filename = args[0];
  std::string address_string = args[1];
  std::string signature= args[2];

  std::string data;
  bool r = epee::file_io_utils::load_file_to_string(filename, data);
  if (!r)
  {
    fail_msg_writer() << tr("failed to read file ") << filename;
    return true;
  }

  cryptonote::address_parse_info info;
  if(!cryptonote::get_account_address_from_str_or_url(info, m_wallet->testnet(), address_string, oa_prompter))
  {
    fail_msg_writer() << tr("failed to parse address");
    return true;
  }

  r = m_wallet->verify(data, info.address, signature);
  if (!r)
  {
    fail_msg_writer() << tr("Bad signature from ") << address_string;
  }
  else
  {
    success_msg_writer() << tr("Good signature from ") << address_string;
  }
  return true;
}
//----------------------------------------------------------------------------------------------------
bool simple_wallet::export_key_images(const std::vector<std::string> &args)
{
  if (args.size() != 1)
  {
    fail_msg_writer() << tr("usage: export_key_images <filename>");
    return true;
  }
  if (m_wallet->watch_only())
  {
    fail_msg_writer() << tr("wallet is watch-only and cannot export key images");
    return true;
  }
  if (m_wallet->ask_password() && !get_and_verify_password()) { return true; }
  std::string filename = args[0];

  try
  {
    if (!m_wallet->export_key_images(filename))
    {
      fail_msg_writer() << tr("failed to save file ") << filename;
      return true;
    }
  }
  catch (const std::exception &e)
  {
    LOG_ERROR("Error exporting key images: " << e.what());
    fail_msg_writer() << "Error exporting key images: " << e.what();
    return true;
  }

  success_msg_writer() << tr("Signed key images exported to ") << filename;
  return true;
}
//----------------------------------------------------------------------------------------------------
bool simple_wallet::import_key_images(const std::vector<std::string> &args)
{
  if (!m_trusted_daemon)
  {
    fail_msg_writer() << tr("this command requires a trusted daemon. Enable with --trusted-daemon");
    return true;
  }

  if (args.size() != 1)
  {
    fail_msg_writer() << tr("usage: import_key_images <filename>");
    return true;
  }
  std::string filename = args[0];

  try
  {
    uint64_t spent = 0, unspent = 0;
    uint64_t height = m_wallet->import_key_images(filename, spent, unspent);
    if (height > 0)
    {
      success_msg_writer() << "Signed key images imported to height " << height << ", "
          << print_money(spent) << " spent, " << print_money(unspent) << " unspent"; 
    } else {
      fail_msg_writer() << "Failed to import key images";
    }
  }
  catch (const std::exception &e)
  {
    fail_msg_writer() << "Failed to import key images: " << e.what();
    return true;
  }

  return true;
}
//----------------------------------------------------------------------------------------------------
bool simple_wallet::export_outputs(const std::vector<std::string> &args)
{
  if (args.size() != 1)
  {
    fail_msg_writer() << tr("usage: export_outputs <filename>");
    return true;
  }
  if (m_wallet->ask_password() && !get_and_verify_password()) { return true; }
  std::string filename = args[0];

  try
  {
    std::vector<tools::wallet2::transfer_details> outs = m_wallet->export_outputs();

    std::stringstream oss;
    boost::archive::portable_binary_oarchive ar(oss);
    ar << outs;

    std::string magic(OUTPUT_EXPORT_FILE_MAGIC, strlen(OUTPUT_EXPORT_FILE_MAGIC));
    const cryptonote::account_public_address &keys = m_wallet->get_account().get_keys().m_account_address;
    std::string header;
    header += std::string((const char *)&keys.m_spend_public_key, sizeof(crypto::public_key));
    header += std::string((const char *)&keys.m_view_public_key, sizeof(crypto::public_key));
    std::string ciphertext = m_wallet->encrypt_with_view_secret_key(header + oss.str());
    bool r = epee::file_io_utils::save_string_to_file(filename, magic + ciphertext);
    if (!r)
    {
      fail_msg_writer() << tr("failed to save file ") << filename;
      return true;
    }
  }
  catch (const std::exception &e)
  {
    LOG_ERROR("Error exporting outputs: " << e.what());
    fail_msg_writer() << "Error exporting outputs: " << e.what();
    return true;
  }

  success_msg_writer() << tr("Outputs exported to ") << filename;
  return true;
}
//----------------------------------------------------------------------------------------------------
bool simple_wallet::import_outputs(const std::vector<std::string> &args)
{
  if (args.size() != 1)
  {
    fail_msg_writer() << tr("usage: import_outputs <filename>");
    return true;
  }
  std::string filename = args[0];

  std::string data;
  bool r = epee::file_io_utils::load_file_to_string(filename, data);
  if (!r)
  {
    fail_msg_writer() << tr("failed to read file ") << filename;
    return true;
  }
  const size_t magiclen = strlen(OUTPUT_EXPORT_FILE_MAGIC);
  if (data.size() < magiclen || memcmp(data.data(), OUTPUT_EXPORT_FILE_MAGIC, magiclen))
  {
    fail_msg_writer() << "Bad output export file magic in " << filename;
    return true;
  }

  try
  {
    data = m_wallet->decrypt_with_view_secret_key(std::string(data, magiclen));
  }
  catch (const std::exception &e)
  {
    fail_msg_writer() << "Failed to decrypt " << filename << ": " << e.what();
    return true;
  }

  const size_t headerlen = 2 * sizeof(crypto::public_key);
  if (data.size() < headerlen)
  {
    fail_msg_writer() << "Bad data size from file " << filename;
    return true;
  }
  const crypto::public_key &public_spend_key = *(const crypto::public_key*)&data[0];
  const crypto::public_key &public_view_key = *(const crypto::public_key*)&data[sizeof(crypto::public_key)];
  const cryptonote::account_public_address &keys = m_wallet->get_account().get_keys().m_account_address;
  if (public_spend_key != keys.m_spend_public_key || public_view_key != keys.m_view_public_key)
  {
    fail_msg_writer() << "Outputs from " << filename << " are for a different account";
    return true;
  }

  try
  {
    std::string body(data, headerlen);
    std::stringstream iss;
    iss << body;
    std::vector<tools::wallet2::transfer_details> outputs;
    try
    {
      boost::archive::portable_binary_iarchive ar(iss);
      ar >> outputs;
    }
    catch (...)
    {
      iss.str("");
      iss << body;
      boost::archive::binary_iarchive ar(iss);
      ar >> outputs;
    }
    size_t n_outputs = m_wallet->import_outputs(outputs);
    success_msg_writer() << boost::lexical_cast<std::string>(n_outputs) << " outputs imported";
  }
  catch (const std::exception &e)
  {
    fail_msg_writer() << "Failed to import outputs: " << e.what();
    return true;
  }

  return true;
}
//----------------------------------------------------------------------------------------------------
bool simple_wallet::show_transfer(const std::vector<std::string> &args)
{
  if (args.size() != 1)
  {
    fail_msg_writer() << tr("usage: show_transfer <txid>");
    return true;
  }

  cryptonote::blobdata txid_data;
  if(!epee::string_tools::parse_hexstr_to_binbuff(args.front(), txid_data) || txid_data.size() != sizeof(crypto::hash))
  {
    fail_msg_writer() << tr("failed to parse txid");
    return true;
  }
  crypto::hash txid = *reinterpret_cast<const crypto::hash*>(txid_data.data());

  const uint64_t last_block_height = m_wallet->get_blockchain_current_height();

  std::list<std::pair<crypto::hash, tools::wallet2::payment_details>> payments;
  m_wallet->get_payments(payments, 0, (uint64_t)-1, m_current_subaddress_account);
  for (std::list<std::pair<crypto::hash, tools::wallet2::payment_details>>::const_iterator i = payments.begin(); i != payments.end(); ++i) {
    const tools::wallet2::payment_details &pd = i->second;
    if (pd.m_tx_hash == txid) {
      std::string payment_id = string_tools::pod_to_hex(i->first);
      if (payment_id.substr(16).find_first_not_of('0') == std::string::npos)
        payment_id = payment_id.substr(0,16);
      success_msg_writer() << "Incoming transaction found";
      success_msg_writer() << "txid: " << txid;
      success_msg_writer() << "Height: " << pd.m_block_height;
      success_msg_writer() << "Timestamp: " << get_human_readable_timestamp(pd.m_timestamp);
      success_msg_writer() << "Amount: " << print_money(pd.m_amount);
      success_msg_writer() << "Payment ID: " << payment_id;
      if (pd.m_unlock_time < CRYPTONOTE_MAX_BLOCK_NUMBER)
      {
        uint64_t bh = std::max(pd.m_unlock_time, pd.m_block_height + CRYPTONOTE_DEFAULT_TX_SPENDABLE_AGE);
        if (bh >= last_block_height)
          success_msg_writer() << "Locked: " << (bh - last_block_height) << " blocks to unlock";
        else
          success_msg_writer() << std::to_string(last_block_height - bh) << " confirmations";
      }
      else
      {
        uint64_t current_time = static_cast<uint64_t>(time(NULL));
        uint64_t threshold = current_time + (m_wallet->use_fork_rules(2, 0) ? CRYPTONOTE_LOCKED_TX_ALLOWED_DELTA_SECONDS_V2 : CRYPTONOTE_LOCKED_TX_ALLOWED_DELTA_SECONDS_V1);
        if (threshold >= pd.m_unlock_time)
          success_msg_writer() << "unlocked for " << get_human_readable_timespan(std::chrono::seconds(threshold - pd.m_unlock_time));
        else
          success_msg_writer() << "locked for " << get_human_readable_timespan(std::chrono::seconds(pd.m_unlock_time - threshold));
      }
      success_msg_writer() << "Address index: " << pd.m_subaddr_index.minor;
      success_msg_writer() << "Note: " << m_wallet->get_tx_note(txid);
      return true;
    }
  }

  std::list<std::pair<crypto::hash, tools::wallet2::confirmed_transfer_details>> payments_out;
  m_wallet->get_payments_out(payments_out, 0, (uint64_t)-1, m_current_subaddress_account);
  for (std::list<std::pair<crypto::hash, tools::wallet2::confirmed_transfer_details>>::const_iterator i = payments_out.begin(); i != payments_out.end(); ++i) {
    if (i->first == txid)
    {
      const tools::wallet2::confirmed_transfer_details &pd = i->second;
      uint64_t change = pd.m_change == (uint64_t)-1 ? 0 : pd.m_change; // change may not be known
      uint64_t fee = pd.m_amount_in - pd.m_amount_out;
      std::string dests;
      for (const auto &d: pd.m_dests) {
        if (!dests.empty())
          dests += ", ";
        dests +=  get_account_address_as_str(m_wallet->testnet(), d.is_subaddress, d.addr) + ": " + print_money(d.amount);
      }
      std::string payment_id = string_tools::pod_to_hex(i->second.m_payment_id);
      if (payment_id.substr(16).find_first_not_of('0') == std::string::npos)
        payment_id = payment_id.substr(0,16);
      success_msg_writer() << "Outgoing transaction found";
      success_msg_writer() << "txid: " << txid;
      success_msg_writer() << "Height: " << pd.m_block_height;
      success_msg_writer() << "Timestamp: " << get_human_readable_timestamp(pd.m_timestamp);
      success_msg_writer() << "Amount: " << print_money(pd.m_amount_in - change - fee);
      success_msg_writer() << "Payment ID: " << payment_id;
      success_msg_writer() << "Change: " << print_money(change);
      success_msg_writer() << "Fee: " << print_money(fee);
      success_msg_writer() << "Destinations: " << dests;
      success_msg_writer() << "Note: " << m_wallet->get_tx_note(txid);
      return true;
    }
  }

  try
  {
    m_wallet->update_pool_state();
    std::list<std::pair<crypto::hash, tools::wallet2::pool_payment_details>> pool_payments;
    m_wallet->get_unconfirmed_payments(pool_payments, m_current_subaddress_account);
    for (std::list<std::pair<crypto::hash, tools::wallet2::pool_payment_details>>::const_iterator i = pool_payments.begin(); i != pool_payments.end(); ++i) {
      const tools::wallet2::payment_details &pd = i->second.m_pd;
      if (pd.m_tx_hash == txid)
      {
        std::string payment_id = string_tools::pod_to_hex(i->first);
        if (payment_id.substr(16).find_first_not_of('0') == std::string::npos)
          payment_id = payment_id.substr(0,16);
        success_msg_writer() << "Unconfirmed incoming transaction found in the txpool";
        success_msg_writer() << "txid: " << txid;
        success_msg_writer() << "Timestamp: " << get_human_readable_timestamp(pd.m_timestamp);
        success_msg_writer() << "Amount: " << print_money(pd.m_amount);
        success_msg_writer() << "Payment ID: " << payment_id;
        success_msg_writer() << "Address index: " << pd.m_subaddr_index.minor;
        success_msg_writer() << "Note: " << m_wallet->get_tx_note(txid);
        if (i->second.m_double_spend_seen)
          success_msg_writer() << tr("Double spend seen on the network: this transaction may or may not end up being mined");
        return true;
      }
    }
  }
  catch (...)
  {
    fail_msg_writer() << "Failed to get pool state";
  }

  std::list<std::pair<crypto::hash, tools::wallet2::unconfirmed_transfer_details>> upayments;
  m_wallet->get_unconfirmed_payments_out(upayments, m_current_subaddress_account);
  for (std::list<std::pair<crypto::hash, tools::wallet2::unconfirmed_transfer_details>>::const_iterator i = upayments.begin(); i != upayments.end(); ++i) {
    if (i->first == txid)
    {
      const tools::wallet2::unconfirmed_transfer_details &pd = i->second;
      uint64_t amount = pd.m_amount_in;
      uint64_t fee = amount - pd.m_amount_out;
      std::string payment_id = string_tools::pod_to_hex(i->second.m_payment_id);
      if (payment_id.substr(16).find_first_not_of('0') == std::string::npos)
        payment_id = payment_id.substr(0,16);
      bool is_failed = pd.m_state == tools::wallet2::unconfirmed_transfer_details::failed;

      success_msg_writer() << (is_failed ? "Failed" : "Pending") << " outgoing transaction found";
      success_msg_writer() << "txid: " << txid;
      success_msg_writer() << "Timestamp: " << get_human_readable_timestamp(pd.m_timestamp);
      success_msg_writer() << "Amount: " << print_money(amount - pd.m_change - fee);
      success_msg_writer() << "Payment ID: " << payment_id;
      success_msg_writer() << "Change: " << print_money(pd.m_change);
      success_msg_writer() << "Fee: " << print_money(fee);
      success_msg_writer() << "Note: " << m_wallet->get_tx_note(txid);
      return true;
    }
  }

  fail_msg_writer() << tr("Transaction ID not found");
  return true;
}
//----------------------------------------------------------------------------------------------------
bool simple_wallet::process_command(const std::vector<std::string> &args)
{
  return m_cmd_binder.process_command_vec(args);
}
//----------------------------------------------------------------------------------------------------
void simple_wallet::interrupt()
{
  if (m_in_manual_refresh.load(std::memory_order_relaxed))
  {
    m_wallet->stop();
  }
  else
  {
    stop();
  }
}
//----------------------------------------------------------------------------------------------------
void simple_wallet::commit_or_save(std::vector<tools::wallet2::pending_tx>& ptx_vector, bool do_not_relay)
{
  size_t i = 0;
  while (!ptx_vector.empty())
  {
    auto & ptx = ptx_vector.back();
    const crypto::hash txid = get_transaction_hash(ptx.tx);
    if (do_not_relay)
    {
      cryptonote::blobdata blob;
      tx_to_blob(ptx.tx, blob);
      const std::string blob_hex = epee::string_tools::buff_to_hex_nodelimer(blob);
      const std::string filename = "raw_monero_tx" + (ptx_vector.size() == 1 ? "" : ("_" + std::to_string(i++)));
      if (epee::file_io_utils::save_string_to_file(filename, blob_hex))
        success_msg_writer(true) << tr("Transaction successfully saved to ") << filename << tr(", txid ") << txid;
      else
        fail_msg_writer() << tr("Failed to save transaction to ") << filename << tr(", txid ") << txid;
    }
    else
    {
      m_wallet->commit_tx(ptx);
      success_msg_writer(true) << tr("Transaction successfully submitted, transaction ") << txid << ENDL
      << tr("You can check its status by using the `show_transfers` command.");
    }
    // if no exception, remove element from vector
    ptx_vector.pop_back();
  }
}
//----------------------------------------------------------------------------------------------------
int main(int argc, char* argv[])
{
  po::options_description desc_params(wallet_args::tr("Wallet options"));
  tools::wallet2::init_options(desc_params);
  command_line::add_arg(desc_params, arg_wallet_file);
  command_line::add_arg(desc_params, arg_generate_new_wallet);
  command_line::add_arg(desc_params, arg_generate_from_device);
  command_line::add_arg(desc_params, arg_generate_from_view_key);
  command_line::add_arg(desc_params, arg_generate_from_spend_key);
  command_line::add_arg(desc_params, arg_generate_from_keys);
  command_line::add_arg(desc_params, arg_generate_from_multisig_keys);
  command_line::add_arg(desc_params, arg_generate_from_json);
  command_line::add_arg(desc_params, arg_mnemonic_language);
  command_line::add_arg(desc_params, arg_command);

  command_line::add_arg(desc_params, arg_restore_deterministic_wallet );
  command_line::add_arg(desc_params, arg_restore_multisig_wallet );
  command_line::add_arg(desc_params, arg_non_deterministic );
  command_line::add_arg(desc_params, arg_electrum_seed );
  command_line::add_arg(desc_params, arg_trusted_daemon);
  command_line::add_arg(desc_params, arg_allow_mismatched_daemon_version);
  command_line::add_arg(desc_params, arg_restore_height);
  command_line::add_arg(desc_params, arg_do_not_relay);

  po::positional_options_description positional_options;
  positional_options.add(arg_command.name, -1);

  const auto vm = wallet_args::main(
   argc, argv,
   "monero-wallet-cli [--wallet-file=<file>|--generate-new-wallet=<file>] [<COMMAND>]",
    sw::tr("This is the command line monero wallet. It needs to connect to a monero\ndaemon to work correctly."),
    desc_params,
    positional_options,
    [](const std::string &s, bool emphasis){ tools::scoped_message_writer(emphasis ? epee::console_color_white : epee::console_color_default, true) << s; },
    "monero-wallet-cli.log"
  );

  if (!vm)
  {
    return 1;
  }

  cryptonote::simple_wallet w;
  const bool r = w.init(*vm);
  CHECK_AND_ASSERT_MES(r, 1, sw::tr("Failed to initialize wallet"));

  std::vector<std::string> command = command_line::get_arg(*vm, arg_command);
  if (!command.empty())
  {
    w.process_command(command);
    w.stop();
    w.deinit();
  }
  else
  {
    tools::signal_handler::install([&w](int type) {
#ifdef WIN32
      if (type == CTRL_C_EVENT)
#else
      if (type == SIGINT)
#endif
      {
        // if we're pressing ^C when refreshing, just stop refreshing
        w.interrupt();
      }
      else
      {
        w.stop();
      }
    });
    w.run();

    w.deinit();
  }
  return 0;
  //CATCH_ENTRY_L0("main", 1);
}<|MERGE_RESOLUTION|>--- conflicted
+++ resolved
@@ -2561,13 +2561,9 @@
                                     !m_generate_from_keys.empty() ||
                                     !m_generate_from_multisig_keys.empty() ||
                                     !m_generate_from_json.empty() ||
-<<<<<<< HEAD
-                                    !m_generate_from_device.empty() ||
-                                    m_restore_deterministic_wallet;
-=======
+                                    !m_generate_from_device.empty() ||                                   
                                     m_restore_deterministic_wallet ||
                                     m_restore_multisig_wallet;
->>>>>>> a529f0a6
 
   return true;
 }
