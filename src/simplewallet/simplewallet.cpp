// Copyright (c) 2014-2015, The Monero Project
// 
// All rights reserved.
// 
// Redistribution and use in source and binary forms, with or without modification, are
// permitted provided that the following conditions are met:
// 
// 1. Redistributions of source code must retain the above copyright notice, this list of
//    conditions and the following disclaimer.
// 
// 2. Redistributions in binary form must reproduce the above copyright notice, this list
//    of conditions and the following disclaimer in the documentation and/or other
//    materials provided with the distribution.
// 
// 3. Neither the name of the copyright holder nor the names of its contributors may be
//    used to endorse or promote products derived from this software without specific
//    prior written permission.
// 
// THIS SOFTWARE IS PROVIDED BY THE COPYRIGHT HOLDERS AND CONTRIBUTORS "AS IS" AND ANY
// EXPRESS OR IMPLIED WARRANTIES, INCLUDING, BUT NOT LIMITED TO, THE IMPLIED WARRANTIES OF
// MERCHANTABILITY AND FITNESS FOR A PARTICULAR PURPOSE ARE DISCLAIMED. IN NO EVENT SHALL
// THE COPYRIGHT HOLDER OR CONTRIBUTORS BE LIABLE FOR ANY DIRECT, INDIRECT, INCIDENTAL,
// SPECIAL, EXEMPLARY, OR CONSEQUENTIAL DAMAGES (INCLUDING, BUT NOT LIMITED TO,
// PROCUREMENT OF SUBSTITUTE GOODS OR SERVICES; LOSS OF USE, DATA, OR PROFITS; OR BUSINESS
// INTERRUPTION) HOWEVER CAUSED AND ON ANY THEORY OF LIABILITY, WHETHER IN CONTRACT,
// STRICT LIABILITY, OR TORT (INCLUDING NEGLIGENCE OR OTHERWISE) ARISING IN ANY WAY OUT OF
// THE USE OF THIS SOFTWARE, EVEN IF ADVISED OF THE POSSIBILITY OF SUCH DAMAGE.
// 
// Parts of this file are originally copyright (c) 2012-2013 The Cryptonote developers

/*!
 * \file simplewallet.cpp
 * 
 * \brief Source file that defines simple_wallet class.
 */

#include <thread>
#include <iostream>
#include <sstream>
#include <ctype.h>
#include <boost/lexical_cast.hpp>
#include <boost/program_options.hpp>
#include <boost/algorithm/string.hpp>
#include <boost/format.hpp>
#include "include_base_utils.h"
#include "common/i18n.h"
#include "common/command_line.h"
#include "common/util.h"
#include "p2p/net_node.h"
#include "cryptonote_protocol/cryptonote_protocol_handler.h"
#include "simplewallet.h"
#include "cryptonote_core/cryptonote_format_utils.h"
#include "storages/http_abstract_invoke.h"
#include "rpc/core_rpc_server_commands_defs.h"
#include "wallet/wallet_rpc_server.h"
#include "wallet/wallet_json_rpc_handlers.h"
#include "rpc/json_rpc_http_server.h"
#include "version.h"
#include "crypto/crypto.h"  // for crypto::secret_key definition
#include "mnemonics/electrum-words.h"
#include <stdexcept>

#if defined(WIN32)
#include <crtdbg.h>
#endif

using namespace std;
using namespace epee;
using namespace cryptonote;
using boost::lexical_cast;
namespace po = boost::program_options;
namespace bf = boost::filesystem;
typedef cryptonote::simple_wallet sw;

#define EXTENDED_LOGS_FILE "wallet_details.log"

unsigned int epee::g_test_dbg_lock_sleep = 0;

#define DEFAULT_MIX 3

namespace
{
  const command_line::arg_descriptor<std::string> arg_wallet_file = {"wallet-file", sw::tr("Use wallet <arg>"), ""};
  const command_line::arg_descriptor<std::string> arg_generate_new_wallet = {"generate-new-wallet", sw::tr("Generate new wallet and save it to <arg> or <address>.wallet by default"), ""};
  const command_line::arg_descriptor<std::string> arg_generate_from_view_key = {"generate-from-view-key", sw::tr("Generate wallet from (address:viewkey:filename) and save it to <filename>"), ""};
  const command_line::arg_descriptor<std::string> arg_daemon_address = {"daemon-address", sw::tr("Use daemon instance at <host>:<port>"), ""};
  const command_line::arg_descriptor<std::string> arg_daemon_host = {"daemon-host", sw::tr("Use daemon instance at host <arg> instead of localhost"), ""};
  const command_line::arg_descriptor<std::string> arg_password = {"password", sw::tr("Wallet password"), "", true};
  const command_line::arg_descriptor<std::string> arg_electrum_seed = {"electrum-seed", sw::tr("Specify electrum seed for wallet recovery/creation"), ""};
  const command_line::arg_descriptor<bool> arg_restore_deterministic_wallet = {"restore-deterministic-wallet", sw::tr("Recover wallet using electrum-style mnemonic"), false};
  const command_line::arg_descriptor<bool> arg_non_deterministic = {"non-deterministic", sw::tr("creates non-deterministic view and spend keys"), false};
  const command_line::arg_descriptor<int> arg_daemon_port = {"daemon-port", sw::tr("Use daemon instance at port <arg> instead of 8081"), 0};
  const command_line::arg_descriptor<uint32_t> arg_log_level = {"log-level", "", LOG_LEVEL_0};
  const command_line::arg_descriptor<std::string> arg_log_file = {"log-file", sw::tr("Specify log file"), ""};
  const command_line::arg_descriptor<bool> arg_testnet = {"testnet", sw::tr("Used to deploy test nets. The daemon must be launched with --testnet flag"), false};
  const command_line::arg_descriptor<bool> arg_restricted = {"restricted-rpc", sw::tr("Restricts RPC to view only commands"), false};

  const command_line::arg_descriptor< std::vector<std::string> > arg_command = {"command", ""};

  inline std::string interpret_rpc_response(bool ok, const std::string& status)
  {
    std::string err;
    if (ok)
    {
      if (status == CORE_RPC_STATUS_BUSY)
      {
        err = sw::tr("daemon is busy. Please try later");
      }
      else if (status != CORE_RPC_STATUS_OK)
      {
        err = status;
      }
    }
    else
    {
      err = sw::tr("possible lost connection to daemon");
    }
    return err;
  }

  class message_writer
  {
  public:
    message_writer(epee::log_space::console_colors color = epee::log_space::console_color_default, bool bright = false,
      std::string&& prefix = std::string(), int log_level = LOG_LEVEL_2)
      : m_flush(true)
      , m_color(color)
      , m_bright(bright)
      , m_log_level(log_level)
    {
      m_oss << prefix;
    }

    message_writer(message_writer&& rhs)
      : m_flush(std::move(rhs.m_flush))
#if defined(_MSC_VER)
      , m_oss(std::move(rhs.m_oss))
#else
      // GCC bug: http://gcc.gnu.org/bugzilla/show_bug.cgi?id=54316
      , m_oss(rhs.m_oss.str(), ios_base::out | ios_base::ate)
#endif
      , m_color(std::move(rhs.m_color))
      , m_log_level(std::move(rhs.m_log_level))
    {
      rhs.m_flush = false;
    }

    template<typename T>
    std::ostream& operator<<(const T& val)
    {
      m_oss << val;
      return m_oss;
    }

    ~message_writer()
    {
      if (m_flush)
      {
        m_flush = false;

        LOG_PRINT(m_oss.str(), m_log_level)

        if (epee::log_space::console_color_default == m_color)
        {
          std::cout << m_oss.str();
        }
        else
        {
          epee::log_space::set_console_color(m_color, m_bright);
          std::cout << m_oss.str();
          epee::log_space::reset_console_color();
        }
        std::cout << std::endl;
      }
    }

  private:
    message_writer(message_writer& rhs);
    message_writer& operator=(message_writer& rhs);
    message_writer& operator=(message_writer&& rhs);

  private:
    bool m_flush;
    std::stringstream m_oss;
    epee::log_space::console_colors m_color;
    bool m_bright;
    int m_log_level;
  };

  message_writer success_msg_writer(bool color = false)
  {
    return message_writer(color ? epee::log_space::console_color_green : epee::log_space::console_color_default, false, std::string(), LOG_LEVEL_2);
  }

  message_writer fail_msg_writer()
  {
    return message_writer(epee::log_space::console_color_red, true, sw::tr("Error: "), LOG_LEVEL_0);
  }

  bool is_it_true(std::string s)
  {
    std::transform(s.begin(), s.end(), s.begin(), ::tolower);
    if (s == "true")
      return true;
    if (s == "1")
      return true;
    if (s == "y" || s == "yes")
      return true;
    if (s == sw::tr("yes"))
      return true;
    return false;
  }
}


std::string simple_wallet::get_commands_str()
{
  std::stringstream ss;
  ss << tr("Commands: ") << ENDL;
  std::string usage = m_cmd_binder.get_usage();
  boost::replace_all(usage, "\n", "\n  ");
  usage.insert(0, "  ");
  ss << usage << ENDL;
  return ss.str();
}

bool simple_wallet::viewkey(const std::vector<std::string> &args/* = std::vector<std::string>()*/)
{
  // don't log
  std::cout << string_tools::pod_to_hex(m_wallet->get_account().get_keys().m_view_secret_key) << std::endl;

  return true;
}

bool simple_wallet::spendkey(const std::vector<std::string> &args/* = std::vector<std::string>()*/)
{
  // don't log
  std::cout << string_tools::pod_to_hex(m_wallet->get_account().get_keys().m_spend_secret_key) << std::endl;

  return true;
}

bool simple_wallet::seed(const std::vector<std::string> &args/* = std::vector<std::string>()*/)
{
  bool success =  false;
  std::string electrum_words;

  if (m_wallet->watch_only())
  {
    fail_msg_writer() << tr("This wallet is watch-only and cannot have a seed.");
    return true;
  }
  if (m_wallet->is_deterministic())
  {
    if (m_wallet->get_seed_language().empty())
    {
      std::string mnemonic_language = get_mnemonic_language();
      m_wallet->set_seed_language(mnemonic_language);
    }

    success = m_wallet->get_seed(electrum_words);
  }

  if (success) 
  {
    print_seed(electrum_words);
  }
  else
  {
    fail_msg_writer() << tr("The wallet is non-deterministic. Cannot display seed.");
  }
  return true;
}

bool simple_wallet::seed_set_language(const std::vector<std::string> &args/* = std::vector<std::string>()*/)
{
  bool success = false;
  if (m_wallet->watch_only())
  {
    fail_msg_writer() << tr("This wallet is watch-only and doesn't have a seed.");
    return true;
  }
  if (!m_wallet->is_deterministic())
  {
    fail_msg_writer() << tr("This wallet is non-deterministic and doesn't have a seed.");
    return true;
  }
  tools::password_container pwd_container;
  success = pwd_container.read_password();
  if (!success)
  {
    fail_msg_writer() << tr("failed to read wallet password");
    return true;
  }

  /* verify password before using so user doesn't accidentally set a new password for rewritten wallet */
  success = m_wallet->verify_password(pwd_container.password());
  if (!success)
  {
    fail_msg_writer() << tr("invalid password");
    return true;
  }

  std::string mnemonic_language = get_mnemonic_language();
  m_wallet->set_seed_language(mnemonic_language);
  m_wallet->rewrite(m_wallet_file, pwd_container.password());
  return true;
}

bool simple_wallet::set_always_confirm_transfers(const std::vector<std::string> &args/* = std::vector<std::string>()*/)
{
  bool success = false;
  if (m_wallet->watch_only())
  {
    fail_msg_writer() << tr("This wallet is watch-only and cannot transfer.");
    return true;
  }
  tools::password_container pwd_container;
  success = pwd_container.read_password();
  if (!success)
  {
    fail_msg_writer() << tr("failed to read wallet password");
    return true;
  }

  /* verify password before using so user doesn't accidentally set a new password for rewritten wallet */
  success = m_wallet->verify_password(pwd_container.password());
  if (!success)
  {
    fail_msg_writer() << tr("invalid password");
    return true;
  }

  m_wallet->always_confirm_transfers(is_it_true(args[1]));
  m_wallet->rewrite(m_wallet_file, pwd_container.password());
  return true;
}

bool simple_wallet::help(const std::vector<std::string> &args/* = std::vector<std::string>()*/)
{
  success_msg_writer() << get_commands_str();
  return true;
}

simple_wallet::simple_wallet()
  : m_daemon_port(0)
  , m_refresh_progress_reporter(*this)
{
  m_cmd_binder.set_handler("start_mining", boost::bind(&simple_wallet::start_mining, this, _1), tr("start_mining [<number_of_threads>] - Start mining in daemon"));
  m_cmd_binder.set_handler("stop_mining", boost::bind(&simple_wallet::stop_mining, this, _1), tr("Stop mining in daemon"));
  m_cmd_binder.set_handler("save_bc", boost::bind(&simple_wallet::save_bc, this, _1), tr("Save current blockchain data"));
  m_cmd_binder.set_handler("refresh", boost::bind(&simple_wallet::refresh, this, _1), tr("Resynchronize transactions and balance"));
  m_cmd_binder.set_handler("balance", boost::bind(&simple_wallet::show_balance, this, _1), tr("Show current wallet balance"));
  m_cmd_binder.set_handler("incoming_transfers", boost::bind(&simple_wallet::show_incoming_transfers, this, _1), tr("incoming_transfers [available|unavailable] - Show incoming transfers - all of them or filter them by availability"));
  m_cmd_binder.set_handler("payments", boost::bind(&simple_wallet::show_payments, this, _1), tr("payments <payment_id_1> [<payment_id_2> ... <payment_id_N>] - Show payments <payment_id_1>, ... <payment_id_N>"));
  m_cmd_binder.set_handler("bc_height", boost::bind(&simple_wallet::show_blockchain_height, this, _1), tr("Show blockchain height"));
  m_cmd_binder.set_handler("transfer", boost::bind(&simple_wallet::transfer, this, _1), tr("transfer [<mixin_count>] <addr_1> <amount_1> [<addr_2> <amount_2> ... <addr_N> <amount_N>] [payment_id] - Transfer <amount_1>,... <amount_N> to <address_1>,... <address_N>, respectively. <mixin_count> is the number of transactions yours is indistinguishable from (from 0 to maximum available)"));
  m_cmd_binder.set_handler("transfer_new", boost::bind(&simple_wallet::transfer_new, this, _1), tr("Same as transfer, but using a new transaction building algorithm"));
  m_cmd_binder.set_handler("sweep_dust", boost::bind(&simple_wallet::sweep_dust, this, _1), tr("Send all dust outputs to the same address with mixin 0"));
  m_cmd_binder.set_handler("set_log", boost::bind(&simple_wallet::set_log, this, _1), tr("set_log <level> - Change current log detalization level, <level> is a number 0-4"));
  m_cmd_binder.set_handler("address", boost::bind(&simple_wallet::print_address, this, _1), tr("Show current wallet public address"));
  m_cmd_binder.set_handler("integrated_address", boost::bind(&simple_wallet::print_integrated_address, this, _1), tr("Convert a payment ID to an integrated address for the current wallet public address (no arguments use a random payment ID), or display standard addres and payment ID corresponding to an integrated addres"));
  m_cmd_binder.set_handler("save", boost::bind(&simple_wallet::save, this, _1), tr("Save wallet synchronized data"));
  m_cmd_binder.set_handler("save_watch_only", boost::bind(&simple_wallet::save_watch_only, this, _1), tr("Save watch only keys file"));
  m_cmd_binder.set_handler("viewkey", boost::bind(&simple_wallet::viewkey, this, _1), tr("Get viewkey"));
  m_cmd_binder.set_handler("spendkey", boost::bind(&simple_wallet::spendkey, this, _1), tr("Get spendkey"));
  m_cmd_binder.set_handler("seed", boost::bind(&simple_wallet::seed, this, _1), tr("Get deterministic seed"));
  m_cmd_binder.set_handler("set", boost::bind(&simple_wallet::set_variable, this, _1), tr("available options: seed language - Set wallet seed langage; always-confirm-transfers <1|0> - whether to confirm unsplit txes"));
  m_cmd_binder.set_handler("rescan_spent", boost::bind(&simple_wallet::rescan_spent, this, _1), tr("Rescan blockchain for spent outputs"));
  m_cmd_binder.set_handler("help", boost::bind(&simple_wallet::help, this, _1), tr("Show this help"));
}
//----------------------------------------------------------------------------------------------------
bool simple_wallet::set_variable(const std::vector<std::string> &args)
{
  if (args.empty())
  {
    fail_msg_writer() << tr("set: needs an argument. available options: seed, always-confirm-transfers");
    return true;
  }
  else
  {
    if (args[0] == "seed")
    {
      if (args.size() == 1)
      {
        fail_msg_writer() << tr("set seed: needs an argument. available options: language");
        return true;
      }
      else if (args[1] == "language")
      {
        std::vector<std::string> local_args = args;
        local_args.erase(local_args.begin(), local_args.begin()+2);
        seed_set_language(local_args);
        return true;
      }
    }
    else if (args[0] == "always-confirm-transfers")
    {
      if (args.size() <= 1)
      {
        fail_msg_writer() << tr("set always-confirm-transfers: needs an argument (0 or 1)");
        return true;
      }
      else
      {
        std::vector<std::string> local_args = args;
        local_args.erase(local_args.begin(), local_args.begin()+2);
        set_always_confirm_transfers(local_args);
        return true;
      }
    }
  }
  fail_msg_writer() << tr("set: unrecognized argument(s)");
  return true;
}
//----------------------------------------------------------------------------------------------------
bool simple_wallet::set_log(const std::vector<std::string> &args)
{
  if(args.size() != 1)
  {
    fail_msg_writer() << tr("use: set_log <log_level_number_0-4>");
    return true;
  }
  uint16_t l = 0;
  if(!epee::string_tools::get_xtype_from_string(l, args[0]))
  {
    fail_msg_writer() << tr("wrong number format, use: set_log <log_level_number_0-4>");
    return true;
  }
  if(LOG_LEVEL_4 < l)
  {
    fail_msg_writer() << tr("wrong number range, use: set_log <log_level_number_0-4>");
    return true;
  }

  log_space::log_singletone::get_set_log_detalisation_level(true, l);
  return true;
}
//----------------------------------------------------------------------------------------------------
bool simple_wallet::ask_wallet_create_if_needed()
{
  std::string wallet_path;

  bool valid_path = false;
  do {
    wallet_path = command_line::input_line(
        tr("Specify wallet file name (e.g., wallet.bin). If the wallet doesn't exist, it will be created.\n"
        "Wallet file name: ")
    );
    valid_path = tools::wallet2::wallet_valid_path_format(wallet_path);
    if (!valid_path)
    {
      fail_msg_writer() << tr("wallet file path not valid: ") << wallet_path;
    }
  }
  while (!valid_path);

  bool keys_file_exists;
  bool wallet_file_exists;
  tools::wallet2::wallet_exists(wallet_path, keys_file_exists, wallet_file_exists);
  LOG_PRINT_L3("wallet_path: " << wallet_path << "");
  LOG_PRINT_L3("keys_file_exists: " << std::boolalpha << keys_file_exists << std::noboolalpha
    << "  wallet_file_exists: " << std::boolalpha << wallet_file_exists << std::noboolalpha);

  LOG_PRINT_L1("Loading wallet...");

  // add logic to error out if new wallet requested but named wallet file exists
  if (keys_file_exists || wallet_file_exists)
  {
    if (!m_generate_new.empty() || m_restore_deterministic_wallet || !m_generate_from_view_key.empty())
    {
      fail_msg_writer() << tr("Attempting to generate or restore wallet, but specified file(s) exist.  Exiting to not risk overwriting.");
      return false;
    }
  }

  bool r;
  if(keys_file_exists)
  {
    m_wallet_file = wallet_path;
    r = true;
  }else
  {
    if(!wallet_file_exists)
    {
      std::cout << tr("The wallet doesn't exist, generating new one") << std::endl;
      m_generate_new = wallet_path;
      r = true;
    }else
    {
      fail_msg_writer() << tr("Keys file wasn't found: failed to open wallet: ") << "\"" << wallet_path << "\".";
      r = false;
    }
  }

  return r;
}

/*!
 * \brief Prints the seed with a nice message
 * \param seed seed to print
 */
void simple_wallet::print_seed(std::string seed)
{
  success_msg_writer(true) << "\n" << tr("PLEASE NOTE: the following 25 words can be used to recover access to your wallet. "
    "Please write them down and store them somewhere safe and secure. Please do not store them in "
    "your email or on file storage services outside of your immediate control.\n");
  boost::replace_nth(seed, " ", 15, "\n");
  boost::replace_nth(seed, " ", 7, "\n");
  // don't log
  std::cout << seed << std::endl;
}

//----------------------------------------------------------------------------------------------------
bool simple_wallet::init(const boost::program_options::variables_map& vm)
{
  handle_command_line(vm);

  if (!m_daemon_address.empty() && !m_daemon_host.empty() && 0 != m_daemon_port)
  {
    fail_msg_writer() << tr("you can't specify daemon host or port several times");
    return false;
  }

  if((!m_generate_new.empty()) + (!m_wallet_file.empty()) + (!m_generate_from_view_key.empty()) > 1)
  {
    fail_msg_writer() << tr("Specifying more than one of --generate-new-wallet=\"wallet_name\", --wallet-file=\"wallet_name\" and --generate-from-keys doesn't make sense!");
    return false;
  }
  else if (m_generate_new.empty() && m_wallet_file.empty() && m_generate_from_view_key.empty())
  {
    if(!ask_wallet_create_if_needed()) return false;
  }

  bool testnet = command_line::get_arg(vm, arg_testnet);

  if (m_daemon_host.empty())
    m_daemon_host = "localhost";

  if (!m_daemon_port)
  {
    m_daemon_port = testnet ? config::testnet::RPC_DEFAULT_PORT : config::RPC_DEFAULT_PORT;
  }

  if (m_daemon_address.empty())
    m_daemon_address = std::string("http://") + m_daemon_host + ":" + std::to_string(m_daemon_port);

  tools::password_container pwd_container;
  if (command_line::has_arg(vm, arg_password))
  {
    pwd_container.password(command_line::get_arg(vm, arg_password));
  }
  else
  {
    bool r = pwd_container.read_password();
    if (!r)
    {
      fail_msg_writer() << tr("failed to read wallet password");
      return false;
    }
  }

  if (!m_generate_new.empty() || m_restore_deterministic_wallet || !m_generate_from_view_key.empty())
  {
    if (m_wallet_file.empty()) m_wallet_file = m_generate_new;  // alias for simplicity later

    std::string old_language;
    // check for recover flag.  if present, require electrum word list (only recovery option for now).
    if (m_restore_deterministic_wallet)
    {
      if (m_non_deterministic)
      {
        fail_msg_writer() << tr("Cannot specify both --restore-deterministic-wallet and --non-deterministic");
        return false;
      }

      if (m_electrum_seed.empty())
      {
        m_electrum_seed = command_line::input_line("Specify electrum seed: ");
        if (m_electrum_seed.empty())
        {
          fail_msg_writer() << tr("specify a recovery parameter with the --electrum-seed=\"words list here\"");
          return false;
        }
      }

      if (!crypto::ElectrumWords::words_to_bytes(m_electrum_seed, m_recovery_key, old_language))
      {
        fail_msg_writer() << tr("electrum-style word list failed verification");
        return false;
      }
    }
    if (!m_generate_from_view_key.empty())
    {
      // split address:viewkey:filename triple
      std::vector<std::string> parts;
      boost::split(parts,m_generate_from_view_key, boost::is_any_of(":"));
      if (parts.size() < 3)
      {
        fail_msg_writer() << tr("--generate-from-view-key needs a address:viewkey:filename triple");
        return false;
      }

      // parse address
      cryptonote::account_public_address address;
      bool has_payment_id;
      crypto::hash8 new_payment_id;
      if(!get_account_integrated_address_from_str(address, has_payment_id, new_payment_id, testnet, parts[0]))
      {
          fail_msg_writer() << tr("Failed to parse address");
          return false;
      }

      // parse view secret key
      cryptonote::blobdata viewkey_data;
      if(!epee::string_tools::parse_hexstr_to_binbuff(parts[1], viewkey_data))
      {
        fail_msg_writer() << tr("Failed to parse view key secret key");
        return false;
      }
      crypto::secret_key viewkey = *reinterpret_cast<const crypto::secret_key*>(viewkey_data.data());

      // parse filename
      m_wallet_file = parts[2];
      for (size_t n = 3; n < parts.size(); ++n)
        m_wallet_file += std::string(":") + parts[n];

      bool r = new_wallet(m_wallet_file, pwd_container.password(), address, viewkey, testnet);
      CHECK_AND_ASSERT_MES(r, false, "account creation failed");
    }
    else
    {
      bool r = new_wallet(m_wallet_file, pwd_container.password(), m_recovery_key, m_restore_deterministic_wallet,
        m_non_deterministic, testnet, old_language);
      CHECK_AND_ASSERT_MES(r, false, "account creation failed");
    }
  }
  else
  {
    bool r = open_wallet(m_wallet_file, pwd_container.password(), testnet);
    CHECK_AND_ASSERT_MES(r, false, "could not open account");
  }

  return true;
}
//----------------------------------------------------------------------------------------------------
bool simple_wallet::deinit()
{
  if (!m_wallet.get())
    return true;

  m_wallet->stop_ipc_client();
  return close_wallet();
}
//----------------------------------------------------------------------------------------------------
void simple_wallet::handle_command_line(const boost::program_options::variables_map& vm)
{
  m_wallet_file                   = command_line::get_arg(vm, arg_wallet_file);
  m_generate_new                  = command_line::get_arg(vm, arg_generate_new_wallet);
  m_generate_from_view_key        = command_line::get_arg(vm, arg_generate_from_view_key);
  m_daemon_address                = command_line::get_arg(vm, arg_daemon_address);
  m_daemon_host                   = command_line::get_arg(vm, arg_daemon_host);
  m_daemon_port                   = command_line::get_arg(vm, arg_daemon_port);
  m_electrum_seed                 = command_line::get_arg(vm, arg_electrum_seed);
  m_restore_deterministic_wallet  = command_line::get_arg(vm, arg_restore_deterministic_wallet);
  m_non_deterministic             = command_line::get_arg(vm, arg_non_deterministic);
}
//----------------------------------------------------------------------------------------------------
bool simple_wallet::try_connect_to_daemon()
{
  if (!m_wallet->check_connection())
  {
    fail_msg_writer() << tr("wallet failed to connect to daemon: ") << m_daemon_address << ". " <<
      tr("Daemon either is not started or passed wrong port. "
      "Please, make sure that daemon is running or restart the wallet with correct daemon address.");
    return false;
  }
  return true;
}

/*!
 * \brief Gets the word seed language from the user.
 * 
 * User is asked to choose from a list of supported languages.
 * 
 * \return The chosen language.
 */
std::string simple_wallet::get_mnemonic_language()
{
  std::vector<std::string> language_list;
  std::string language_choice;
  int language_number = -1;
  crypto::ElectrumWords::get_language_list(language_list);
  std::cout << tr("List of available languages for your wallet's seed:") << std::endl;
  int ii;
  std::vector<std::string>::iterator it;
  for (it = language_list.begin(), ii = 0; it != language_list.end(); it++, ii++)
  {
    std::cout << ii << " : " << *it << std::endl;
  }
  while (language_number < 0)
  {
    language_choice = command_line::input_line(tr("Enter the number corresponding to the language of your choice: "));
    try
    {
      language_number = std::stoi(language_choice);
      if (!((language_number >= 0) && (static_cast<unsigned int>(language_number) < language_list.size())))
      {
        language_number = -1;
        fail_msg_writer() << tr("Invalid language choice passed. Please try again.\n");
      }
    }
    catch (std::exception &e)
    {
      fail_msg_writer() << tr("Invalid language choice passed. Please try again.\n");
    }
  }
  return language_list[language_number];
}

//----------------------------------------------------------------------------------------------------
bool simple_wallet::new_wallet(const std::string &wallet_file, const std::string& password, const crypto::secret_key& recovery_key,
  bool recover, bool two_random, bool testnet, const std::string &old_language)
{
  bool was_deprecated_wallet = m_restore_deterministic_wallet && ((old_language == crypto::ElectrumWords::old_language_name) ||
    crypto::ElectrumWords::get_is_old_style_seed(m_electrum_seed));

  std::string mnemonic_language = old_language;
  // Ask for seed language if:
  // it's a deterministic wallet AND
  // (it is not a wallet restore OR if it was a deprecated wallet
  // that was earlier used before this restore)
  if ((!two_random) && (!m_restore_deterministic_wallet || was_deprecated_wallet))
  {
    if (was_deprecated_wallet)
    {
      // The user had used an older version of the wallet with old style mnemonics.
      message_writer(epee::log_space::console_color_green, false) << "\n" << tr("You had been using "
        "a deprecated version of the wallet. Please use the new seed that we provide.\n");
    }
    mnemonic_language = get_mnemonic_language();
  }

  m_wallet_file = wallet_file;

  m_wallet.reset(new tools::wallet2(testnet));
  m_wallet->callback(this);
  m_wallet->set_seed_language(mnemonic_language);

  crypto::secret_key recovery_val;
  try
  {
    recovery_val = m_wallet->generate(wallet_file, password, recovery_key, recover, two_random);
    message_writer(epee::log_space::console_color_white, true) << tr("Generated new wallet: ")
      << m_wallet->get_account().get_public_address_str(m_wallet->testnet());
    std::cout << tr("view key: ") << string_tools::pod_to_hex(m_wallet->get_account().get_keys().m_view_secret_key) << ENDL;
  }
  catch (const std::exception& e)
  {
    fail_msg_writer() << tr("failed to generate new wallet: ") << e.what();
    return false;
  }

  m_wallet->init(m_daemon_address);

  // convert rng value to electrum-style word list
  std::string electrum_words;

  crypto::ElectrumWords::bytes_to_words(recovery_val, electrum_words, mnemonic_language);

  success_msg_writer() <<
    "**********************************************************************\n" <<
    tr("Your wallet has been generated.\n"
    "To start synchronizing with the daemon use \"refresh\" command.\n"
    "Use \"help\" command to see the list of available commands.\n"
    "Always use \"exit\" command when closing simplewallet to save\n"
    "current session's state. Otherwise, you will possibly need to synchronize \n"
    "your wallet again. Your wallet key is NOT under risk anyway.\n")
  ;

  if (!two_random)
  {
    print_seed(electrum_words);
  }
  success_msg_writer() << "**********************************************************************";

  return true;
}
//----------------------------------------------------------------------------------------------------
bool simple_wallet::new_wallet(const std::string &wallet_file, const std::string& password, const cryptonote::account_public_address& address,
  const crypto::secret_key& viewkey, bool testnet)
{
  m_wallet_file = wallet_file;

  m_wallet.reset(new tools::wallet2(testnet));
  m_wallet->callback(this);

  try
  {
    m_wallet->generate(wallet_file, password, address, viewkey);
    message_writer(epee::log_space::console_color_white, true) << tr("Generated new watch-only wallet: ")
      << m_wallet->get_account().get_public_address_str(m_wallet->testnet());
    std::cout << tr("view key: ") << string_tools::pod_to_hex(m_wallet->get_account().get_keys().m_view_secret_key) << ENDL;
  }
  catch (const std::exception& e)
  {
    fail_msg_writer() << tr("failed to generate new wallet: ") << e.what();
    return false;
  }

  m_wallet->init(m_daemon_address);

  return true;
}
//----------------------------------------------------------------------------------------------------
bool simple_wallet::open_wallet(const string &wallet_file, const std::string& password, bool testnet)
{
  if (!tools::wallet2::wallet_valid_path_format(wallet_file))
  {
    fail_msg_writer() << tr("wallet file path not valid: ") << wallet_file;
    return false;
  }

  m_wallet_file = wallet_file;
  m_wallet.reset(new tools::wallet2(testnet));
  m_wallet->callback(this);

  try
  {
    m_wallet->load(m_wallet_file, password);
    message_writer(epee::log_space::console_color_white, true) <<
      (m_wallet->watch_only() ? tr("Opened watch-only wallet") : tr("Opened wallet")) << ": "
      << m_wallet->get_account().get_public_address_str(m_wallet->testnet());
    // If the wallet file is deprecated, we should ask for mnemonic language again and store
    // everything in the new format.
    // NOTE: this is_deprecated() refers to the wallet file format before becoming JSON. It does not refer to the "old english" seed words form of "deprecated" used elsewhere.
    if (m_wallet->is_deprecated())
    {
      if (m_wallet->is_deterministic())
      {
        message_writer(epee::log_space::console_color_green, false) << "\n" << tr("You had been using "
          "a deprecated version of the wallet. Please proceed to upgrade your wallet.\n");
        std::string mnemonic_language = get_mnemonic_language();
        m_wallet->set_seed_language(mnemonic_language);
        m_wallet->rewrite(m_wallet_file, password);

        // Display the seed
        std::string seed;
        m_wallet->get_seed(seed);
        print_seed(seed);
      }
      else
      {
        message_writer(epee::log_space::console_color_green, false) << "\n" << tr("You had been using "
          "a deprecated version of the wallet. Your wallet file format is being upgraded now.\n");
          m_wallet->rewrite(m_wallet_file, password);
      }
    }
  }
  catch (const std::exception& e)
  {
    fail_msg_writer() << tr("failed to load wallet: ") << e.what();
    return false;
  }

  m_wallet->init(m_daemon_address);

  refresh(std::vector<std::string>());
  success_msg_writer() <<
    "**********************************************************************\n" <<
    tr("Use \"help\" command to see the list of available commands.\n") <<
    "**********************************************************************";
  return true;
}
//----------------------------------------------------------------------------------------------------
bool simple_wallet::close_wallet()
{
  bool r = m_wallet->deinit();
  if (!r)
  {
    fail_msg_writer() << tr("failed to deinit wallet");
    return false;
  }

  try
  {
    m_wallet->store();
  }
  catch (const std::exception& e)
  {
    fail_msg_writer() << e.what();
    return false;
  }

  return true;
}
//----------------------------------------------------------------------------------------------------
bool simple_wallet::save(const std::vector<std::string> &args)
{
  try
  {
    m_wallet->store();
    success_msg_writer() << tr("Wallet data saved");
  }
  catch (const std::exception& e)
  {
    fail_msg_writer() << e.what();
  }

  return true;
}
//----------------------------------------------------------------------------------------------------
bool simple_wallet::save_watch_only(const std::vector<std::string> &args/* = std::vector<std::string>()*/)
{
  bool success = false;
  tools::password_container pwd_container;

  success = pwd_container.read_password(tr("Password for the new watch-only wallet"));
  if (!success)
  {
    fail_msg_writer() << tr("failed to read wallet password");
    return true;
  }
  std::string password = pwd_container.password();
  success = pwd_container.read_password(tr("Enter new password again"));
  if (!success)
  {
    fail_msg_writer() << tr("failed to read wallet password");
    return true;
  }
  if (password != pwd_container.password())
  {
    fail_msg_writer() << tr("passwords do not match");
    return true;
  }

  m_wallet->write_watch_only_wallet(m_wallet_file, pwd_container.password());
  return true;
}

//----------------------------------------------------------------------------------------------------
bool simple_wallet::start_mining(const std::vector<std::string>& args)
{
  if (!try_connect_to_daemon())
    return true;

  // COMMAND_RPC_START_MINING::request req;
  // req.miner_address = m_wallet->get_account().get_public_address_str(m_wallet->testnet());
  std::string miner_address = m_wallet->get_account().get_public_address_str(m_wallet->testnet());
  uint64_t threads_count;

  bool ok = true;
  size_t max_mining_threads_count = (std::max)(std::thread::hardware_concurrency(), static_cast<unsigned>(2));
  if (0 == args.size())
  {
    // req.threads_count = 1;
    threads_count = 1;
  }
  else if (1 == args.size())
  {
    uint16_t num = 1;
    ok = string_tools::get_xtype_from_string(num, args[0]);
    ok = ok && (1 <= num && num <= max_mining_threads_count);
    // req.threads_count = num;
    threads_count = num;
  }
  else
  {
    ok = false;
  }

  if (!ok)
  {
    fail_msg_writer() << tr("invalid arguments. Please use start_mining [<number_of_threads>], "
      "<number_of_threads> should be from 1 to ") << max_mining_threads_count;
    return true;
  }

<<<<<<< HEAD
  // COMMAND_RPC_START_MINING::response res;
  // bool r = net_utils::invoke_http_json_remote_command2(m_daemon_address + "/start_mining", req, res, m_http_client);
  // std::string err = interpret_rpc_response(r, res.status);

  uint64_t status = m_wallet->start_mining(miner_address, threads_count);
  // res has to be true since we have checked before.
  if (status == IPC::STATUS_OK)
    success_msg_writer() << "Mining started in daemon";
  else
    fail_msg_writer() << "mining has NOT been started: " << status;
=======
  COMMAND_RPC_START_MINING::response res;
  bool r = net_utils::invoke_http_json_remote_command2(m_daemon_address + "/start_mining", req, res, m_http_client);
  std::string err = interpret_rpc_response(r, res.status);
  if (err.empty())
    success_msg_writer() << tr("Mining started in daemon");
  else
    fail_msg_writer() << tr("mining has NOT been started: ") << err;
>>>>>>> 49df0e6f
  return true;
}
//----------------------------------------------------------------------------------------------------
bool simple_wallet::stop_mining(const std::vector<std::string>& args)
{
  if (!try_connect_to_daemon())
    return true;

<<<<<<< HEAD
  // COMMAND_RPC_STOP_MINING::request req;
  // COMMAND_RPC_STOP_MINING::response res;
  // bool r = net_utils::invoke_http_json_remote_command2(m_daemon_address + "/stop_mining", req, res, m_http_client);
  // std::string err = interpret_rpc_response(r, res.status);
  uint64_t status = m_wallet->stop_mining();
  if (status == IPC::STATUS_OK)
    success_msg_writer() << "Mining stopped in daemon";
  else
    fail_msg_writer() << "mining has NOT been stopped: " << status;
=======
  COMMAND_RPC_STOP_MINING::request req;
  COMMAND_RPC_STOP_MINING::response res;
  bool r = net_utils::invoke_http_json_remote_command2(m_daemon_address + "/stop_mining", req, res, m_http_client);
  std::string err = interpret_rpc_response(r, res.status);
  if (err.empty())
    success_msg_writer() << tr("Mining stopped in daemon");
  else
    fail_msg_writer() << tr("mining has NOT been stopped: ") << err;
>>>>>>> 49df0e6f
  return true;
}
//----------------------------------------------------------------------------------------------------
bool simple_wallet::save_bc(const std::vector<std::string>& args)
{
  if (!try_connect_to_daemon())
    return true;

<<<<<<< HEAD
  // COMMAND_RPC_SAVE_BC::request req;
  // COMMAND_RPC_SAVE_BC::response res;
  // bool r = net_utils::invoke_http_json_remote_command2(m_daemon_address + "/save_bc", req, res, m_http_client);
  // std::string err = interpret_rpc_response(r, res.status);
  uint64_t status = m_wallet->save_bc();
  if (status == IPC::STATUS_OK)
    success_msg_writer() << "Blockchain saved";
  else
    fail_msg_writer() << "Blockchain can't be saved: " << status;
=======
  COMMAND_RPC_SAVE_BC::request req;
  COMMAND_RPC_SAVE_BC::response res;
  bool r = net_utils::invoke_http_json_remote_command2(m_daemon_address + "/save_bc", req, res, m_http_client);
  std::string err = interpret_rpc_response(r, res.status);
  if (err.empty())
    success_msg_writer() << tr("Blockchain saved");
  else
    fail_msg_writer() << tr("Blockchain can't be saved: ") << err;
>>>>>>> 49df0e6f
  return true;
}
//----------------------------------------------------------------------------------------------------
void simple_wallet::on_new_block(uint64_t height, const cryptonote::block& block)
{
  m_refresh_progress_reporter.update(height, false);
}
//----------------------------------------------------------------------------------------------------
void simple_wallet::on_money_received(uint64_t height, const cryptonote::transaction& tx, size_t out_index)
{
  message_writer(epee::log_space::console_color_green, false) <<
    tr("Height ") << height << ", " <<
    tr("transaction ") << get_transaction_hash(tx) << ", " <<
    tr("received ") << print_money(tx.vout[out_index].amount);
  m_refresh_progress_reporter.update(height, true);
}
//----------------------------------------------------------------------------------------------------
void simple_wallet::on_money_spent(uint64_t height, const cryptonote::transaction& in_tx, size_t out_index, const cryptonote::transaction& spend_tx)
{
  message_writer(epee::log_space::console_color_magenta, false) <<
    tr("Height ") << height << ", " <<
    tr("transaction ") << get_transaction_hash(spend_tx) << ", " <<
    tr("spent ") << print_money(in_tx.vout[out_index].amount);
  m_refresh_progress_reporter.update(height, true);
}
//----------------------------------------------------------------------------------------------------
void simple_wallet::on_skip_transaction(uint64_t height, const cryptonote::transaction& tx)
{
  message_writer(epee::log_space::console_color_red, true) <<
    tr("Height ") << height << ", " <<
    tr("transaction ") << get_transaction_hash(tx) << ", " <<
    tr("unsupported transaction format");
  m_refresh_progress_reporter.update(height, true);
}
//----------------------------------------------------------------------------------------------------
bool simple_wallet::refresh(const std::vector<std::string>& args)
{
  if (!try_connect_to_daemon())
    return true;

  message_writer() << tr("Starting refresh...");

  size_t fetched_blocks = 0;
  size_t start_height = 0;
  if(!args.empty()){
    try
    {
        start_height = boost::lexical_cast<int>( args[0] );
    }
    catch(const boost::bad_lexical_cast &)
    {
        start_height = 0;
    }
  }
  
  bool ok = false;
  std::ostringstream ss;
  try
  {
    m_wallet->refresh(start_height, fetched_blocks);
    ok = true;
    // Clear line "Height xxx of xxx"
    std::cout << "\r                                                                \r";
    success_msg_writer(true) << tr("Refresh done, blocks received: ") << fetched_blocks;
    show_balance();
  }
  catch (const tools::error::daemon_busy&)
  {
    ss << tr("daemon is busy. Please try later");
  }
  catch (const tools::error::no_connection_to_daemon&)
  {
    ss << tr("no connection to daemon. Please, make sure daemon is running");
  }
  catch (const tools::error::wallet_rpc_error& e)
  {
    LOG_ERROR("Unknown RPC error: " << e.to_string());
    ss << tr("RPC error: ") << e.what();
  }
  catch (const tools::error::refresh_error& e)
  {
    LOG_ERROR("refresh error: " << e.to_string());
    ss << tr("Error refreshing: ") << e.what();
  }
  catch (const tools::error::wallet_internal_error& e)
  {
    LOG_ERROR("internal error: " << e.to_string());
    ss << tr("internal error: ") << e.what();
  }
  catch (const std::exception& e)
  {
    LOG_ERROR("unexpected error: " << e.what());
    ss << tr("unexpected error: ") << e.what();
  }
  catch (...)
  {
    LOG_ERROR("Unknown error");
    ss << tr("unknown error");
  }

  if (!ok)
  {
    fail_msg_writer() << tr("refresh failed: ") << ss.str() << ". " << tr("Blocks received: ") << fetched_blocks;
  }

  return true;
}
//----------------------------------------------------------------------------------------------------
bool simple_wallet::show_balance(const std::vector<std::string>& args/* = std::vector<std::string>()*/)
{
  success_msg_writer() << tr("balance: ") << print_money(m_wallet->balance()) << ", "
    << tr("unlocked balance: ") << print_money(m_wallet->unlocked_balance()) << ", "
    << tr("including unlocked dust: ") << print_money(m_wallet->unlocked_dust_balance(tools::tx_dust_policy(::config::DEFAULT_DUST_THRESHOLD)));
  return true;
}
//----------------------------------------------------------------------------------------------------
bool simple_wallet::show_incoming_transfers(const std::vector<std::string>& args)
{
  bool filter = false;
  bool available = false;
  if (!args.empty())
  {
    if (args[0] == "available")
    {
      filter = true;
      available = true;
    }
    else if (args[0] == "unavailable")
    {
      filter = true;
      available = false;
    }
  }

  tools::wallet2::transfer_container transfers;
  m_wallet->get_transfers(transfers);

  bool transfers_found = false;
  for (const auto& td : transfers)
  {
    if (!filter || available != td.m_spent)
    {
      if (!transfers_found)
      {
        message_writer() << boost::format("%21s%8s%16s%68s") % tr("amount") % tr("spent") % tr("global index") % tr("tx id");
        transfers_found = true;
      }
      message_writer(td.m_spent ? epee::log_space::console_color_magenta : epee::log_space::console_color_green, false) <<
        boost::format("%21s%8s%16u%68s") %
        print_money(td.amount()) %
        (td.m_spent ? "T" : "F") %
        td.m_global_output_index %
        get_transaction_hash (td.m_tx);
    }
  }

  if (!transfers_found)
  {
    if (!filter)
    {
      success_msg_writer() << tr("No incoming transfers");
    }
    else if (available)
    {
      success_msg_writer() << tr("No incoming available transfers");
    }
    else
    {
      success_msg_writer() << tr("No incoming unavailable transfers");
    }
  }

  return true;
}
//----------------------------------------------------------------------------------------------------
bool simple_wallet::show_payments(const std::vector<std::string> &args)
{
  if(args.empty())
  {
    fail_msg_writer() << tr("expected at least one payment_id");
    return true;
  }

  message_writer() << boost::format("%68s%68s%12s%21s%16s") %
    tr("payment") % tr("transaction") % tr("height") % tr("amount") % tr("unlock time");

  bool payments_found = false;
  for(std::string arg : args)
  {
    crypto::hash payment_id;
    if(tools::wallet2::parse_payment_id(arg, payment_id))
    {
      std::list<tools::wallet2::payment_details> payments;
      m_wallet->get_payments(payment_id, payments);
      if(payments.empty())
      {
        success_msg_writer() << tr("No payments with id ") << payment_id;
        continue;
      }

      for (const tools::wallet2::payment_details& pd : payments)
      {
        if(!payments_found)
        {
          payments_found = true;
        }
        success_msg_writer(true) <<
          boost::format("%68s%68s%12s%21s%16s") %
          payment_id %
          pd.m_tx_hash %
          pd.m_block_height %
          print_money(pd.m_amount) %
          pd.m_unlock_time;
      }
    }
    else
    {
      fail_msg_writer() << tr("payment id has invalid format, expected 64-character string: ") << arg;
    }
  }

  return true;
}
//----------------------------------------------------------------------------------------------------
uint64_t simple_wallet::get_daemon_blockchain_height(std::string& err)
{
  // COMMAND_RPC_GET_HEIGHT::request req;
  // COMMAND_RPC_GET_HEIGHT::response res = boost::value_initialized<COMMAND_RPC_GET_HEIGHT::response>();
  // bool r = net_utils::invoke_http_json_remote_command2(m_daemon_address + "/getheight", req, res, m_http_client);
  // err = interpret_rpc_response(r, res.status);
  uint64_t height;
  uint64_t status = m_wallet->get_height(height);
  // res has to be true since we have checked before.
  if (status != IPC::STATUS_OK) {
    // TODO: map proper error messages to codes.
    err = "Couldn't get blockchain height.";
  }
  return height;
}
//----------------------------------------------------------------------------------------------------
bool simple_wallet::show_blockchain_height(const std::vector<std::string>& args)
{
  if (!try_connect_to_daemon())
    return true;

  std::string err;
  uint64_t bc_height = get_daemon_blockchain_height(err);
  if (err.empty())
    success_msg_writer() << bc_height;
  else
    fail_msg_writer() << tr("failed to get blockchain height: ") << err;
  return true;
}
//----------------------------------------------------------------------------------------------------
bool simple_wallet::rescan_spent(const std::vector<std::string> &args)
{
  if (!try_connect_to_daemon())
    return true;

  try
  {
    m_wallet->rescan_spent();
  }
  catch (const tools::error::daemon_busy&)
  {
    fail_msg_writer() << tr("daemon is busy. Please try later");
  }
  catch (const tools::error::no_connection_to_daemon&)
  {
    fail_msg_writer() << tr("no connection to daemon. Please, make sure daemon is running.");
  }
  catch (const tools::error::is_key_image_spent_error&)
  {
    fail_msg_writer() << tr("failed to get spent status");
  }
  catch (const tools::error::wallet_rpc_error& e)
  {
    LOG_ERROR("Unknown RPC error: " << e.to_string());
    fail_msg_writer() << tr("RPC error: ") << e.what();
  }
  catch (const std::exception& e)
  {
    LOG_ERROR("unexpected error: " << e.what());
    fail_msg_writer() << tr("unexpected error: ") << e.what();
  }
  catch (...)
  {
    LOG_ERROR("Unknown error");
    fail_msg_writer() << tr("unknown error");
  }

  return true;
}
//----------------------------------------------------------------------------------------------------
bool simple_wallet::transfer_main(bool new_algorithm, const std::vector<std::string> &args_)
{
  if (!try_connect_to_daemon())
    return true;

  std::vector<std::string> local_args = args_;

  size_t fake_outs_count;
  if(local_args.size() > 0) {
    if(!epee::string_tools::get_xtype_from_string(fake_outs_count, local_args[0]))
    {
      fake_outs_count = DEFAULT_MIX;
    }
    else
    {
      local_args.erase(local_args.begin());
    }
  }

  if(local_args.size() < 2)
  {
     fail_msg_writer() << tr("wrong number of arguments");
     return true;
  }

  if(m_wallet->watch_only())
  {
     fail_msg_writer() << tr("This is a watch only wallet");
     return true;
  }

  std::vector<uint8_t> extra;
  bool payment_id_seen = false;
  if (1 == local_args.size() % 2)
  {
    std::string payment_id_str = local_args.back();
    local_args.pop_back();

    crypto::hash payment_id;
    bool r = tools::wallet2::parse_long_payment_id(payment_id_str, payment_id);
    if(r)
    {
      std::string extra_nonce;
      set_payment_id_to_tx_extra_nonce(extra_nonce, payment_id);
      r = add_extra_nonce_to_tx_extra(extra, extra_nonce);
    }
    else
    {
      crypto::hash8 payment_id8;
      r = tools::wallet2::parse_short_payment_id(payment_id_str, payment_id8);
      if(r)
      {
        std::string extra_nonce;
        set_encrypted_payment_id_to_tx_extra_nonce(extra_nonce, payment_id8);
        r = add_extra_nonce_to_tx_extra(extra, extra_nonce);
      }
    }

    if(!r)
    {
      fail_msg_writer() << tr("payment id has invalid format, expected 16 or 64 character string: ") << payment_id_str;
      return true;
    }
    payment_id_seen = true;
  }

  vector<cryptonote::tx_destination_entry> dsts;
  for (size_t i = 0; i < local_args.size(); i += 2)
  {
    cryptonote::tx_destination_entry de;
    bool has_payment_id;
    crypto::hash8 new_payment_id;
    if(!get_account_integrated_address_from_str(de.addr, has_payment_id, new_payment_id, m_wallet->testnet(), local_args[i]))
    {
      // if treating as an address fails, try as url
      bool dnssec_ok = false;
      std::string url = local_args[i];

      // attempt to get address from dns query
      auto addresses_from_dns = tools::wallet2::addresses_from_url(url, dnssec_ok);

      // for now, move on only if one address found
      if (addresses_from_dns.size() == 1)
      {
        if (get_account_integrated_address_from_str(de.addr, has_payment_id, new_payment_id, m_wallet->testnet(), addresses_from_dns[0]))
        {
          // if it was an address, prompt user for confirmation.
          // inform user of DNSSEC validation status as well.

          std::string dnssec_str;
          if (dnssec_ok)
          {
            dnssec_str = tr("DNSSEC validation passed");
          }
          else
          {
            dnssec_str = tr("WARNING: DNSSEC validation was unsuccessful, this address may not be correct!");
          }
          std::stringstream prompt;
          prompt << tr("For URL: ") << url
                 << ", " << dnssec_str << std::endl
                 << tr(" Monero Address = ") << addresses_from_dns[0]
                 << std::endl
                 << tr("Is this OK? (Y/n) ")
          ;

          // prompt the user for confirmation given the dns query and dnssec status
          std::string confirm_dns_ok = command_line::input_line(prompt.str());
          if (confirm_dns_ok != "Y" && confirm_dns_ok != "y" && confirm_dns_ok != "Yes" && confirm_dns_ok != "yes"
            && confirm_dns_ok != tr("yes") && confirm_dns_ok != tr("no"))
          {
            fail_msg_writer() << tr("You have cancelled the transfer request");
            return true;
          }
        }
        else
        {
          fail_msg_writer() << tr("Failed to get a Monero address from: ") << local_args[i];
          return true;
        }
      }
      else if (addresses_from_dns.size() > 1)
      {
        fail_msg_writer() << tr("Not yet supported: Multiple Monero addresses found for given URL: ") << url;
      }
      else
      {
        fail_msg_writer() << tr("Wrong address: ") << local_args[i];
        return true;
      }
    }

    if (has_payment_id)
    {
      if (payment_id_seen)
      {
        fail_msg_writer() << tr("A single transaction cannot use more than one payment id: ") << local_args[i];
        return true;
      }

      std::string extra_nonce;
      set_encrypted_payment_id_to_tx_extra_nonce(extra_nonce, new_payment_id);
      bool r = add_extra_nonce_to_tx_extra(extra, extra_nonce);
      if(!r)
      {
        fail_msg_writer() << tr("Failed to set up payment id, though it was decoded correctly");
        return true;
      }
    }

    bool ok = cryptonote::parse_amount(de.amount, local_args[i + 1]);
    if(!ok || 0 == de.amount)
    {
      fail_msg_writer() << tr("amount is wrong: ") << local_args[i] << ' ' << local_args[i + 1] <<
        ", " << tr("expected number from 0 to ") << print_money(std::numeric_limits<uint64_t>::max());
      return true;
    }

    dsts.push_back(de);
  }

  try
  {
    // figure out what tx will be necessary
    std::vector<tools::wallet2::pending_tx> ptx_vector;
    if (new_algorithm)
      ptx_vector = m_wallet->create_transactions_2(dsts, fake_outs_count, 0 /* unlock_time */, 0 /* unused fee arg*/, extra);
    else
      ptx_vector = m_wallet->create_transactions(dsts, fake_outs_count, 0 /* unlock_time */, 0 /* unused fee arg*/, extra);

    // if more than one tx necessary, prompt user to confirm
    if (m_wallet->always_confirm_transfers() || ptx_vector.size() > 1)
    {
        uint64_t total_fee = 0;
        for (size_t n = 0; n < ptx_vector.size(); ++n)
        {
          total_fee += ptx_vector[n].fee;
        }

        std::string prompt_str = (boost::format(tr("Your transaction needs to be split into %llu transactions.  "
          "This will result in a transaction fee being applied to each transaction, for a total fee of %s.  Is this okay?  (Y/Yes/N/No)")) %
          ((unsigned long long)ptx_vector.size()) % print_money(total_fee)).str();
        std::string accepted = command_line::input_line(prompt_str);
        if (accepted != "Y" && accepted != "y" && accepted != "Yes" && accepted != "yes")
        {
          fail_msg_writer() << tr("Transaction cancelled.");

          // would like to return false, because no tx made, but everything else returns true
          // and I don't know what returning false might adversely affect.  *sigh*
          return true; 
        }
    }

    // actually commit the transactions
    while (!ptx_vector.empty())
    {
      auto & ptx = ptx_vector.back();
      m_wallet->commit_tx(ptx);
      success_msg_writer(true) << tr("Money successfully sent, transaction ") << get_transaction_hash(ptx.tx);

      // if no exception, remove element from vector
      ptx_vector.pop_back();
    }
  }
  catch (const tools::error::daemon_busy&)
  {
    fail_msg_writer() << tr("daemon is busy. Please try later");
  }
  catch (const tools::error::no_connection_to_daemon&)
  {
    fail_msg_writer() << tr("no connection to daemon. Please, make sure daemon is running.");
  }
  catch (const tools::error::wallet_rpc_error& e)
  {
    LOG_ERROR("Unknown RPC error: " << e.to_string());
    fail_msg_writer() << tr("RPC error: ") << e.what();
  }
  catch (const tools::error::get_random_outs_error&)
  {
    fail_msg_writer() << tr("failed to get random outputs to mix");
  }
  catch (const tools::error::not_enough_money& e)
  {
    fail_msg_writer() << boost::format(tr("not enough money to transfer, available only %s, transaction amount %s = %s + %s (fee)")) %
      print_money(e.available()) %
      print_money(e.tx_amount() + e.fee())  %
      print_money(e.tx_amount()) %
      print_money(e.fee());
  }
  catch (const tools::error::not_enough_outs_to_mix& e)
  {
    auto writer = fail_msg_writer();
    writer << tr("not enough outputs for specified mixin_count") << " = " << e.mixin_count() << ":";
    for (const cryptonote::COMMAND_RPC_GET_RANDOM_OUTPUTS_FOR_AMOUNTS::outs_for_amount& outs_for_amount : e.scanty_outs())
    {
      writer << "\n" << tr("output amount") << " = " << print_money(outs_for_amount.amount) << ", " << tr("found outputs to mix") << " = " << outs_for_amount.outs.size();
    }
  }
  catch (const tools::error::tx_not_constructed&)
  {
    fail_msg_writer() << tr("transaction was not constructed");
  }
  catch (const tools::error::tx_rejected& e)
  {
    fail_msg_writer() << (boost::format(tr("transaction %s was rejected by daemon with status: ")) % get_transaction_hash(e.tx())) << e.status();
  }
  catch (const tools::error::tx_sum_overflow& e)
  {
    fail_msg_writer() << e.what();
  }
  catch (const tools::error::zero_destination&)
  {
    fail_msg_writer() << tr("one of destinations is zero");
  }
  catch (const tools::error::tx_too_big& e)
  {
    fail_msg_writer() << tr("Failed to find a suitable way to split transactions");
  }
  catch (const tools::error::transfer_error& e)
  {
    LOG_ERROR("unknown transfer error: " << e.to_string());
    fail_msg_writer() << tr("unknown transfer error: ") << e.what();
  }
  catch (const tools::error::wallet_internal_error& e)
  {
    LOG_ERROR("internal error: " << e.to_string());
    fail_msg_writer() << tr("internal error: ") << e.what();
  }
  catch (const std::exception& e)
  {
    LOG_ERROR("unexpected error: " << e.what());
    fail_msg_writer() << tr("unexpected error: ") << e.what();
  }
  catch (...)
  {
    LOG_ERROR("Unknown error");
    fail_msg_writer() << tr("unknown error");
  }

  return true;
}
//----------------------------------------------------------------------------------------------------
bool simple_wallet::transfer(const std::vector<std::string> &args_)
{
  return transfer_main(false, args_);
}
//----------------------------------------------------------------------------------------------------
bool simple_wallet::transfer_new(const std::vector<std::string> &args_)
{
  return transfer_main(true, args_);
}

//----------------------------------------------------------------------------------------------------
bool simple_wallet::sweep_dust(const std::vector<std::string> &args_)
{
  if (!try_connect_to_daemon())
    return true;

  if(m_wallet->watch_only())
  {
     fail_msg_writer() << tr("This is a watch only wallet");
     return true;
  }

  try
  {
    uint64_t total_dust = m_wallet->unlocked_dust_balance(tools::tx_dust_policy(::config::DEFAULT_DUST_THRESHOLD));

    // figure out what tx will be necessary
    auto ptx_vector = m_wallet->create_dust_sweep_transactions();

    // give user total and fee, and prompt to confirm
    uint64_t total_fee = 0;
    for (size_t n = 0; n < ptx_vector.size(); ++n)
    {
      total_fee += ptx_vector[n].fee;
    }

    std::string prompt_str = tr("Sweeping ") + print_money(total_dust);
    if (ptx_vector.size() > 1) {
      prompt_str = (boost::format(tr("Sweeping %s in %llu transactions for a total fee of %s.  Is this okay?  (Y/Yes/N/No)")) %
        print_money(total_dust) %
        ((unsigned long long)ptx_vector.size()) %
        print_money(total_fee)).str();
    }
    else {
      prompt_str = (boost::format(tr("Sweeping %s for a total fee of %s.  Is this okay?  (Y/Yes/N/No)")) %
        print_money(total_dust) %
        print_money(total_fee)).str();
    }
    std::string accepted = command_line::input_line(prompt_str);
    if (accepted != "Y" && accepted != "y" && accepted != "Yes" && accepted != "yes")
    {
      fail_msg_writer() << tr("Transaction cancelled.");

      // would like to return false, because no tx made, but everything else returns true
      // and I don't know what returning false might adversely affect.  *sigh*
      return true;
    }

    // actually commit the transactions
    while (!ptx_vector.empty())
    {
      auto & ptx = ptx_vector.back();
      m_wallet->commit_tx(ptx);
      success_msg_writer(true) << tr("Money successfully sent, transaction: ") << get_transaction_hash(ptx.tx);

      // if no exception, remove element from vector
      ptx_vector.pop_back();
    }
  }
  catch (const tools::error::daemon_busy&)
  {
    fail_msg_writer() << tr("daemon is busy. Please try later");
  }
  catch (const tools::error::no_connection_to_daemon&)
  {
    fail_msg_writer() << tr("no connection to daemon. Please, make sure daemon is running.");
  }
  catch (const tools::error::wallet_rpc_error& e)
  {
    LOG_ERROR("Unknown RPC error: " << e.to_string());
    fail_msg_writer() << tr("RPC error: ") << e.what();
  }
  catch (const tools::error::get_random_outs_error&)
  {
    fail_msg_writer() << tr("failed to get random outputs to mix");
  }
  catch (const tools::error::not_enough_money& e)
  {
    fail_msg_writer() << boost::format(tr("not enough money to transfer, available only %s, transaction amount %s = %s + %s (fee)")) %
      print_money(e.available()) %
      print_money(e.tx_amount() + e.fee()) %
      print_money(e.tx_amount()) %
      print_money(e.fee());
  }
  catch (const tools::error::not_enough_outs_to_mix& e)
  {
    auto writer = fail_msg_writer();
    writer << tr("not enough outputs for specified mixin_count") << " = " << e.mixin_count() << ":";
    for (const cryptonote::COMMAND_RPC_GET_RANDOM_OUTPUTS_FOR_AMOUNTS::outs_for_amount& outs_for_amount : e.scanty_outs())
    {
      writer << "\n" << tr("output amount") << " = " << print_money(outs_for_amount.amount) << ", " << tr("found outputs to mix") << " = " << outs_for_amount.outs.size();
    }
  }
  catch (const tools::error::tx_not_constructed&)
  {
    fail_msg_writer() << tr("transaction was not constructed");
  }
  catch (const tools::error::tx_rejected& e)
  {
    fail_msg_writer() << (boost::format(tr("transaction %s was rejected by daemon with status: ")) % get_transaction_hash(e.tx())) << e.status();
  }
  catch (const tools::error::tx_sum_overflow& e)
  {
    fail_msg_writer() << e.what();
  }
  catch (const tools::error::zero_destination&)
  {
    fail_msg_writer() << tr("one of destinations is zero");
  }
  catch (const tools::error::tx_too_big& e)
  {
    fail_msg_writer() << tr("Failed to find a suitable way to split transactions");
  }
  catch (const tools::error::transfer_error& e)
  {
    LOG_ERROR("unknown transfer error: " << e.to_string());
    fail_msg_writer() << tr("unknown transfer error: ") << e.what();
  }
  catch (const tools::error::wallet_internal_error& e)
  {
    LOG_ERROR("internal error: " << e.to_string());
    fail_msg_writer() << tr("internal error: ") << e.what();
  }
  catch (const std::exception& e)
  {
    LOG_ERROR("unexpected error: " << e.what());
    fail_msg_writer() << tr("unexpected error: ") << e.what();
  }
  catch (...)
  {
    LOG_ERROR("Unknown error");
    fail_msg_writer() << tr("unknown error");
  }

  return true;
}
//----------------------------------------------------------------------------------------------------
bool simple_wallet::run()
{
  std::string addr_start = m_wallet->get_account().get_public_address_str(m_wallet->testnet()).substr(0, 6);
  return m_cmd_binder.run_handling(std::string("[") + tr("wallet") + " " + addr_start + "]: ", "");
}
//----------------------------------------------------------------------------------------------------
void simple_wallet::stop()
{
  m_cmd_binder.stop_handling();
  m_wallet->stop();
}
//----------------------------------------------------------------------------------------------------
bool simple_wallet::print_address(const std::vector<std::string> &args/* = std::vector<std::string>()*/)
{
  success_msg_writer() << m_wallet->get_account().get_public_address_str(m_wallet->testnet());
  return true;
}
//----------------------------------------------------------------------------------------------------
bool simple_wallet::print_integrated_address(const std::vector<std::string> &args/* = std::vector<std::string>()*/)
{
  crypto::hash8 payment_id;
  if (args.size() > 1)
  {
    fail_msg_writer() << tr("integrated_address only takes one or zero arguments");
    return true;
  }
  if (args.size() == 0)
  {
    crypto::generate_random_bytes(8, payment_id.data);
    success_msg_writer() << tr("Random payment ID: ") << payment_id;
    success_msg_writer() << tr("Matching integrated address: ") << m_wallet->get_account().get_public_integrated_address_str(payment_id, m_wallet->testnet());
    return true;
  }
  if(tools::wallet2::parse_short_payment_id(args.back(), payment_id))
  {
    success_msg_writer() << m_wallet->get_account().get_public_integrated_address_str(payment_id, m_wallet->testnet());
    return true;
  }
  else {
    bool has_payment_id;
    crypto::hash8 payment_id;
    account_public_address addr;
    if(get_account_integrated_address_from_str(addr, has_payment_id, payment_id, m_wallet->testnet(), args.back()))
    {
      if (has_payment_id)
      {
        success_msg_writer() << boost::format(tr("Integrated address: account %s, payment id %s")) %
          get_account_address_as_str(m_wallet->testnet(),addr) % epee::string_tools::pod_to_hex(payment_id);
      }
      else
      {
        success_msg_writer() << tr("Standard address: account: ") << get_account_address_as_str(m_wallet->testnet(),addr);
      }
      return true;
    }
  }
  fail_msg_writer() << tr("Failed to parse payment id or address");
  return true;
}
//----------------------------------------------------------------------------------------------------
bool simple_wallet::process_command(const std::vector<std::string> &args)
{
  return m_cmd_binder.process_command_vec(args);
}
//----------------------------------------------------------------------------------------------------
int main(int argc, char* argv[])
{
#ifdef WIN32
  _CrtSetDbgFlag ( _CRTDBG_ALLOC_MEM_DF | _CRTDBG_LEAK_CHECK_DF );
#endif

  //TRY_ENTRY();

  string_tools::set_module_name_and_folder(argv[0]);

  po::options_description desc_general(sw::tr("General options"));
  command_line::add_arg(desc_general, command_line::arg_help);
  command_line::add_arg(desc_general, command_line::arg_version);

  po::options_description desc_params(sw::tr("Wallet options"));
  command_line::add_arg(desc_params, arg_wallet_file);
  command_line::add_arg(desc_params, arg_generate_new_wallet);
  command_line::add_arg(desc_params, arg_generate_from_view_key);
  command_line::add_arg(desc_params, arg_password);
  command_line::add_arg(desc_params, arg_daemon_address);
  command_line::add_arg(desc_params, arg_daemon_host);
  command_line::add_arg(desc_params, arg_daemon_port);
  command_line::add_arg(desc_params, arg_command);
  command_line::add_arg(desc_params, arg_log_level);

  bf::path default_log {log_space::log_singletone::get_default_log_folder()};
  std::string log_file_name = log_space::log_singletone::get_default_log_file();
  if (log_file_name.empty())
  {
    // Sanity check: File path should also be empty if file name is. If not,
    // this would be a problem in epee's discovery of current process's file
    // path.
    if (! default_log.empty())
    {
      fail_msg_writer() << sw::tr("Unexpected empty log file name in presence of non-empty file path");
      return false;
    }
    // epee didn't find path to executable from argv[0], so use this default file name.
    log_file_name = "simplewallet.log";
    // The full path will use cwd because epee also returned an empty default log folder.
  }
  default_log /= log_file_name;

  command_line::add_arg(desc_params, arg_log_file, default_log.string());

  command_line::add_arg(desc_params, arg_restore_deterministic_wallet );
  command_line::add_arg(desc_params, arg_non_deterministic );
  command_line::add_arg(desc_params, arg_electrum_seed );
  command_line::add_arg(desc_params, arg_testnet);
  command_line::add_arg(desc_params, arg_restricted);

  RPC::Wallet::init_options(desc_params);

  po::positional_options_description positional_options;
  positional_options.add(arg_command.name, -1);

  i18n_set_language("translations", "monero");

  po::options_description desc_all;
  desc_all.add(desc_general).add(desc_params);
  cryptonote::simple_wallet w;
  po::variables_map vm;
  bool r = command_line::handle_error_helper(desc_all, [&]()
  {
    po::store(command_line::parse_command_line(argc, argv, desc_general, true), vm);

    if (command_line::get_arg(vm, command_line::arg_help))
    {
      success_msg_writer() << CRYPTONOTE_NAME << " " << sw::tr("wallet") << " v" << MONERO_VERSION_FULL;
      success_msg_writer() << sw::tr("Usage:") << " simplewallet [--wallet-file=<file>|--generate-new-wallet=<file>] [--daemon-address=<host>:<port>] [<COMMAND>]";
      success_msg_writer() << desc_all << '\n' << w.get_commands_str();
      return false;
    }
    else if (command_line::get_arg(vm, command_line::arg_version))
    {
      success_msg_writer() << CRYPTONOTE_NAME << " " << sw::tr("wallet") << " v" << MONERO_VERSION_FULL;
      return false;
    }

    auto parser = po::command_line_parser(argc, argv).options(desc_params).positional(positional_options);
    po::store(parser.run(), vm);
    po::notify(vm);
    return true;
  });
  if (!r)
    return 0;

  // log_file_path
  //   default: < argv[0] directory >/simplewallet.log
  //     so if ran as "simplewallet" (no path), log file will be in cwd
  //
  //   if log-file argument given:
  //     absolute path
  //     relative path: relative to cwd

  // Set log file
  bf::path log_file_path {bf::absolute(command_line::get_arg(vm, arg_log_file))};

  // Set up logging options
  int log_level = LOG_LEVEL_2;
  log_space::get_set_log_detalisation_level(true, log_level);
  //log_space::log_singletone::add_logger(LOGGER_CONSOLE, NULL, NULL, LOG_LEVEL_0);
  log_space::log_singletone::add_logger(LOGGER_FILE,
    log_file_path.filename().string().c_str(),
    log_file_path.parent_path().string().c_str(),
    LOG_LEVEL_4
    );

  message_writer(epee::log_space::console_color_white, true) << CRYPTONOTE_NAME << " " << sw::tr("wallet") << " v" << MONERO_VERSION_FULL;

  if(command_line::has_arg(vm, arg_log_level))
    log_level = command_line::get_arg(vm, arg_log_level);
  LOG_PRINT_L0("Setting log level = " << log_level);
  LOG_PRINT_L0(sw::tr("default_log: ") << default_log.string());
  message_writer(epee::log_space::console_color_white, true) << boost::format(sw::tr("Logging at log level %d to %s")) %
    log_level % log_file_path.string();
  log_space::get_set_log_detalisation_level(true, log_level);

  if (command_line::has_arg(vm, RPC::Wallet::arg_rpc_bind_port))
  {
    log_space::log_singletone::add_logger(LOGGER_CONSOLE, NULL, NULL, LOG_LEVEL_2);
    //runs wallet with rpc interface
    if(!command_line::has_arg(vm, arg_wallet_file) )
    {
      LOG_ERROR(sw::tr("Wallet file not set."));
      return 1;
    }
    if(!command_line::has_arg(vm, arg_daemon_address) )
    {
      LOG_ERROR(sw::tr("Daemon address not set."));
      return 1;
    }
    if(!command_line::has_arg(vm, arg_password) )
    {
      LOG_ERROR(sw::tr("Wallet password not set."));
      return 1;
    }

    bool testnet = command_line::get_arg(vm, arg_testnet);
    bool restricted = command_line::get_arg(vm, arg_restricted);
    std::string wallet_file     = command_line::get_arg(vm, arg_wallet_file);
    std::string wallet_password = command_line::get_arg(vm, arg_password);
    std::string daemon_address  = command_line::get_arg(vm, arg_daemon_address);
    std::string daemon_host = command_line::get_arg(vm, arg_daemon_host);
    int daemon_port = command_line::get_arg(vm, arg_daemon_port);
    if (daemon_host.empty())
      daemon_host = "localhost";
    if (!daemon_port)
      daemon_port = testnet ? config::testnet::RPC_DEFAULT_PORT : config::RPC_DEFAULT_PORT;
    if (daemon_address.empty())
      daemon_address = std::string("http://") + daemon_host + ":" + std::to_string(daemon_port);

    tools::wallet2 wal(testnet,restricted);
    // RPC::Wallet::init(&wal);
    try
    {
      LOG_PRINT_L0(sw::tr("Loading wallet..."));
      wal.load(wallet_file, wallet_password);
      wal.init(daemon_address);
      wal.refresh();
      LOG_PRINT_GREEN(sw::tr("Loaded ok"), LOG_LEVEL_0);
    }
    catch (const std::exception& e)
    {
      LOG_ERROR(sw::tr("Wallet initialization failed: ") << e.what());
      return 1;
    }
    // std::string ip_address, port;
    // RPC::Wallet::get_address_and_port(vm, ip_address, port);
    // RPC::Json_rpc_http_server rpc_server(ip_address, port, &RPC::Wallet::ev_handler);

    tools::wallet_rpc_server wrpc(wal);
    bool r = wrpc.init(vm);
    CHECK_AND_ASSERT_MES(r, 1, sw::tr("Failed to initialize wallet rpc server"));

    /*tools::signal_handler::install([&rpc_server, &wal] {
      rpc_server.stop();
      wal.store();
    });*/
    tools::signal_handler::install([&wrpc, &wal] {
      wrpc.send_stop_signal();
      wal.store();
    });
    LOG_PRINT_L0(sw::tr("Starting wallet rpc server"));
    wrpc.run();
<<<<<<< HEAD
    LOG_PRINT_L0("Stopped wallet rpc server");
    wal.stop_ipc_client();
=======
    LOG_PRINT_L0(sw::tr("Stopped wallet rpc server"));
>>>>>>> 49df0e6f
    try
    {
      LOG_PRINT_L0(sw::tr("Storing wallet..."));
      wal.store();
      LOG_PRINT_GREEN(sw::tr("Stored ok"), LOG_LEVEL_0);
    }
    catch (const std::exception& e)
    {
      LOG_ERROR(sw::tr("Failed to store wallet: ") << e.what());
      return 1;
    }
  }
  else
  {
    //runs wallet with console interface
    r = w.init(vm);
    CHECK_AND_ASSERT_MES(r, 1, sw::tr("Failed to initialize wallet"));

    std::vector<std::string> command = command_line::get_arg(vm, arg_command);
    if (!command.empty())
    {
      w.process_command(command);
      w.stop();
      w.deinit();
    }
    else
    {
      tools::signal_handler::install([&w] {
        w.stop();
      });
      w.run();

      w.deinit();
    }
  }
  return 0;
  //CATCH_ENTRY_L0("main", 1);
}<|MERGE_RESOLUTION|>--- conflicted
+++ resolved
@@ -976,7 +976,6 @@
     return true;
   }
 
-<<<<<<< HEAD
   // COMMAND_RPC_START_MINING::response res;
   // bool r = net_utils::invoke_http_json_remote_command2(m_daemon_address + "/start_mining", req, res, m_http_client);
   // std::string err = interpret_rpc_response(r, res.status);
@@ -987,15 +986,7 @@
     success_msg_writer() << "Mining started in daemon";
   else
     fail_msg_writer() << "mining has NOT been started: " << status;
-=======
-  COMMAND_RPC_START_MINING::response res;
-  bool r = net_utils::invoke_http_json_remote_command2(m_daemon_address + "/start_mining", req, res, m_http_client);
-  std::string err = interpret_rpc_response(r, res.status);
-  if (err.empty())
-    success_msg_writer() << tr("Mining started in daemon");
-  else
-    fail_msg_writer() << tr("mining has NOT been started: ") << err;
->>>>>>> 49df0e6f
+
   return true;
 }
 //----------------------------------------------------------------------------------------------------
@@ -1004,7 +995,6 @@
   if (!try_connect_to_daemon())
     return true;
 
-<<<<<<< HEAD
   // COMMAND_RPC_STOP_MINING::request req;
   // COMMAND_RPC_STOP_MINING::response res;
   // bool r = net_utils::invoke_http_json_remote_command2(m_daemon_address + "/stop_mining", req, res, m_http_client);
@@ -1014,16 +1004,7 @@
     success_msg_writer() << "Mining stopped in daemon";
   else
     fail_msg_writer() << "mining has NOT been stopped: " << status;
-=======
-  COMMAND_RPC_STOP_MINING::request req;
-  COMMAND_RPC_STOP_MINING::response res;
-  bool r = net_utils::invoke_http_json_remote_command2(m_daemon_address + "/stop_mining", req, res, m_http_client);
-  std::string err = interpret_rpc_response(r, res.status);
-  if (err.empty())
-    success_msg_writer() << tr("Mining stopped in daemon");
-  else
-    fail_msg_writer() << tr("mining has NOT been stopped: ") << err;
->>>>>>> 49df0e6f
+
   return true;
 }
 //----------------------------------------------------------------------------------------------------
@@ -1032,7 +1013,6 @@
   if (!try_connect_to_daemon())
     return true;
 
-<<<<<<< HEAD
   // COMMAND_RPC_SAVE_BC::request req;
   // COMMAND_RPC_SAVE_BC::response res;
   // bool r = net_utils::invoke_http_json_remote_command2(m_daemon_address + "/save_bc", req, res, m_http_client);
@@ -1042,16 +1022,7 @@
     success_msg_writer() << "Blockchain saved";
   else
     fail_msg_writer() << "Blockchain can't be saved: " << status;
-=======
-  COMMAND_RPC_SAVE_BC::request req;
-  COMMAND_RPC_SAVE_BC::response res;
-  bool r = net_utils::invoke_http_json_remote_command2(m_daemon_address + "/save_bc", req, res, m_http_client);
-  std::string err = interpret_rpc_response(r, res.status);
-  if (err.empty())
-    success_msg_writer() << tr("Blockchain saved");
-  else
-    fail_msg_writer() << tr("Blockchain can't be saved: ") << err;
->>>>>>> 49df0e6f
+
   return true;
 }
 //----------------------------------------------------------------------------------------------------
@@ -2025,12 +1996,9 @@
     });
     LOG_PRINT_L0(sw::tr("Starting wallet rpc server"));
     wrpc.run();
-<<<<<<< HEAD
-    LOG_PRINT_L0("Stopped wallet rpc server");
+
+    LOG_PRINT_L0(sw::tr("Stopped wallet rpc server"));
     wal.stop_ipc_client();
-=======
-    LOG_PRINT_L0(sw::tr("Stopped wallet rpc server"));
->>>>>>> 49df0e6f
     try
     {
       LOG_PRINT_L0(sw::tr("Storing wallet..."));
