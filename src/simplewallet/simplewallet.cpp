// Copyright (c) 2014-2015, The Monero Project
// 
// All rights reserved.
// 
// Redistribution and use in source and binary forms, with or without modification, are
// permitted provided that the following conditions are met:
// 
// 1. Redistributions of source code must retain the above copyright notice, this list of
//    conditions and the following disclaimer.
// 
// 2. Redistributions in binary form must reproduce the above copyright notice, this list
//    of conditions and the following disclaimer in the documentation and/or other
//    materials provided with the distribution.
// 
// 3. Neither the name of the copyright holder nor the names of its contributors may be
//    used to endorse or promote products derived from this software without specific
//    prior written permission.
// 
// THIS SOFTWARE IS PROVIDED BY THE COPYRIGHT HOLDERS AND CONTRIBUTORS "AS IS" AND ANY
// EXPRESS OR IMPLIED WARRANTIES, INCLUDING, BUT NOT LIMITED TO, THE IMPLIED WARRANTIES OF
// MERCHANTABILITY AND FITNESS FOR A PARTICULAR PURPOSE ARE DISCLAIMED. IN NO EVENT SHALL
// THE COPYRIGHT HOLDER OR CONTRIBUTORS BE LIABLE FOR ANY DIRECT, INDIRECT, INCIDENTAL,
// SPECIAL, EXEMPLARY, OR CONSEQUENTIAL DAMAGES (INCLUDING, BUT NOT LIMITED TO,
// PROCUREMENT OF SUBSTITUTE GOODS OR SERVICES; LOSS OF USE, DATA, OR PROFITS; OR BUSINESS
// INTERRUPTION) HOWEVER CAUSED AND ON ANY THEORY OF LIABILITY, WHETHER IN CONTRACT,
// STRICT LIABILITY, OR TORT (INCLUDING NEGLIGENCE OR OTHERWISE) ARISING IN ANY WAY OUT OF
// THE USE OF THIS SOFTWARE, EVEN IF ADVISED OF THE POSSIBILITY OF SUCH DAMAGE.
// 
// Parts of this file are originally copyright (c) 2012-2013 The Cryptonote developers

/*!
 * \file simplewallet.cpp
 * 
 * \brief Source file that defines simple_wallet class.
 */

#include <thread>
#include <iostream>
#include <sstream>
#include <boost/lexical_cast.hpp>
#include <boost/program_options.hpp>
#include <boost/algorithm/string.hpp>
#include "include_base_utils.h"
#include "common/command_line.h"
#include "common/util.h"
#include "p2p/net_node.h"
#include "cryptonote_protocol/cryptonote_protocol_handler.h"
#include "simplewallet.h"
#include "cryptonote_core/cryptonote_format_utils.h"
#include "storages/http_abstract_invoke.h"
#include "rpc/core_rpc_server_commands_defs.h"
#include "wallet/wallet_rpc_server.h"
#include "wallet/wallet_json_rpc_handlers.h"
#include "rpc/json_rpc_http_server.h"
#include "version.h"
#include "crypto/crypto.h"  // for crypto::secret_key definition
#include "mnemonics/electrum-words.h"
#include <stdexcept>

#if defined(WIN32)
#include <crtdbg.h>
#endif

using namespace std;
using namespace epee;
using namespace cryptonote;
using boost::lexical_cast;
namespace po = boost::program_options;

#define EXTENDED_LOGS_FILE "wallet_details.log"


namespace
{
  const command_line::arg_descriptor<std::string> arg_wallet_file = {"wallet-file", "Use wallet <arg>", ""};
  const command_line::arg_descriptor<std::string> arg_generate_new_wallet = {"generate-new-wallet", "Generate new wallet and save it to <arg> or <address>.wallet by default", ""};
  const command_line::arg_descriptor<std::string> arg_daemon_address = {"daemon-address", "Use daemon instance at <host>:<port>", ""};
  const command_line::arg_descriptor<std::string> arg_daemon_host = {"daemon-host", "Use daemon instance at host <arg> instead of localhost", ""};
  const command_line::arg_descriptor<std::string> arg_password = {"password", "Wallet password", "", true};
  const command_line::arg_descriptor<std::string> arg_electrum_seed = {"electrum-seed", "Specify electrum seed for wallet recovery/creation", ""};
  const command_line::arg_descriptor<bool> arg_restore_deterministic_wallet = {"restore-deterministic-wallet", "Recover wallet using electrum-style mnemonic", false};
  const command_line::arg_descriptor<bool> arg_non_deterministic = {"non-deterministic", "creates non-deterministic view and spend keys", false};
  const command_line::arg_descriptor<int> arg_daemon_port = {"daemon-port", "Use daemon instance at port <arg> instead of 8081", 0};
  const command_line::arg_descriptor<uint32_t> arg_log_level = {"set_log", "", 0, true};
  const command_line::arg_descriptor<bool> arg_testnet = {"testnet", "Used to deploy test nets. The daemon must be launched with --testnet flag", false};
  const command_line::arg_descriptor<bool> arg_restricted = {"restricted-rpc", "Restricts RPC to view only commands", false};

  const command_line::arg_descriptor< std::vector<std::string> > arg_command = {"command", ""};

  inline std::string interpret_rpc_response(bool ok, const std::string& status)
  {
    std::string err;
    if (ok)
    {
      if (status == CORE_RPC_STATUS_BUSY)
      {
        err = "daemon is busy. Please try later";
      }
      else if (status != CORE_RPC_STATUS_OK)
      {
        err = status;
      }
    }
    else
    {
      err = "possible lost connection to daemon";
    }
    return err;
  }

  class message_writer
  {
  public:
    message_writer(epee::log_space::console_colors color = epee::log_space::console_color_default, bool bright = false,
      std::string&& prefix = std::string(), int log_level = LOG_LEVEL_2)
      : m_flush(true)
      , m_color(color)
      , m_bright(bright)
      , m_log_level(log_level)
    {
      m_oss << prefix;
    }

    message_writer(message_writer&& rhs)
      : m_flush(std::move(rhs.m_flush))
#if defined(_MSC_VER)
      , m_oss(std::move(rhs.m_oss))
#else
      // GCC bug: http://gcc.gnu.org/bugzilla/show_bug.cgi?id=54316
      , m_oss(rhs.m_oss.str(), ios_base::out | ios_base::ate)
#endif
      , m_color(std::move(rhs.m_color))
      , m_log_level(std::move(rhs.m_log_level))
    {
      rhs.m_flush = false;
    }

    template<typename T>
    std::ostream& operator<<(const T& val)
    {
      m_oss << val;
      return m_oss;
    }

    ~message_writer()
    {
      if (m_flush)
      {
        m_flush = false;

        LOG_PRINT(m_oss.str(), m_log_level)

        if (epee::log_space::console_color_default == m_color)
        {
          std::cout << m_oss.str();
        }
        else
        {
          epee::log_space::set_console_color(m_color, m_bright);
          std::cout << m_oss.str();
          epee::log_space::reset_console_color();
        }
        std::cout << std::endl;
      }
    }

  private:
    message_writer(message_writer& rhs);
    message_writer& operator=(message_writer& rhs);
    message_writer& operator=(message_writer&& rhs);

  private:
    bool m_flush;
    std::stringstream m_oss;
    epee::log_space::console_colors m_color;
    bool m_bright;
    int m_log_level;
  };

  message_writer success_msg_writer(bool color = false)
  {
    return message_writer(color ? epee::log_space::console_color_green : epee::log_space::console_color_default, false, std::string(), LOG_LEVEL_2);
  }

  message_writer fail_msg_writer()
  {
    return message_writer(epee::log_space::console_color_red, true, "Error: ", LOG_LEVEL_0);
  }
}


std::string simple_wallet::get_commands_str()
{
  std::stringstream ss;
  ss << "Commands: " << ENDL;
  std::string usage = m_cmd_binder.get_usage();
  boost::replace_all(usage, "\n", "\n  ");
  usage.insert(0, "  ");
  ss << usage << ENDL;
  return ss.str();
}

bool simple_wallet::viewkey(const std::vector<std::string> &args/* = std::vector<std::string>()*/)
{
  success_msg_writer() << string_tools::pod_to_hex(m_wallet->get_account().get_keys().m_view_secret_key) << std::endl;

  return true;
}

bool simple_wallet::seed(const std::vector<std::string> &args/* = std::vector<std::string>()*/)
{
  bool success =  false;
  std::string electrum_words;

  if (m_wallet->is_deterministic())
  {
    if (m_wallet->get_seed_language().empty())
    {
      std::string mnemonic_language = get_mnemonic_language();
      m_wallet->set_seed_language(mnemonic_language);
    }

    success = m_wallet->get_seed(electrum_words);
  }

  if (success) 
  {
    print_seed(electrum_words);
  }
  else
  {
    fail_msg_writer() << "The wallet is non-deterministic. Cannot display seed.";
  }
  return true;
}

bool simple_wallet::seed_set_language(const std::vector<std::string> &args/* = std::vector<std::string>()*/)
{
  bool success = false;
  if (!m_wallet->is_deterministic())
  {
    fail_msg_writer() << "This wallet is non-deterministic and doesn't have a seed.";
    return true;
  }
  tools::password_container pwd_container;
  success = pwd_container.read_password();
  if (!success)
  {
    fail_msg_writer() << "failed to read wallet password";
    return true;
  }

  /* verify password before using so user doesn't accidentally set a new password for rewritten wallet */
  success = m_wallet->verify_password(pwd_container.password());
  if (!success)
  {
    fail_msg_writer() << "invalid password";
    return true;
  }

  std::string mnemonic_language = get_mnemonic_language();
  m_wallet->set_seed_language(mnemonic_language);
  m_wallet->rewrite(m_wallet_file, pwd_container.password());
  return true;
}

bool simple_wallet::help(const std::vector<std::string> &args/* = std::vector<std::string>()*/)
{
  success_msg_writer() << get_commands_str();
  return true;
}

simple_wallet::simple_wallet()
  : m_daemon_port(0)
  , m_refresh_progress_reporter(*this)
{
  m_cmd_binder.set_handler("start_mining", boost::bind(&simple_wallet::start_mining, this, _1), "start_mining [<number_of_threads>] - Start mining in daemon");
  m_cmd_binder.set_handler("stop_mining", boost::bind(&simple_wallet::stop_mining, this, _1), "Stop mining in daemon");
  m_cmd_binder.set_handler("save_bc", boost::bind(&simple_wallet::save_bc, this, _1), "Save current blockchain data");
  m_cmd_binder.set_handler("refresh", boost::bind(&simple_wallet::refresh, this, _1), "Resynchronize transactions and balance");
  m_cmd_binder.set_handler("balance", boost::bind(&simple_wallet::show_balance, this, _1), "Show current wallet balance");
  m_cmd_binder.set_handler("incoming_transfers", boost::bind(&simple_wallet::show_incoming_transfers, this, _1), "incoming_transfers [available|unavailable] - Show incoming transfers - all of them or filter them by availability");
  m_cmd_binder.set_handler("payments", boost::bind(&simple_wallet::show_payments, this, _1), "payments <payment_id_1> [<payment_id_2> ... <payment_id_N>] - Show payments <payment_id_1>, ... <payment_id_N>");
  m_cmd_binder.set_handler("bc_height", boost::bind(&simple_wallet::show_blockchain_height, this, _1), "Show blockchain height");
  m_cmd_binder.set_handler("transfer", boost::bind(&simple_wallet::transfer, this, _1), "transfer <mixin_count> <addr_1> <amount_1> [<addr_2> <amount_2> ... <addr_N> <amount_N>] [payment_id] - Transfer <amount_1>,... <amount_N> to <address_1>,... <address_N>, respectively. <mixin_count> is the number of transactions yours is indistinguishable from (from 0 to maximum available)");
  m_cmd_binder.set_handler("set_log", boost::bind(&simple_wallet::set_log, this, _1), "set_log <level> - Change current log detalization level, <level> is a number 0-4");
  m_cmd_binder.set_handler("address", boost::bind(&simple_wallet::print_address, this, _1), "Show current wallet public address");
  m_cmd_binder.set_handler("save", boost::bind(&simple_wallet::save, this, _1), "Save wallet synchronized data");
  m_cmd_binder.set_handler("viewkey", boost::bind(&simple_wallet::viewkey, this, _1), "Get viewkey");
  m_cmd_binder.set_handler("seed", boost::bind(&simple_wallet::seed, this, _1), "Get deterministic seed");
  m_cmd_binder.set_handler("set", boost::bind(&simple_wallet::set_variable, this, _1), "available options: seed language - Set wallet seed langage");
  m_cmd_binder.set_handler("help", boost::bind(&simple_wallet::help, this, _1), "Show this help");
}
//----------------------------------------------------------------------------------------------------
bool simple_wallet::set_variable(const std::vector<std::string> &args)
{
  if (args.empty())
  {
    fail_msg_writer() << "set: needs an argument. available options: seed";
    return true;
  }
  else
  {
    if (args[0] == "seed")
    {
      if (args.size() == 1)
      {
        fail_msg_writer() << "set seed: needs an argument. available options: language";
        return true;
      }
      else if (args[1] == "language")
      {
        std::vector<std::string> local_args = args;
        local_args.erase(local_args.begin(), local_args.begin()+2);
        seed_set_language(local_args);
        return true;
      }
    }
  }
  fail_msg_writer() << "set: unrecognized argument(s)";
  return true;
}
//----------------------------------------------------------------------------------------------------
bool simple_wallet::set_log(const std::vector<std::string> &args)
{
  if(args.size() != 1)
  {
    fail_msg_writer() << "use: set_log <log_level_number_0-4>";
    return true;
  }
  uint16_t l = 0;
  if(!epee::string_tools::get_xtype_from_string(l, args[0]))
  {
    fail_msg_writer() << "wrong number format, use: set_log <log_level_number_0-4>";
    return true;
  }
  if(LOG_LEVEL_4 < l)
  {
    fail_msg_writer() << "wrong number range, use: set_log <log_level_number_0-4>";
    return true;
  }

  log_space::log_singletone::get_set_log_detalisation_level(true, l);
  return true;
}
//----------------------------------------------------------------------------------------------------
bool simple_wallet::ask_wallet_create_if_needed()
{
  std::string wallet_path;

  bool valid_path = false;
  do {
    wallet_path = command_line::input_line(
        "Specify wallet file name (e.g., wallet.bin). If the wallet doesn't exist, it will be created.\n"
        "Wallet file name: "
    );
    valid_path = tools::wallet2::wallet_valid_path_format(wallet_path);
    if (!valid_path)
    {
      fail_msg_writer() << "wallet file path not valid: " << wallet_path;
    }
  }
  while (!valid_path);

  bool keys_file_exists;
  bool wallet_file_exists;
  tools::wallet2::wallet_exists(wallet_path, keys_file_exists, wallet_file_exists);
  LOG_PRINT_L3("wallet_path: " << wallet_path << "");
  LOG_PRINT_L3("keys_file_exists: " << std::boolalpha << keys_file_exists << std::noboolalpha
    << "  wallet_file_exists: " << std::boolalpha << wallet_file_exists << std::noboolalpha);

  LOG_PRINT_L1("Loading wallet...");

  // add logic to error out if new wallet requested but named wallet file exists
  if (keys_file_exists || wallet_file_exists)
  {
    if (!m_generate_new.empty() || m_restore_deterministic_wallet)
    {
      fail_msg_writer() << "Attempting to generate or restore wallet, but specified file(s) exist.  Exiting to not risk overwriting.";
      return false;
    }
  }

  bool r;
  if(keys_file_exists)
  {
    m_wallet_file = wallet_path;
    r = true;
  }else
  {
    if(!wallet_file_exists)
    {
      std::cout << "The wallet doesn't exist, generating new one" << std::endl;
      m_generate_new = wallet_path;
      r = true;
    }else
    {
      fail_msg_writer() << "failed to open wallet \"" << wallet_path << "\". Keys file wasn't found";
      r = false;
    }
  }

  return r;
}

/*!
 * \brief Prints the seed with a nice message
 * \param seed seed to print
 */
void simple_wallet::print_seed(std::string seed)
{
  success_msg_writer(true) << "\nPLEASE NOTE: the following 25 words can be used to recover access to your wallet. " << 
    "Please write them down and store them somewhere safe and secure. Please do not store them in " << 
    "your email or on file storage services outside of your immediate control.\n";
  boost::replace_nth(seed, " ", 15, "\n");
  boost::replace_nth(seed, " ", 7, "\n");
  std::cout << seed << std::endl;
}

//----------------------------------------------------------------------------------------------------
bool simple_wallet::init(const boost::program_options::variables_map& vm)
{
  handle_command_line(vm);

  if (!m_daemon_address.empty() && !m_daemon_host.empty() && 0 != m_daemon_port)
  {
    fail_msg_writer() << "you can't specify daemon host or port several times";
    return false;
  }

  if(!m_generate_new.empty() && !m_wallet_file.empty())
  {
    fail_msg_writer() << "Specifying both --generate-new-wallet=\"wallet_name\" and --wallet-file=\"wallet_name\" doesn't make sense!";
    return false;
  }
  else if (m_generate_new.empty() && m_wallet_file.empty())
  {
    if(!ask_wallet_create_if_needed()) return false;
  }

  bool testnet = command_line::get_arg(vm, arg_testnet);

  if (m_daemon_host.empty())
    m_daemon_host = "localhost";

  if (!m_daemon_port)
  {
    m_daemon_port = testnet ? config::testnet::RPC_DEFAULT_PORT : config::RPC_DEFAULT_PORT;
  }

  if (m_daemon_address.empty())
    m_daemon_address = std::string("http://") + m_daemon_host + ":" + std::to_string(m_daemon_port);

  tools::password_container pwd_container;
  if (command_line::has_arg(vm, arg_password))
  {
    pwd_container.password(command_line::get_arg(vm, arg_password));
  }
  else
  {
    bool r = pwd_container.read_password();
    if (!r)
    {
      fail_msg_writer() << "failed to read wallet password";
      return false;
    }
  }

  if (!m_generate_new.empty() || m_restore_deterministic_wallet)
  {
    if (m_wallet_file.empty()) m_wallet_file = m_generate_new;  // alias for simplicity later

    std::string old_language;
    // check for recover flag.  if present, require electrum word list (only recovery option for now).
    if (m_restore_deterministic_wallet)
    {
      if (m_non_deterministic)
      {
        fail_msg_writer() << "Cannot specify both --restore-deterministic-wallet and --non-deterministic";
        return false;
      }

      if (m_electrum_seed.empty())
      {
        m_electrum_seed = command_line::input_line("Specify electrum seed: ");
        if (m_electrum_seed.empty())
        {
          fail_msg_writer() << "specify a recovery parameter with the --electrum-seed=\"words list here\"";
          return false;
        }
      }

      if (!crypto::ElectrumWords::words_to_bytes(m_electrum_seed, m_recovery_key, old_language))
      {
        fail_msg_writer() << "electrum-style word list failed verification";
        return false;
      }
    }
    bool r = new_wallet(m_wallet_file, pwd_container.password(), m_recovery_key, m_restore_deterministic_wallet,
      m_non_deterministic, testnet, old_language);
    CHECK_AND_ASSERT_MES(r, false, "account creation failed");
  }
  else
  {
    bool r = open_wallet(m_wallet_file, pwd_container.password(), testnet);
    CHECK_AND_ASSERT_MES(r, false, "could not open account");
  }

  return true;
}
//----------------------------------------------------------------------------------------------------
bool simple_wallet::deinit()
{
  if (!m_wallet.get())
    return true;

  return close_wallet();
}
//----------------------------------------------------------------------------------------------------
void simple_wallet::handle_command_line(const boost::program_options::variables_map& vm)
{
  m_wallet_file                   = command_line::get_arg(vm, arg_wallet_file);
  m_generate_new                  = command_line::get_arg(vm, arg_generate_new_wallet);
  m_daemon_address                = command_line::get_arg(vm, arg_daemon_address);
  m_daemon_host                   = command_line::get_arg(vm, arg_daemon_host);
  m_daemon_port                   = command_line::get_arg(vm, arg_daemon_port);
  m_electrum_seed                 = command_line::get_arg(vm, arg_electrum_seed);
  m_restore_deterministic_wallet  = command_line::get_arg(vm, arg_restore_deterministic_wallet);
  m_non_deterministic             = command_line::get_arg(vm, arg_non_deterministic);
}
//----------------------------------------------------------------------------------------------------
bool simple_wallet::try_connect_to_daemon()
{
  if (!m_wallet->check_connection())
  {
    fail_msg_writer() << "wallet failed to connect to daemon (" << m_daemon_address << "). " <<
      "Daemon either is not started or passed wrong port. " <<
      "Please, make sure that daemon is running or restart the wallet with correct daemon address.";
    return false;
  }
  return true;
}

/*!
 * \brief Gets the word seed language from the user.
 * 
 * User is asked to choose from a list of supported languages.
 * 
 * \return The chosen language.
 */
std::string simple_wallet::get_mnemonic_language()
{
  std::vector<std::string> language_list;
  std::string language_choice;
  int language_number = -1;
  crypto::ElectrumWords::get_language_list(language_list);
  std::cout << "List of available languages for your wallet's seed:" << std::endl;
  int ii;
  std::vector<std::string>::iterator it;
  for (it = language_list.begin(), ii = 0; it != language_list.end(); it++, ii++)
  {
    std::cout << ii << " : " << *it << std::endl;
  }
  while (language_number < 0)
  {
    language_choice = command_line::input_line("Enter the number corresponding to the language of your choice: ");
    try
    {
      language_number = std::stoi(language_choice);
      if (!((language_number >= 0) && (static_cast<unsigned int>(language_number) < language_list.size())))
      {
        language_number = -1;
        fail_msg_writer() << "Invalid language choice passed. Please try again.\n";
      }
    }
    catch (std::exception &e)
    {
      fail_msg_writer() << "Invalid language choice passed. Please try again.\n";
    }
  }
  return language_list[language_number];
}

//----------------------------------------------------------------------------------------------------
bool simple_wallet::new_wallet(const std::string &wallet_file, const std::string& password, const crypto::secret_key& recovery_key,
  bool recover, bool two_random, bool testnet, const std::string &old_language)
{
  bool was_deprecated_wallet = m_restore_deterministic_wallet && ((old_language == crypto::ElectrumWords::old_language_name) ||
    crypto::ElectrumWords::get_is_old_style_seed(m_electrum_seed));

  std::string mnemonic_language = old_language;
  // Ask for seed language if:
  // it's a deterministic wallet AND
  // (it is not a wallet restore OR if it was a deprecated wallet
  // that was earlier used before this restore)
  if ((!two_random) && (!m_restore_deterministic_wallet || was_deprecated_wallet))
  {
    if (was_deprecated_wallet)
    {
      // The user had used an older version of the wallet with old style mnemonics.
      message_writer(epee::log_space::console_color_green, false) << "\nYou had been using " <<
        "a deprecated version of the wallet. Please use the new seed that we provide.\n";
    }
    mnemonic_language = get_mnemonic_language();
  }

  m_wallet_file = wallet_file;

  m_wallet.reset(new tools::wallet2(testnet));
  m_wallet->callback(this);
  m_wallet->set_seed_language(mnemonic_language);

  crypto::secret_key recovery_val;
  try
  {
    recovery_val = m_wallet->generate(wallet_file, password, recovery_key, recover, two_random);
    message_writer(epee::log_space::console_color_white, true) << "Generated new wallet: "
      << m_wallet->get_account().get_public_address_str(m_wallet->testnet()) << std::endl << "view key: "
      << string_tools::pod_to_hex(m_wallet->get_account().get_keys().m_view_secret_key);
  }
  catch (const std::exception& e)
  {
    fail_msg_writer() << "failed to generate new wallet: " << e.what();
    return false;
  }

  m_wallet->init(m_daemon_address);

  // convert rng value to electrum-style word list
  std::string electrum_words;

  crypto::ElectrumWords::bytes_to_words(recovery_val, electrum_words, mnemonic_language);

  success_msg_writer() <<
    "**********************************************************************\n" <<
    "Your wallet has been generated.\n" <<
    "To start synchronizing with the daemon use \"refresh\" command.\n" <<
    "Use \"help\" command to see the list of available commands.\n" <<
    "Always use \"exit\" command when closing simplewallet to save\n" <<
    "current session's state. Otherwise, you will possibly need to synchronize \n" <<
    "your wallet again. Your wallet key is NOT under risk anyway.\n"
  ;

  if (!two_random)
  {
    print_seed(electrum_words);
  }
  success_msg_writer() << "**********************************************************************";

  return true;
}
//----------------------------------------------------------------------------------------------------
bool simple_wallet::open_wallet(const string &wallet_file, const std::string& password, bool testnet)
{
  if (!tools::wallet2::wallet_valid_path_format(wallet_file))
  {
    fail_msg_writer() << "wallet file path not valid: " << wallet_file;
    return false;
  }

  m_wallet_file = wallet_file;
  m_wallet.reset(new tools::wallet2(testnet));
  m_wallet->callback(this);

  try
  {
    m_wallet->load(m_wallet_file, password);
    message_writer(epee::log_space::console_color_white, true) << "Opened wallet: "
      << m_wallet->get_account().get_public_address_str(m_wallet->testnet());
    // If the wallet file is deprecated, we should ask for mnemonic language again and store
    // everything in the new format.
    // NOTE: this is_deprecated() refers to the wallet file format before becoming JSON. It does not refer to the "old english" seed words form of "deprecated" used elsewhere.
    if (m_wallet->is_deprecated())
    {
      if (m_wallet->is_deterministic())
      {
        message_writer(epee::log_space::console_color_green, false) << "\nYou had been using " <<
          "a deprecated version of the wallet. Please proceed to upgrade your wallet.\n";
        std::string mnemonic_language = get_mnemonic_language();
        m_wallet->set_seed_language(mnemonic_language);
        m_wallet->rewrite(m_wallet_file, password);

        // Display the seed
        std::string seed;
        m_wallet->get_seed(seed);
        print_seed(seed);
      }
      else
      {
        message_writer(epee::log_space::console_color_green, false) << "\nYou had been using " <<
          "a deprecated version of the wallet. Your wallet file format is being upgraded now.\n";
          m_wallet->rewrite(m_wallet_file, password);
      }
    }
  }
  catch (const std::exception& e)
  {
    fail_msg_writer() << "failed to load wallet: " << e.what();
    return false;
  }

  m_wallet->init(m_daemon_address);

  refresh(std::vector<std::string>());
  success_msg_writer() <<
    "**********************************************************************\n" <<
    "Use \"help\" command to see the list of available commands.\n" <<
    "**********************************************************************";
  return true;
}
//----------------------------------------------------------------------------------------------------
bool simple_wallet::close_wallet()
{
  bool r = m_wallet->deinit();
  if (!r)
  {
    fail_msg_writer() << "failed to deinit wallet";
    return false;
  }

  try
  {
    m_wallet->store();
  }
  catch (const std::exception& e)
  {
    fail_msg_writer() << e.what();
    return false;
  }

  return true;
}
//----------------------------------------------------------------------------------------------------
bool simple_wallet::save(const std::vector<std::string> &args)
{
  try
  {
    m_wallet->store();
    success_msg_writer() << "Wallet data saved";
  }
  catch (const std::exception& e)
  {
    fail_msg_writer() << e.what();
  }

  return true;
}
//----------------------------------------------------------------------------------------------------
bool simple_wallet::start_mining(const std::vector<std::string>& args)
{
  if (!try_connect_to_daemon())
    return true;

  COMMAND_RPC_START_MINING::request req;
  req.miner_address = m_wallet->get_account().get_public_address_str(m_wallet->testnet());

  bool ok = true;
  size_t max_mining_threads_count = (std::max)(std::thread::hardware_concurrency(), static_cast<unsigned>(2));
  if (0 == args.size())
  {
    req.threads_count = 1;
  }
  else if (1 == args.size())
  {
    uint16_t num = 1;
    ok = string_tools::get_xtype_from_string(num, args[0]);
    ok = ok && (1 <= num && num <= max_mining_threads_count);
    req.threads_count = num;
  }
  else
  {
    ok = false;
  }

  if (!ok)
  {
    fail_msg_writer() << "invalid arguments. Please use start_mining [<number_of_threads>], " <<
      "<number_of_threads> should be from 1 to " << max_mining_threads_count;
    return true;
  }

  COMMAND_RPC_START_MINING::response res;
  bool r = net_utils::invoke_http_json_remote_command2(m_daemon_address + "/start_mining", req, res, m_http_client);
  std::string err = interpret_rpc_response(r, res.status);
  if (err.empty())
    success_msg_writer() << "Mining started in daemon";
  else
    fail_msg_writer() << "mining has NOT been started: " << err;
  return true;
}
//----------------------------------------------------------------------------------------------------
bool simple_wallet::stop_mining(const std::vector<std::string>& args)
{
  if (!try_connect_to_daemon())
    return true;

  COMMAND_RPC_STOP_MINING::request req;
  COMMAND_RPC_STOP_MINING::response res;
  bool r = net_utils::invoke_http_json_remote_command2(m_daemon_address + "/stop_mining", req, res, m_http_client);
  std::string err = interpret_rpc_response(r, res.status);
  if (err.empty())
    success_msg_writer() << "Mining stopped in daemon";
  else
    fail_msg_writer() << "mining has NOT been stopped: " << err;
  return true;
}
//----------------------------------------------------------------------------------------------------
bool simple_wallet::save_bc(const std::vector<std::string>& args)
{
  if (!try_connect_to_daemon())
    return true;

  COMMAND_RPC_SAVE_BC::request req;
  COMMAND_RPC_SAVE_BC::response res;
  bool r = net_utils::invoke_http_json_remote_command2(m_daemon_address + "/save_bc", req, res, m_http_client);
  std::string err = interpret_rpc_response(r, res.status);
  if (err.empty())
    success_msg_writer() << "Blockchain saved";
  else
    fail_msg_writer() << "Blockchain can't be saved: " << err;
  return true;
}
//----------------------------------------------------------------------------------------------------
void simple_wallet::on_new_block(uint64_t height, const cryptonote::block& block)
{
  m_refresh_progress_reporter.update(height, false);
}
//----------------------------------------------------------------------------------------------------
void simple_wallet::on_money_received(uint64_t height, const cryptonote::transaction& tx, size_t out_index)
{
  message_writer(epee::log_space::console_color_green, false) <<
    "Height " << height <<
    ", transaction " << get_transaction_hash(tx) <<
    ", received " << print_money(tx.vout[out_index].amount);
  m_refresh_progress_reporter.update(height, true);
}
//----------------------------------------------------------------------------------------------------
void simple_wallet::on_money_spent(uint64_t height, const cryptonote::transaction& in_tx, size_t out_index, const cryptonote::transaction& spend_tx)
{
  message_writer(epee::log_space::console_color_magenta, false) <<
    "Height " << height <<
    ", transaction " << get_transaction_hash(spend_tx) <<
    ", spent " << print_money(in_tx.vout[out_index].amount);
  m_refresh_progress_reporter.update(height, true);
}
//----------------------------------------------------------------------------------------------------
void simple_wallet::on_skip_transaction(uint64_t height, const cryptonote::transaction& tx)
{
  message_writer(epee::log_space::console_color_red, true) <<
    "Height " << height <<
    ", transaction " << get_transaction_hash(tx) <<
    ", unsupported transaction format";
  m_refresh_progress_reporter.update(height, true);
}
//----------------------------------------------------------------------------------------------------
bool simple_wallet::refresh(const std::vector<std::string>& args)
{
  if (!try_connect_to_daemon())
    return true;

  message_writer() << "Starting refresh...";

  size_t fetched_blocks = 0;
  size_t start_height = 0;
  if(!args.empty()){
    try
    {
        start_height = boost::lexical_cast<int>( args[0] );
    }
    catch(const boost::bad_lexical_cast &)
    {
        start_height = 0;
    }
  }
  
  bool ok = false;
  std::ostringstream ss;
  try
  {
    m_wallet->refresh(start_height, fetched_blocks);
    ok = true;
    // Clear line "Height xxx of xxx"
    std::cout << "\r                                                                \r";
    success_msg_writer(true) << "Refresh done, blocks received: " << fetched_blocks;
    show_balance();
  }
  catch (const tools::error::daemon_busy&)
  {
    ss << "daemon is busy. Please try later";
  }
  catch (const tools::error::no_connection_to_daemon&)
  {
    ss << "no connection to daemon. Please, make sure daemon is running";
  }
  catch (const tools::error::wallet_rpc_error& e)
  {
    LOG_ERROR("Unknown RPC error: " << e.to_string());
    ss << "RPC error \"" << e.what() << '"';
  }
  catch (const tools::error::refresh_error& e)
  {
    LOG_ERROR("refresh error: " << e.to_string());
    ss << e.what();
  }
  catch (const tools::error::wallet_internal_error& e)
  {
    LOG_ERROR("internal error: " << e.to_string());
    ss << "internal error: " << e.what();
  }
  catch (const std::exception& e)
  {
    LOG_ERROR("unexpected error: " << e.what());
    ss << "unexpected error: " << e.what();
  }
  catch (...)
  {
    LOG_ERROR("Unknown error");
    ss << "unknown error";
  }

  if (!ok)
  {
    fail_msg_writer() << "refresh failed: " << ss.str() << ". Blocks received: " << fetched_blocks;
  }

  return true;
}
//----------------------------------------------------------------------------------------------------
bool simple_wallet::show_balance(const std::vector<std::string>& args/* = std::vector<std::string>()*/)
{
  success_msg_writer() << "balance: " << print_money(m_wallet->balance()) << ", unlocked balance: " << print_money(m_wallet->unlocked_balance());
  return true;
}
//----------------------------------------------------------------------------------------------------
bool simple_wallet::show_incoming_transfers(const std::vector<std::string>& args)
{
  bool filter = false;
  bool available = false;
  if (!args.empty())
  {
    if (args[0] == "available")
    {
      filter = true;
      available = true;
    }
    else if (args[0] == "unavailable")
    {
      filter = true;
      available = false;
    }
  }

  tools::wallet2::transfer_container transfers;
  m_wallet->get_transfers(transfers);

  bool transfers_found = false;
  for (const auto& td : transfers)
  {
    if (!filter || available != td.m_spent)
    {
      if (!transfers_found)
      {
        message_writer() << "        amount       \tspent\tglobal index\t                              tx id";
        transfers_found = true;
      }
      message_writer(td.m_spent ? epee::log_space::console_color_magenta : epee::log_space::console_color_green, false) <<
        std::setw(21) << print_money(td.amount()) << '\t' <<
        std::setw(3) << (td.m_spent ? 'T' : 'F') << "  \t" <<
        std::setw(12) << td.m_global_output_index << '\t' <<
        get_transaction_hash(td.m_tx);
    }
  }

  if (!transfers_found)
  {
    if (!filter)
    {
      success_msg_writer() << "No incoming transfers";
    }
    else if (available)
    {
      success_msg_writer() << "No incoming available transfers";
    }
    else
    {
      success_msg_writer() << "No incoming unavailable transfers";
    }
  }

  return true;
}
//----------------------------------------------------------------------------------------------------
bool simple_wallet::show_payments(const std::vector<std::string> &args)
{
  if(args.empty())
  {
    fail_msg_writer() << "expected at least one payment_id";
    return true;
  }

  message_writer() << "                            payment                             \t" <<
    "                          transaction                           \t" <<
    "  height\t       amount        \tunlock time";

  bool payments_found = false;
  for(std::string arg : args)
  {
    crypto::hash payment_id;
    if(tools::wallet2::parse_payment_id(arg, payment_id))
    {
      std::list<tools::wallet2::payment_details> payments;
      m_wallet->get_payments(payment_id, payments);
      if(payments.empty())
      {
        success_msg_writer() << "No payments with id " << payment_id;
        continue;
      }

      for (const tools::wallet2::payment_details& pd : payments)
      {
        if(!payments_found)
        {
          payments_found = true;
        }
        success_msg_writer(true) <<
          payment_id << '\t' <<
          pd.m_tx_hash << '\t' <<
          std::setw(8)  << pd.m_block_height << '\t' <<
          std::setw(21) << print_money(pd.m_amount) << '\t' <<
          pd.m_unlock_time;
      }
    }
    else
    {
      fail_msg_writer() << "payment id has invalid format: \"" << arg << "\", expected 64-character string";
    }
  }

  return true;
}
//----------------------------------------------------------------------------------------------------
uint64_t simple_wallet::get_daemon_blockchain_height(std::string& err)
{
  COMMAND_RPC_GET_HEIGHT::request req;
  COMMAND_RPC_GET_HEIGHT::response res = boost::value_initialized<COMMAND_RPC_GET_HEIGHT::response>();
  bool r = net_utils::invoke_http_json_remote_command2(m_daemon_address + "/getheight", req, res, m_http_client);
  err = interpret_rpc_response(r, res.status);
  return res.height;
}
//----------------------------------------------------------------------------------------------------
bool simple_wallet::show_blockchain_height(const std::vector<std::string>& args)
{
  if (!try_connect_to_daemon())
    return true;

  std::string err;
  uint64_t bc_height = get_daemon_blockchain_height(err);
  if (err.empty())
    success_msg_writer() << bc_height;
  else
    fail_msg_writer() << "failed to get blockchain height: " << err;
  return true;
}

//----------------------------------------------------------------------------------------------------
bool simple_wallet::transfer(const std::vector<std::string> &args_)
{
  if (!try_connect_to_daemon())
    return true;

  std::vector<std::string> local_args = args_;
  if(local_args.size() < 3)
  {
    fail_msg_writer() << "wrong number of arguments, expected at least 3, got " << local_args.size();
    return true;
  }

  size_t fake_outs_count;
  if(!epee::string_tools::get_xtype_from_string(fake_outs_count, local_args[0]))
  {
    fail_msg_writer() << "mixin_count should be non-negative integer, got " << local_args[0];
    return true;
  }
  local_args.erase(local_args.begin());

  std::vector<uint8_t> extra;
  if (1 == local_args.size() % 2)
  {
    std::string payment_id_str = local_args.back();
    local_args.pop_back();

    crypto::hash payment_id;
    bool r = tools::wallet2::parse_payment_id(payment_id_str, payment_id);
    if(r)
    {
      std::string extra_nonce;
      set_payment_id_to_tx_extra_nonce(extra_nonce, payment_id);
      r = add_extra_nonce_to_tx_extra(extra, extra_nonce);
    }

    if(!r)
    {
      fail_msg_writer() << "payment id has invalid format: \"" << payment_id_str << "\", expected 64-character string";
      return true;
    }
  }

  vector<cryptonote::tx_destination_entry> dsts;
  for (size_t i = 0; i < local_args.size(); i += 2)
  {
    cryptonote::tx_destination_entry de;
    if(!get_account_address_from_str(de.addr, m_wallet->testnet(), local_args[i]))
    {
      // if treating as an address fails, try as url
      bool dnssec_ok = false;
      std::string url = local_args[i];

      // attempt to get address from dns query
      auto addresses_from_dns = tools::wallet2::addresses_from_url(url, dnssec_ok);

      // for now, move on only if one address found
      if (addresses_from_dns.size() == 1)
      {
        if (get_account_address_from_str(de.addr, m_wallet->testnet(), addresses_from_dns[0]))
        {
          // if it was an address, prompt user for confirmation.
          // inform user of DNSSEC validation status as well.

          std::string dnssec_str;
          if (dnssec_ok)
          {
            dnssec_str = "DNSSEC validation passed";
          }
          else
          {
            dnssec_str = "WARNING: DNSSEC validation was unsuccessful, this address may not be correct!";
          }
          std::stringstream prompt;
          prompt << "For URL: " << url
                 << ", " << dnssec_str << std::endl
                 << " Monero Address = " << addresses_from_dns[0]
                 << std::endl
                 << "Is this OK? (Y/n) "
          ;

          // prompt the user for confirmation given the dns query and dnssec status
          std::string confirm_dns_ok = command_line::input_line(prompt.str());
          if (confirm_dns_ok != "Y" && confirm_dns_ok != "y" && confirm_dns_ok != "Yes" && confirm_dns_ok != "yes")
          {
            fail_msg_writer() << "You have cancelled the transfer request";
            return true;
          }
        }
        else
        {
          fail_msg_writer() << "Failed to get a Monero address from: " << local_args[i];
          return true;
        }
      }
      else if (addresses_from_dns.size() > 1)
      {
        fail_msg_writer() << "Multiple Monero addresses found for given URL: " << url << ", this is not yet supported.";
      }
      else
      {
        fail_msg_writer() << "Wrong address: " << local_args[i];
        return true;
      }
    }

    bool ok = cryptonote::parse_amount(de.amount, local_args[i + 1]);
    if(!ok || 0 == de.amount)
    {
      fail_msg_writer() << "amount is wrong: " << local_args[i] << ' ' << local_args[i + 1] <<
        ", expected number from 0 to " << print_money(std::numeric_limits<uint64_t>::max());
      return true;
    }

    dsts.push_back(de);
  }

  try
  {
    // figure out what tx will be necessary
    auto ptx_vector = m_wallet->create_transactions(dsts, fake_outs_count, 0 /* unlock_time */, 0 /* unused fee arg*/, extra);

    // if more than one tx necessary, prompt user to confirm
    if (ptx_vector.size() > 1)
    {
        std::string prompt_str = "Your transaction needs to be split into ";
        prompt_str += std::to_string(ptx_vector.size());
        prompt_str += " transactions.  This will result in a transaction fee being applied to each transaction";
        prompt_str += ".  Is this okay?  (Y/Yes/N/No)";
        std::string accepted = command_line::input_line(prompt_str);
        if (accepted != "Y" && accepted != "y" && accepted != "Yes" && accepted != "yes")
        {
          fail_msg_writer() << "Transaction cancelled.";

          // would like to return false, because no tx made, but everything else returns true
          // and I don't know what returning false might adversely affect.  *sigh*
          return true; 
        }
    }

    // actually commit the transactions
    while (!ptx_vector.empty())
    {
      auto & ptx = ptx_vector.back();
      m_wallet->commit_tx(ptx);
      success_msg_writer(true) << "Money successfully sent, transaction " << get_transaction_hash(ptx.tx);

      // if no exception, remove element from vector
      ptx_vector.pop_back();
    }
  }
  catch (const tools::error::daemon_busy&)
  {
    fail_msg_writer() << "daemon is busy. Please try later";
  }
  catch (const tools::error::no_connection_to_daemon&)
  {
    fail_msg_writer() << "no connection to daemon. Please, make sure daemon is running.";
  }
  catch (const tools::error::wallet_rpc_error& e)
  {
    LOG_ERROR("Unknown RPC error: " << e.to_string());
    fail_msg_writer() << "RPC error \"" << e.what() << '"';
  }
  catch (const tools::error::get_random_outs_error&)
  {
    fail_msg_writer() << "failed to get random outputs to mix";
  }
  catch (const tools::error::not_enough_money& e)
  {
    fail_msg_writer() << "not enough money to transfer, available only " << print_money(e.available()) <<
      ", transaction amount " << print_money(e.tx_amount() + e.fee()) << " = " << print_money(e.tx_amount()) <<
      " + " << print_money(e.fee()) << " (fee)";
  }
  catch (const tools::error::not_enough_outs_to_mix& e)
  {
    auto writer = fail_msg_writer();
    writer << "not enough outputs for specified mixin_count = " << e.mixin_count() << ":";
    for (const cryptonote::COMMAND_RPC_GET_RANDOM_OUTPUTS_FOR_AMOUNTS::outs_for_amount& outs_for_amount : e.scanty_outs())
    {
      writer << "\noutput amount = " << print_money(outs_for_amount.amount) << ", fount outputs to mix = " << outs_for_amount.outs.size();
    }
  }
  catch (const tools::error::tx_not_constructed&)
  {
    fail_msg_writer() << "transaction was not constructed";
  }
  catch (const tools::error::tx_rejected& e)
  {
    fail_msg_writer() << "transaction " << get_transaction_hash(e.tx()) << " was rejected by daemon with status \"" << e.status() << '"';
  }
  catch (const tools::error::tx_sum_overflow& e)
  {
    fail_msg_writer() << e.what();
  }
  catch (const tools::error::zero_destination&)
  {
    fail_msg_writer() << "one of destinations is zero";
  }
  catch (const tools::error::tx_too_big& e)
  {
    fail_msg_writer() << "Failed to find a suitable way to split transactions";
  }
  catch (const tools::error::transfer_error& e)
  {
    LOG_ERROR("unknown transfer error: " << e.to_string());
    fail_msg_writer() << "unknown transfer error: " << e.what();
  }
  catch (const tools::error::wallet_internal_error& e)
  {
    LOG_ERROR("internal error: " << e.to_string());
    fail_msg_writer() << "internal error: " << e.what();
  }
  catch (const std::exception& e)
  {
    LOG_ERROR("unexpected error: " << e.what());
    fail_msg_writer() << "unexpected error: " << e.what();
  }
  catch (...)
  {
    LOG_ERROR("Unknown error");
    fail_msg_writer() << "unknown error";
  }

  return true;
}
//----------------------------------------------------------------------------------------------------
bool simple_wallet::run()
{
  std::string addr_start = m_wallet->get_account().get_public_address_str(m_wallet->testnet()).substr(0, 6);
  return m_cmd_binder.run_handling("[wallet " + addr_start + "]: ", "");
}
//----------------------------------------------------------------------------------------------------
void simple_wallet::stop()
{
  m_cmd_binder.stop_handling();
  m_wallet->stop();
}
//----------------------------------------------------------------------------------------------------
bool simple_wallet::print_address(const std::vector<std::string> &args/* = std::vector<std::string>()*/)
{
  success_msg_writer() << m_wallet->get_account().get_public_address_str(m_wallet->testnet());
  return true;
}
//----------------------------------------------------------------------------------------------------
bool simple_wallet::process_command(const std::vector<std::string> &args)
{
  return m_cmd_binder.process_command_vec(args);
}
//----------------------------------------------------------------------------------------------------
int main(int argc, char* argv[])
{
#ifdef WIN32
  _CrtSetDbgFlag ( _CRTDBG_ALLOC_MEM_DF | _CRTDBG_LEAK_CHECK_DF );
#endif

  //TRY_ENTRY();

  string_tools::set_module_name_and_folder(argv[0]);

  po::options_description desc_general("General options");
  command_line::add_arg(desc_general, command_line::arg_help);
  command_line::add_arg(desc_general, command_line::arg_version);

  po::options_description desc_params("Wallet options");
  command_line::add_arg(desc_params, arg_wallet_file);
  command_line::add_arg(desc_params, arg_generate_new_wallet);
  command_line::add_arg(desc_params, arg_password);
  command_line::add_arg(desc_params, arg_daemon_address);
  command_line::add_arg(desc_params, arg_daemon_host);
  command_line::add_arg(desc_params, arg_daemon_port);
  command_line::add_arg(desc_params, arg_command);
  command_line::add_arg(desc_params, arg_log_level);
  command_line::add_arg(desc_params, arg_restore_deterministic_wallet );
  command_line::add_arg(desc_params, arg_non_deterministic );
  command_line::add_arg(desc_params, arg_electrum_seed );
  command_line::add_arg(desc_params, arg_testnet);
<<<<<<< HEAD
  RPC::Wallet::init_options(desc_params);
=======
  command_line::add_arg(desc_params, arg_restricted);
  tools::wallet_rpc_server::init_options(desc_params);
>>>>>>> 9e0516c1

  po::positional_options_description positional_options;
  positional_options.add(arg_command.name, -1);

  po::options_description desc_all;
  desc_all.add(desc_general).add(desc_params);
  cryptonote::simple_wallet w;
  po::variables_map vm;
  bool r = command_line::handle_error_helper(desc_all, [&]()
  {
    po::store(command_line::parse_command_line(argc, argv, desc_general, true), vm);

    if (command_line::get_arg(vm, command_line::arg_help))
    {
      success_msg_writer() << CRYPTONOTE_NAME << " wallet v" << MONERO_VERSION_FULL;
      success_msg_writer() << "Usage: simplewallet [--wallet-file=<file>|--generate-new-wallet=<file>] [--daemon-address=<host>:<port>] [<COMMAND>]";
      success_msg_writer() << desc_all << '\n' << w.get_commands_str();
      return false;
    }
    else if (command_line::get_arg(vm, command_line::arg_version))
    {
      success_msg_writer() << CRYPTONOTE_NAME << " wallet v" << MONERO_VERSION_FULL;
      return false;
    }

    auto parser = po::command_line_parser(argc, argv).options(desc_params).positional(positional_options);
    po::store(parser.run(), vm);
    po::notify(vm);
    return true;
  });
  if (!r)
    return 0;

  //set up logging options
  log_space::get_set_log_detalisation_level(true, LOG_LEVEL_2);
  //log_space::log_singletone::add_logger(LOGGER_CONSOLE, NULL, NULL, LOG_LEVEL_0);
  log_space::log_singletone::add_logger(LOGGER_FILE,
    log_space::log_singletone::get_default_log_file().c_str(),
    log_space::log_singletone::get_default_log_folder().c_str(), LOG_LEVEL_4);

  message_writer(epee::log_space::console_color_white, true) << CRYPTONOTE_NAME << " wallet v" << MONERO_VERSION_FULL;

  if(command_line::has_arg(vm, arg_log_level))
  {
    LOG_PRINT_L0("Setting log level = " << command_line::get_arg(vm, arg_log_level));
    log_space::get_set_log_detalisation_level(true, command_line::get_arg(vm, arg_log_level));
  }

  if (command_line::has_arg(vm, RPC::Wallet::arg_rpc_bind_port))
  {
    log_space::log_singletone::add_logger(LOGGER_CONSOLE, NULL, NULL, LOG_LEVEL_2);
    //runs wallet with rpc interface
    if(!command_line::has_arg(vm, arg_wallet_file) )
    {
      LOG_ERROR("Wallet file not set.");
      return 1;
    }
    if(!command_line::has_arg(vm, arg_daemon_address) )
    {
      LOG_ERROR("Daemon address not set.");
      return 1;
    }
    if(!command_line::has_arg(vm, arg_password) )
    {
      LOG_ERROR("Wallet password not set.");
      return 1;
    }

    bool testnet = command_line::get_arg(vm, arg_testnet);
    bool restricted = command_line::get_arg(vm, arg_restricted);
    std::string wallet_file     = command_line::get_arg(vm, arg_wallet_file);
    std::string wallet_password = command_line::get_arg(vm, arg_password);
    std::string daemon_address  = command_line::get_arg(vm, arg_daemon_address);
    std::string daemon_host = command_line::get_arg(vm, arg_daemon_host);
    int daemon_port = command_line::get_arg(vm, arg_daemon_port);
    if (daemon_host.empty())
      daemon_host = "localhost";
    if (!daemon_port)
      daemon_port = testnet ? config::testnet::RPC_DEFAULT_PORT : config::RPC_DEFAULT_PORT;
    if (daemon_address.empty())
      daemon_address = std::string("http://") + daemon_host + ":" + std::to_string(daemon_port);

<<<<<<< HEAD
    tools::wallet2 wal(testnet);
    RPC::Wallet::init(&wal);

=======
    tools::wallet2 wal(testnet,restricted);
>>>>>>> 9e0516c1
    try
    {
      LOG_PRINT_L0("Loading wallet...");
      wal.load(wallet_file, wallet_password);
      wal.init(daemon_address);
      wal.refresh();
      LOG_PRINT_GREEN("Loaded ok", LOG_LEVEL_0);
    }
    catch (const std::exception& e)
    {
      LOG_ERROR("Wallet initialize failed: " << e.what());
      return 1;
    }
    std::string ip_address, port;
    RPC::Wallet::get_address_and_port(vm, ip_address, port);
    RPC::Json_rpc_http_server rpc_server(ip_address, port, &RPC::Wallet::ev_handler);

    tools::signal_handler::install([&rpc_server, &wal] {
      rpc_server.stop();
      wal.store();
    });
    LOG_PRINT_L0("Starting wallet rpc server");
    rpc_server.start();
    LOG_PRINT_L0("Stopped wallet rpc server");
    try
    {
      LOG_PRINT_L0("Storing wallet...");
      wal.store();
      LOG_PRINT_GREEN("Stored ok", LOG_LEVEL_0);
    }
    catch (const std::exception& e)
    {
      LOG_ERROR("Failed to store wallet: " << e.what());
      return 1;
    }
  }
  else
  {
    //runs wallet with console interface
    r = w.init(vm);
    CHECK_AND_ASSERT_MES(r, 1, "Failed to initialize wallet");

    std::vector<std::string> command = command_line::get_arg(vm, arg_command);
    if (!command.empty())
    {
      w.process_command(command);
      w.stop();
      w.deinit();
    }
    else
    {
      tools::signal_handler::install([&w] {
        w.stop();
      });
      w.run();

      w.deinit();
    }
  }
  return 0;
  //CATCH_ENTRY_L0("main", 1);
}<|MERGE_RESOLUTION|>--- conflicted
+++ resolved
@@ -1339,12 +1339,9 @@
   command_line::add_arg(desc_params, arg_non_deterministic );
   command_line::add_arg(desc_params, arg_electrum_seed );
   command_line::add_arg(desc_params, arg_testnet);
-<<<<<<< HEAD
+  command_line::add_arg(desc_params, arg_restricted);
+
   RPC::Wallet::init_options(desc_params);
-=======
-  command_line::add_arg(desc_params, arg_restricted);
-  tools::wallet_rpc_server::init_options(desc_params);
->>>>>>> 9e0516c1
 
   po::positional_options_description positional_options;
   positional_options.add(arg_command.name, -1);
@@ -1427,13 +1424,8 @@
     if (daemon_address.empty())
       daemon_address = std::string("http://") + daemon_host + ":" + std::to_string(daemon_port);
 
-<<<<<<< HEAD
-    tools::wallet2 wal(testnet);
+    tools::wallet2 wal(testnet,restricted);
     RPC::Wallet::init(&wal);
-
-=======
-    tools::wallet2 wal(testnet,restricted);
->>>>>>> 9e0516c1
     try
     {
       LOG_PRINT_L0("Loading wallet...");
