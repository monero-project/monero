--- conflicted
+++ resolved
@@ -69,20 +69,14 @@
 
     add_definitions(-DPROTOBUF_INLINE_NOT_IN_HEADERS=0)
 
-<<<<<<< HEAD
-    loki_private_headers(device_trezor
-            ${device_private_headers}
-            ${PROTOBUF_INCLUDE_DIR})
-=======
     set(TREZOR_LIBUSB_LIBRARIES "")
     if(LibUSB_COMPILE_TEST_PASSED)
         list(APPEND TREZOR_LIBUSB_LIBRARIES ${LibUSB_LIBRARIES})
         message(STATUS "Trezor compatible LibUSB found at: ${LibUSB_INCLUDE_DIRS}")
     endif()
 
-    monero_private_headers(device_trezor
+    loki_private_headers(device_trezor
             ${device_private_headers})
->>>>>>> 58ce16d4
 
     loki_add_library(device_trezor
             ${trezor_sources}
@@ -104,13 +98,8 @@
             ${EXTRA_LIBRARIES})
 
 else()
-<<<<<<< HEAD
+    message(STATUS "Trezor support disabled")
     loki_private_headers(device_trezor)
     loki_add_library(device_trezor device_trezor.cpp)
-=======
-    message(STATUS "Trezor support disabled")
-    monero_private_headers(device_trezor)
-    monero_add_library(device_trezor device_trezor.cpp)
->>>>>>> 58ce16d4
     target_link_libraries(device_trezor PUBLIC cncrypto)
 endif()