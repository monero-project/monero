// Copyright (c) 2014-2018, The Monero Project
// Copyright (c)      2018, The Loki Project
//
// All rights reserved.
//
// Redistribution and use in source and binary forms, with or without modification, are
// permitted provided that the following conditions are met:
//
// 1. Redistributions of source code must retain the above copyright notice, this list of
//    conditions and the following disclaimer.
//
// 2. Redistributions in binary form must reproduce the above copyright notice, this list
//    of conditions and the following disclaimer in the documentation and/or other
//    materials provided with the distribution.
//
// 3. Neither the name of the copyright holder nor the names of its contributors may be
//    used to endorse or promote products derived from this software without specific
//    prior written permission.
//
// THIS SOFTWARE IS PROVIDED BY THE COPYRIGHT HOLDERS AND CONTRIBUTORS "AS IS" AND ANY
// EXPRESS OR IMPLIED WARRANTIES, INCLUDING, BUT NOT LIMITED TO, THE IMPLIED WARRANTIES OF
// MERCHANTABILITY AND FITNESS FOR A PARTICULAR PURPOSE ARE DISCLAIMED. IN NO EVENT SHALL
// THE COPYRIGHT HOLDER OR CONTRIBUTORS BE LIABLE FOR ANY DIRECT, INDIRECT, INCIDENTAL,
// SPECIAL, EXEMPLARY, OR CONSEQUENTIAL DAMAGES (INCLUDING, BUT NOT LIMITED TO,
// PROCUREMENT OF SUBSTITUTE GOODS OR SERVICES; LOSS OF USE, DATA, OR PROFITS; OR BUSINESS
// INTERRUPTION) HOWEVER CAUSED AND ON ANY THEORY OF LIABILITY, WHETHER IN CONTRACT,
// STRICT LIABILITY, OR TORT (INCLUDING NEGLIGENCE OR OTHERWISE) ARISING IN ANY WAY OUT OF
// THE USE OF THIS SOFTWARE, EVEN IF ADVISED OF THE POSSIBILITY OF SUCH DAMAGE.
//
// Parts of this file are originally copyright (c) 2012-2013 The Cryptonote developers

#include <boost/algorithm/string.hpp>

#include "include_base_utils.h"
#include "string_tools.h"
using namespace epee;

#include <unordered_set>
#include <iomanip>

#include "cryptonote_core.h"
#include "common/command_line.h"
#include "common/util.h"
#include "common/updates.h"
#include "common/download.h"
#include "common/threadpool.h"
#include "common/command_line.h"
#include "warnings.h"
#include "crypto/crypto.h"
#include "cryptonote_config.h"
#include "cryptonote_tx_utils.h"
#include "misc_language.h"
#include "file_io_utils.h"
#include <csignal>
#include "checkpoints/checkpoints.h"
#include "ringct/rctTypes.h"
#include "blockchain_db/blockchain_db.h"
#include "ringct/rctSigs.h"
#include "version.h"
#include "wipeable_string.h"
#include "common/i18n.h"

#undef LOKI_DEFAULT_LOG_CATEGORY
#define LOKI_DEFAULT_LOG_CATEGORY "cn"

DISABLE_VS_WARNINGS(4355)

#define MERROR_VER(x) MCERROR("verify", x)

#define BAD_SEMANTICS_TXES_MAX_SIZE 100

namespace cryptonote
{
  const command_line::arg_descriptor<bool, false> arg_testnet_on  = {
    "testnet"
  , "Run on testnet. The wallet must be launched with --testnet flag."
  , false
  };
  const command_line::arg_descriptor<bool, false> arg_stagenet_on  = {
    "stagenet"
  , "Run on stagenet. The wallet must be launched with --stagenet flag."
  , false
  };
  const command_line::arg_descriptor<bool> arg_regtest_on  = {
    "regtest"
  , "Run in a regression testing mode."
  , false
  };
  const command_line::arg_descriptor<difficulty_type> arg_fixed_difficulty  = {
    "fixed-difficulty"
  , "Fixed difficulty used for testing."
  , 0
  };
  const command_line::arg_descriptor<std::string, false, true, 2> arg_data_dir = {
    "data-dir"
  , "Specify data directory"
  , tools::get_default_data_dir()
  , {{ &arg_testnet_on, &arg_stagenet_on }}
  , [](std::array<bool, 2> testnet_stagenet, bool defaulted, std::string val)->std::string {
      if (testnet_stagenet[0])
        return (boost::filesystem::path(val) / "testnet").string();
      else if (testnet_stagenet[1])
        return (boost::filesystem::path(val) / "stagenet").string();
      return val;
    }
  };
  const command_line::arg_descriptor<bool> arg_offline = {
    "offline"
  , "Do not listen for peers, nor connect to any"
  };
  const command_line::arg_descriptor<bool> arg_disable_dns_checkpoints = {
    "disable-dns-checkpoints"
  , "Do not retrieve checkpoints from DNS"
  };

  static const command_line::arg_descriptor<bool> arg_test_drop_download = {
    "test-drop-download"
  , "For net tests: in download, discard ALL blocks instead checking/saving them (very fast)"
  };
  static const command_line::arg_descriptor<uint64_t> arg_test_drop_download_height = {
    "test-drop-download-height"
  , "Like test-drop-download but discards only after around certain height"
  , 0
  };
  static const command_line::arg_descriptor<int> arg_test_dbg_lock_sleep = {
    "test-dbg-lock-sleep"
  , "Sleep time in ms, defaults to 0 (off), used to debug before/after locking mutex. Values 100 to 1000 are good for tests."
  , 0
  };
  static const command_line::arg_descriptor<bool> arg_dns_checkpoints  = {
    "enforce-dns-checkpointing"
  , "checkpoints from DNS server will be enforced"
  , false
  };
  static const command_line::arg_descriptor<uint64_t> arg_fast_block_sync = {
    "fast-block-sync"
  , "Sync up most of the way by using embedded, known block hashes."
  , 1
  };
  static const command_line::arg_descriptor<uint64_t> arg_prep_blocks_threads = {
    "prep-blocks-threads"
  , "Max number of threads to use when preparing block hashes in groups."
  , 4
  };
  static const command_line::arg_descriptor<uint64_t> arg_show_time_stats  = {
    "show-time-stats"
  , "Show time-stats when processing blocks/txs and disk synchronization."
  , 0
  };
  static const command_line::arg_descriptor<size_t> arg_block_sync_size  = {
    "block-sync-size"
  , "How many blocks to sync at once during chain synchronization (0 = adaptive)."
  , 0
  };
  static const command_line::arg_descriptor<std::string> arg_check_updates = {
    "check-updates"
  , "Check for new versions of loki: [disabled|notify|download|update]"
  , "notify"
  };
  static const command_line::arg_descriptor<bool> arg_fluffy_blocks  = {
    "fluffy-blocks"
  , "Relay blocks as fluffy blocks (obsolete, now default)"
  , true
  };
  static const command_line::arg_descriptor<bool> arg_no_fluffy_blocks  = {
    "no-fluffy-blocks"
  , "Relay blocks as normal blocks"
  , false
  };
  static const command_line::arg_descriptor<size_t> arg_max_txpool_weight  = {
    "max-txpool-weight"
  , "Set maximum txpool weight in bytes."
  , DEFAULT_TXPOOL_MAX_WEIGHT
  };
  static const command_line::arg_descriptor<bool> arg_service_node  = {
    "service-node"
  , "Run as a service node"
  };

  //-----------------------------------------------------------------------------------------------
  core::core(i_cryptonote_protocol* pprotocol):
              m_mempool(m_blockchain_storage),
              m_service_node_list(m_blockchain_storage),
              m_blockchain_storage(m_mempool, m_service_node_list, m_deregister_vote_pool),
              m_quorum_cop(*this, m_service_node_list),
              m_miner(this),
              m_miner_address(boost::value_initialized<account_public_address>()),
              m_starter_message_showed(false),
              m_target_blockchain_height(0),
              m_checkpoints_path(""),
              m_last_dns_checkpoints_update(0),
              m_last_json_checkpoints_update(0),
              m_disable_dns_checkpoints(false),
              m_update_download(0),
              m_nettype(UNDEFINED),
              m_update_available(false)
  {
    m_checkpoints_updating.clear();
    set_cryptonote_protocol(pprotocol);
  }
  void core::set_cryptonote_protocol(i_cryptonote_protocol* pprotocol)
  {
    if(pprotocol)
      m_pprotocol = pprotocol;
    else
      m_pprotocol = &m_protocol_stub;
  }
  //-----------------------------------------------------------------------------------
  void core::set_checkpoints(checkpoints&& chk_pts)
  {
    m_blockchain_storage.set_checkpoints(std::move(chk_pts));
  }
  //-----------------------------------------------------------------------------------
  void core::set_checkpoints_file_path(const std::string& path)
  {
    m_checkpoints_path = path;
  }
  //-----------------------------------------------------------------------------------
  void core::set_enforce_dns_checkpoints(bool enforce_dns)
  {
    m_blockchain_storage.set_enforce_dns_checkpoints(enforce_dns);
  }
  //-----------------------------------------------------------------------------------------------
  bool core::update_checkpoints()
  {
    if (m_nettype != MAINNET || m_disable_dns_checkpoints) return true;

    if (m_checkpoints_updating.test_and_set()) return true;

    bool res = true;
    if (time(NULL) - m_last_dns_checkpoints_update >= 3600)
    {
      res = m_blockchain_storage.update_checkpoints(m_checkpoints_path, true);
      m_last_dns_checkpoints_update = time(NULL);
      m_last_json_checkpoints_update = time(NULL);
    }
    else if (time(NULL) - m_last_json_checkpoints_update >= 600)
    {
      res = m_blockchain_storage.update_checkpoints(m_checkpoints_path, false);
      m_last_json_checkpoints_update = time(NULL);
    }

    m_checkpoints_updating.clear();

    // if anything fishy happened getting new checkpoints, bring down the house
    if (!res)
    {
      graceful_exit();
    }
    return res;
  }
  //-----------------------------------------------------------------------------------
  void core::stop()
  {
    m_blockchain_storage.cancel();

    tools::download_async_handle handle;
    {
      boost::lock_guard<boost::mutex> lock(m_update_mutex);
      handle = m_update_download;
      m_update_download = 0;
    }
    if (handle)
      tools::download_cancel(handle);
  }
  //-----------------------------------------------------------------------------------
  void core::init_options(boost::program_options::options_description& desc)
  {
    command_line::add_arg(desc, arg_data_dir);

    command_line::add_arg(desc, arg_test_drop_download);
    command_line::add_arg(desc, arg_test_drop_download_height);

    command_line::add_arg(desc, arg_testnet_on);
    command_line::add_arg(desc, arg_stagenet_on);
    command_line::add_arg(desc, arg_regtest_on);
    command_line::add_arg(desc, arg_fixed_difficulty);
    command_line::add_arg(desc, arg_dns_checkpoints);
    command_line::add_arg(desc, arg_prep_blocks_threads);
    command_line::add_arg(desc, arg_fast_block_sync);
    command_line::add_arg(desc, arg_show_time_stats);
    command_line::add_arg(desc, arg_block_sync_size);
    command_line::add_arg(desc, arg_check_updates);
    command_line::add_arg(desc, arg_fluffy_blocks);
    command_line::add_arg(desc, arg_no_fluffy_blocks);
    command_line::add_arg(desc, arg_test_dbg_lock_sleep);
    command_line::add_arg(desc, arg_offline);
    command_line::add_arg(desc, arg_disable_dns_checkpoints);
    command_line::add_arg(desc, arg_max_txpool_weight);
    command_line::add_arg(desc, arg_service_node);

    miner::init_options(desc);
    BlockchainDB::init_options(desc);
  }
  //-----------------------------------------------------------------------------------------------
  bool core::handle_command_line(const boost::program_options::variables_map& vm)
  {
    if (m_nettype != FAKECHAIN)
    {
      const bool testnet = command_line::get_arg(vm, arg_testnet_on);
      const bool stagenet = command_line::get_arg(vm, arg_stagenet_on);
      m_nettype = testnet ? TESTNET : stagenet ? STAGENET : MAINNET;
      m_deregister_vote_pool.m_nettype = m_nettype;
    }

    m_config_folder = command_line::get_arg(vm, arg_data_dir);

    auto data_dir = boost::filesystem::path(m_config_folder);

    if (m_nettype == MAINNET)
    {
      cryptonote::checkpoints checkpoints;
      if (!checkpoints.init_default_checkpoints(m_nettype))
      {
        throw std::runtime_error("Failed to initialize checkpoints");
      }
      set_checkpoints(std::move(checkpoints));

      boost::filesystem::path json(JSON_HASH_FILE_NAME);
      boost::filesystem::path checkpoint_json_hashfile_fullpath = data_dir / json;

      set_checkpoints_file_path(checkpoint_json_hashfile_fullpath.string());
    }


    set_enforce_dns_checkpoints(command_line::get_arg(vm, arg_dns_checkpoints));
    test_drop_download_height(command_line::get_arg(vm, arg_test_drop_download_height));
    m_fluffy_blocks_enabled = !get_arg(vm, arg_no_fluffy_blocks);
    m_offline = get_arg(vm, arg_offline);
    m_disable_dns_checkpoints = get_arg(vm, arg_disable_dns_checkpoints);
    if (!command_line::is_arg_defaulted(vm, arg_fluffy_blocks))
      MWARNING(arg_fluffy_blocks.name << " is obsolete, it is now default");

    if (command_line::get_arg(vm, arg_test_drop_download) == true)
      test_drop_download();

    m_service_node = command_line::get_arg(vm, arg_service_node);

    epee::debug::g_test_dbg_lock_sleep() = command_line::get_arg(vm, arg_test_dbg_lock_sleep);

    return true;
  }
  //-----------------------------------------------------------------------------------------------
  uint64_t core::get_current_blockchain_height() const
  {
    return m_blockchain_storage.get_current_blockchain_height();
  }
  //-----------------------------------------------------------------------------------------------
  void core::get_blockchain_top(uint64_t& height, crypto::hash& top_id) const
  {
    top_id = m_blockchain_storage.get_tail_id(height);
  }
  //-----------------------------------------------------------------------------------------------
  bool core::get_blocks(uint64_t start_offset, size_t count, std::vector<std::pair<cryptonote::blobdata,block>>& blocks, std::vector<cryptonote::blobdata>& txs) const
  {
    return m_blockchain_storage.get_blocks(start_offset, count, blocks, txs);
  }
  //-----------------------------------------------------------------------------------------------
  bool core::get_blocks(uint64_t start_offset, size_t count, std::vector<std::pair<cryptonote::blobdata,block>>& blocks) const
  {
    return m_blockchain_storage.get_blocks(start_offset, count, blocks);
  }
  //-----------------------------------------------------------------------------------------------
  bool core::get_blocks(uint64_t start_offset, size_t count, std::vector<block>& blocks) const
  {
    std::vector<std::pair<cryptonote::blobdata, cryptonote::block>> bs;
    if (!m_blockchain_storage.get_blocks(start_offset, count, bs))
      return false;
    for (const auto &b: bs)
      blocks.push_back(b.second);
    return true;
  }
  //-----------------------------------------------------------------------------------------------
  bool core::get_transactions(const std::vector<crypto::hash>& txs_ids, std::vector<cryptonote::blobdata>& txs, std::vector<crypto::hash>& missed_txs) const
  {
    return m_blockchain_storage.get_transactions_blobs(txs_ids, txs, missed_txs);
  }
  //-----------------------------------------------------------------------------------------------
  bool core::get_txpool_backlog(std::vector<tx_backlog_entry>& backlog) const
  {
    m_mempool.get_transaction_backlog(backlog);
    return true;
  }
  //-----------------------------------------------------------------------------------------------
  bool core::get_transactions(const std::vector<crypto::hash>& txs_ids, std::vector<transaction>& txs, std::vector<crypto::hash>& missed_txs) const
  {
    return m_blockchain_storage.get_transactions(txs_ids, txs, missed_txs);
  }
  //-----------------------------------------------------------------------------------------------
  bool core::get_alternative_blocks(std::vector<block>& blocks) const
  {
    return m_blockchain_storage.get_alternative_blocks(blocks);
  }
  //-----------------------------------------------------------------------------------------------
  size_t core::get_alternative_blocks_count() const
  {
    return m_blockchain_storage.get_alternative_blocks_count();
  }
  //-----------------------------------------------------------------------------------------------
  bool core::init(const boost::program_options::variables_map& vm, const char *config_subdir, const cryptonote::test_options *test_options)
  {
    start_time = std::time(nullptr);

    const bool regtest = command_line::get_arg(vm, arg_regtest_on);
    if (test_options != NULL || regtest)
    {
      m_nettype = FAKECHAIN;
    }
    bool r = handle_command_line(vm);
    std::string m_config_folder_mempool = m_config_folder;

    if (config_subdir)
      m_config_folder_mempool = m_config_folder_mempool + "/" + config_subdir;

    std::string db_type = command_line::get_arg(vm, cryptonote::arg_db_type);
    std::string db_sync_mode = command_line::get_arg(vm, cryptonote::arg_db_sync_mode);
    bool db_salvage = command_line::get_arg(vm, cryptonote::arg_db_salvage) != 0;
    bool fast_sync = command_line::get_arg(vm, arg_fast_block_sync) != 0;
    uint64_t blocks_threads = command_line::get_arg(vm, arg_prep_blocks_threads);
    std::string check_updates_string = command_line::get_arg(vm, arg_check_updates);
    size_t max_txpool_weight = command_line::get_arg(vm, arg_max_txpool_weight);

    if (m_service_node)
    {
      r = init_service_node_key();
      CHECK_AND_ASSERT_MES(r, false, "Failed to create or load service node key");
      m_service_node_list.set_my_service_node_keys(&m_service_node_pubkey);
    }

    boost::filesystem::path folder(m_config_folder);
    if (m_nettype == FAKECHAIN)
      folder /= "fake";

    // make sure the data directory exists, and try to lock it
    CHECK_AND_ASSERT_MES (boost::filesystem::exists(folder) || boost::filesystem::create_directories(folder), false,
      std::string("Failed to create directory ").append(folder.string()).c_str());

    // check for blockchain.bin
    try
    {
      const boost::filesystem::path old_files = folder;
      if (boost::filesystem::exists(old_files / "blockchain.bin"))
      {
        MWARNING("Found old-style blockchain.bin in " << old_files.string());
        MWARNING("Loki now uses a new format. You can either remove blockchain.bin to start syncing");
        MWARNING("the blockchain anew, or use loki-blockchain-export and loki-blockchain-import to");
        MWARNING("convert your existing blockchain.bin to the new format. See README.md for instructions.");
        return false;
      }
    }
    // folder might not be a directory, etc, etc
    catch (...) { }

    std::unique_ptr<BlockchainDB> db(new_db(db_type));
    if (db == NULL)
    {
      LOG_ERROR("Attempted to use non-existent database type");
      return false;
    }

    folder /= db->get_db_name();
    MGINFO("Loading blockchain from folder " << folder.string() << " ...");

    const std::string filename = folder.string();
    // default to fast:async:1 if overridden
    blockchain_db_sync_mode sync_mode = db_defaultsync;
    bool sync_on_blocks = true;
    uint64_t sync_threshold = 1;

    if (m_nettype == FAKECHAIN)
    {
      // reset the db by removing the database file before opening it
      if (!db->remove_data_file(filename))
      {
        MERROR("Failed to remove data file in " << filename);
        return false;
      }
    }

    try
    {
      uint64_t db_flags = 0;

      std::vector<std::string> options;
      boost::trim(db_sync_mode);
      boost::split(options, db_sync_mode, boost::is_any_of(" :"));
      const bool db_sync_mode_is_default = command_line::is_arg_defaulted(vm, cryptonote::arg_db_sync_mode);

      for(const auto &option : options)
        MDEBUG("option: " << option);

      // default to fast:async:1
      uint64_t DEFAULT_FLAGS = DBF_FAST;

      if(options.size() == 0)
      {
        // default to fast:async:1
        db_flags = DEFAULT_FLAGS;
      }

      bool safemode = false;
      if(options.size() >= 1)
      {
        if(options[0] == "safe")
        {
          safemode = true;
          db_flags = DBF_SAFE;
          sync_mode = db_sync_mode_is_default ? db_defaultsync : db_nosync;
        }
        else if(options[0] == "fast")
        {
          db_flags = DBF_FAST;
          sync_mode = db_sync_mode_is_default ? db_defaultsync : db_async;
        }
        else if(options[0] == "fastest")
        {
          db_flags = DBF_FASTEST;
          sync_threshold = 1000; // default to fastest:async:1000
          sync_mode = db_sync_mode_is_default ? db_defaultsync : db_async;
        }
        else
          db_flags = DEFAULT_FLAGS;
      }

      if(options.size() >= 2 && !safemode)
      {
        if(options[1] == "sync")
          sync_mode = db_sync_mode_is_default ? db_defaultsync : db_sync;
        else if(options[1] == "async")
          sync_mode = db_sync_mode_is_default ? db_defaultsync : db_async;
      }

      if(options.size() >= 3 && !safemode)
      {
        char *endptr;
        uint64_t threshold = strtoull(options[2].c_str(), &endptr, 0);
        if (*endptr == '\0' || !strcmp(endptr, "blocks"))
        {
          sync_on_blocks = true;
          sync_threshold = threshold;
        }
        else if (!strcmp(endptr, "bytes"))
        {
          sync_on_blocks = false;
          sync_threshold = threshold;
        }
        else
        {
          LOG_ERROR("Invalid db sync mode: " << options[2]);
          return false;
        }
      }

      if (db_salvage)
        db_flags |= DBF_SALVAGE;

      db->open(filename, db_flags);
      if(!db->m_open)
        return false;
    }
    catch (const DB_ERROR& e)
    {
      LOG_ERROR("Error opening database: " << e.what());
      return false;
    }

    m_blockchain_storage.set_user_options(blocks_threads,
        sync_on_blocks, sync_threshold, sync_mode, fast_sync);

    const std::pair<uint8_t, uint64_t> regtest_hard_forks[3] = {std::make_pair(1, 0), std::make_pair(Blockchain::get_hard_fork_heights(MAINNET).back().version, 1), std::make_pair(0, 0)};
    const cryptonote::test_options regtest_test_options = {
      regtest_hard_forks
    };
    const difficulty_type fixed_difficulty = command_line::get_arg(vm, arg_fixed_difficulty);

    BlockchainDB *initialized_db = db.release();
    m_service_node_list.set_db_pointer(initialized_db);
    m_service_node_list.register_hooks(m_quorum_cop);
    r = m_blockchain_storage.init(initialized_db, m_nettype, m_offline, regtest ? &regtest_test_options : test_options, fixed_difficulty);

    r = m_mempool.init(max_txpool_weight);
    CHECK_AND_ASSERT_MES(r, false, "Failed to initialize memory pool");

    // now that we have a valid m_blockchain_storage, we can clean out any
    // transactions in the pool that do not conform to the current fork
    m_mempool.validate(m_blockchain_storage.get_current_hard_fork_version());

    bool show_time_stats = command_line::get_arg(vm, arg_show_time_stats) != 0;
    m_blockchain_storage.set_show_time_stats(show_time_stats);
    CHECK_AND_ASSERT_MES(r, false, "Failed to initialize blockchain storage");

    block_sync_size = command_line::get_arg(vm, arg_block_sync_size);

    MGINFO("Loading checkpoints");

    // load json & DNS checkpoints, and verify them
    // with respect to what blocks we already have
    CHECK_AND_ASSERT_MES(update_checkpoints(), false, "One or more checkpoints loaded from json or dns conflicted with existing checkpoints.");

   // DNS versions checking
    if (check_updates_string == "disabled")
      check_updates_level = UPDATES_DISABLED;
    else if (check_updates_string == "notify")
      check_updates_level = UPDATES_NOTIFY;
    else if (check_updates_string == "download")
      check_updates_level = UPDATES_DOWNLOAD;
    else if (check_updates_string == "update")
      check_updates_level = UPDATES_UPDATE;
    else {
      MERROR("Invalid argument to --dns-versions-check: " << check_updates_string);
      return false;
    }

    r = m_miner.init(vm, m_nettype);
    CHECK_AND_ASSERT_MES(r, false, "Failed to initialize miner instance");

    return load_state_data();
  }
  //-----------------------------------------------------------------------------------------------
  bool core::init_service_node_key()
  {
    std::string keypath = m_config_folder + "/key";
    if (epee::file_io_utils::is_file_exist(keypath))
    {
      std::string keystr;
      bool r = epee::file_io_utils::load_file_to_string(keypath, keystr);
      memcpy(&unwrap(m_service_node_key), keystr.data(), sizeof(m_service_node_key));
      wipeable_string wipe(keystr);
      CHECK_AND_ASSERT_MES(r, false, "failed to load service node key from file");

      r = crypto::secret_key_to_public_key(m_service_node_key, m_service_node_pubkey);
      CHECK_AND_ASSERT_MES(r, false, "failed to generate pubkey from secret key");
    }
    else
    {
      cryptonote::keypair keypair = keypair::generate(hw::get_device("default"));
      m_service_node_pubkey = keypair.pub;
      m_service_node_key = keypair.sec;

      std::string keystr(reinterpret_cast<const char *>(&m_service_node_key), sizeof(m_service_node_key));
      bool r = epee::file_io_utils::save_string_to_file(keypath, keystr);
      wipeable_string wipe(keystr);
      CHECK_AND_ASSERT_MES(r, false, "failed to save service node key to file");

      using namespace boost::filesystem;
      permissions(keypath, owner_read);
    }

    MGINFO_YELLOW("Service node pubkey is " << epee::string_tools::pod_to_hex(m_service_node_pubkey));

    return true;
  }
  //-----------------------------------------------------------------------------------------------
  bool core::set_genesis_block(const block& b)
  {
    return m_blockchain_storage.reset_and_set_genesis_block(b);
  }
  //-----------------------------------------------------------------------------------------------
  bool core::load_state_data()
  {
    // may be some code later
    return true;
  }
  //-----------------------------------------------------------------------------------------------
    bool core::deinit()
  {
    m_miner.stop();
    m_mempool.deinit();
    m_blockchain_storage.deinit();
    return true;
  }
  //-----------------------------------------------------------------------------------------------
  void core::test_drop_download()
  {
    m_test_drop_download = false;
  }
  //-----------------------------------------------------------------------------------------------
  void core::test_drop_download_height(uint64_t height)
  {
    m_test_drop_download_height = height;
  }
  //-----------------------------------------------------------------------------------------------
  bool core::get_test_drop_download() const
  {
    return m_test_drop_download;
  }
  //-----------------------------------------------------------------------------------------------
  bool core::get_test_drop_download_height() const
  {
    if (m_test_drop_download_height == 0)
      return true;

    if (get_blockchain_storage().get_current_blockchain_height() <= m_test_drop_download_height)
      return true;

    return false;
  }
  //-----------------------------------------------------------------------------------------------
  bool core::handle_incoming_tx_pre(const blobdata& tx_blob, tx_verification_context& tvc, cryptonote::transaction &tx, crypto::hash &tx_hash, crypto::hash &tx_prefixt_hash, bool keeped_by_block, bool relayed, bool do_not_relay)
  {
    tvc = boost::value_initialized<tx_verification_context>();

    if(tx_blob.size() > get_max_tx_size())
    {
      LOG_PRINT_L1("WRONG TRANSACTION BLOB, too big size " << tx_blob.size() << ", rejected");
      tvc.m_verifivation_failed = true;
      tvc.m_too_big = true;
      return false;
    }

    tx_hash = crypto::null_hash;
    tx_prefixt_hash = crypto::null_hash;

    if(!parse_tx_from_blob(tx, tx_hash, tx_prefixt_hash, tx_blob))
    {
      LOG_PRINT_L1("WRONG TRANSACTION BLOB, Failed to parse, rejected");
      tvc.m_verifivation_failed = true;
      return false;
    }
    //std::cout << "!"<< tx.vin.size() << std::endl;

    bad_semantics_txes_lock.lock();
    for (int idx = 0; idx < 2; ++idx)
    {
      if (bad_semantics_txes[idx].find(tx_hash) != bad_semantics_txes[idx].end())
      {
        bad_semantics_txes_lock.unlock();
        LOG_PRINT_L1("Transaction already seen with bad semantics, rejected");
        tvc.m_verifivation_failed = true;
        return false;
      }
    }
    bad_semantics_txes_lock.unlock();

    int version = m_blockchain_storage.get_current_hard_fork_version();
    unsigned int max_tx_version = (version == 1) ? 1 : (version < 9)
      ? transaction::version_2
      : transaction::version_3_per_output_unlock_times;

    if (tx.version == 0 || tx.version > max_tx_version)
    {
      tvc.m_verifivation_failed = true;
      return false;
    }

    return true;
  }
  //-----------------------------------------------------------------------------------------------
  bool core::handle_incoming_tx_post(const blobdata& tx_blob, tx_verification_context& tvc, cryptonote::transaction &tx, crypto::hash &tx_hash, crypto::hash &tx_prefixt_hash, bool keeped_by_block, bool relayed, bool do_not_relay)
  {
    if(!check_tx_syntax(tx))
    {
      LOG_PRINT_L1("WRONG TRANSACTION BLOB, Failed to check tx " << tx_hash << " syntax, rejected");
      tvc.m_verifivation_failed = true;
      return false;
    }

    return true;
  }
  //-----------------------------------------------------------------------------------------------
  void core::set_semantics_failed(const crypto::hash &tx_hash)
  {
    LOG_PRINT_L1("WRONG TRANSACTION BLOB, Failed to check tx " << tx_hash << " semantic, rejected");
    bad_semantics_txes_lock.lock();
    bad_semantics_txes[0].insert(tx_hash);
    if (bad_semantics_txes[0].size() >= BAD_SEMANTICS_TXES_MAX_SIZE)
    {
      std::swap(bad_semantics_txes[0], bad_semantics_txes[1]);
      bad_semantics_txes[0].clear();
    }
    bad_semantics_txes_lock.unlock();
  }
  //-----------------------------------------------------------------------------------------------
  static bool is_canonical_bulletproof_layout(const std::vector<rct::Bulletproof> &proofs)
  {
    if (proofs.size() != 1)
      return false;
    const size_t sz = proofs[0].V.size();
    if (sz == 0 || sz > BULLETPROOF_MAX_OUTPUTS)
      return false;
    return true;
  }
  //-----------------------------------------------------------------------------------------------
  bool core::handle_incoming_tx_accumulated_batch(std::vector<tx_verification_batch_info> &tx_info, bool keeped_by_block)
  {
    bool ret = true;
    if (keeped_by_block && get_blockchain_storage().is_within_compiled_block_hash_area())
    {
      MTRACE("Skipping semantics check for tx kept by block in embedded hash area");
      return true;
    }

    std::vector<const rct::rctSig*> rvv;
    for (size_t n = 0; n < tx_info.size(); ++n)
    {
      if (!check_tx_semantic(*tx_info[n].tx, keeped_by_block))
      {
        set_semantics_failed(tx_info[n].tx_hash);
        tx_info[n].tvc.m_verifivation_failed = true;
        tx_info[n].result = false;
        continue;
      }

      if (tx_info[n].tx->version < 2 || tx_info[n].tx->is_deregister_tx())
        continue;
      const rct::rctSig &rv = tx_info[n].tx->rct_signatures;
      switch (rv.type) {
        case rct::RCTTypeNull:
          // coinbase should not come here, so we reject for all other types
          MERROR_VER("Unexpected Null rctSig type");
          set_semantics_failed(tx_info[n].tx_hash);
          tx_info[n].tvc.m_verifivation_failed = true;
          tx_info[n].result = false;
          break;
        case rct::RCTTypeSimple:
          if (!rct::verRctSemanticsSimple(rv))
          {
            MERROR_VER("rct signature semantics check failed");
            set_semantics_failed(tx_info[n].tx_hash);
            tx_info[n].tvc.m_verifivation_failed = true;
            tx_info[n].result = false;
            break;
          }
          break;
        case rct::RCTTypeFull:
          if (!rct::verRct(rv, true))
          {
            MERROR_VER("rct signature semantics check failed");
            set_semantics_failed(tx_info[n].tx_hash);
            tx_info[n].tvc.m_verifivation_failed = true;
            tx_info[n].result = false;
            break;
          }
          break;
        case rct::RCTTypeBulletproof:
          if (!is_canonical_bulletproof_layout(rv.p.bulletproofs))
          {
            MERROR_VER("Bulletproof does not have canonical form");
            set_semantics_failed(tx_info[n].tx_hash);
            tx_info[n].tvc.m_verifivation_failed = true;
            tx_info[n].result = false;
            break;
          }
          rvv.push_back(&rv); // delayed batch verification
          break;
        default:
          MERROR_VER("Unknown rct type: " << rv.type);
          set_semantics_failed(tx_info[n].tx_hash);
          tx_info[n].tvc.m_verifivation_failed = true;
          tx_info[n].result = false;
          break;
      }
    }
    if (!rvv.empty() && !rct::verRctSemanticsSimple(rvv))
    {
      LOG_PRINT_L1("One transaction among this group has bad semantics, verifying one at a time");
      ret = false;
      const bool assumed_bad = rvv.size() == 1; // if there's only one tx, it must be the bad one
      for (size_t n = 0; n < tx_info.size(); ++n)
      {
        if (!tx_info[n].result)
          continue;
        if (tx_info[n].tx->rct_signatures.type != rct::RCTTypeBulletproof)
          continue;
        if (assumed_bad || !rct::verRctSemanticsSimple(tx_info[n].tx->rct_signatures))
        {
          set_semantics_failed(tx_info[n].tx_hash);
          tx_info[n].tvc.m_verifivation_failed = true;
          tx_info[n].result = false;
        }
      }
    }

    return ret;
  }
  //-----------------------------------------------------------------------------------------------
  bool core::handle_incoming_txs(const std::vector<blobdata>& tx_blobs, std::vector<tx_verification_context>& tvc, bool keeped_by_block, bool relayed, bool do_not_relay)
  {
    TRY_ENTRY();
    CRITICAL_REGION_LOCAL(m_incoming_tx_lock);

    struct result { bool res; cryptonote::transaction tx; crypto::hash hash; crypto::hash prefix_hash; bool in_txpool; bool in_blockchain; };
    std::vector<result> results(tx_blobs.size());

    tvc.resize(tx_blobs.size());
    tools::threadpool& tpool = tools::threadpool::getInstance();
    tools::threadpool::waiter waiter;
    std::vector<blobdata>::const_iterator it = tx_blobs.begin();
    for (size_t i = 0; i < tx_blobs.size(); i++, ++it) {
      tpool.submit(&waiter, [&, i, it] {
        try
        {
          results[i].res = handle_incoming_tx_pre(*it, tvc[i], results[i].tx, results[i].hash, results[i].prefix_hash, keeped_by_block, relayed, do_not_relay);
        }
        catch (const std::exception &e)
        {
          MERROR_VER("Exception in handle_incoming_tx_pre: " << e.what());
          results[i].res = false;
        }
      });
    }
    waiter.wait(&tpool);
    it = tx_blobs.begin();
    for (size_t i = 0; i < tx_blobs.size(); i++, ++it) {
      if (!results[i].res)
        continue;
      if(m_mempool.have_tx(results[i].hash))
      {
        LOG_PRINT_L2("tx " << results[i].hash << "already have transaction in tx_pool");
      }
      else if(m_blockchain_storage.have_tx(results[i].hash))
      {
        LOG_PRINT_L2("tx " << results[i].hash << " already have transaction in blockchain");
      }
      else
      {
        tpool.submit(&waiter, [&, i, it] {
          try
          {
            results[i].res = handle_incoming_tx_post(*it, tvc[i], results[i].tx, results[i].hash, results[i].prefix_hash, keeped_by_block, relayed, do_not_relay);
          }
          catch (const std::exception &e)
          {
            MERROR_VER("Exception in handle_incoming_tx_post: " << e.what());
            results[i].res = false;
          }
        });
      }
    }
    waiter.wait(&tpool);

    std::vector<tx_verification_batch_info> tx_info;
    tx_info.reserve(tx_blobs.size());
    for (size_t i = 0; i < tx_blobs.size(); i++) {
      if (!results[i].res)
        continue;
      tx_info.push_back({&results[i].tx, results[i].hash, tvc[i], results[i].res});
    }
    if (!tx_info.empty())
      handle_incoming_tx_accumulated_batch(tx_info, keeped_by_block);

    bool ok = true;
    it = tx_blobs.begin();
    for (size_t i = 0; i < tx_blobs.size(); i++, ++it) {
      if (!results[i].res)
      {
        ok = false;
        continue;
      }

      const size_t weight = get_transaction_weight(results[i].tx, it->size());
      ok &= add_new_tx(results[i].tx, results[i].hash, results[i].prefix_hash, weight, tvc[i], keeped_by_block, relayed, do_not_relay);
      if(tvc[i].m_verifivation_failed)
      {MERROR_VER("Transaction verification failed: " << results[i].hash);}
      else if(tvc[i].m_verifivation_impossible)
      {MERROR_VER("Transaction verification impossible: " << results[i].hash);}

      if(tvc[i].m_added_to_pool)
        MDEBUG("tx added: " << results[i].hash);
    }
    return ok;

    CATCH_ENTRY_L0("core::handle_incoming_txs()", false);
  }
  //-----------------------------------------------------------------------------------------------
  bool core::handle_incoming_tx(const blobdata& tx_blob, tx_verification_context& tvc, bool keeped_by_block, bool relayed, bool do_not_relay)
  {
    std::vector<cryptonote::blobdata> tx_blobs;
    tx_blobs.push_back(tx_blob);
    std::vector<tx_verification_context> tvcv(1);
    bool r = handle_incoming_txs(tx_blobs, tvcv, keeped_by_block, relayed, do_not_relay);
    tvc = tvcv[0];
    return r;
  }
  //-----------------------------------------------------------------------------------------------
  bool core::get_stat_info(core_stat_info& st_inf) const
  {
    st_inf.mining_speed = m_miner.get_speed();
    st_inf.alternative_blocks = m_blockchain_storage.get_alternative_blocks_count();
    st_inf.blockchain_height = m_blockchain_storage.get_current_blockchain_height();
    st_inf.tx_pool_size = m_mempool.get_transactions_count();
    st_inf.top_block_id_str = epee::string_tools::pod_to_hex(m_blockchain_storage.get_tail_id());
    return true;
  }
  //-----------------------------------------------------------------------------------------------
  bool core::check_tx_semantic(const transaction& tx, bool keeped_by_block) const
  {
    if (tx.is_deregister_tx())
    {
      if (tx.vin.size() != 0)
      {
        MERROR_VER("tx version deregister must have 0 inputs, received: " << tx.vin.size() << ", rejected for tx id = " << get_transaction_hash(tx));
        return false;
      }
    }
    else if (!tx.vin.size())
    {
      MERROR_VER("tx with empty inputs, rejected for tx id= " << get_transaction_hash(tx));
      return false;
    }

    if(!check_inputs_types_supported(tx))
    {
      MERROR_VER("unsupported input types for tx id= " << get_transaction_hash(tx));
      return false;
    }

    if(!check_outs_valid(tx))
    {
      MERROR_VER("tx with invalid outputs, rejected for tx id= " << get_transaction_hash(tx));
      return false;
    }

    if (tx.version >= transaction::version_2)
    {
      if (tx.rct_signatures.outPk.size() != tx.vout.size())
      {
        MERROR_VER("tx with mismatched vout/outPk count, rejected for tx id= " << get_transaction_hash(tx));
        return false;
      }
    }

    if(!check_money_overflow(tx))
    {
      MERROR_VER("tx has money overflow, rejected for tx id= " << get_transaction_hash(tx));
      return false;
    }

    if (tx.version == transaction::version_1)
    {
      uint64_t amount_in = 0;
      get_inputs_money_amount(tx, amount_in);
      uint64_t amount_out = get_outs_money_amount(tx);

      if(amount_in <= amount_out)
      {
        MERROR_VER("tx with wrong amounts: ins " << amount_in << ", outs " << amount_out << ", rejected for tx id= " << get_transaction_hash(tx));
        return false;
      }
    }

    if(!keeped_by_block && get_transaction_weight(tx) >= m_blockchain_storage.get_current_cumulative_block_weight_limit() - CRYPTONOTE_COINBASE_BLOB_RESERVED_SIZE)
    {
      MERROR_VER("tx is too large " << get_transaction_weight(tx) << ", expected not bigger than " << m_blockchain_storage.get_current_cumulative_block_weight_limit() - CRYPTONOTE_COINBASE_BLOB_RESERVED_SIZE);
      return false;
    }

    if(!check_tx_inputs_keyimages_diff(tx))
    {
      MERROR_VER("tx uses a single key image more than once");
      return false;
    }

    if (!check_tx_inputs_ring_members_diff(tx))
    {
      MERROR_VER("tx uses duplicate ring members");
      return false;
    }

    if (!check_tx_inputs_keyimages_domain(tx))
    {
      MERROR_VER("tx uses key image not in the valid domain");
      return false;
    }

    return true;
  }
  //-----------------------------------------------------------------------------------------------
  bool core::is_key_image_spent(const crypto::key_image &key_image) const
  {
    return m_blockchain_storage.have_tx_keyimg_as_spent(key_image);
  }
  //-----------------------------------------------------------------------------------------------
  bool core::are_key_images_spent(const std::vector<crypto::key_image>& key_im, std::vector<bool> &spent) const
  {
    spent.clear();
    for(auto& ki: key_im)
    {
      spent.push_back(m_blockchain_storage.have_tx_keyimg_as_spent(ki));
    }
    return true;
  }
  //-----------------------------------------------------------------------------------------------
  size_t core::get_block_sync_size(uint64_t height) const
  {
    static const uint64_t quick_height = m_nettype == TESTNET ? 801219 : m_nettype == MAINNET ? 1220516 : 0;
    if (block_sync_size > 0)
      return block_sync_size;
    if (height >= quick_height)
      return BLOCKS_SYNCHRONIZING_DEFAULT_COUNT;
    return BLOCKS_SYNCHRONIZING_DEFAULT_COUNT_PRE_V4;
  }
  //-----------------------------------------------------------------------------------------------
  bool core::are_key_images_spent_in_pool(const std::vector<crypto::key_image>& key_im, std::vector<bool> &spent) const
  {
    spent.clear();

    return m_mempool.check_for_key_images(key_im, spent);
  }
  //-----------------------------------------------------------------------------------------------
  std::pair<uint64_t, uint64_t> core::get_coinbase_tx_sum(const uint64_t start_offset, const size_t count)
  {
    uint64_t emission_amount = 0;
    uint64_t total_fee_amount = 0;
    if (count)
    {
      const uint64_t end = start_offset + count - 1;
      m_blockchain_storage.for_blocks_range(start_offset, end,
        [this, &emission_amount, &total_fee_amount](uint64_t, const crypto::hash& hash, const block& b){
      std::vector<transaction> txs;
      std::vector<crypto::hash> missed_txs;
      uint64_t coinbase_amount = get_outs_money_amount(b.miner_tx);
      this->get_transactions(b.tx_hashes, txs, missed_txs);      
      uint64_t tx_fee_amount = 0;
      for(const auto& tx: txs)
      {
        tx_fee_amount += get_tx_fee(tx);
      }
      
      emission_amount += coinbase_amount - tx_fee_amount;
      total_fee_amount += tx_fee_amount;
      return true;
      });
    }

    return std::pair<uint64_t, uint64_t>(emission_amount, total_fee_amount);
  }
  //-----------------------------------------------------------------------------------------------
  bool core::check_tx_inputs_keyimages_diff(const transaction& tx) const
  {
    std::unordered_set<crypto::key_image> ki;
    for(const auto& in: tx.vin)
    {
      CHECKED_GET_SPECIFIC_VARIANT(in, const txin_to_key, tokey_in, false);
      if(!ki.insert(tokey_in.k_image).second)
        return false;
    }
    return true;
  }
  //-----------------------------------------------------------------------------------------------
  bool core::check_tx_inputs_ring_members_diff(const transaction& tx) const
  {
    const uint8_t version = m_blockchain_storage.get_current_hard_fork_version();
    if (version >= 6)
    {
      for(const auto& in: tx.vin)
      {
        CHECKED_GET_SPECIFIC_VARIANT(in, const txin_to_key, tokey_in, false);
        for (size_t n = 1; n < tokey_in.key_offsets.size(); ++n)
          if (tokey_in.key_offsets[n] == 0)
            return false;
      }
    }
    return true;
  }
  //-----------------------------------------------------------------------------------------------
  bool core::check_tx_inputs_keyimages_domain(const transaction& tx) const
  {
    std::unordered_set<crypto::key_image> ki;
    for(const auto& in: tx.vin)
    {
      CHECKED_GET_SPECIFIC_VARIANT(in, const txin_to_key, tokey_in, false);
      if (!(rct::scalarmultKey(rct::ki2rct(tokey_in.k_image), rct::curveOrder()) == rct::identity()))
        return false;
    }
    return true;
  }
  //-----------------------------------------------------------------------------------------------
  bool core::add_new_tx(transaction& tx, tx_verification_context& tvc, bool keeped_by_block, bool relayed, bool do_not_relay)
  {
    crypto::hash tx_hash = get_transaction_hash(tx);
    crypto::hash tx_prefix_hash = get_transaction_prefix_hash(tx);
    blobdata bl;
    t_serializable_object_to_blob(tx, bl);
    size_t tx_weight = get_transaction_weight(tx, bl.size());
    return add_new_tx(tx, tx_hash, tx_prefix_hash, tx_weight, tvc, keeped_by_block, relayed, do_not_relay);
  }
  //-----------------------------------------------------------------------------------------------
  size_t core::get_blockchain_total_transactions() const
  {
    return m_blockchain_storage.get_total_transactions();
  }
  //-----------------------------------------------------------------------------------------------
  bool core::add_new_tx(transaction& tx, const crypto::hash& tx_hash, const crypto::hash& tx_prefix_hash, size_t tx_weight, tx_verification_context& tvc, bool keeped_by_block, bool relayed, bool do_not_relay)
  {
    if (keeped_by_block)
      get_blockchain_storage().on_new_tx_from_block(tx);

    if(m_mempool.have_tx(tx_hash))
    {
      LOG_PRINT_L2("tx " << tx_hash << "already have transaction in tx_pool");
      return true;
    }

    if(m_blockchain_storage.have_tx(tx_hash))
    {
      LOG_PRINT_L2("tx " << tx_hash << " already have transaction in blockchain");
      return true;
    }

    uint8_t version = m_blockchain_storage.get_current_hard_fork_version();
    return m_mempool.add_tx(tx, tx_hash, tx_weight, tvc, keeped_by_block, relayed, do_not_relay, version);
  }
  //-----------------------------------------------------------------------------------------------
  bool core::relay_txpool_transactions()
  {
    // we attempt to relay txes that should be relayed, but were not
    std::vector<std::pair<crypto::hash, cryptonote::blobdata>> txs;
    if (m_mempool.get_relayable_transactions(txs) && !txs.empty())
    {
      cryptonote_connection_context fake_context = AUTO_VAL_INIT(fake_context);
      tx_verification_context tvc = AUTO_VAL_INIT(tvc);
      NOTIFY_NEW_TRANSACTIONS::request r;
      for (auto it = txs.begin(); it != txs.end(); ++it)
      {
        r.txs.push_back(it->second);
      }
      get_protocol()->relay_transactions(r, fake_context);
      m_mempool.set_relayed(txs);
    }
    return true;
  }
  //-----------------------------------------------------------------------------------------------
  bool core::submit_uptime_proof()
  {
    if (m_service_node)
    {
      cryptonote_connection_context fake_context = AUTO_VAL_INIT(fake_context);
      NOTIFY_UPTIME_PROOF::request r;
      m_quorum_cop.generate_uptime_proof_request(m_service_node_pubkey, m_service_node_key, r);
      bool relayed = get_protocol()->relay_uptime_proof(r, fake_context);

      if (relayed)
        MGINFO("Submitted uptime-proof for service node (yours): " << m_service_node_pubkey);
    }
    return true;
  }
  //-----------------------------------------------------------------------------------------------
  uint64_t core::get_uptime_proof(const crypto::public_key &key) const
  {
    uint64_t result = m_quorum_cop.get_uptime_proof(key);
    return result;
  }
  //-----------------------------------------------------------------------------------------------
  bool core::handle_uptime_proof(uint64_t timestamp, const crypto::public_key& pubkey, const crypto::signature& sig)
  {
    return m_quorum_cop.handle_uptime_proof(timestamp, pubkey, sig);
  }
  //-----------------------------------------------------------------------------------------------
  void core::on_transaction_relayed(const cryptonote::blobdata& tx_blob)
  {
    std::vector<std::pair<crypto::hash, cryptonote::blobdata>> txs;
    cryptonote::transaction tx;
    crypto::hash tx_hash, tx_prefix_hash;
    if (!parse_and_validate_tx_from_blob(tx_blob, tx, tx_hash, tx_prefix_hash))
    {
      LOG_ERROR("Failed to parse relayed transaction");
      return;
    }

    txs.push_back(std::make_pair(tx_hash, std::move(tx_blob)));
    m_mempool.set_relayed(txs);
  }
  //-----------------------------------------------------------------------------------------------
  void core::set_deregister_votes_relayed(const std::vector<loki::service_node_deregister::vote>& votes)
  {
    m_deregister_vote_pool.set_relayed(votes);
  }
  //-----------------------------------------------------------------------------------------------
  bool core::relay_deregister_votes()
  {
    NOTIFY_NEW_DEREGISTER_VOTE::request req;
    req.votes = m_deregister_vote_pool.get_relayable_votes();
    if (!req.votes.empty())
    {
      cryptonote_connection_context fake_context = AUTO_VAL_INIT(fake_context);
      get_protocol()->relay_deregister_votes(req, fake_context);
    }

    return true;
  }
  //-----------------------------------------------------------------------------------------------
  bool core::get_block_template(block& b, const account_public_address& adr, difficulty_type& diffic, uint64_t& height, uint64_t& expected_reward, const blobdata& ex_nonce)
  {
    return m_blockchain_storage.create_block_template(b, adr, diffic, height, expected_reward, ex_nonce);
  }
  //-----------------------------------------------------------------------------------------------
  bool core::find_blockchain_supplement(const std::list<crypto::hash>& qblock_ids, NOTIFY_RESPONSE_CHAIN_ENTRY::request& resp) const
  {
    return m_blockchain_storage.find_blockchain_supplement(qblock_ids, resp);
  }
  //-----------------------------------------------------------------------------------------------
  bool core::find_blockchain_supplement(const uint64_t req_start_block, const std::list<crypto::hash>& qblock_ids, std::vector<std::pair<std::pair<cryptonote::blobdata, crypto::hash>, std::vector<std::pair<crypto::hash, cryptonote::blobdata> > > >& blocks, uint64_t& total_height, uint64_t& start_height, bool pruned, bool get_miner_tx_hash, size_t max_count) const
  {
    return m_blockchain_storage.find_blockchain_supplement(req_start_block, qblock_ids, blocks, total_height, start_height, pruned, get_miner_tx_hash, max_count);
  }
  //-----------------------------------------------------------------------------------------------
  bool core::get_outs(const COMMAND_RPC_GET_OUTPUTS_BIN::request& req, COMMAND_RPC_GET_OUTPUTS_BIN::response& res) const
  {
    return m_blockchain_storage.get_outs(req, res);
  }
  //-----------------------------------------------------------------------------------------------
  bool core::get_output_distribution(uint64_t amount, uint64_t from_height, uint64_t to_height, uint64_t &start_height, std::vector<uint64_t> &distribution, uint64_t &base) const
  {
    return m_blockchain_storage.get_output_distribution(amount, from_height, to_height, start_height, distribution, base);
  }
  //-----------------------------------------------------------------------------------------------
  bool core::get_tx_outputs_gindexs(const crypto::hash& tx_id, std::vector<uint64_t>& indexs) const
  {
    return m_blockchain_storage.get_tx_outputs_gindexs(tx_id, indexs);
  }
  //-----------------------------------------------------------------------------------------------
  void core::pause_mine()
  {
    m_miner.pause();
  }
  //-----------------------------------------------------------------------------------------------
  void core::resume_mine()
  {
    m_miner.resume();
  }
  //-----------------------------------------------------------------------------------------------
  block_complete_entry get_block_complete_entry(block& b, tx_memory_pool &pool)
  {
    block_complete_entry bce;
    bce.block = cryptonote::block_to_blob(b);
    for (const auto &tx_hash: b.tx_hashes)
    {
      cryptonote::blobdata txblob;
      CHECK_AND_ASSERT_THROW_MES(pool.get_transaction(tx_hash, txblob), "Transaction not found in pool");
      bce.txs.push_back(txblob);
    }
    return bce;
  }
  //-----------------------------------------------------------------------------------------------
  bool core::handle_block_found(block& b)
  {
    block_verification_context bvc = boost::value_initialized<block_verification_context>();
    m_miner.pause();
    std::vector<block_complete_entry> blocks;
    try
    {
      blocks.push_back(get_block_complete_entry(b, m_mempool));
    }
    catch (const std::exception &e)
    {
      m_miner.resume();
      return false;
    }
    prepare_handle_incoming_blocks(blocks);
    m_blockchain_storage.add_new_block(b, bvc);
    cleanup_handle_incoming_blocks(true);
    //anyway - update miner template
    update_miner_block_template();
    m_miner.resume();


    CHECK_AND_ASSERT_MES(!bvc.m_verifivation_failed, false, "mined block failed verification");
    if(bvc.m_added_to_main_chain)
    {
      cryptonote_connection_context exclude_context = boost::value_initialized<cryptonote_connection_context>();
      NOTIFY_NEW_BLOCK::request arg = AUTO_VAL_INIT(arg);
      arg.current_blockchain_height = m_blockchain_storage.get_current_blockchain_height();
      std::vector<crypto::hash> missed_txs;
      std::vector<cryptonote::blobdata> txs;
      m_blockchain_storage.get_transactions_blobs(b.tx_hashes, txs, missed_txs);
      if(missed_txs.size() &&  m_blockchain_storage.get_block_id_by_height(get_block_height(b)) != get_block_hash(b))
      {
        LOG_PRINT_L1("Block found but, seems that reorganize just happened after that, do not relay this block");
        return true;
      }
      CHECK_AND_ASSERT_MES(txs.size() == b.tx_hashes.size() && !missed_txs.size(), false, "can't find some transactions in found block:" << get_block_hash(b) << " txs.size()=" << txs.size()
        << ", b.tx_hashes.size()=" << b.tx_hashes.size() << ", missed_txs.size()" << missed_txs.size());

      block_to_blob(b, arg.b.block);
      //pack transactions
      for(auto& tx:  txs)
        arg.b.txs.push_back(tx);

      m_pprotocol->relay_block(arg, exclude_context);
    }
    return bvc.m_added_to_main_chain;
  }
  //-----------------------------------------------------------------------------------------------
  void core::on_synchronized()
  {
    m_miner.on_synchronized();
  }
  //-----------------------------------------------------------------------------------------------
  void core::safesyncmode(const bool onoff)
  {
    m_blockchain_storage.safesyncmode(onoff);
  }
  //-----------------------------------------------------------------------------------------------
  bool core::add_new_block(const block& b, block_verification_context& bvc)
  {
    return m_blockchain_storage.add_new_block(b, bvc);
  }

  //-----------------------------------------------------------------------------------------------
  bool core::prepare_handle_incoming_blocks(const std::vector<block_complete_entry> &blocks)
  {
    m_incoming_tx_lock.lock();
    m_blockchain_storage.prepare_handle_incoming_blocks(blocks);
    return true;
  }

  //-----------------------------------------------------------------------------------------------
  bool core::cleanup_handle_incoming_blocks(bool force_sync)
  {
    bool success = false;
    try {
      success = m_blockchain_storage.cleanup_handle_incoming_blocks(force_sync);
    }
    catch (...) {}
    m_incoming_tx_lock.unlock();
    return success;
  }

  //-----------------------------------------------------------------------------------------------
  bool core::handle_incoming_block(const blobdata& block_blob, block_verification_context& bvc, bool update_miner_blocktemplate)
  {
    TRY_ENTRY();

    // load json & DNS checkpoints every 10min/hour respectively,
    // and verify them with respect to what blocks we already have
    CHECK_AND_ASSERT_MES(update_checkpoints(), false, "One or more checkpoints loaded from json or dns conflicted with existing checkpoints.");

    bvc = boost::value_initialized<block_verification_context>();
    if(block_blob.size() > get_max_block_size())
    {
      LOG_PRINT_L1("WRONG BLOCK BLOB, too big size " << block_blob.size() << ", rejected");
      bvc.m_verifivation_failed = true;
      return false;
    }

    block b = AUTO_VAL_INIT(b);
    if(!parse_and_validate_block_from_blob(block_blob, b))
    {
      LOG_PRINT_L1("Failed to parse and validate new block");
      bvc.m_verifivation_failed = true;
      return false;
    }
    add_new_block(b, bvc);
    if(update_miner_blocktemplate && bvc.m_added_to_main_chain)
       update_miner_block_template();
    return true;

    CATCH_ENTRY_L0("core::handle_incoming_block()", false);
  }
  //-----------------------------------------------------------------------------------------------
  // Used by the RPC server to check the size of an incoming
  // block_blob
  bool core::check_incoming_block_size(const blobdata& block_blob) const
  {
    if(block_blob.size() > get_max_block_size())
    {
      LOG_PRINT_L1("WRONG BLOCK BLOB, too big size " << block_blob.size() << ", rejected");
      return false;
    }
    return true;
  }
  //-----------------------------------------------------------------------------------------------
  crypto::hash core::get_tail_id() const
  {
    return m_blockchain_storage.get_tail_id();
  }
  //-----------------------------------------------------------------------------------------------
  difficulty_type core::get_block_cumulative_difficulty(uint64_t height) const
  {
    return m_blockchain_storage.get_db().get_block_cumulative_difficulty(height);
  }
  //-----------------------------------------------------------------------------------------------
  size_t core::get_pool_transactions_count() const
  {
    return m_mempool.get_transactions_count();
  }
  //-----------------------------------------------------------------------------------------------
  bool core::have_block(const crypto::hash& id) const
  {
    return m_blockchain_storage.have_block(id);
  }
  //-----------------------------------------------------------------------------------------------
  bool core::parse_tx_from_blob(transaction& tx, crypto::hash& tx_hash, crypto::hash& tx_prefix_hash, const blobdata& blob) const
  {
    return parse_and_validate_tx_from_blob(blob, tx, tx_hash, tx_prefix_hash);
  }
  //-----------------------------------------------------------------------------------------------
  bool core::check_tx_syntax(const transaction& tx) const
  {
    return true;
  }
  //-----------------------------------------------------------------------------------------------
  bool core::get_pool_transactions(std::vector<transaction>& txs, bool include_sensitive_data) const
  {
    m_mempool.get_transactions(txs, include_sensitive_data);
    return true;
  }
  //-----------------------------------------------------------------------------------------------
  bool core::get_pool_transaction_hashes(std::vector<crypto::hash>& txs, bool include_sensitive_data) const
  {
    m_mempool.get_transaction_hashes(txs, include_sensitive_data);
    return true;
  }
  //-----------------------------------------------------------------------------------------------
  bool core::get_pool_transaction_stats(struct txpool_stats& stats, bool include_sensitive_data) const
  {
    m_mempool.get_transaction_stats(stats, include_sensitive_data);
    return true;
  }
  //-----------------------------------------------------------------------------------------------
  bool core::get_pool_transaction(const crypto::hash &id, cryptonote::blobdata& tx) const
  {
    return m_mempool.get_transaction(id, tx);
  }  
  //-----------------------------------------------------------------------------------------------
  bool core::pool_has_tx(const crypto::hash &id) const
  {
    return m_mempool.have_tx(id);
  }
  //-----------------------------------------------------------------------------------------------
  bool core::get_pool_transactions_and_spent_keys_info(std::vector<tx_info>& tx_infos, std::vector<spent_key_image_info>& key_image_infos, bool include_sensitive_data) const
  {
    return m_mempool.get_transactions_and_spent_keys_info(tx_infos, key_image_infos, include_sensitive_data);
  }
  //-----------------------------------------------------------------------------------------------
  bool core::get_pool_for_rpc(std::vector<cryptonote::rpc::tx_in_pool>& tx_infos, cryptonote::rpc::key_images_with_tx_hashes& key_image_infos) const
  {
    return m_mempool.get_pool_for_rpc(tx_infos, key_image_infos);
  }
  //-----------------------------------------------------------------------------------------------
  bool core::get_short_chain_history(std::list<crypto::hash>& ids) const
  {
    return m_blockchain_storage.get_short_chain_history(ids);
  }
  //-----------------------------------------------------------------------------------------------
  bool core::handle_get_objects(NOTIFY_REQUEST_GET_OBJECTS::request& arg, NOTIFY_RESPONSE_GET_OBJECTS::request& rsp, cryptonote_connection_context& context)
  {
    return m_blockchain_storage.handle_get_objects(arg, rsp);
  }
  //-----------------------------------------------------------------------------------------------
  crypto::hash core::get_block_id_by_height(uint64_t height) const
  {
    return m_blockchain_storage.get_block_id_by_height(height);
  }
  //-----------------------------------------------------------------------------------------------
  bool core::get_block_by_hash(const crypto::hash &h, block &blk, bool *orphan) const
  {
    return m_blockchain_storage.get_block_by_hash(h, blk, orphan);
  }
  //-----------------------------------------------------------------------------------------------
  std::string core::print_pool(bool short_format) const
  {
    return m_mempool.print_pool(short_format);
  }
  //-----------------------------------------------------------------------------------------------
  bool core::update_miner_block_template()
  {
    m_miner.on_block_chain_update();
    return true;
  }
  //-----------------------------------------------------------------------------------------------
  void core::do_uptime_proof_call()
  {
    // wait one block before starting uptime proofs.
    std::vector<service_nodes::service_node_pubkey_info> const states = get_service_node_list_state({ m_service_node_pubkey });
    if (!states.empty() && states[0].info.registration_height + 1 < get_current_blockchain_height())
    {
      // Code snippet from Github @Jagerman
      m_check_uptime_proof_interval.do_call([&states, this](){
        uint64_t last_uptime = m_quorum_cop.get_uptime_proof(states[0].pubkey);
        if (last_uptime <= static_cast<uint64_t>(time(nullptr) - UPTIME_PROOF_FREQUENCY_IN_SECONDS))
          this->submit_uptime_proof();

        return true;
      });
    }
    else
    {
      // reset the interval so that we're ready when we register, OR if we get deregistered this primes us up for re-registration in the same session
      m_check_uptime_proof_interval = epee::math_helper::once_a_time_seconds<UPTIME_PROOF_BUFFER_IN_SECONDS, true /*start_immediately*/>();
    }
  }
  //-----------------------------------------------------------------------------------------------
  bool core::on_idle()
  {
    if(!m_starter_message_showed)
    {
      std::string main_message;
      if (m_offline)
        main_message = "The daemon is running offline and will not attempt to sync to the Loki network.";
      else
        main_message = "The daemon will start synchronizing with the network. This may take a long time to complete.";
      MGINFO_YELLOW(ENDL << "**********************************************************************" << ENDL
        << main_message << ENDL
        << ENDL
        << "You can set the level of process detailization through \"set_log <level|categories>\" command," << ENDL
        << "where <level> is between 0 (no details) and 4 (very verbose), or custom category based levels (eg, *:WARNING)." << ENDL
        << ENDL
        << "Use the \"help\" command to see the list of available commands." << ENDL
        << "Use \"help <command>\" to see a command's documentation." << ENDL
        << "**********************************************************************" << ENDL);
      m_starter_message_showed = true;
    }

    m_fork_moaner.do_call(boost::bind(&core::check_fork_time, this));
    m_txpool_auto_relayer.do_call(boost::bind(&core::relay_txpool_transactions, this));
    m_deregisters_auto_relayer.do_call(boost::bind(&core::relay_deregister_votes, this));
    m_check_updates_interval.do_call(boost::bind(&core::check_updates, this));
    m_check_disk_space_interval.do_call(boost::bind(&core::check_disk_space, this));

    time_t const lifetime = time(nullptr) - get_start_time();
    if (m_service_node && lifetime > DIFFICULTY_TARGET_V2) // Give us some time to connect to peers before sending uptimes
    {
      do_uptime_proof_call();
    }

    m_uptime_proof_pruner.do_call(boost::bind(&service_nodes::quorum_cop::prune_uptime_proof, &m_quorum_cop));

    m_miner.on_idle();
    m_mempool.on_idle();
    return true;
  }
  //-----------------------------------------------------------------------------------------------
  bool core::check_fork_time()
  {
    HardFork::State state = m_blockchain_storage.get_hard_fork_state();
    const el::Level level = el::Level::Warning;
    switch (state) {
      case HardFork::LikelyForked:
        MCLOG_RED(level, "global", "**********************************************************************");
        MCLOG_RED(level, "global", "Last scheduled hard fork is too far in the past.");
        MCLOG_RED(level, "global", "We are most likely forked from the network. Daemon update needed now.");
        MCLOG_RED(level, "global", "**********************************************************************");
        break;
      case HardFork::UpdateNeeded:
        MCLOG_RED(level, "global", "**********************************************************************");
        MCLOG_RED(level, "global", "Last scheduled hard fork time shows a daemon update is needed soon.");
        MCLOG_RED(level, "global", "**********************************************************************");
        break;
      default:
        break;
    }
    return true;
  }
  //-----------------------------------------------------------------------------------------------
  uint8_t core::get_ideal_hard_fork_version() const
  {
    return get_blockchain_storage().get_ideal_hard_fork_version();
  }
  //-----------------------------------------------------------------------------------------------
  uint8_t core::get_ideal_hard_fork_version(uint64_t height) const
  {
    return get_blockchain_storage().get_ideal_hard_fork_version(height);
  }
  //-----------------------------------------------------------------------------------------------
  uint8_t core::get_hard_fork_version(uint64_t height) const
  {
    return get_blockchain_storage().get_hard_fork_version(height);
  }
  //-----------------------------------------------------------------------------------------------
  uint64_t core::get_earliest_ideal_height_for_version(uint8_t version) const
  {
    return get_blockchain_storage().get_earliest_ideal_height_for_version(version);
  }
  //-----------------------------------------------------------------------------------------------
  bool core::check_updates()
  {
    static const char software[] = "loki";
#ifdef BUILD_TAG
    static const char buildtag[] = BOOST_PP_STRINGIZE(BUILD_TAG);
    static const char subdir[] = "cli"; // because it can never be simple
#else
    static const char buildtag[] = "source";
    static const char subdir[] = "source"; // because it can never be simple
#endif

    if (m_offline)
      return true;

    if (check_updates_level == UPDATES_DISABLED)
      return true;

    std::string version, hash;
    MCDEBUG("updates", "Checking for a new " << software << " version for " << buildtag);
    if (!tools::check_updates(software, buildtag, version, hash))
      return false;

<<<<<<< HEAD
    if (tools::vercmp(version.c_str(), LOKI_VERSION) <= 0)
=======
    if (tools::vercmp(version.c_str(), MONERO_VERSION) <= 0)
    {
      m_update_available = false;
>>>>>>> 4a652d6b
      return true;
    }

    std::string url = tools::get_update_url(software, subdir, buildtag, version, true);
    MCLOG_CYAN(el::Level::Info, "global", "Version " << version << " of " << software << " for " << buildtag << " is available: " << url << ", SHA256 hash " << hash);
    m_update_available = true;

    if (check_updates_level == UPDATES_NOTIFY)
      return true;

    url = tools::get_update_url(software, subdir, buildtag, version, false);
    std::string filename;
    const char *slash = strrchr(url.c_str(), '/');
    if (slash)
      filename = slash + 1;
    else
      filename = std::string(software) + "-update-" + version;
    boost::filesystem::path path(epee::string_tools::get_current_module_folder());
    path /= filename;

    boost::unique_lock<boost::mutex> lock(m_update_mutex);

    if (m_update_download != 0)
    {
      MCDEBUG("updates", "Already downloading update");
      return true;
    }

    crypto::hash file_hash;
    if (!tools::sha256sum(path.string(), file_hash) || (hash != epee::string_tools::pod_to_hex(file_hash)))
    {
      MCDEBUG("updates", "We don't have that file already, downloading");
      const std::string tmppath = path.string() + ".tmp";
      if (epee::file_io_utils::is_file_exist(tmppath))
      {
        MCDEBUG("updates", "We have part of the file already, resuming download");
      }
      m_last_update_length = 0;
      m_update_download = tools::download_async(tmppath, url, [this, hash, path](const std::string &tmppath, const std::string &uri, bool success) {
        bool remove = false, good = true;
        if (success)
        {
          crypto::hash file_hash;
          if (!tools::sha256sum(tmppath, file_hash))
          {
            MCERROR("updates", "Failed to hash " << tmppath);
            remove = true;
            good = false;
          }
          else if (hash != epee::string_tools::pod_to_hex(file_hash))
          {
            MCERROR("updates", "Download from " << uri << " does not match the expected hash");
            remove = true;
            good = false;
          }
        }
        else
        {
          MCERROR("updates", "Failed to download " << uri);
          good = false;
        }
        boost::unique_lock<boost::mutex> lock(m_update_mutex);
        m_update_download = 0;
        if (success && !remove)
        {
          std::error_code e = tools::replace_file(tmppath, path.string());
          if (e)
          {
            MCERROR("updates", "Failed to rename downloaded file");
            good = false;
          }
        }
        else if (remove)
        {
          if (!boost::filesystem::remove(tmppath))
          {
            MCERROR("updates", "Failed to remove invalid downloaded file");
            good = false;
          }
        }
        if (good)
          MCLOG_CYAN(el::Level::Info, "updates", "New version downloaded to " << path.string());
      }, [this](const std::string &path, const std::string &uri, size_t length, ssize_t content_length) {
        if (length >= m_last_update_length + 1024 * 1024 * 10)
        {
          m_last_update_length = length;
          MCDEBUG("updates", "Downloaded " << length << "/" << (content_length ? std::to_string(content_length) : "unknown"));
        }
        return true;
      });
    }
    else
    {
      MCDEBUG("updates", "We already have " << path << " with expected hash");
    }

    lock.unlock();

    if (check_updates_level == UPDATES_DOWNLOAD)
      return true;

    MCERROR("updates", "Download/update not implemented yet");
    return true;
  }
  //-----------------------------------------------------------------------------------------------
  bool core::check_disk_space()
  {
    uint64_t free_space = get_free_space();
    if (free_space < 1ull * 1024 * 1024 * 1024) // 1 GB
    {
      const el::Level level = el::Level::Warning;
      MCLOG_RED(level, "global", "Free space is below 1 GB on " << m_config_folder);
    }
    return true;
  }
  //-----------------------------------------------------------------------------------------------
  void core::set_target_blockchain_height(uint64_t target_blockchain_height)
  {
    m_target_blockchain_height = target_blockchain_height;
  }
  //-----------------------------------------------------------------------------------------------
  uint64_t core::get_target_blockchain_height() const
  {
    return m_target_blockchain_height;
  }
  //-----------------------------------------------------------------------------------------------
  uint64_t core::prevalidate_block_hashes(uint64_t height, const std::vector<crypto::hash> &hashes)
  {
    return get_blockchain_storage().prevalidate_block_hashes(height, hashes);
  }
  //-----------------------------------------------------------------------------------------------
  uint64_t core::get_free_space() const
  {
    boost::filesystem::path path(m_config_folder);
    boost::filesystem::space_info si = boost::filesystem::space(path);
    return si.available;
  }
  //-----------------------------------------------------------------------------------------------
  const std::shared_ptr<service_nodes::quorum_state> core::get_quorum_state(uint64_t height) const
  {
    const std::shared_ptr<service_nodes::quorum_state> result = m_service_node_list.get_quorum_state(height);
    return result;
  }
  //-----------------------------------------------------------------------------------------------
  std::vector<service_nodes::service_node_pubkey_info> core::get_service_node_list_state(const std::vector<crypto::public_key> &service_node_pubkeys) const
  {
    std::vector<service_nodes::service_node_pubkey_info> result = m_service_node_list.get_service_node_list_state(service_node_pubkeys);
    return result;
  }
  //-----------------------------------------------------------------------------------------------
  bool core::add_deregister_vote(const loki::service_node_deregister::vote& vote, vote_verification_context &vvc)
  {
    uint64_t latest_block_height = std::max(get_current_blockchain_height(), get_target_blockchain_height());
    uint64_t delta_height = latest_block_height - vote.block_height;

    if (vote.block_height < latest_block_height && delta_height >= loki::service_node_deregister::VOTE_LIFETIME_BY_HEIGHT)
    {
      LOG_PRINT_L1("Received vote for height: " << vote.block_height
                << " and service node: "     << vote.service_node_index
                << ", is older than: "       << loki::service_node_deregister::VOTE_LIFETIME_BY_HEIGHT
                << " blocks and has been rejected.");
      vvc.m_invalid_block_height = true;
    }
    else if (vote.block_height > latest_block_height)
    {
      LOG_PRINT_L1("Received vote for height: " << vote.block_height
                << " and service node: "     << vote.service_node_index
                << ", is newer than: "       << latest_block_height
                << " (latest block height) and has been rejected.");
      vvc.m_invalid_block_height = true;
    }

    if (vvc.m_invalid_block_height)
    {
      vvc.m_verification_failed = true;
      return false;
    }

    const std::shared_ptr<service_nodes::quorum_state> quorum_state = m_service_node_list.get_quorum_state(vote.block_height);
    if (!quorum_state)
    {
      vvc.m_verification_failed  = true;
      vvc.m_invalid_block_height = true;
      LOG_ERROR("Could not get quorum state for height: " << vote.block_height);
      return false;
    }

    cryptonote::transaction deregister_tx;
    bool result = m_deregister_vote_pool.add_vote(vote, vvc, *quorum_state, deregister_tx);
    if (result && vvc.m_full_tx_deregister_made)
    {
      tx_verification_context tvc = AUTO_VAL_INIT(tvc);
      blobdata const tx_blob = tx_to_blob(deregister_tx);

      result = handle_incoming_tx(tx_blob, tvc, false /*keeped_by_block*/, false /*relayed*/, false /*do_not_relay*/);
      if (!result || tvc.m_verifivation_failed)
      {
        LOG_PRINT_L1("A full deregister tx for height: " << vote.block_height <<
                     " and service node: " << vote.service_node_index <<
                     " could not be verified and was not added to the memory pool, reason: " <<
                     print_tx_verification_context(tvc, &deregister_tx));
      }
    }

    return result;
  }
  //-----------------------------------------------------------------------------------------------
  bool core::get_service_node_keys(crypto::public_key &pub_key, crypto::secret_key &sec_key) const
  {
    if (m_service_node)
    {
      pub_key = m_service_node_pubkey;
      sec_key = m_service_node_key;
    }
    return m_service_node;
  }
  //-----------------------------------------------------------------------------------------------
  std::time_t core::get_start_time() const
  {
    return start_time;
  }
  //-----------------------------------------------------------------------------------------------
  void core::graceful_exit()
  {
    raise(SIGTERM);
  }
}<|MERGE_RESOLUTION|>--- conflicted
+++ resolved
@@ -1606,7 +1606,7 @@
     m_fork_moaner.do_call(boost::bind(&core::check_fork_time, this));
     m_txpool_auto_relayer.do_call(boost::bind(&core::relay_txpool_transactions, this));
     m_deregisters_auto_relayer.do_call(boost::bind(&core::relay_deregister_votes, this));
-    m_check_updates_interval.do_call(boost::bind(&core::check_updates, this));
+    // m_check_updates_interval.do_call(boost::bind(&core::check_updates, this));
     m_check_disk_space_interval.do_call(boost::bind(&core::check_disk_space, this));
 
     time_t const lifetime = time(nullptr) - get_start_time();
@@ -1686,13 +1686,9 @@
     if (!tools::check_updates(software, buildtag, version, hash))
       return false;
 
-<<<<<<< HEAD
     if (tools::vercmp(version.c_str(), LOKI_VERSION) <= 0)
-=======
-    if (tools::vercmp(version.c_str(), MONERO_VERSION) <= 0)
     {
       m_update_available = false;
->>>>>>> 4a652d6b
       return true;
     }
 
