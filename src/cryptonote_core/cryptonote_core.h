--- conflicted
+++ resolved
@@ -59,11 +59,7 @@
 {
    struct test_options {
      const std::pair<uint8_t, uint64_t> *hard_forks;
-<<<<<<< HEAD
       const size_t long_term_block_weight_window;
-=======
-     const size_t long_term_block_weight_window;
->>>>>>> 25419b4b
    };
 
   extern const command_line::arg_descriptor<std::string, false, true, 2> arg_data_dir;
@@ -249,16 +245,12 @@
       * @brief called when a transaction is relayed.
       * @note Should only be invoked from `levin_notify`.
       */
-<<<<<<< HEAD
-     virtual void on_transaction_relayed(const cryptonote::blobdata& tx);
      /**
     * @brief mark the deregister vote as having been relayed in the vote pool
     */
    virtual void set_deregister_votes_relayed(const std::vector<triton::service_node_deregister::vote>& votes);
-=======
      virtual void on_transactions_relayed(epee::span<const cryptonote::blobdata> tx_blobs, relay_method tx_relay) final;
 
->>>>>>> 25419b4b
 
      /**
       * @brief gets the miner instance
@@ -495,13 +487,8 @@
       *
       * @note see tx_memory_pool::get_txpool_backlog
       */
-<<<<<<< HEAD
-     bool get_txpool_backlog(std::vector<tx_backlog_entry>& backlog) const;
-
-=======
      bool get_txpool_backlog(std::vector<tx_backlog_entry>& backlog, bool include_sensitive_txes = false) const;
      
->>>>>>> 25419b4b
      /**
       * @copydoc tx_memory_pool::get_transactions
       * @param include_sensitive_txes include private transactions
@@ -795,13 +782,8 @@
       *
       * @return the number of blocks to sync in one go
       */
-<<<<<<< HEAD
-     std::pair<uint64_t, uint64_t> get_coinbase_tx_sum(const uint64_t start_offset, const size_t count);
-
-=======
      std::pair<boost::multiprecision::uint128_t, boost::multiprecision::uint128_t> get_coinbase_tx_sum(const uint64_t start_offset, const size_t count);
      
->>>>>>> 25419b4b
      /**
       * @brief get the network type we're on
       *
