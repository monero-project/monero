// Copyright (c) 2014-2015, The Monero Project
// 
// All rights reserved.
// 
// Redistribution and use in source and binary forms, with or without modification, are
// permitted provided that the following conditions are met:
// 
// 1. Redistributions of source code must retain the above copyright notice, this list of
//    conditions and the following disclaimer.
// 
// 2. Redistributions in binary form must reproduce the above copyright notice, this list
//    of conditions and the following disclaimer in the documentation and/or other
//    materials provided with the distribution.
// 
// 3. Neither the name of the copyright holder nor the names of its contributors may be
//    used to endorse or promote products derived from this software without specific
//    prior written permission.
// 
// THIS SOFTWARE IS PROVIDED BY THE COPYRIGHT HOLDERS AND CONTRIBUTORS "AS IS" AND ANY
// EXPRESS OR IMPLIED WARRANTIES, INCLUDING, BUT NOT LIMITED TO, THE IMPLIED WARRANTIES OF
// MERCHANTABILITY AND FITNESS FOR A PARTICULAR PURPOSE ARE DISCLAIMED. IN NO EVENT SHALL
// THE COPYRIGHT HOLDER OR CONTRIBUTORS BE LIABLE FOR ANY DIRECT, INDIRECT, INCIDENTAL,
// SPECIAL, EXEMPLARY, OR CONSEQUENTIAL DAMAGES (INCLUDING, BUT NOT LIMITED TO,
// PROCUREMENT OF SUBSTITUTE GOODS OR SERVICES; LOSS OF USE, DATA, OR PROFITS; OR BUSINESS
// INTERRUPTION) HOWEVER CAUSED AND ON ANY THEORY OF LIABILITY, WHETHER IN CONTRACT,
// STRICT LIABILITY, OR TORT (INCLUDING NEGLIGENCE OR OTHERWISE) ARISING IN ANY WAY OUT OF
// THE USE OF THIS SOFTWARE, EVEN IF ADVISED OF THE POSSIBILITY OF SUCH DAMAGE.
// 
// Parts of this file are originally copyright (c) 2012-2013 The Cryptonote developers

#pragma once
#include <boost/serialization/serialization.hpp>
#include <boost/serialization/version.hpp>
#include <boost/serialization/list.hpp>
#include <boost/multi_index_container.hpp>
#include <boost/multi_index/global_fun.hpp>
#include <boost/multi_index/hashed_index.hpp>
#include <boost/multi_index/member.hpp>
#include <boost/foreach.hpp>
#include <atomic>
#include <unordered_map>
#include <unordered_set>

#include "syncobj.h"
#include "string_tools.h"
#include "cryptonote_basic.h"
#include "common/util.h"
#include "cryptonote_protocol/cryptonote_protocol_defs.h"
#include "rpc/core_rpc_server_commands_defs.h"
#include "difficulty.h"
#include "cryptonote_core/cryptonote_format_utils.h"
#include "verification_context.h"
#include "crypto/hash.h"
#include "checkpoints.h"
#include "hardfork.h"
#include "blockchain_db/blockchain_db.h"

namespace cryptonote
{
  class tx_memory_pool;

  /** Declares ways in which the BlockchainDB backend should be told to sync
   *
   */
  enum blockchain_db_sync_mode
  {
    db_sync,  //!< handle syncing calls instead of the backing db, synchronously
    db_async, //!< handle syncing calls instead of the backing db, asynchronously
    db_nosync //!< Leave syncing up to the backing db (safest, but slowest because of disk I/O)
  };
  
  /************************************************************************/
  /*                                                                      */
  /************************************************************************/
  class Blockchain
  {
  public:
    /** 
     * @brief Now-defunct (TODO: remove) struct from in-memory blockchain
     */
    struct transaction_chain_entry
    {
      transaction tx;
      uint64_t m_keeper_block_height;
      size_t m_blob_size;
      std::vector<uint64_t> m_global_output_indexes;
    };

    /**
     * @brief container for passing a block and metadata about it on the blockchain
     */
    struct block_extended_info
    {
      block   bl; //!< the block
      uint64_t height; //!< the height of the block in the blockchain
      size_t block_cumulative_size; //!< the size (in bytes) of the block
      difficulty_type cumulative_difficulty; //!< the accumulated difficulty after that block
      uint64_t already_generated_coins; //!< the total coins minted after that block
    };

    /**
     * @brief Blockchain constructor
     *
     * @param tx_pool a reference to the transaction pool to be kept by the Blockchain
     */
    Blockchain(tx_memory_pool& tx_pool);

    /**
     * @brief Initialize the Blockchain state
     *
     * @param db a pointer to the backing store to use for the blockchain
     * @param testnet true if on testnet, else false
     *
     * @return true on success, false if any initialization steps fail
     */
    bool init(BlockchainDB* db, const bool testnet = false);

    /**
     * @brief Uninitializes the blockchain state
     *
     * Saves to disk any state that needs to be maintained
     *
     * @return true on success, false if any uninitialization steps fail
     */
    bool deinit();

    /**
     * @brief assign a set of blockchain checkpoint hashes
     *
     * @param chk_pts the set of checkpoints to assign
     */
    void set_checkpoints(checkpoints&& chk_pts) { m_checkpoints = chk_pts; }

    /**
     * @brief get blocks and transactions from blocks based on start height and count
     *
     * @param start_offset the height on the blockchain to start at
     * @param count the number of blocks to get, if there are as many after start_offset
     * @param blocks return-by-reference container to put result blocks in
     * @param txs return-by-reference container to put result transactions in
     *
     * @return false if start_offset > blockchain height, else true
     */
    bool get_blocks(uint64_t start_offset, size_t count, std::list<block>& blocks, std::list<transaction>& txs) const;

    /**
     * @brief get blocks from blocks based on start height and count
     *
     * @param start_offset the height on the blockchain to start at
     * @param count the number of blocks to get, if there are as many after start_offset
     * @param blocks return-by-reference container to put result blocks in
     *
     * @return false if start_offset > blockchain height, else true
     */
    bool get_blocks(uint64_t start_offset, size_t count, std::list<block>& blocks) const;

    /**
     * @brief compiles a list of all blocks stored as alternative chains
     *
     * @param blocks return-by-reference container to put result blocks in
     *
     * @return true
     */
    bool get_alternative_blocks(std::list<block>& blocks) const;

    /**
     * @brief returns the number of alternative blocks stored
     *
     * @return the number of alternative blocks stored
     */
    size_t get_alternative_blocks_count() const;

    /**
     * @brief gets a block's hash given a height
     *
     * @param height the height of the block
     *
     * @return the hash of the block at the requested height, or a zeroed hash if there is no such block
     */
    crypto::hash get_block_id_by_height(uint64_t height) const;

    /**
     * @brief gets the block with a given hash
     *
     * @param h the hash to look for
     * @param blk return-by-reference variable to put result block in
     *
     * @return true if the block was found, else false
     */
    bool get_block_by_hash(const crypto::hash &h, block &blk) const;

    /**
     * @brief get all block hashes (main chain, alt chains, and invalid blocks)
     *
     * @param main return-by-reference container to put result main chain blocks' hashes in
     * @param alt return-by-reference container to put result alt chain blocks' hashes in
     * @param invalid return-by-reference container to put result invalid blocks' hashes in
     */
    void get_all_known_block_ids(std::list<crypto::hash> &main, std::list<crypto::hash> &alt, std::list<crypto::hash> &invalid) const;

    /**
     * @brief performs some preprocessing on a group of incoming blocks to speed up verification
     *
     * @param blocks a list of incoming blocks
     *
     * @return false on erroneous blocks, else true
     */
    bool prepare_handle_incoming_blocks(const std::list<block_complete_entry>  &blocks);

    /**
     * @brief incoming blocks post-processing, cleanup, and disk sync
     *
     * @param force_sync if true, and Blockchain is handling syncing to disk, always sync
     *
     * @return true
     */
    bool cleanup_handle_incoming_blocks(bool force_sync = false);

    /**
     * @brief old serialization to disk, pending removal
     *
     * @tparam archive_t
     * @param ar
     * @param version
     */
    template<class archive_t>
    void serialize(archive_t & ar, const unsigned int version);

    /**
     * @brief search the blockchain for a transaction by hash
     *
     * @param id the hash to search for
     *
     * @return true if the tx exists, else false
     */
    bool have_tx(const crypto::hash &id) const;

    /**
     * @brief check if any key image in a transaction has already been spent
     *
     * @param tx the transaction to check
     *
     * @return true if any key image is already spent in the blockchain, else false
     */
    bool have_tx_keyimges_as_spent(const transaction &tx) const;

    /**
     * @brief check if a key image is already spent on the blockchain
     *
     * Whenever a transaction output is used as an input for another transaction
     * (a true input, not just one of a mixing set), a key image is generated
     * and stored in the transaction in order to prevent double spending.  If
     * this key image is seen again, the transaction using it is rejected.
     *
     * @param key_im the key image to search for
     *
     * @return true if the key image is already spent in the blockchain, else false
     */
    bool have_tx_keyimg_as_spent(const crypto::key_image &key_im) const;

    /**
     * @brief get the current height of the blockchain
     *
     * @return the height
     */
    uint64_t get_current_blockchain_height() const;

    /**
     * @brief get the hash of the most recent block on the blockchain
     *
     * @return the hash
     */
    crypto::hash get_tail_id() const;

    /**
     * @brief get the height and hash of the most recent block on the blockchain
     *
     * @param height return-by-reference variable to store the height in
     *
     * @return the hash
     */
    crypto::hash get_tail_id(uint64_t& height) const;

    /**
     * @brief returns the difficulty target the next block to be added must meet
     *
     * @return the target
     */
    difficulty_type get_difficulty_for_next_block();

    /**
     * @brief adds a block to the blockchain
     *
     * Adds a new block to the blockchain.  If the block's parent is not the
     * current top of the blockchain, the block may be added to an alternate
     * chain.  If the block does not belong, is already in the blockchain
     * or an alternate chain, or is invalid, return false.
     *
     * @param bl_ the block to be added
     * @param bvc metadata about the block addition's success/failure
     *
     * @return true on successful addition to the blockchain, else false
     */
    bool add_new_block(const block& bl_, block_verification_context& bvc);

    /**
     * @brief clears the blockchain and starts a new one
     *
     * @param b the first block in the new chain (the genesis block)
     *
     * @return true on success, else false
     */
    bool reset_and_set_genesis_block(const block& b);

    /**
     * @brief creates a new block to mine against
     *
     * @param b return-by-reference block to be filled in
     * @param miner_address address new coins for the block will go to
     * @param di return-by-reference tells the miner what the difficulty target is
     * @param height return-by-reference tells the miner what height it's mining against
     * @param ex_nonce extra data to be added to the miner transaction's extra
     *
     * @return true if block template filled in successfully, else false
     */
    bool create_block_template(block& b, const account_public_address& miner_address, difficulty_type& di, uint64_t& height, const blobdata& ex_nonce);

    /**
     * @brief checks if a block is known about with a given hash
     *
     * This function checks the main chain, alternate chains, and invalid blocks
     * for a block with the given hash
     *
     * @param id the hash to search for
     *
     * @return true if the block is known, else false
     */
    bool have_block(const crypto::hash& id) const;

    /**
     * @brief gets the total number of transactions on the main chain
     *
     * @return the number of transactions on the main chain
     */
    size_t get_total_transactions() const;

    /**
     * @brief gets the hashes for a subset of the blockchain
     *
     * puts into list <ids> a list of hashes representing certain blocks
     * from the blockchain in reverse chronological order
     *
     * the blocks chosen, at the time of this writing, are:
     *   the most recent 11
     *   powers of 2 less recent from there, so 13, 17, 25, etc...
     *
     * @param ids return-by-reference list to put the resulting hashes in
     *
     * @return true
     */
    bool get_short_chain_history(std::list<crypto::hash>& ids) const;

    /**
     * @brief get recent block hashes for a foreign chain
     *
     * Find the split point between us and foreign blockchain and return
     * (by reference) the most recent common block hash along with up to
     * BLOCKS_IDS_SYNCHRONIZING_DEFAULT_COUNT additional (more recent) hashes.
     *
     * @param qblock_ids the foreign chain's "short history" (see get_short_chain_history)
     * @param resp return-by-reference the split height and subsequent blocks' hashes
     *
     * @return true if a block found in common, else false
     */
    bool find_blockchain_supplement(const std::list<crypto::hash>& qblock_ids, NOTIFY_RESPONSE_CHAIN_ENTRY::request& resp) const;

    /**
     * @brief find the most recent common point between ours and a foreign chain
     *
     * This function takes a list of block hashes from another node
     * on the network to find where the split point is between us and them.
     * This is used to see what to send another node that needs to sync.
     *
     * @param qblock_ids the foreign chain's "short history" (see get_short_chain_history)
     * @param starter_offset return-by-reference the most recent common block's height
     *
     * @return true if a block found in common, else false
     */
    bool find_blockchain_supplement(const std::list<crypto::hash>& qblock_ids, uint64_t& starter_offset) const;

    /**
     * @brief get recent blocks for a foreign chain
     *
     * This function gets recent blocks relative to a foreign chain, starting either at
     * a requested height or whatever height is the most recent ours and the foreign
     * chain have in common.
     *
     * @param req_start_block if non-zero, specifies a start point (otherwise find most recent commonality)
     * @param qblock_ids the foreign chain's "short history" (see get_short_chain_history)
     * @param blocks return-by-reference the blocks and their transactions
     * @param total_height return-by-reference our current blockchain height
     * @param start_height return-by-reference the height of the first block returned
     * @param max_count the max number of blocks to get
     *
     * @return true if a block found in common or req_start_block specified, else false
     */
    bool find_blockchain_supplement(const uint64_t req_start_block, const std::list<crypto::hash>& qblock_ids, std::list<std::pair<block, std::list<transaction> > >& blocks, uint64_t& total_height, uint64_t& start_height, size_t max_count) const;

    /**
     * @brief retrieves a set of blocks and their transactions, and possibly other transactions
     *
     * the request object encapsulates a list of block hashes and a (possibly empty) list of
     * transaction hashes.  for each block hash, the block is fetched along with all of that
     * block's transactions.  Any transactions requested separately are fetched afterwards.
     *
     * @param arg the request
     * @param rsp return-by-reference the response to fill in
     *
     * @return true unless any blocks or transactions are missing
     */
    bool handle_get_objects(NOTIFY_REQUEST_GET_OBJECTS::request& arg, NOTIFY_RESPONSE_GET_OBJECTS::request& rsp);

    //FIXME: function declared, but never defined or used.  Candidate for removal.
    bool handle_get_objects(const COMMAND_RPC_GET_RANDOM_OUTPUTS_FOR_AMOUNTS::request& req, COMMAND_RPC_GET_RANDOM_OUTPUTS_FOR_AMOUNTS::response& res);

    /**
     * @brief gets random outputs to mix with
     *
     * This function takes an RPC request for outputs to mix with
     * and creates an RPC response with the resultant output indices.
     *
     * Outputs to mix with are randomly selected from the utxo set
     * for each output amount in the request.
     *
     * @param req the output amounts and number of mixins to select
     * @param res return-by-reference the resultant output indices
     *
     * @return true
     */
    bool get_random_outs_for_amounts(const COMMAND_RPC_GET_RANDOM_OUTPUTS_FOR_AMOUNTS::request& req, COMMAND_RPC_GET_RANDOM_OUTPUTS_FOR_AMOUNTS::response& res) const;

    /**
     * @brief gets the global indices for outputs from a given transaction
     *
     * This function gets the global indices for all outputs belonging
     * to a specific transaction.
     *
     * @param tx_id the hash of the transaction to fetch indices for
     * @param indexs return-by-reference the global indices for the transaction's outputs
     *
     * @return false if the transaction does not exist, or if no indices are found, otherwise true
     */
    bool get_tx_outputs_gindexs(const crypto::hash& tx_id, std::vector<uint64_t>& indexs) const;

    /**
     * @brief stores the blockchain
     *
     * If Blockchain is handling storing of the blockchain (rather than BlockchainDB),
     * this initiates a blockchain save.
     *
     * @return true unless saving the blockchain fails
     */
    bool store_blockchain();

    /**
     * @brief validates a transaction's inputs
     *
     * validates a transaction's inputs as correctly used and not previously
     * spent.  also returns the hash and height of the most recent block
     * which contains an output that was used as an input to the transaction.
     *
     * @param tx the transaction to validate
     * @param pmax_used_block_height return-by-reference block height of most recent input
     * @param max_used_block_id return-by-reference block hash of most recent input
     * @param kept_by_block whether or not the transaction is from a previously-verified block
     *
     * @return false if any input is invalid, otherwise true
     */
    bool check_tx_inputs(const transaction& tx, uint64_t& pmax_used_block_height, crypto::hash& max_used_block_id, bool kept_by_block = false);

    /**
     * @brief gets the blocksize limit based on recent blocks
     *
     * @return the limit
     */
    uint64_t get_current_cumulative_blocksize_limit() const;

    /**
     * @brief checks if the blockchain is currently being stored
     *
     * Note: this should be meaningless in cases where Blockchain is not
     * directly managing saving the blockchain to disk.
     *
     * @return true if Blockchain is having the chain stored currently, else false
     */
    bool is_storing_blockchain()const{return m_is_blockchain_storing;}

    /**
     * @brief gets the difficulty of the block with a given height
     *
     * @param i the height
     *
     * @return the difficulty
     */
    uint64_t block_difficulty(uint64_t i) const;

    /**
     * @brief gets blocks based on a list of block hashes
     *
     * @tparam t_ids_container a standard-iterable container
     * @tparam t_blocks_container a standard-iterable container
     * @tparam t_missed_container a standard-iterable container
     * @param block_ids a container of block hashes for which to get the corresponding blocks
     * @param blocks return-by-reference a container to store result blocks in
     * @param missed_bs return-by-reference a container to store missed blocks in
     *
     * @return false if an unexpected exception occurs, else true
     */
    template<class t_ids_container, class t_blocks_container, class t_missed_container>
    bool get_blocks(const t_ids_container& block_ids, t_blocks_container& blocks, t_missed_container& missed_bs) const;

    /**
     * @brief gets transactions based on a list of transaction hashes
     *
     * @tparam t_ids_container a standard-iterable container
     * @tparam t_tx_container a standard-iterable container
     * @tparam t_missed_container a standard-iterable container
     * @param txs_ids a container of hashes for which to get the corresponding transactions
     * @param txs return-by-reference a container to store result transactions in
     * @param missed_txs return-by-reference a container to store missed transactions in
     *
     * @return false if an unexpected exception occurs, else true
     */
    template<class t_ids_container, class t_tx_container, class t_missed_container>
    bool get_transactions(const t_ids_container& txs_ids, t_tx_container& txs, t_missed_container& missed_txs) const;


    //debug functions
<<<<<<< HEAD

    /**
     * @brief prints data about a snippet of the blockchain
     *
     * if start_index is greater than the blockchain height, do nothing
     *
     * @param start_index height on chain to start at
     * @param end_index height on chain to end at
     */
    void print_blockchain(uint64_t start_index, uint64_t end_index);

    /**
     * @brief prints every block's hash
     *
     * WARNING: This function will absolutely crush a terminal in prints, so
     * it is recommended to redirect this output to a log file (or null sink
     * if a log file is already set up, as should be the default)
     */
    void print_blockchain_index();

    /**
     * @brief currently does nothing, candidate for removal
     *
     * @param file
     */
    void print_blockchain_outs(const std::string& file);
=======
    void print_blockchain(uint64_t start_index, uint64_t end_index) const;
    void print_blockchain_index() const;
    void print_blockchain_outs(const std::string& file) const;
>>>>>>> 82d7e79e

    /**
     * @brief check the blockchain against a set of checkpoints
     *
     * If a block fails a checkpoint and enforce is enabled, the blockchain
     * will be rolled back to two blocks prior to that block.  If enforce
     * is disabled, as is currently the default case with DNS-based checkpoints,
     * an error will be printed to the user but no other action will be taken.
     *
     * @param points the checkpoints to check against
     * @param enforce whether or not to take action on failure
     */
    void check_against_checkpoints(const checkpoints& points, bool enforce);

    /**
     * @brief configure whether or not to enforce DNS-based checkpoints
     *
     * @param enforce the new enforcement setting
     */
    void set_enforce_dns_checkpoints(bool enforce);

    /**
     * @brief loads new checkpoints from a file and optionally from DNS
     *
     * @param file_path the path of the file to look for and load checkpoints from
     * @param check_dns whether or not to check for new DNS-based checkpoints
     *
     * @return false if any enforced checkpoint type fails to load, otherwise true
     */
    bool update_checkpoints(const std::string& file_path, bool check_dns);


    // user options, must be called before calling init()

    //FIXME: parameter names don't match function definition in .cpp file
    /**
     * @brief sets various performance options
     *
     * @param block_threads max number of threads when preparing blocks for addition
     * @param blocks_per_sync number of blocks to cache before syncing to database
     * @param sync_mode the ::blockchain_db_sync_mode to use
     * @param fast_sync sync using built-in block hashes as trusted
     */
    void set_user_options(uint64_t block_threads, uint64_t blocks_per_sync,
    		blockchain_db_sync_mode sync_mode, bool fast_sync);

    /**
     * @brief set whether or not to show/print time statistics
     *
     * @param stats the new time stats setting
     */
    void set_show_time_stats(bool stats) { m_show_time_stats = stats; }
    
<<<<<<< HEAD
    /**
     * @brief get a reference to the BlockchainDB in use by Blockchain
     *
     * @return a reference to the BlockchainDB instance
     */
=======
    HardFork::State get_hard_fork_state() const;
    uint8_t get_current_hard_fork_version() const { return m_hardfork->get_current_version(); }
    uint8_t get_ideal_hard_fork_version() const { return m_hardfork->get_ideal_version(); }
    bool get_hard_fork_voting_info(uint8_t version, uint32_t &window, uint32_t &votes, uint32_t &threshold, uint8_t &voting) const;

>>>>>>> 82d7e79e
    BlockchainDB& get_db()
    {
      return *m_db;
    }

    /**
     * @brief get a number of outputs of a specific amount
     *
     * @param amount the amount
     * @param offsets the indices (indexed to the amount) of the outputs
     * @param outputs return-by-reference the outputs collected
     * @param txs unused, candidate for removal
     */
    void output_scan_worker(const uint64_t amount,const std::vector<uint64_t> &offsets, 
	    std::vector<output_data_t> &outputs, std::unordered_map<crypto::hash, 
	    cryptonote::transaction> &txs) const;

    /**
     * @brief computes the "short" and "long" hashes for a set of blocks
     *
     * @param height the height of the first block
     * @param blocks the blocks to be hashed
     * @param map return-by-reference the hashes for each block
     */
    void block_longhash_worker(const uint64_t height, const std::vector<block> &blocks,
		    std::unordered_map<crypto::hash, crypto::hash> &map) const;
  private:

    // TODO: evaluate whether or not each of these typedefs are left over from blockchain_storage
    typedef std::unordered_map<crypto::hash, size_t> blocks_by_id_index;

    typedef std::unordered_map<crypto::hash, transaction_chain_entry> transactions_container;

    typedef std::unordered_set<crypto::key_image> key_images_container;

    typedef std::vector<block_extended_info> blocks_container;

    typedef std::unordered_map<crypto::hash, block_extended_info> blocks_ext_by_hash;

    typedef std::unordered_map<crypto::hash, block> blocks_by_hash;

    typedef std::map<uint64_t, std::vector<std::pair<crypto::hash, size_t>>> outputs_container; //crypto::hash - tx hash, size_t - index of out in transaction


    BlockchainDB* m_db;

    tx_memory_pool& m_tx_pool;

    mutable epee::critical_section m_blockchain_lock; // TODO: add here reader/writer lock

    // main chain
    // TODO: evaluate whether or not each is still needed or left over from blockchain_storage
    blocks_container m_blocks;               // height  -> block_extended_info
    blocks_by_id_index m_blocks_index;       // crypto::hash -> height
    transactions_container m_transactions;
    size_t m_current_block_cumul_sz_limit;

    // metadata containers
    std::unordered_map<crypto::hash, std::unordered_map<crypto::key_image, std::vector<output_data_t>>> m_scan_table;
    std::unordered_map<crypto::hash, std::pair<bool, uint64_t>> m_check_tx_inputs_table;
    std::unordered_map<crypto::hash, crypto::hash> m_blocks_longhash_table;
    std::unordered_map<crypto::hash, std::unordered_map<crypto::key_image, bool>> m_check_txin_table;

    // SHA-3 hashes for each block and for fast pow checking
    std::vector<crypto::hash> m_blocks_hash_check;
    std::vector<crypto::hash> m_blocks_txs_check;
	
    blockchain_db_sync_mode m_db_sync_mode;
    bool m_fast_sync;
    bool m_show_time_stats;
    uint64_t m_db_blocks_per_sync;
    uint64_t m_max_prepare_blocks_threads;
    uint64_t m_fake_pow_calc_time;
    uint64_t m_fake_scan_time;
    uint64_t m_sync_counter;
    std::vector<uint64_t> m_timestamps;
    std::vector<difficulty_type> m_difficulties;
    uint64_t m_timestamps_and_difficulties_height;

    boost::asio::io_service m_async_service;
    boost::thread_group m_async_pool;
    std::unique_ptr<boost::asio::io_service::work> m_async_work_idle;

    // all alternative chains
    blocks_ext_by_hash m_alternative_chains; // crypto::hash -> block_extended_info

    // some invalid blocks
    blocks_ext_by_hash m_invalid_blocks;     // crypto::hash -> block_extended_info
    outputs_container m_outputs;


    checkpoints m_checkpoints;
    std::atomic<bool> m_is_in_checkpoint_zone;
    std::atomic<bool> m_is_blockchain_storing;
    bool m_enforce_dns_checkpoints;

<<<<<<< HEAD
    /**
     * @brief collects the keys for all outputs being "spent" as an input
     *
     * This function makes sure that each "input" in an input (mixins) exists
     * and collects the public key for each from the transaction it was included in
     * via the visitor passed to it.
     *
     * If pmax_related_block_height is not NULL, its value is set to the height
     * of the most recent block which contains an output used in the input set
     *
     * @tparam visitor_t a class encapsulating tx is unlocked and collect tx key
     * @param tx_in_to_key a transaction input instance
     * @param vis an instance of the visitor to use
     * @param tx_prefix_hash the hash of the associated transaction_prefix
     * @param pmax_related_block_height return-by-pointer the height of the most recent block in the input set
     *
     * @return false if any keys are not found or any inputs are not unlocked, otherwise true
     */
=======
    HardFork *m_hardfork;

>>>>>>> 82d7e79e
    template<class visitor_t>
    inline bool scan_outputkeys_for_indexes(const txin_to_key& tx_in_to_key, visitor_t &vis, const crypto::hash &tx_prefix_hash, uint64_t* pmax_related_block_height = NULL) const;

    /**
     * @brief collect output public keys of a transaction input set
     *
     * This function locates all outputs associated with a given input set (mixins)
     * and validates that they exist and are usable
     * (unlocked, unspent is checked elsewhere).
     *
     * If pmax_related_block_height is not NULL, its value is set to the height
     * of the most recent block which contains an output used in the input set
     *
     * @param txin the transaction input
     * @param tx_prefix_hash the transaction prefix hash, for caching organization
     * @param sig the input signature
     * @param output_keys return-by-reference the public keys of the outputs in the input set
     * @param pmax_related_block_height return-by-pointer the height of the most recent block in the input set
     *
     * @return false if any output is not yet unlocked, or is missing, otherwise true
     */
    bool check_tx_input(const txin_to_key& txin, const crypto::hash& tx_prefix_hash, const std::vector<crypto::signature>& sig, std::vector<crypto::public_key> &output_keys, uint64_t* pmax_related_block_height);

    /**
     * @brief validate a transaction's inputs and their keys
     *
     * This function validates transaction inputs and their keys.  Previously
     * it also performed double spend checking, but that has been moved to its
     * own function.
     *
     * If pmax_related_block_height is not NULL, its value is set to the height
     * of the most recent block which contains an output used in any input set
     *
     * Currently this function calls ring signature validation for each
     * transaction.
     *
     * @param tx the transaction to validate
     * @param pmax_related_block_height return-by-pointer the height of the most recent block in the input set
     *
     * @return false if any validation step fails, otherwise true
     */
    bool check_tx_inputs(const transaction& tx, uint64_t* pmax_used_block_height = NULL);

    /**
     * @brief performs a blockchain reorganization according to the longest chain rule
     *
     * This function aggregates all the actions necessary to switch to a
     * newly-longer chain.  If any step in the reorganization process fails,
     * the blockchain is reverted to its previous state.
     *
     * @param alt_chain the chain to switch to
     * @param discard_disconnected_chain whether or not to keep the old chain as an alternate
     *
     * @return false if the reorganization fails, otherwise true
     */
    bool switch_to_alternative_blockchain(std::list<blocks_ext_by_hash::iterator>& alt_chain, bool discard_disconnected_chain);

    /**
     * @brief removes the most recent block from the blockchain
     *
     * @return the block removed
     */
    block pop_block_from_blockchain();

    /**
     * @brief validate and add a new block to the end of the blockchain
     *
     * This function is merely a convenience wrapper around the other
     * of the same name.  This one passes the block's hash to the other
     * as well as the block and verification context.
     *
     * @param bl the block to be added
     * @param bvc metadata concerning the block's validity
     *
     * @return true if the block was added successfully, otherwise false
     */
    bool handle_block_to_main_chain(const block& bl, block_verification_context& bvc);

    /**
     * @brief validate and add a new block to the end of the blockchain
     *
     * When a block is given to Blockchain to be added to the blockchain, it
     * is passed here if it is determined to belong at the end of the current
     * chain.
     *
     * @param bl the block to be added
     * @param id the hash of the block
     * @param bvc metadata concerning the block's validity
     *
     * @return true if the block was added successfully, otherwise false
     */
    bool handle_block_to_main_chain(const block& bl, const crypto::hash& id, block_verification_context& bvc);

    /**
     * @brief validate and add a new block to an alternate blockchain
     *
     * If a block to be added does not belong to the main chain, but there
     * is an alternate chain to which it should be added, that is handled
     * here.
     *
     * @param b the block to be added
     * @param id the hash of the block
     * @param bvc metadata concerning the block's validity
     *
     * @return true if the block was added successfully, otherwise false
     */
    bool handle_alternative_block(const block& b, const crypto::hash& id, block_verification_context& bvc);

    /**
     * @brief gets the difficulty requirement for a new block on an alternate chain
     *
     * @param alt_chain the chain to be added to
     * @param bei the block being added (and metadata, see ::block_extended_info)
     *
     * @return the difficulty requirement
     */
    difficulty_type get_next_difficulty_for_alternative_chain(const std::list<blocks_ext_by_hash::iterator>& alt_chain, block_extended_info& bei) const;

    /**
     * @brief sanity checks a miner transaction before validating an entire block
     *
     * This function merely checks basic things like the structure of the miner
     * transaction, the unlock time, and that the amount doesn't overflow.
     *
     * @param b the block containing the miner transaction
     * @param height the height at which the block will be added
     *
     * @return false if anything is found wrong with the miner transaction, otherwise true
     */
    bool prevalidate_miner_transaction(const block& b, uint64_t height);

    /**
     * @brief validates a miner (coinbase) transaction
     *
     * This function makes sure that the miner calculated his reward correctly
     * and that his miner transaction totals reward + fee.
     *
     * @param b the block containing the miner transaction to be validated
     * @param cumulative_block_size the block's size
     * @param fee the total fees collected in the block
     * @param base_reward return-by-reference the new block's generated coins
     * @param already_generated_coins the amount of currency generated prior to this block
     *
     * @return false if anything is found wrong with the miner transaction, otherwise true
     */
    bool validate_miner_transaction(const block& b, size_t cumulative_block_size, uint64_t fee, uint64_t& base_reward, uint64_t already_generated_coins);

    //FIXME: function declared but neither defined nor used, candidate for removal
    bool validate_transaction(const block& b, uint64_t height, const transaction& tx);

    /**
     * @brief reverts the blockchain to its previous state following a failed switch
     *
     * If Blockchain fails to switch to an alternate chain when it means
     * to do so, this function reverts the blockchain to how it was before
     * the attempted switch.
     *
     * @param original_chain the chain to switch back to
     * @param rollback_height the height to revert to before appending the original chain
     *
     * @return false if something goes wrong with reverting (very bad), otherwise true
     */
    bool rollback_blockchain_switching(std::list<block>& original_chain, uint64_t rollback_height);

    //FIXME: function declared but neither defined nor used, candidate for removal,
    //       remnant from old blockchain_storage implementation
    bool add_transaction_from_block(const transaction& tx, const crypto::hash& tx_id, const crypto::hash& bl_id, uint64_t bl_height);

    //FIXME: function declared but neither defined nor used, candidate for removal,
    //       remnant from old blockchain_storage implementation
    bool push_transaction_to_global_outs_index(const transaction& tx, const crypto::hash& tx_id, std::vector<uint64_t>& global_indexes);

    //FIXME: function declared but neither defined nor used, candidate for removal,
    //       remnant from old blockchain_storage implementation
    bool pop_transaction_from_global_index(const transaction& tx, const crypto::hash& tx_id);

    /**
     * @brief gets recent block sizes for median calculation
     *
     * get the block sizes of the last <count> blocks, and return by reference <sz>.
     *
     * @param sz return-by-reference the list of sizes
     * @param count the number of blocks to get sizes for
     */
    void get_last_n_blocks_sizes(std::vector<size_t>& sz, size_t count) const;

    /**
     * @brief adds the given output to the requested set of random outputs
     *
     * @param result_outs return-by-reference the set the output is to be added to
     * @param amount the output amount
     * @param i the output index (indexed to amount)
     */
    void add_out_to_get_random_outs(COMMAND_RPC_GET_RANDOM_OUTPUTS_FOR_AMOUNTS::outs_for_amount& result_outs, uint64_t amount, size_t i) const;

    /**
     * @brief checks if a transaction is unlocked (its outputs spendable)
     *
     * This function checks to see if a transaction is unlocked.
     * unlock_time is either a block index or a unix time.
     *
     * @param unlock_time the unlock parameter (height or time)
     *
     * @return true if spendable, otherwise false
     */
    bool is_tx_spendtime_unlocked(uint64_t unlock_time) const;

    /**
     * @brief stores an invalid block in a separate container
     *
     * Storing invalid blocks allows quick dismissal of the same block
     * if it is seen again.
     *
     * @param bl the invalid block
     * @param h the block's hash
     *
     * @return false if the block cannot be stored for some reason, otherwise true
     */
    bool add_block_as_invalid(const block& bl, const crypto::hash& h);

    /**
     * @brief stores an invalid block in a separate container
     *
     * Storing invalid blocks allows quick dismissal of the same block
     * if it is seen again.
     *
     * @param bei the invalid block (see ::block_extended_info)
     * @param h the block's hash
     *
     * @return false if the block cannot be stored for some reason, otherwise true
     */
    bool add_block_as_invalid(const block_extended_info& bei, const crypto::hash& h);

    /**
     * @brief checks a block's timestamp
     *
     * This function grabs the timestamps from the most recent <n> blocks,
     * where n = BLOCKCHAIN_TIMESTAMP_CHECK_WINDOW.  If there are not those many
     * blocks in the blockchain, the timestap is assumed to be valid.  If there
     * are, this function returns:
     *   true if the block's timestamp is not less than the timestamp of the
     *       median of the selected blocks
     *   false otherwise
     *
     * @param b the block to be checked
     *
     * @return true if the block's timestamp is valid, otherwise false
     */
    bool check_block_timestamp(const block& b) const;

    /**
     * @brief checks a block's timestamp
     *
     * If the block is not more recent than the median of the recent
     * timestamps passed here, it is considered invalid.
     *
     * @param timestamps a list of the most recent timestamps to check against
     * @param b the block to be checked
     *
     * @return true if the block's timestamp is valid, otherwise false
     */
    bool check_block_timestamp(std::vector<uint64_t>& timestamps, const block& b) const;

    /**
     * @brief get the "adjusted time"
     *
     * Currently this simply returns the current time according to the
     * user's machine.
     *
     * @return the current time
     */
    uint64_t get_adjusted_time() const;

    /**
     * @brief finish an alternate chain's timestamp window from the main chain
     *
     * for an alternate chain, get the timestamps from the main chain to complete
     * the needed number of timestamps for the BLOCKCHAIN_TIMESTAMP_CHECK_WINDOW.
     *
     * @param start_height the alternate chain's attachment height to the main chain
     * @param timestamps return-by-value the timestamps set to be populated
     *
     * @return true unless start_height is greater than the current blockchain height
     */
    bool complete_timestamps_vector(uint64_t start_height, std::vector<uint64_t>& timestamps);

    /**
     * @brief calculate the block size limit for the next block to be added
     *
     * @return true
     */
    bool update_next_cumulative_size_limit();

    /**
     * @brief make sure a transaction isn't attempting a double-spend
     *
     * @param tx the transaction to check
     * @param keys_this_block a cumulative list of spent keys for the current block
     *
     * @return false if a double spend was detected, otherwise true
     */
    bool check_for_double_spend(const transaction& tx, key_images_container& keys_this_block) const;

    //FIXME: function declared but neither defined nor used, candidate for removal,
    void get_timestamp_and_difficulty(uint64_t &timestamp, difficulty_type &difficulty, const int offset) const;

    /**
     * @brief validates a transaction input's ring signature
     *
     * @param tx_prefix_hash the transaction prefix' hash
     * @param key_image the key image generated from the true input
     * @param pubkeys the public keys for each input in the ring signature
     * @param sig the signature generated for each input in the ring signature
     * @param result false if the ring signature is invalid, otherwise true
     */
    void check_ring_signature(const crypto::hash &tx_prefix_hash, const crypto::key_image &key_image,
    		const std::vector<crypto::public_key> &pubkeys, const std::vector<crypto::signature> &sig, uint64_t &result);
  };


  /************************************************************************/
  /*                                                                      */
  /************************************************************************/

  #define CURRENT_BLOCKCHAIN_ARCHIVE_VER    13

  //------------------------------------------------------------------

}  // namespace cryptonote

BOOST_CLASS_VERSION(cryptonote::Blockchain, CURRENT_BLOCKCHAIN_ARCHIVE_VER)<|MERGE_RESOLUTION|>--- conflicted
+++ resolved
@@ -536,8 +536,6 @@
 
 
     //debug functions
-<<<<<<< HEAD
-
     /**
      * @brief prints data about a snippet of the blockchain
      *
@@ -546,7 +544,7 @@
      * @param start_index height on chain to start at
      * @param end_index height on chain to end at
      */
-    void print_blockchain(uint64_t start_index, uint64_t end_index);
+    void print_blockchain(uint64_t start_index, uint64_t end_index) const;
 
     /**
      * @brief prints every block's hash
@@ -555,19 +553,14 @@
      * it is recommended to redirect this output to a log file (or null sink
      * if a log file is already set up, as should be the default)
      */
-    void print_blockchain_index();
+    void print_blockchain_index() const;
 
     /**
      * @brief currently does nothing, candidate for removal
      *
      * @param file
      */
-    void print_blockchain_outs(const std::string& file);
-=======
-    void print_blockchain(uint64_t start_index, uint64_t end_index) const;
-    void print_blockchain_index() const;
     void print_blockchain_outs(const std::string& file) const;
->>>>>>> 82d7e79e
 
     /**
      * @brief check the blockchain against a set of checkpoints
@@ -621,19 +614,16 @@
      */
     void set_show_time_stats(bool stats) { m_show_time_stats = stats; }
     
-<<<<<<< HEAD
-    /**
-     * @brief get a reference to the BlockchainDB in use by Blockchain
-     *
-     * @return a reference to the BlockchainDB instance
-     */
-=======
     HardFork::State get_hard_fork_state() const;
     uint8_t get_current_hard_fork_version() const { return m_hardfork->get_current_version(); }
     uint8_t get_ideal_hard_fork_version() const { return m_hardfork->get_ideal_version(); }
     bool get_hard_fork_voting_info(uint8_t version, uint32_t &window, uint32_t &votes, uint32_t &threshold, uint8_t &voting) const;
 
->>>>>>> 82d7e79e
+    /**
+     * @brief get a reference to the BlockchainDB in use by Blockchain
+     *
+     * @return a reference to the BlockchainDB instance
+     */
     BlockchainDB& get_db()
     {
       return *m_db;
@@ -730,7 +720,8 @@
     std::atomic<bool> m_is_blockchain_storing;
     bool m_enforce_dns_checkpoints;
 
-<<<<<<< HEAD
+    HardFork *m_hardfork;
+
     /**
      * @brief collects the keys for all outputs being "spent" as an input
      *
@@ -749,10 +740,6 @@
      *
      * @return false if any keys are not found or any inputs are not unlocked, otherwise true
      */
-=======
-    HardFork *m_hardfork;
-
->>>>>>> 82d7e79e
     template<class visitor_t>
     inline bool scan_outputkeys_for_indexes(const txin_to_key& tx_in_to_key, visitor_t &vis, const crypto::hash &tx_prefix_hash, uint64_t* pmax_related_block_height = NULL) const;
 
