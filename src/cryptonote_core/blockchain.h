--- conflicted
+++ resolved
@@ -500,7 +500,6 @@
     bool get_outs(const COMMAND_RPC_GET_OUTPUTS::request& req, COMMAND_RPC_GET_OUTPUTS::response& res) const;
 
     /**
-<<<<<<< HEAD
      * @brief gets an output's key and unlocked state
      *
      * @param amount in - the output amount
@@ -509,7 +508,8 @@
      * @param unlocked out - the output's unlocked state
      */
     void get_output_key_and_unlocked(const uint64_t& amount, const uint64_t& index, crypto::public_key& key, bool& unlocked);
-=======
+
+    /**
      * @brief gets random ringct outputs to mix with
      *
      * This function takes an RPC request for outputs to mix with
@@ -525,7 +525,6 @@
      * @return true
      */
     bool get_random_rct_outs(const COMMAND_RPC_GET_RANDOM_RCT_OUTPUTS::request& req, COMMAND_RPC_GET_RANDOM_RCT_OUTPUTS::response& res) const;
->>>>>>> 0fde289e
 
     /**
      * @brief gets the global indices for outputs from a given transaction
