<<<<<<< HEAD
// Copyright (c) 2014-2018, The Monero Project
//
=======
// Copyright (c) 2014-2019, The Monero Project
// 
>>>>>>> 25419b4b
// All rights reserved.
//
// Redistribution and use in source and binary forms, with or without modification, are
// permitted provided that the following conditions are met:
//
// 1. Redistributions of source code must retain the above copyright notice, this list of
//    conditions and the following disclaimer.
//
// 2. Redistributions in binary form must reproduce the above copyright notice, this list
//    of conditions and the following disclaimer in the documentation and/or other
//    materials provided with the distribution.
//
// 3. Neither the name of the copyright holder nor the names of its contributors may be
//    used to endorse or promote products derived from this software without specific
//    prior written permission.
//
// THIS SOFTWARE IS PROVIDED BY THE COPYRIGHT HOLDERS AND CONTRIBUTORS "AS IS" AND ANY
// EXPRESS OR IMPLIED WARRANTIES, INCLUDING, BUT NOT LIMITED TO, THE IMPLIED WARRANTIES OF
// MERCHANTABILITY AND FITNESS FOR A PARTICULAR PURPOSE ARE DISCLAIMED. IN NO EVENT SHALL
// THE COPYRIGHT HOLDER OR CONTRIBUTORS BE LIABLE FOR ANY DIRECT, INDIRECT, INCIDENTAL,
// SPECIAL, EXEMPLARY, OR CONSEQUENTIAL DAMAGES (INCLUDING, BUT NOT LIMITED TO,
// PROCUREMENT OF SUBSTITUTE GOODS OR SERVICES; LOSS OF USE, DATA, OR PROFITS; OR BUSINESS
// INTERRUPTION) HOWEVER CAUSED AND ON ANY THEORY OF LIABILITY, WHETHER IN CONTRACT,
// STRICT LIABILITY, OR TORT (INCLUDING NEGLIGENCE OR OTHERWISE) ARISING IN ANY WAY OUT OF
// THE USE OF THIS SOFTWARE, EVEN IF ADVISED OF THE POSSIBILITY OF SUCH DAMAGE.
//
// Parts of this file are originally copyright (c) 2012-2013 The Cryptonote developers

#include <unordered_set>
#include <random>
#include "include_base_utils.h"
#include "string_tools.h"
using namespace epee;

#include "common/apply_permutation.h"
#include "cryptonote_tx_utils.h"
#include "cryptonote_config.h"
#include "blockchain.h"
#include "cryptonote_basic/miner.h"
#include "cryptonote_basic/tx_extra.h"
#include "crypto/crypto.h"
#include "crypto/hash.h"
#include "ringct/rctSigs.h"
#include "multisig/multisig.h"
#include "int-util.h"
#include "cryptonote_core/service_node_list.h"

using namespace crypto;

namespace cryptonote
{
  //---------------------------------------------------------------
	static  void classify_addresses(const std::vector<tx_destination_entry> &destinations, const boost::optional<cryptonote::tx_destination_entry>& change_addr, size_t &num_stdaddresses, size_t &num_subaddresses, account_public_address &single_dest_subaddress)
	{
    num_stdaddresses = 0;
    num_subaddresses = 0;
    std::unordered_set<cryptonote::account_public_address> unique_dst_addresses;
    bool change_found = false;
    for(const tx_destination_entry& dst_entr: destinations)
    {
      if (change_addr && *change_addr == dst_entr && !change_found)
      {
		  change_found = true;
        continue;
        }
      if (unique_dst_addresses.count(dst_entr.addr) == 0)
      {
        unique_dst_addresses.insert(dst_entr.addr);
        if (dst_entr.is_subaddress)
        {
          ++num_subaddresses;
          single_dest_subaddress = dst_entr.addr;
        }
        else
        {
          ++num_stdaddresses;
        }
      }
    }
    LOG_PRINT_L2("destinations include " << num_stdaddresses << " standard addresses and " << num_subaddresses << " subaddresses");
  }
  //
  keypair get_deterministic_keypair_from_height(uint64_t height)
  {
    keypair k;

    ec_scalar& sec = k.sec;

    for (int i=0; i < 8; i++)
    {
      uint64_t height_byte = height & ((uint64_t)0xFF << (i*8));
      uint8_t byte = height_byte >> i*8;
      sec.data[i] = byte;
    }
    for (int i=8; i < 32; i++)
    {
      sec.data[i] = 0x00;
    }

    generate_keys(k.pub, k.sec, k.sec, true);

    return k;
  }
  //---------------------------------------------------------------
  const int SERVICE_NODE_BASE_REWARD_DIVISOR = 2;

<<<<<<< HEAD
  uint64_t service_node_reward_formula(uint64_t base_reward, int hard_fork_version)
  {
	  return hard_fork_version >= SERVICE_NODE_VERSION ? (base_reward / SERVICE_NODE_BASE_REWARD_DIVISOR) : 0;
  }
=======
    uint64_t summary_amounts = 0;
    for (size_t no = 0; no < out_amounts.size(); no++)
    {
      crypto::key_derivation derivation = AUTO_VAL_INIT(derivation);
      crypto::public_key out_eph_public_key = AUTO_VAL_INIT(out_eph_public_key);
      bool r = crypto::generate_key_derivation(miner_address.m_view_public_key, txkey.sec, derivation);
      CHECK_AND_ASSERT_MES(r, false, "while creating outs: failed to generate_key_derivation(" << miner_address.m_view_public_key << ", " << txkey.sec << ")");
>>>>>>> 25419b4b

  uint64_t get_portion_of_reward(uint64_t portions, uint64_t total_service_node_reward)
  {
	  uint64_t hi, lo, rewardhi, rewardlo;
	  lo = mul128(total_service_node_reward, portions, &hi);
	  div128_64(hi, lo, STAKING_PORTIONS, &rewardhi, &rewardlo);
	  return rewardlo;
  }

  static uint64_t calculate_sum_of_portions(const std::vector<std::pair<cryptonote::account_public_address, uint64_t>>& portions, uint64_t total_service_node_reward)
  {
	uint64_t reward = 0;
	for (size_t i = 0; i < portions.size(); i++)
		reward += get_portion_of_reward(portions[i].second, total_service_node_reward);
	return reward;
  }


  triton_miner_tx_context::triton_miner_tx_context(network_type type, crypto::public_key winner, std::vector<std::pair<account_public_address, stake_portions>> winner_info)
	  : nettype(type)
	  , snode_winner_key(winner)
	  , snode_winner_info(winner_info)
  {
  }

  //---------------------------------------------------------------
  bool construct_miner_tx(
     size_t height,
     size_t median_size,
     uint64_t already_generated_coins,
     size_t current_block_size,
     uint64_t fee,
     const account_public_address &miner_address,
     transaction& tx,
     const blobdata& extra_nonce,
     uint8_t hard_fork_version,
	 const triton_miner_tx_context &miner_tx_context)
    {
	  tx.vin.clear();
	  tx.vout.clear();
	  tx.extra.clear();
	  tx.output_unlock_times.clear();
	  tx.is_deregister = false;
  if(hard_fork_version >= SERVICE_NODE_VERSION)
	   tx.version =  3;
    if(hard_fork_version == 4)
      tx.version = 2;
    if(hard_fork_version <= 3)
      tx.version = 1;

	  const network_type                                             nettype = miner_tx_context.nettype;
	  const crypto::public_key                                       &service_node_key = miner_tx_context.snode_winner_key;
	  const std::vector<std::pair<account_public_address, uint64_t>> &service_node_info =
		  miner_tx_context.snode_winner_info.empty() ?
		  service_nodes::null_winner : miner_tx_context.snode_winner_info;

	  keypair txkey = keypair::generate(hw::get_device("default"));
	  add_tx_pub_key_to_extra(tx, txkey.pub);
	  if (!extra_nonce.empty())
		if (!add_extra_nonce_to_tx_extra(tx.extra, extra_nonce))
			return false;
	  if (!sort_tx_extra(tx.extra, tx.extra))
		  return false;

	keypair sn_key = get_deterministic_keypair_from_height(height); // NOTE: Always need since we use same key for service node
	if (already_generated_coins != 0)
	{
		add_tx_pub_key_to_extra(tx, sn_key.pub);
	}

    add_service_node_winner_to_tx_extra(tx.extra, service_node_key);


    txin_gen in;
    in.height = height;

	triton_block_reward_context block_reward_context = {};
	block_reward_context.fee = fee;
	block_reward_context.height = height;
	block_reward_context.snode_winner_info = miner_tx_context.snode_winner_info;

	block_reward_parts reward_parts;
	if(!get_triton_block_reward(median_size, current_block_size, already_generated_coins, hard_fork_version, reward_parts, block_reward_context))
    {
		LOG_PRINT_L0("Failed to calculate block reward");
		return false;
    }

#if defined(DEBUG_CREATE_BLOCK_TEMPLATE)
    LOG_PRINT_L1("Creating block template: reward " << block_reward <<
      ", fee " << fee);
#endif

	uint64_t summary_amounts = 0;
	// Miner Reward
	{
		crypto::key_derivation derivation = AUTO_VAL_INIT(derivation);
		crypto::public_key out_eph_public_key = AUTO_VAL_INIT(out_eph_public_key);
		bool r = crypto::generate_key_derivation(miner_address.m_view_public_key, txkey.sec, derivation);
		LOG_PRINT_L1("while creating outs:  to generate_key_derivation(" << miner_address.m_view_public_key << ", " << txkey.sec << ")");

		CHECK_AND_ASSERT_MES(r, false, "while creating outs: failed to generate_key_derivation(" << miner_address.m_view_public_key << ", " << txkey.sec << ")");

		r = crypto::derive_public_key(derivation, 0, miner_address.m_spend_public_key, out_eph_public_key);
		LOG_PRINT_L1("while creating outs:  to derive_public_key(" << derivation << ", " << 0 << ", " << miner_address.m_spend_public_key << ")");
		CHECK_AND_ASSERT_MES(r, false, "while creating outs: failed to derive_public_key(" << derivation << ", " << 0 << ", " << miner_address.m_spend_public_key << ")");

		txout_to_key tk;
		tk.key = out_eph_public_key;

		tx_out out;
		summary_amounts += out.amount = reward_parts.miner_reward();
		out.target = tk;
		tx.vout.push_back(out);
		tx.output_unlock_times.push_back(height + CRYPTONOTE_MINED_MONEY_UNLOCK_WINDOW);
	}

	if (hard_fork_version >= SERVICE_NODE_VERSION) // Service Node Reward
	{
		for (size_t i = 0; i < service_node_info.size(); i++)
		{
			crypto::key_derivation derivation = AUTO_VAL_INIT(derivation);
			crypto::public_key out_eph_public_key = AUTO_VAL_INIT(out_eph_public_key);
			bool r = crypto::generate_key_derivation(service_node_info[i].first.m_view_public_key, sn_key.sec, derivation);
			LOG_PRINT_L1("while creating outs: generate_key_derivation(" << service_node_info[i].first.m_view_public_key << ")");
			CHECK_AND_ASSERT_MES(r, false, "while creating outs: failed to generate_key_derivation(" << service_node_info[i].first.m_view_public_key << ", "<< sn_key.sec << ")");
			r = crypto::derive_public_key(derivation, 1 + i, service_node_info[i].first.m_spend_public_key, out_eph_public_key);
			LOG_PRINT_L1("while creating outs:  derive_public_key(" << derivation << ", " << (1 + i) << ", " << service_node_info[i].first.m_spend_public_key << ")");
			CHECK_AND_ASSERT_MES(r, false, "while creating outs: failed to derive_public_key(" << derivation << ", " << (1 + i) << ", " << service_node_info[i].first.m_spend_public_key << ")");

			txout_to_key tk;
			tk.key = out_eph_public_key;

			tx_out out;
			summary_amounts += out.amount = get_portion_of_reward(service_node_info[i].second, reward_parts.service_node_total);
			out.target = tk;
			tx.vout.push_back(out);
			tx.output_unlock_times.push_back(height + CRYPTONOTE_MINED_MONEY_UNLOCK_WINDOW);
		}
	}

	uint64_t expected_amount = reward_parts.miner_reward() + reward_parts.service_node_paid;
	CHECK_AND_ASSERT_MES(summary_amounts == expected_amount, false, "Failed to construct miner tx, summary_amounts = " << summary_amounts << " not equal total block_reward = " << expected_amount);

	//lock
	tx.unlock_time = height + CRYPTONOTE_MINED_MONEY_UNLOCK_WINDOW;
	tx.vin.push_back(in);
	tx.invalidate_hashes();
	LOG_PRINT_L1("MINER_TX generated ok, block_reward=" << print_money(reward_parts.original_base_reward) << "(" << print_money(reward_parts.original_base_reward - fee) << "+" << print_money(fee)
		 << "), current_block_size=" << current_block_size << ", already_generated_coins=" << already_generated_coins << ", tx_id=" << get_transaction_hash(tx));
	return true;
  }

  bool get_triton_block_reward(size_t median_weight, size_t current_block_weight, uint64_t already_generated_coins, int hard_fork_version, block_reward_parts &result, const triton_block_reward_context &triton_context)
  {
	  result = {};
	  uint64_t base_reward;
	  if (!get_block_reward(median_weight, current_block_weight, already_generated_coins, base_reward, hard_fork_version))
	  {
		  MERROR("Failed to calculate base block reward");
		  return false;
	  }

	  if (base_reward == 0)
	  {
		  MERROR("Unexpected base reward of 0");
		  return false;
	  }

	  if (already_generated_coins == 0)
	  {
		  result.original_base_reward = result.adjusted_base_reward = result.base_miner = base_reward;
		  return true;
	  }

	  result.original_base_reward = base_reward;
	  result.service_node_total = service_node_reward_formula(base_reward, hard_fork_version);
	  if (triton_context.snode_winner_info.empty()) result.service_node_paid = calculate_sum_of_portions(service_nodes::null_winner, result.service_node_total);
	  else                                        result.service_node_paid = calculate_sum_of_portions(triton_context.snode_winner_info, result.service_node_total);

	  result.adjusted_base_reward = result.original_base_reward;

	  result.base_miner = result.adjusted_base_reward - result.service_node_paid;
	  result.base_miner_fee = triton_context.fee;
	  return true;
  }

  //---------------------------------------------------------------
  crypto::public_key get_destination_view_key_pub(const std::vector<tx_destination_entry> &destinations, const boost::optional<cryptonote::tx_destination_entry>& change_addr)
  {
    account_public_address addr = {null_pkey, null_pkey};
    size_t count = 0;
    bool found_change = false;
    for (const auto &i : destinations)
    {
      if (i.amount == 0)
        continue;
      if (change_addr && *change_addr == i && !found_change)
      {
        found_change = true;
        continue;
      }
      if (i.addr == addr)
        continue;
      if (count > 0)
        return null_pkey;
      addr = i.addr;
      ++count;
    }
    if (count == 0 && change_addr)
      return change_addr->addr.m_view_public_key;
    return addr.m_view_public_key;
  }
  //---------------------------------------------------------------
<<<<<<< HEAD
  bool construct_tx_with_tx_key(const account_keys& sender_account_keys, const std::unordered_map<crypto::public_key, subaddress_index>& subaddresses, std::vector<tx_source_entry>& sources, std::vector<tx_destination_entry>& destinations, const boost::optional<cryptonote::tx_destination_entry>& change_addr, std::vector<uint8_t> extra, transaction& tx, uint64_t unlock_time, const crypto::secret_key &tx_key, const std::vector<crypto::secret_key> &additional_tx_keys, bool rct, const rct::RCTConfig &rct_config, rct::multisig_out *msout, bool per_output_unlock, bool shuffle_outs)
=======
  bool construct_tx_with_tx_key(const account_keys& sender_account_keys, const std::unordered_map<crypto::public_key, subaddress_index>& subaddresses, std::vector<tx_source_entry>& sources, std::vector<tx_destination_entry>& destinations, const boost::optional<cryptonote::account_public_address>& change_addr, const std::vector<uint8_t> &extra, transaction& tx, uint64_t unlock_time, const crypto::secret_key &tx_key, const std::vector<crypto::secret_key> &additional_tx_keys, bool rct, const rct::RCTConfig &rct_config, rct::multisig_out *msout, bool shuffle_outs)
>>>>>>> 25419b4b
  {
    hw::device &hwdev = sender_account_keys.get_device();

    if (sources.empty())
    {
      LOG_ERROR("Empty sources");
      return false;
    }

    std::vector<rct::key> amount_keys;
    tx.set_null();
    amount_keys.clear();
    if (msout)
    {
      msout->c.clear();
    }

    if (per_output_unlock)
    {
      tx.version = 3;
    }
    else
    {
      tx.version = rct ? 2 : 1;
      tx.unlock_time = unlock_time;
    }
  		LOG_PRINT_L0("TX Version: " << tx.version);
  		LOG_PRINT_L0("P_O_U: " << per_output_unlock);

    tx.extra = extra;
    crypto::public_key txkey_pub;

    // if we have a stealth payment id, find it and encrypt it with the tx key now
    std::vector<tx_extra_field> tx_extra_fields;
    if (parse_tx_extra(tx.extra, tx_extra_fields))
    {
      bool add_dummy_payment_id = true;
      tx_extra_nonce extra_nonce;
      if (find_tx_extra_field_by_type(tx_extra_fields, extra_nonce))
      {
        crypto::hash payment_id = null_hash;
        crypto::hash8 payment_id8 = null_hash8;
        if (get_encrypted_payment_id_from_tx_extra_nonce(extra_nonce.nonce, payment_id8))
        {
          LOG_PRINT_L2("Encrypting payment id " << payment_id8);
          crypto::public_key view_key_pub = get_destination_view_key_pub(destinations, change_addr);
          if (view_key_pub == null_pkey)
          {
            LOG_ERROR("Destinations have to have exactly one output to support encrypted payment ids");
            return false;
          }

          if (!hwdev.encrypt_payment_id(payment_id8, view_key_pub, tx_key))
          {
            LOG_ERROR("Failed to encrypt payment id");
            return false;
          }

          std::string extra_nonce;
          set_encrypted_payment_id_to_tx_extra_nonce(extra_nonce, payment_id8);
          remove_field_from_tx_extra(tx.extra, typeid(tx_extra_nonce));
          if (!add_extra_nonce_to_tx_extra(tx.extra, extra_nonce))
          {
            LOG_ERROR("Failed to add encrypted payment id to tx extra");
            return false;
          }
          LOG_PRINT_L1("Encrypted payment ID: " << payment_id8);
          add_dummy_payment_id = false;
        }
        else if (get_payment_id_from_tx_extra_nonce(extra_nonce.nonce, payment_id))
        {
          add_dummy_payment_id = false;
        }
      }

      // we don't add one if we've got more than the usual 1 destination plus change
      if (destinations.size() > 2)
        add_dummy_payment_id = false;

      if (add_dummy_payment_id)
      {
        // if we have neither long nor short payment id, add a dummy short one,
        // this should end up being the vast majority of txes as time goes on
        std::string extra_nonce;
        crypto::hash8 payment_id8 = null_hash8;
        crypto::public_key view_key_pub = get_destination_view_key_pub(destinations, change_addr);
        if (view_key_pub == null_pkey)
        {
          LOG_ERROR("Failed to get key to encrypt dummy payment id with");
        }
        else
        {
          hwdev.encrypt_payment_id(payment_id8, view_key_pub, tx_key);
          set_encrypted_payment_id_to_tx_extra_nonce(extra_nonce, payment_id8);
          if (!add_extra_nonce_to_tx_extra(tx.extra, extra_nonce))
          {
            LOG_ERROR("Failed to add dummy encrypted payment id to tx extra");
            // continue anyway
          }
        }
      }
    }
    else
    {
      MWARNING("Failed to parse tx extra");
      tx_extra_fields.clear();
    }

    struct input_generation_context_data
    {
      keypair in_ephemeral;
    };
    std::vector<input_generation_context_data> in_contexts;

    uint64_t summary_inputs_money = 0;
    //fill inputs
    int idx = -1;
    for(const tx_source_entry& src_entr:  sources)
    {
      ++idx;
      if(src_entr.real_output >= src_entr.outputs.size())
      {
        LOG_ERROR("real_output index (" << src_entr.real_output << ")bigger than output_keys.size()=" << src_entr.outputs.size());
        return false;
      }
      summary_inputs_money += src_entr.amount;

      //key_derivation recv_derivation;
      in_contexts.push_back(input_generation_context_data());
      keypair& in_ephemeral = in_contexts.back().in_ephemeral;
      crypto::key_image img;
      const auto& out_key = reinterpret_cast<const crypto::public_key&>(src_entr.outputs[src_entr.real_output].second.dest);
      if(!generate_key_image_helper(sender_account_keys, subaddresses, out_key, src_entr.real_out_tx_key, src_entr.real_out_additional_tx_keys, src_entr.real_output_in_tx_index, in_ephemeral,img, hwdev))
      {
        LOG_ERROR("Key image generation failed!");
        return false;
      }

      //check that derivated key is equal with real output key (if non multisig)
      if(!msout && !(in_ephemeral.pub == src_entr.outputs[src_entr.real_output].second.dest) )
      {
        LOG_ERROR("derived public key mismatch with output public key at index " << idx << ", real out " << src_entr.real_output << "! "<< ENDL << "derived_key:"
          << string_tools::pod_to_hex(in_ephemeral.pub) << ENDL << "real output_public_key:"
          << string_tools::pod_to_hex(src_entr.outputs[src_entr.real_output].second.dest) );
        LOG_ERROR("amount " << src_entr.amount << ", rct " << src_entr.rct);
        LOG_ERROR("tx pubkey " << src_entr.real_out_tx_key << ", real_output_in_tx_index " << src_entr.real_output_in_tx_index);
        return false;
      }

      //put key image into tx input
      txin_to_key input_to_key;
      input_to_key.amount = src_entr.amount;
      input_to_key.k_image = msout ? rct::rct2ki(src_entr.multisig_kLRki.ki) : img;

      //fill outputs array and use relative offsets
      for(const tx_source_entry::output_entry& out_entry: src_entr.outputs)
        input_to_key.key_offsets.push_back(out_entry.first);

      input_to_key.key_offsets = absolute_output_offsets_to_relative(input_to_key.key_offsets);
      tx.vin.push_back(input_to_key);
    }

    if (shuffle_outs)
    {
      std::shuffle(destinations.begin(), destinations.end(), crypto::random_device{});
    }

    // sort ins by their key image
    std::vector<size_t> ins_order(sources.size());
    for (size_t n = 0; n < sources.size(); ++n)
      ins_order[n] = n;
    std::sort(ins_order.begin(), ins_order.end(), [&](const size_t i0, const size_t i1) {
      const txin_to_key &tk0 = boost::get<txin_to_key>(tx.vin[i0]);
      const txin_to_key &tk1 = boost::get<txin_to_key>(tx.vin[i1]);
      return memcmp(&tk0.k_image, &tk1.k_image, sizeof(tk0.k_image)) > 0;
    });
    tools::apply_permutation(ins_order, [&] (size_t i0, size_t i1) {
      std::swap(tx.vin[i0], tx.vin[i1]);
      std::swap(in_contexts[i0], in_contexts[i1]);
      std::swap(sources[i0], sources[i1]);
    });

    // figure out if we need to make additional tx pubkeys
    size_t num_stdaddresses = 0;
    size_t num_subaddresses = 0;
    account_public_address single_dest_subaddress;
    classify_addresses(destinations, change_addr, num_stdaddresses, num_subaddresses, single_dest_subaddress);

    // if this is a single-destination transfer to a subaddress, we set the tx pubkey to R=s*D
    if (num_stdaddresses == 0 && num_subaddresses == 1)
    {
      txkey_pub = rct::rct2pk(hwdev.scalarmultKey(rct::pk2rct(single_dest_subaddress.m_spend_public_key), rct::sk2rct(tx_key)));
    }
    else
    {
      txkey_pub = rct::rct2pk(hwdev.scalarmultBase(rct::sk2rct(tx_key)));
    }
    remove_field_from_tx_extra(tx.extra, typeid(tx_extra_pub_key));
    add_tx_pub_key_to_extra(tx, txkey_pub);

    std::vector<crypto::public_key> additional_tx_public_keys;

    // we don't need to include additional tx keys if:
    //   - all the destinations are standard addresses
    //   - there's only one destination which is a subaddress
    bool need_additional_txkeys = num_subaddresses > 0 && (num_stdaddresses > 0 || num_subaddresses > 1);
    if (need_additional_txkeys)
      CHECK_AND_ASSERT_MES(destinations.size() == additional_tx_keys.size(), false, "Wrong amount of additional tx keys");

    uint64_t summary_outs_money = 0;
    bool found_change = false;

    //fill outputs
    size_t output_index = 0;
    for(const tx_destination_entry& dst_entr: destinations)
    {
<<<<<<< HEAD
        CHECK_AND_ASSERT_MES(dst_entr.amount > 0 || tx.version > 1, false, "Destination with wrong amount: " << dst_entr.amount);
        crypto::public_key out_eph_public_key;
=======
      CHECK_AND_ASSERT_MES(dst_entr.amount > 0 || tx.version > 1, false, "Destination with wrong amount: " << dst_entr.amount);
      crypto::public_key out_eph_public_key;

      hwdev.generate_output_ephemeral_keys(tx.version,sender_account_keys, txkey_pub, tx_key,
                                           dst_entr, change_addr, output_index,
                                           need_additional_txkeys, additional_tx_keys,
                                           additional_tx_public_keys, amount_keys, out_eph_public_key);
>>>>>>> 25419b4b

        hwdev.generate_output_ephemeral_keys(tx.version,sender_account_keys, txkey_pub, tx_key,
                                           dst_entr, change_addr, output_index,
                                           need_additional_txkeys, additional_tx_keys,
                                            additional_tx_public_keys, amount_keys, out_eph_public_key, found_change, tx.output_unlock_times, unlock_time);
      tx_out out;
      out.amount = dst_entr.amount;
      txout_to_key tk;
      tk.key = out_eph_public_key;
      out.target = tk;
      tx.vout.push_back(out);
      output_index++;
      summary_outs_money += dst_entr.amount;
    }
    CHECK_AND_ASSERT_MES(additional_tx_public_keys.size() == additional_tx_keys.size(), false, "Internal error creating additional public keys");

    remove_field_from_tx_extra(tx.extra, typeid(tx_extra_additional_pub_keys));

    LOG_PRINT_L2("tx pubkey: " << txkey_pub);
    if (need_additional_txkeys)
    {
      LOG_PRINT_L2("additional tx pubkeys: ");
      for (size_t i = 0; i < additional_tx_public_keys.size(); ++i)
        LOG_PRINT_L2(additional_tx_public_keys[i]);
      add_additional_tx_pub_keys_to_extra(tx.extra, additional_tx_public_keys);
    }

    if (!sort_tx_extra(tx.extra, tx.extra))
      return false;

    //check money
    if(summary_outs_money > summary_inputs_money )
    {
      LOG_ERROR("Transaction inputs money ("<< summary_inputs_money << ") less than outputs money (" << summary_outs_money << ")");
      return false;
    }

    // check for watch only wallet
    bool zero_secret_key = true;
    for (size_t i = 0; i < sizeof(sender_account_keys.m_spend_secret_key); ++i)
      zero_secret_key &= (sender_account_keys.m_spend_secret_key.data[i] == 0);
    if (zero_secret_key)
    {
      MDEBUG("Null secret key, skipping signatures");
    }

    if (tx.version == 1)
    {
      //generate ring signatures
      crypto::hash tx_prefix_hash;
      get_transaction_prefix_hash(tx, tx_prefix_hash);

      std::stringstream ss_ring_s;
      size_t i = 0;
      for(const tx_source_entry& src_entr:  sources)
      {
        ss_ring_s << "pub_keys:" << ENDL;
        std::vector<const crypto::public_key*> keys_ptrs;
        std::vector<crypto::public_key> keys(src_entr.outputs.size());
        size_t ii = 0;
        for(const tx_source_entry::output_entry& o: src_entr.outputs)
        {
          keys[ii] = rct2pk(o.second.dest);
          keys_ptrs.push_back(&keys[ii]);
          ss_ring_s << o.second.dest << ENDL;
          ++ii;
        }

        tx.signatures.push_back(std::vector<crypto::signature>());
        std::vector<crypto::signature>& sigs = tx.signatures.back();
        sigs.resize(src_entr.outputs.size());
        if (!zero_secret_key)
          crypto::generate_ring_signature(tx_prefix_hash, boost::get<txin_to_key>(tx.vin[i]).k_image, keys_ptrs, in_contexts[i].in_ephemeral.sec, src_entr.real_output, sigs.data());
        ss_ring_s << "signatures:" << ENDL;
        std::for_each(sigs.begin(), sigs.end(), [&](const crypto::signature& s){ss_ring_s << s << ENDL;});
        ss_ring_s << "prefix_hash:" << tx_prefix_hash << ENDL << "in_ephemeral_key: " << in_contexts[i].in_ephemeral.sec << ENDL << "real_output: " << src_entr.real_output << ENDL;
        i++;
      }

      MCINFO("construct_tx", "transaction_created: " << get_transaction_hash(tx) << ENDL << obj_to_json_str(tx) << ENDL << ss_ring_s.str());
    }
    else
    {
      size_t n_total_outs = sources[0].outputs.size(); // only for non-simple rct

      // the non-simple version is slightly smaller, but assumes all real inputs
      // are on the same index, so can only be used if there just one ring.
      bool use_simple_rct = sources.size() > 1 || rct_config.range_proof_type != rct::RangeProofBorromean;

      if (!use_simple_rct)
      {
        // non simple ringct requires all real inputs to be at the same index for all inputs
        for(const tx_source_entry& src_entr:  sources)
        {
          if(src_entr.real_output != sources.begin()->real_output)
          {
            LOG_ERROR("All inputs must have the same index for non-simple ringct");
            return false;
          }
        }

        // enforce same mixin for all outputs
        for (size_t i = 1; i < sources.size(); ++i) {
          if (n_total_outs != sources[i].outputs.size()) {
            LOG_ERROR("Non-simple ringct transaction has varying ring size");
            return false;
          }
        }
      }

      uint64_t amount_in = 0, amount_out = 0;
      rct::ctkeyV inSk;
      inSk.reserve(sources.size());
      // mixRing indexing is done the other way round for simple
      rct::ctkeyM mixRing(use_simple_rct ? sources.size() : n_total_outs);
      rct::keyV destinations;
      std::vector<uint64_t> inamounts, outamounts;
      std::vector<unsigned int> index;
      std::vector<rct::multisig_kLRki> kLRki;
      for (size_t i = 0; i < sources.size(); ++i)
      {
        rct::ctkey ctkey;
        amount_in += sources[i].amount;
        inamounts.push_back(sources[i].amount);
        index.push_back(sources[i].real_output);
        // inSk: (secret key, mask)
        ctkey.dest = rct::sk2rct(in_contexts[i].in_ephemeral.sec);
        ctkey.mask = sources[i].mask;
        inSk.push_back(ctkey);
        memwipe(&ctkey, sizeof(rct::ctkey));
        // inPk: (public key, commitment)
        // will be done when filling in mixRing
        if (msout)
        {
          kLRki.push_back(sources[i].multisig_kLRki);
        }
      }
      for (size_t i = 0; i < tx.vout.size(); ++i)
      {
        destinations.push_back(rct::pk2rct(boost::get<txout_to_key>(tx.vout[i].target).key));
        outamounts.push_back(tx.vout[i].amount);
        amount_out += tx.vout[i].amount;
      }

      if (use_simple_rct)
      {
        // mixRing indexing is done the other way round for simple
        for (size_t i = 0; i < sources.size(); ++i)
        {
          mixRing[i].resize(sources[i].outputs.size());
          for (size_t n = 0; n < sources[i].outputs.size(); ++n)
          {
            mixRing[i][n] = sources[i].outputs[n].second;
          }
        }
      }
      else
      {
        for (size_t i = 0; i < n_total_outs; ++i) // same index assumption
        {
          mixRing[i].resize(sources.size());
          for (size_t n = 0; n < sources.size(); ++n)
          {
            mixRing[i][n] = sources[n].outputs[i].second;
          }
        }
      }

      // fee
      if (!use_simple_rct && amount_in > amount_out)
        outamounts.push_back(amount_in - amount_out);

      // zero out all amounts to mask rct outputs, real amounts are now encrypted
      for (size_t i = 0; i < tx.vin.size(); ++i)
      {
        if (sources[i].rct)
          boost::get<txin_to_key>(tx.vin[i]).amount = 0;
      }
      for (size_t i = 0; i < tx.vout.size(); ++i)
        tx.vout[i].amount = 0;

      crypto::hash tx_prefix_hash;
      get_transaction_prefix_hash(tx, tx_prefix_hash, hwdev);
      rct::ctkeyV outSk;
      if (use_simple_rct)
        tx.rct_signatures = rct::genRctSimple(rct::hash2rct(tx_prefix_hash), inSk, destinations, inamounts, outamounts, amount_in - amount_out, mixRing, amount_keys, msout ? &kLRki : NULL, msout, index, outSk, rct_config, hwdev);
      else
        tx.rct_signatures = rct::genRct(rct::hash2rct(tx_prefix_hash), inSk, destinations, outamounts, mixRing, amount_keys, msout ? &kLRki[0] : NULL, msout, sources[0].real_output, outSk, rct_config, hwdev); // same index assumption
      memwipe(inSk.data(), inSk.size() * sizeof(rct::ctkey));

      CHECK_AND_ASSERT_MES(tx.vout.size() == outSk.size(), false, "outSk size does not match vout");

      MCINFO("construct_tx", "transaction_created: " << get_transaction_hash(tx) << ENDL << obj_to_json_str(tx) << ENDL);
    }

    tx.invalidate_hashes();

    return true;
  }
  //---------------------------------------------------------------
<<<<<<< HEAD
  bool construct_tx_and_get_tx_key(const account_keys& sender_account_keys, const std::unordered_map<crypto::public_key, subaddress_index>& subaddresses, std::vector<tx_source_entry>& sources, std::vector<tx_destination_entry>& destinations, const boost::optional<cryptonote::tx_destination_entry>& change_addr, std::vector<uint8_t> extra, transaction& tx, uint64_t unlock_time, crypto::secret_key &tx_key, std::vector<crypto::secret_key> &additional_tx_keys, bool rct, const rct::RCTConfig &rct_config, rct::multisig_out *msout,bool is_staking_tx, bool per_output_unlock)
=======
  bool construct_tx_and_get_tx_key(const account_keys& sender_account_keys, const std::unordered_map<crypto::public_key, subaddress_index>& subaddresses, std::vector<tx_source_entry>& sources, std::vector<tx_destination_entry>& destinations, const boost::optional<cryptonote::account_public_address>& change_addr, const std::vector<uint8_t> &extra, transaction& tx, uint64_t unlock_time, crypto::secret_key &tx_key, std::vector<crypto::secret_key> &additional_tx_keys, bool rct, const rct::RCTConfig &rct_config, rct::multisig_out *msout)
>>>>>>> 25419b4b
  {
    hw::device &hwdev = sender_account_keys.get_device();
    hwdev.open_tx(tx_key);
    try {
      // figure out if we need to make additional tx pubkeys
      size_t num_stdaddresses = 0;
      size_t num_subaddresses = 0;
      account_public_address single_dest_subaddress;
      classify_addresses(destinations, change_addr, num_stdaddresses, num_subaddresses, single_dest_subaddress);
      bool need_additional_txkeys = num_subaddresses > 0 && (num_stdaddresses > 0 || num_subaddresses > 1);
      if (need_additional_txkeys)
      {
        additional_tx_keys.clear();
        for (const auto &d: destinations)
          additional_tx_keys.push_back(keypair::generate(sender_account_keys.get_device()).sec);
      }

<<<<<<< HEAD
    if (is_staking_tx)
      add_tx_secret_key_to_tx_extra(extra, tx_key);


    // figure out if we need to make additional tx pubkeys
    size_t num_stdaddresses = 0;
    size_t num_subaddresses = 0;
    account_public_address single_dest_subaddress;
    classify_addresses(destinations, change_addr, num_stdaddresses, num_subaddresses, single_dest_subaddress);
    bool need_additional_txkeys = num_subaddresses > 0 && (num_stdaddresses > 0 || num_subaddresses > 1);
    if (need_additional_txkeys)
    {
      additional_tx_keys.clear();
      for (const auto &d: destinations)
        additional_tx_keys.push_back(keypair::generate(sender_account_keys.get_device()).sec);
    }

    bool r = construct_tx_with_tx_key(sender_account_keys, subaddresses, sources, destinations, change_addr, extra, tx, unlock_time, tx_key, additional_tx_keys, rct, rct_config, msout,per_output_unlock);
    hwdev.close_tx();
    return r;
  }
  //---------------------------------------------------------------
  bool construct_tx(const account_keys& sender_account_keys, std::vector<tx_source_entry>& sources, const std::vector<tx_destination_entry>& destinations, const boost::optional<cryptonote::tx_destination_entry>& change_addr, std::vector<uint8_t> extra, transaction& tx, uint64_t unlock_time, bool is_staking, bool per_output_unlock)
=======
      bool r = construct_tx_with_tx_key(sender_account_keys, subaddresses, sources, destinations, change_addr, extra, tx, unlock_time, tx_key, additional_tx_keys, rct, rct_config, msout);
      hwdev.close_tx();
      return r;
    } catch(...) {
      hwdev.close_tx();
      throw;
    }
  }
  //---------------------------------------------------------------
  bool construct_tx(const account_keys& sender_account_keys, std::vector<tx_source_entry>& sources, const std::vector<tx_destination_entry>& destinations, const boost::optional<cryptonote::account_public_address>& change_addr, const std::vector<uint8_t> &extra, transaction& tx, uint64_t unlock_time)
>>>>>>> 25419b4b
  {
     std::unordered_map<crypto::public_key, cryptonote::subaddress_index> subaddresses;
     subaddresses[sender_account_keys.m_account_address.m_spend_public_key] = {0,0};
     crypto::secret_key tx_key;
     std::vector<crypto::secret_key> additional_tx_keys;
     std::vector<tx_destination_entry> destinations_copy = destinations;
<<<<<<< HEAD
     return construct_tx_and_get_tx_key(sender_account_keys, subaddresses, sources, destinations_copy, change_addr, extra, tx, unlock_time, tx_key, additional_tx_keys, false, { rct::RangeProofBorromean, 0 }, NULL, is_staking, per_output_unlock);
=======
     return construct_tx_and_get_tx_key(sender_account_keys, subaddresses, sources, destinations_copy, change_addr, extra, tx, unlock_time, tx_key, additional_tx_keys, false, { rct::RangeProofBorromean, 0}, NULL);
>>>>>>> 25419b4b
  }
  //---------------------------------------------------------------
  bool generate_genesis_block(
      block& bl
    , std::string const & genesis_tx
    , uint32_t nonce
    )
  {
    //genesis block
    bl = {};

<<<<<<< HEAD
     blobdata tx_bl;
     bool r = string_tools::parse_hexstr_to_binbuff(genesis_tx, tx_bl);
     CHECK_AND_ASSERT_MES(r, false, "failed to parse coinbase tx from hard coded blob");
     r = parse_and_validate_tx_from_blob(tx_bl, bl.miner_tx);
     CHECK_AND_ASSERT_MES(r, false, "failed to parse coinbase tx from hard coded blob");
     bl.major_version = CURRENT_BLOCK_MAJOR_VERSION;
     bl.minor_version = CURRENT_BLOCK_MINOR_VERSION;
     bl.timestamp = 0;
     bl.nonce = nonce;
     miner::find_nonce_for_given_block(bl, 1, 0);
     bl.invalidate_hashes();
     return true;
=======
    blobdata tx_bl;
    bool r = string_tools::parse_hexstr_to_binbuff(genesis_tx, tx_bl);
    CHECK_AND_ASSERT_MES(r, false, "failed to parse coinbase tx from hard coded blob");
    r = parse_and_validate_tx_from_blob(tx_bl, bl.miner_tx);
    CHECK_AND_ASSERT_MES(r, false, "failed to parse coinbase tx from hard coded blob");
    bl.major_version = CURRENT_BLOCK_MAJOR_VERSION;
    bl.minor_version = CURRENT_BLOCK_MINOR_VERSION;
    bl.timestamp = 0;
    bl.nonce = nonce;
    miner::find_nonce_for_given_block([](const cryptonote::block &b, uint64_t height, unsigned int threads, crypto::hash &hash){
      return cryptonote::get_block_longhash(NULL, b, hash, height, threads);
    }, bl, 1, 0);
    bl.invalidate_hashes();
    return true;
>>>>>>> 25419b4b
  }
  //---------------------------------------------------------------
  void get_altblock_longhash(const block& b, crypto::hash& res, const uint64_t main_height, const uint64_t height, const uint64_t seed_height, const crypto::hash& seed_hash)
  {
    blobdata bd = get_block_hashing_blob(b);
    rx_slow_hash(main_height, seed_height, seed_hash.data, bd.data(), bd.size(), res.data, 0, 1);
  }

  bool get_block_longhash(const Blockchain *pbc, const block& b, crypto::hash& res, const uint64_t height, const int miners)
  {
    // block 202612 bug workaround
    if (height == 202612)
    {
      static const std::string longhash_202612 = "84f64766475d51837ac9efbef1926486e58563c95a19fef4aec3254f03000000";
      epee::string_tools::hex_to_pod(longhash_202612, res);
      return true;
    }
    blobdata bd = get_block_hashing_blob(b);
    if (b.major_version >= RX_BLOCK_VERSION)
    {
      uint64_t seed_height, main_height;
      crypto::hash hash;
      if (pbc != NULL)
      {
        seed_height = rx_seedheight(height);
        hash = pbc->get_pending_block_id_by_height(seed_height);
        main_height = pbc->get_current_blockchain_height();
      } else
      {
        memset(&hash, 0, sizeof(hash));  // only happens when generating genesis block
        seed_height = 0;
        main_height = 0;
      }
      rx_slow_hash(main_height, seed_height, hash.data, bd.data(), bd.size(), res.data, miners, 0);
    } else {
      const int pow_variant = b.major_version >= 7 ? b.major_version - 6 : 0;
      crypto::cn_slow_hash(bd.data(), bd.size(), res, pow_variant, height);
    }
    return true;
  }

  crypto::hash get_block_longhash(const Blockchain *pbc, const block& b, const uint64_t height, const int miners)
  {
    crypto::hash p = crypto::null_hash;
    get_block_longhash(pbc, b, p, height, miners);
    return p;
  }

  void get_block_longhash_reorg(const uint64_t split_height)
  {
    rx_reorg(split_height);
  }
}<|MERGE_RESOLUTION|>--- conflicted
+++ resolved
@@ -1,10 +1,5 @@
-<<<<<<< HEAD
-// Copyright (c) 2014-2018, The Monero Project
-//
-=======
 // Copyright (c) 2014-2019, The Monero Project
 // 
->>>>>>> 25419b4b
 // All rights reserved.
 //
 // Redistribution and use in source and binary forms, with or without modification, are
@@ -111,20 +106,10 @@
   //---------------------------------------------------------------
   const int SERVICE_NODE_BASE_REWARD_DIVISOR = 2;
 
-<<<<<<< HEAD
   uint64_t service_node_reward_formula(uint64_t base_reward, int hard_fork_version)
   {
 	  return hard_fork_version >= SERVICE_NODE_VERSION ? (base_reward / SERVICE_NODE_BASE_REWARD_DIVISOR) : 0;
   }
-=======
-    uint64_t summary_amounts = 0;
-    for (size_t no = 0; no < out_amounts.size(); no++)
-    {
-      crypto::key_derivation derivation = AUTO_VAL_INIT(derivation);
-      crypto::public_key out_eph_public_key = AUTO_VAL_INIT(out_eph_public_key);
-      bool r = crypto::generate_key_derivation(miner_address.m_view_public_key, txkey.sec, derivation);
-      CHECK_AND_ASSERT_MES(r, false, "while creating outs: failed to generate_key_derivation(" << miner_address.m_view_public_key << ", " << txkey.sec << ")");
->>>>>>> 25419b4b
 
   uint64_t get_portion_of_reward(uint64_t portions, uint64_t total_service_node_reward)
   {
@@ -339,11 +324,7 @@
     return addr.m_view_public_key;
   }
   //---------------------------------------------------------------
-<<<<<<< HEAD
-  bool construct_tx_with_tx_key(const account_keys& sender_account_keys, const std::unordered_map<crypto::public_key, subaddress_index>& subaddresses, std::vector<tx_source_entry>& sources, std::vector<tx_destination_entry>& destinations, const boost::optional<cryptonote::tx_destination_entry>& change_addr, std::vector<uint8_t> extra, transaction& tx, uint64_t unlock_time, const crypto::secret_key &tx_key, const std::vector<crypto::secret_key> &additional_tx_keys, bool rct, const rct::RCTConfig &rct_config, rct::multisig_out *msout, bool per_output_unlock, bool shuffle_outs)
-=======
-  bool construct_tx_with_tx_key(const account_keys& sender_account_keys, const std::unordered_map<crypto::public_key, subaddress_index>& subaddresses, std::vector<tx_source_entry>& sources, std::vector<tx_destination_entry>& destinations, const boost::optional<cryptonote::account_public_address>& change_addr, const std::vector<uint8_t> &extra, transaction& tx, uint64_t unlock_time, const crypto::secret_key &tx_key, const std::vector<crypto::secret_key> &additional_tx_keys, bool rct, const rct::RCTConfig &rct_config, rct::multisig_out *msout, bool shuffle_outs)
->>>>>>> 25419b4b
+  bool construct_tx_with_tx_key(const account_keys& sender_account_keys, const std::unordered_map<crypto::public_key, subaddress_index>& subaddresses, std::vector<tx_source_entry>& sources, std::vector<tx_destination_entry>& destinations, const boost::optional<cryptonote::account_public_address>& change_addr, const std::vector<uint8_t> &extra, transaction& tx, uint64_t unlock_time, const crypto::secret_key &tx_key, const std::vector<crypto::secret_key> &additional_tx_keys, bool rct, const rct::RCTConfig &rct_config, rct::multisig_out *msout, bool shuffle_outs, bool per_output_unlock)
   {
     hw::device &hwdev = sender_account_keys.get_device();
 
@@ -560,10 +541,6 @@
     size_t output_index = 0;
     for(const tx_destination_entry& dst_entr: destinations)
     {
-<<<<<<< HEAD
-        CHECK_AND_ASSERT_MES(dst_entr.amount > 0 || tx.version > 1, false, "Destination with wrong amount: " << dst_entr.amount);
-        crypto::public_key out_eph_public_key;
-=======
       CHECK_AND_ASSERT_MES(dst_entr.amount > 0 || tx.version > 1, false, "Destination with wrong amount: " << dst_entr.amount);
       crypto::public_key out_eph_public_key;
 
@@ -571,7 +548,6 @@
                                            dst_entr, change_addr, output_index,
                                            need_additional_txkeys, additional_tx_keys,
                                            additional_tx_public_keys, amount_keys, out_eph_public_key);
->>>>>>> 25419b4b
 
         hwdev.generate_output_ephemeral_keys(tx.version,sender_account_keys, txkey_pub, tx_key,
                                            dst_entr, change_addr, output_index,
@@ -772,11 +748,7 @@
     return true;
   }
   //---------------------------------------------------------------
-<<<<<<< HEAD
-  bool construct_tx_and_get_tx_key(const account_keys& sender_account_keys, const std::unordered_map<crypto::public_key, subaddress_index>& subaddresses, std::vector<tx_source_entry>& sources, std::vector<tx_destination_entry>& destinations, const boost::optional<cryptonote::tx_destination_entry>& change_addr, std::vector<uint8_t> extra, transaction& tx, uint64_t unlock_time, crypto::secret_key &tx_key, std::vector<crypto::secret_key> &additional_tx_keys, bool rct, const rct::RCTConfig &rct_config, rct::multisig_out *msout,bool is_staking_tx, bool per_output_unlock)
-=======
-  bool construct_tx_and_get_tx_key(const account_keys& sender_account_keys, const std::unordered_map<crypto::public_key, subaddress_index>& subaddresses, std::vector<tx_source_entry>& sources, std::vector<tx_destination_entry>& destinations, const boost::optional<cryptonote::account_public_address>& change_addr, const std::vector<uint8_t> &extra, transaction& tx, uint64_t unlock_time, crypto::secret_key &tx_key, std::vector<crypto::secret_key> &additional_tx_keys, bool rct, const rct::RCTConfig &rct_config, rct::multisig_out *msout)
->>>>>>> 25419b4b
+  bool construct_tx_and_get_tx_key(const account_keys& sender_account_keys, const std::unordered_map<crypto::public_key, subaddress_index>& subaddresses, std::vector<tx_source_entry>& sources, std::vector<tx_destination_entry>& destinations, const boost::optional<cryptonote::account_public_address>& change_addr, const std::vector<uint8_t> &extra, transaction& tx, uint64_t unlock_time, crypto::secret_key &tx_key, std::vector<crypto::secret_key> &additional_tx_keys, bool rct, const rct::RCTConfig &rct_config, rct::multisig_out *msout, bool is_staking_tx, bool per_output_unlock)
   {
     hw::device &hwdev = sender_account_keys.get_device();
     hwdev.open_tx(tx_key);
@@ -794,7 +766,6 @@
           additional_tx_keys.push_back(keypair::generate(sender_account_keys.get_device()).sec);
       }
 
-<<<<<<< HEAD
     if (is_staking_tx)
       add_tx_secret_key_to_tx_extra(extra, tx_key);
 
@@ -811,15 +782,7 @@
       for (const auto &d: destinations)
         additional_tx_keys.push_back(keypair::generate(sender_account_keys.get_device()).sec);
     }
-
-    bool r = construct_tx_with_tx_key(sender_account_keys, subaddresses, sources, destinations, change_addr, extra, tx, unlock_time, tx_key, additional_tx_keys, rct, rct_config, msout,per_output_unlock);
-    hwdev.close_tx();
-    return r;
-  }
-  //---------------------------------------------------------------
-  bool construct_tx(const account_keys& sender_account_keys, std::vector<tx_source_entry>& sources, const std::vector<tx_destination_entry>& destinations, const boost::optional<cryptonote::tx_destination_entry>& change_addr, std::vector<uint8_t> extra, transaction& tx, uint64_t unlock_time, bool is_staking, bool per_output_unlock)
-=======
-      bool r = construct_tx_with_tx_key(sender_account_keys, subaddresses, sources, destinations, change_addr, extra, tx, unlock_time, tx_key, additional_tx_keys, rct, rct_config, msout);
+      bool r = construct_tx_with_tx_key(sender_account_keys, subaddresses, sources, destinations, change_addr, extra, tx, unlock_time, tx_key, additional_tx_keys, rct, rct_config, msout, per_output_unlock);
       hwdev.close_tx();
       return r;
     } catch(...) {
@@ -828,19 +791,14 @@
     }
   }
   //---------------------------------------------------------------
-  bool construct_tx(const account_keys& sender_account_keys, std::vector<tx_source_entry>& sources, const std::vector<tx_destination_entry>& destinations, const boost::optional<cryptonote::account_public_address>& change_addr, const std::vector<uint8_t> &extra, transaction& tx, uint64_t unlock_time)
->>>>>>> 25419b4b
+  bool construct_tx(const account_keys& sender_account_keys, std::vector<tx_source_entry>& sources, const std::vector<tx_destination_entry>& destinations, const boost::optional<cryptonote::account_public_address>& change_addr, const std::vector<uint8_t> &extra, transaction& tx, uint64_t unlock_time, bool is_staking, bool per_output_unlock)
   {
      std::unordered_map<crypto::public_key, cryptonote::subaddress_index> subaddresses;
      subaddresses[sender_account_keys.m_account_address.m_spend_public_key] = {0,0};
      crypto::secret_key tx_key;
      std::vector<crypto::secret_key> additional_tx_keys;
      std::vector<tx_destination_entry> destinations_copy = destinations;
-<<<<<<< HEAD
      return construct_tx_and_get_tx_key(sender_account_keys, subaddresses, sources, destinations_copy, change_addr, extra, tx, unlock_time, tx_key, additional_tx_keys, false, { rct::RangeProofBorromean, 0 }, NULL, is_staking, per_output_unlock);
-=======
-     return construct_tx_and_get_tx_key(sender_account_keys, subaddresses, sources, destinations_copy, change_addr, extra, tx, unlock_time, tx_key, additional_tx_keys, false, { rct::RangeProofBorromean, 0}, NULL);
->>>>>>> 25419b4b
   }
   //---------------------------------------------------------------
   bool generate_genesis_block(
@@ -852,20 +810,6 @@
     //genesis block
     bl = {};
 
-<<<<<<< HEAD
-     blobdata tx_bl;
-     bool r = string_tools::parse_hexstr_to_binbuff(genesis_tx, tx_bl);
-     CHECK_AND_ASSERT_MES(r, false, "failed to parse coinbase tx from hard coded blob");
-     r = parse_and_validate_tx_from_blob(tx_bl, bl.miner_tx);
-     CHECK_AND_ASSERT_MES(r, false, "failed to parse coinbase tx from hard coded blob");
-     bl.major_version = CURRENT_BLOCK_MAJOR_VERSION;
-     bl.minor_version = CURRENT_BLOCK_MINOR_VERSION;
-     bl.timestamp = 0;
-     bl.nonce = nonce;
-     miner::find_nonce_for_given_block(bl, 1, 0);
-     bl.invalidate_hashes();
-     return true;
-=======
     blobdata tx_bl;
     bool r = string_tools::parse_hexstr_to_binbuff(genesis_tx, tx_bl);
     CHECK_AND_ASSERT_MES(r, false, "failed to parse coinbase tx from hard coded blob");
@@ -880,7 +824,6 @@
     }, bl, 1, 0);
     bl.invalidate_hashes();
     return true;
->>>>>>> 25419b4b
   }
   //---------------------------------------------------------------
   void get_altblock_longhash(const block& b, crypto::hash& res, const uint64_t main_height, const uint64_t height, const uint64_t seed_height, const crypto::hash& seed_hash)
