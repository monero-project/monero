--- conflicted
+++ resolved
@@ -115,7 +115,6 @@
 
   }
   //---------------------------------------------------------------------------------
-<<<<<<< HEAD
   bool tx_memory_pool::have_deregister_tx_already(transaction const &tx) const
   {
     if (!tx.is_deregister_tx())
@@ -152,10 +151,7 @@
     return false;
   }
   //---------------------------------------------------------------------------------
-  bool tx_memory_pool::add_tx(transaction &tx, /*const crypto::hash& tx_prefix_hash,*/ const crypto::hash &id, size_t blob_size, tx_verification_context& tvc, bool kept_by_block, bool relayed, bool do_not_relay, uint8_t version)
-=======
   bool tx_memory_pool::add_tx(transaction &tx, /*const crypto::hash& tx_prefix_hash,*/ const crypto::hash &id, size_t tx_weight, tx_verification_context& tvc, bool kept_by_block, bool relayed, bool do_not_relay, uint8_t version)
->>>>>>> 5ffb2ff9
   {
     // this should already be called with that lock, but let's make it explicit for clarity
     CRITICAL_REGION_LOCAL(m_transactions_lock);
@@ -221,11 +217,7 @@
       fee = tx.rct_signatures.txnFee;
     }
 
-<<<<<<< HEAD
-    if (!kept_by_block && !tx.is_deregister_tx() && !m_blockchain.check_fee(blob_size, fee))
-=======
-    if (!kept_by_block && !m_blockchain.check_fee(tx_weight, fee))
->>>>>>> 5ffb2ff9
+    if (!kept_by_block && !tx.is_deregister_tx() && !m_blockchain.check_fee(tx_weight, fee))
     {
       tvc.m_verifivation_failed = true;
       tvc.m_fee_too_low = true;
@@ -308,11 +300,7 @@
           m_blockchain.add_txpool_tx(tx, meta);
           if (!insert_key_images(tx, kept_by_block))
             return false;
-<<<<<<< HEAD
-          m_txs_by_fee_and_receive_time.emplace(std::tuple<bool, double, std::time_t>(tx.is_deregister_tx(), fee / (double)blob_size, receive_time), id);
-=======
-          m_txs_by_fee_and_receive_time.emplace(std::pair<double, std::time_t>(fee / (double)tx_weight, receive_time), id);
->>>>>>> 5ffb2ff9
+          m_txs_by_fee_and_receive_time.emplace(std::tuple<bool, double, std::time_t>(tx.is_deregister_tx(), fee / (double)tx_weight, receive_time), id);
         }
         catch (const std::exception &e)
         {
@@ -354,11 +342,7 @@
         m_blockchain.add_txpool_tx(tx, meta);
         if (!insert_key_images(tx, kept_by_block))
           return false;
-<<<<<<< HEAD
-        m_txs_by_fee_and_receive_time.emplace(std::tuple<bool, double, std::time_t>(tx.is_deregister_tx(), fee / (double)blob_size, receive_time), id);
-=======
-        m_txs_by_fee_and_receive_time.emplace(std::pair<double, std::time_t>(fee / (double)tx_weight, receive_time), id);
->>>>>>> 5ffb2ff9
+        m_txs_by_fee_and_receive_time.emplace(std::tuple<bool, double, std::time_t>(tx.is_deregister_tx(), fee / (double)tx_weight, receive_time), id);
       }
       catch (const std::exception &e)
       {
@@ -413,13 +397,30 @@
     LockedTXN lock(m_blockchain);
     bool changed = false;
 
+    auto prune_tx = [this](sorted_tx_container::iterator &it, crypto::hash const &txid, transaction const &tx, cryptonote::blobdata const &tx_blob, bool &changed)
+    {
+      const uint64_t tx_fee     = std::get<1>(it->first);
+      const double fee_per_byte = tx_fee / tx_blob.size();
+      const uint64_t tx_weight  = get_transaction_weight(tx, tx_blob.size());
+
+      // remove first, in case this throws, so key images aren't removed
+      MINFO("Pruning tx " << txid << " from txpool: weight: " << tx_weight << ", fee/byte: " << fee_per_byte);
+      m_blockchain.remove_txpool_tx(txid);
+      m_txpool_weight -= tx_weight;
+      remove_transaction_keyimages(tx);
+      MINFO("Pruned tx " << txid << " from txpool: weight: " << tx_weight << ", fee/byte: " << fee_per_byte);
+      it = m_txs_by_fee_and_receive_time.erase(it);
+      changed = true;
+    };
+
     for (auto it = m_txs_by_fee_and_receive_time.begin(); it != m_txs_by_fee_and_receive_time.end(); )
     {
-      if (!std::get<0>(it->first))
+      const bool is_deregister  = std::get<0>(it->first);
+      const time_t receive_time = std::get<2>(it->first);
+
+      if (!is_deregister || receive_time >= time(nullptr) - MEMPOOL_PRUNE_DEREGISTER_LIFETIME)
         break;
-      // is deregister. keep if has not be around for a long time
-      if (std::get<2>(it->first) >= time(nullptr) - MEMPOOL_PRUNE_DEREGISTER_LIFETIME)
-        break;
+
       try
       {
         const crypto::hash &txid = it->second;
@@ -435,6 +436,7 @@
           it++;
           continue;
         }
+
         cryptonote::blobdata txblob = m_blockchain.get_txpool_tx_blob(txid);
         cryptonote::transaction tx;
         if (!parse_and_validate_tx_from_blob(txblob, tx))
@@ -442,14 +444,8 @@
           MERROR("Failed to parse tx from txpool");
           return;
         }
-        // remove first, in case this throws, so key images aren't removed
-        MINFO("Pruning deregister tx " << txid << " from txpool");
-        m_blockchain.remove_txpool_tx(txid);
-        m_txpool_size -= txblob.size();
-        remove_transaction_keyimages(tx);
-        MINFO("Pruned deregister tx " << txid << " from txpool");
-        it = m_txs_by_fee_and_receive_time.erase(it);
-        changed = true;
+
+        prune_tx(it, txid, tx, txblob, changed);
       }
       catch (const std::exception &e)
       {
@@ -486,23 +482,7 @@
           MERROR("Failed to parse tx from txpool");
           return;
         }
-        // remove first, in case this throws, so key images aren't removed
-<<<<<<< HEAD
-        MINFO("Pruning tx " << txid << " from txpool: size: " << txblob.size() << ", fee/byte: " << std::get<1>(it->first));
-=======
-        MINFO("Pruning tx " << txid << " from txpool: weight: " << it->first.second << ", fee/byte: " << it->first.first);
->>>>>>> 5ffb2ff9
-        m_blockchain.remove_txpool_tx(txid);
-        m_txpool_weight -= it->first.second;
-        remove_transaction_keyimages(tx);
-<<<<<<< HEAD
-        MINFO("Pruned tx " << txid << " from txpool: size: " << txblob.size() << ", fee/byte: " << std::get<1>(it->first));
-        it = m_txs_by_fee_and_receive_time.erase(it);
-=======
-        MINFO("Pruned tx " << txid << " from txpool: weight: " << it->first.second << ", fee/byte: " << it->first.first);
-        m_txs_by_fee_and_receive_time.erase(it--);
->>>>>>> 5ffb2ff9
-        changed = true;
+        prune_tx(it, txid, tx, txblob, changed);
       }
       catch (const std::exception &e)
       {
@@ -1279,11 +1259,7 @@
   }
   //---------------------------------------------------------------------------------
   //TODO: investigate whether boolean return is appropriate
-<<<<<<< HEAD
-  bool tx_memory_pool::fill_block_template(block &bl, size_t median_size, uint64_t already_generated_coins, size_t &total_size, uint64_t &fee, uint64_t &expected_reward, uint8_t version, uint64_t height)
-=======
-  bool tx_memory_pool::fill_block_template(block &bl, size_t median_weight, uint64_t already_generated_coins, size_t &total_weight, uint64_t &fee, uint64_t &expected_reward, uint8_t version)
->>>>>>> 5ffb2ff9
+  bool tx_memory_pool::fill_block_template(block &bl, size_t median_weight, uint64_t already_generated_coins, size_t &total_weight, uint64_t &fee, uint64_t &expected_reward, uint8_t version, uint64_t height)
   {
     CRITICAL_REGION_LOCAL(m_transactions_lock);
     CRITICAL_REGION_LOCAL1(m_blockchain);
@@ -1293,16 +1269,10 @@
     fee = 0;
     
     //baseline empty block
-<<<<<<< HEAD
-    get_block_reward(median_size, total_size, already_generated_coins, best_coinbase, version, height);
-=======
-    get_block_reward(median_weight, total_weight, already_generated_coins, best_coinbase, version);
->>>>>>> 5ffb2ff9
-
-
-    size_t max_total_weight_pre_v5 = (130 * median_weight) / 100 - CRYPTONOTE_COINBASE_BLOB_RESERVED_SIZE;
-    size_t max_total_weight_v5 = 2 * median_weight - CRYPTONOTE_COINBASE_BLOB_RESERVED_SIZE;
-    size_t max_total_weight = version >= 5 ? max_total_weight_v5 : max_total_weight_pre_v5;
+    get_block_reward(median_weight, total_weight, already_generated_coins, best_coinbase, version, height);
+
+
+    size_t max_total_weight = 2 * median_weight - CRYPTONOTE_COINBASE_BLOB_RESERVED_SIZE;
     std::unordered_set<crypto::key_image> k_images;
 
     LOG_PRINT_L2("Filling block template, median weight " << median_weight << ", " << m_txs_by_fee_and_receive_time.size() << " txes in the pool");
@@ -1333,11 +1303,7 @@
         // If we're getting lower coinbase tx,
         // stop including more tx
         uint64_t block_reward;
-<<<<<<< HEAD
-        if(!get_block_reward(median_size, total_size + meta.blob_size, already_generated_coins, block_reward, version, height))
-=======
-        if(!get_block_reward(median_weight, total_weight + meta.weight, already_generated_coins, block_reward, version))
->>>>>>> 5ffb2ff9
+        if(!get_block_reward(median_weight, total_weight + meta.weight, already_generated_coins, block_reward, version, height))
         {
           LOG_PRINT_L2("  would exceed maximum block weight");
           continue;
@@ -1508,13 +1474,8 @@
           MFATAL("Failed to insert key images from txpool tx");
           return false;
         }
-<<<<<<< HEAD
-        m_txs_by_fee_and_receive_time.emplace(std::tuple<bool, double, time_t>(tx.is_deregister_tx(), meta.fee / (double)meta.blob_size, meta.receive_time), txid);
-        m_txpool_size += meta.blob_size;
-=======
-        m_txs_by_fee_and_receive_time.emplace(std::pair<double, time_t>(meta.fee / (double)meta.weight, meta.receive_time), txid);
+        m_txs_by_fee_and_receive_time.emplace(std::tuple<bool, double, time_t>(tx.is_deregister_tx(), meta.fee / (double)meta.weight, meta.receive_time), txid);
         m_txpool_weight += meta.weight;
->>>>>>> 5ffb2ff9
         return true;
       }, true);
       if (!r)
