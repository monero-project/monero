// Copyright (c) 2014-2018, The Monero Project
// Copyright (c)      2018, The Loki Project
//
// All rights reserved.
//
// Redistribution and use in source and binary forms, with or without modification, are
// permitted provided that the following conditions are met:
//
// 1. Redistributions of source code must retain the above copyright notice, this list of
//    conditions and the following disclaimer.
//
// 2. Redistributions in binary form must reproduce the above copyright notice, this list
//    of conditions and the following disclaimer in the documentation and/or other
//    materials provided with the distribution.
//
// 3. Neither the name of the copyright holder nor the names of its contributors may be
//    used to endorse or promote products derived from this software without specific
//    prior written permission.
//
// THIS SOFTWARE IS PROVIDED BY THE COPYRIGHT HOLDERS AND CONTRIBUTORS "AS IS" AND ANY
// EXPRESS OR IMPLIED WARRANTIES, INCLUDING, BUT NOT LIMITED TO, THE IMPLIED WARRANTIES OF
// MERCHANTABILITY AND FITNESS FOR A PARTICULAR PURPOSE ARE DISCLAIMED. IN NO EVENT SHALL
// THE COPYRIGHT HOLDER OR CONTRIBUTORS BE LIABLE FOR ANY DIRECT, INDIRECT, INCIDENTAL,
// SPECIAL, EXEMPLARY, OR CONSEQUENTIAL DAMAGES (INCLUDING, BUT NOT LIMITED TO,
// PROCUREMENT OF SUBSTITUTE GOODS OR SERVICES; LOSS OF USE, DATA, OR PROFITS; OR BUSINESS
// INTERRUPTION) HOWEVER CAUSED AND ON ANY THEORY OF LIABILITY, WHETHER IN CONTRACT,
// STRICT LIABILITY, OR TORT (INCLUDING NEGLIGENCE OR OTHERWISE) ARISING IN ANY WAY OUT OF
// THE USE OF THIS SOFTWARE, EVEN IF ADVISED OF THE POSSIBILITY OF SUCH DAMAGE.
//
// Parts of this file are originally copyright (c) 2012-2013 The Cryptonote developers

#include <algorithm>
#include <boost/filesystem.hpp>
#include <unordered_set>
#include <vector>

#include "tx_pool.h"
#include "cryptonote_tx_utils.h"
#include "cryptonote_basic/cryptonote_boost_serialization.h"
#include "cryptonote_config.h"
#include "blockchain.h"
#include "blockchain_db/blockchain_db.h"
#include "common/boost_serialization_helper.h"
#include "common/int-util.h"
#include "misc_language.h"
#include "warnings.h"
#include "common/perf_timer.h"
#include "crypto/hash.h"

#undef LOKI_DEFAULT_LOG_CATEGORY
#define LOKI_DEFAULT_LOG_CATEGORY "txpool"

DISABLE_VS_WARNINGS(4244 4345 4503) //'boost::foreach_detail_::or_' : decorated name length exceeded, name was truncated

using namespace crypto;

namespace cryptonote
{
  namespace
  {
    //TODO: constants such as these should at least be in the header,
    //      but probably somewhere more accessible to the rest of the
    //      codebase.  As it stands, it is at best nontrivial to test
    //      whether or not changing these parameters (or adding new)
    //      will work correctly.
    time_t const MIN_RELAY_TIME = (60 * 5); // only start re-relaying transactions after that many seconds
    time_t const MAX_RELAY_TIME = (60 * 60 * 4); // at most that many seconds between resends
    float const ACCEPT_THRESHOLD = 1.0f;

    // a kind of increasing backoff within min/max bounds
    uint64_t get_relay_delay(time_t now, time_t received)
    {
      time_t d = (now - received + MIN_RELAY_TIME) / MIN_RELAY_TIME * MIN_RELAY_TIME;
      if (d > MAX_RELAY_TIME)
        d = MAX_RELAY_TIME;
      return d;
    }

    uint64_t template_accept_threshold(uint64_t amount)
    {
      return amount * ACCEPT_THRESHOLD;
    }

    uint64_t get_transaction_size_limit(uint8_t version)
    {
      return get_min_block_size(version) - CRYPTONOTE_COINBASE_BLOB_RESERVED_SIZE;
    }

    // This class is meant to create a batch when none currently exists.
    // If a batch exists, it can't be from another thread, since we can
    // only be called with the txpool lock taken, and it is held during
    // the whole prepare/handle/cleanup incoming block sequence.
    class LockedTXN {
    public:
      LockedTXN(Blockchain &b): m_blockchain(b), m_batch(false) {
        m_batch = m_blockchain.get_db().batch_start();
      }
      ~LockedTXN() { try { if (m_batch) { m_blockchain.get_db().batch_stop(); } } catch (const std::exception &e) { MWARNING("LockedTXN dtor filtering exception: " << e.what()); } }
    private:
      Blockchain &m_blockchain;
      bool m_batch;
    };
  }
  //---------------------------------------------------------------------------------
  //---------------------------------------------------------------------------------
  tx_memory_pool::tx_memory_pool(Blockchain& bchs): m_blockchain(bchs), m_txpool_max_size(DEFAULT_TXPOOL_MAX_SIZE), m_txpool_size(0)
  {

  }
  //---------------------------------------------------------------------------------
  bool tx_memory_pool::have_deregister_tx_already(transaction const &tx) const
  {
    if (!tx.is_deregister_tx())
      return false;

    tx_extra_service_node_deregister deregister;
    if (!get_service_node_deregister_from_tx_extra(tx.extra, deregister))
    {
      MERROR("Could not get service node deregister from tx v3, possibly corrupt tx in your blockchain");
      return false;
    }

    std::list<transaction> pool_txs;
    get_transactions(pool_txs);
    for (const transaction& pool_tx : pool_txs)
    {
      if (!pool_tx.is_deregister_tx())
        continue;

      tx_extra_service_node_deregister pool_tx_deregister;
      if (!get_service_node_deregister_from_tx_extra(pool_tx.extra, pool_tx_deregister))
      {
        MERROR("Could not get service node deregister from tx v3, possibly corrupt tx in your blockchain");
        continue;
      }

      if ((pool_tx_deregister.block_height       == deregister.block_height) &&
          (pool_tx_deregister.service_node_index == deregister.service_node_index))
      {
        return true;
      }
    }

    return false;
  }
  //---------------------------------------------------------------------------------
  bool tx_memory_pool::add_tx(transaction &tx, /*const crypto::hash& tx_prefix_hash,*/ const crypto::hash &id, size_t blob_size, tx_verification_context& tvc, bool kept_by_block, bool relayed, bool do_not_relay, uint8_t version)
  {
    // this should already be called with that lock, but let's make it explicit for clarity
    CRITICAL_REGION_LOCAL(m_transactions_lock);

    PERF_TIMER(add_tx);
    if (tx.version == transaction::version_0)
    {
      // v0 never accepted
      LOG_PRINT_L1("transaction version 0 is invalid");
      tvc.m_verifivation_failed = true;
      return false;
    }

    // we do not accept transactions that timed out before, unless they're
    // kept_by_block
    if (!kept_by_block && m_timed_out_transactions.find(id) != m_timed_out_transactions.end())
    {
      // not clear if we should set that, since verifivation (sic) did not fail before, since
      // the tx was accepted before timing out.
      tvc.m_verifivation_failed = true;
      return false;
    }

    if(!check_inputs_types_supported(tx))
    {
      tvc.m_verifivation_failed = true;
      tvc.m_invalid_input = true;
      return false;
    }

    // fee per kilobyte, size rounded up.
    uint64_t fee;

    if (tx.version == transaction::version_1)
    {
      uint64_t inputs_amount = 0;
      if(!get_inputs_money_amount(tx, inputs_amount))
      {
        tvc.m_verifivation_failed = true;
        return false;
      }

      uint64_t outputs_amount = get_outs_money_amount(tx);
      if(outputs_amount > inputs_amount)
      {
        LOG_PRINT_L1("transaction use more money than it has: use " << print_money(outputs_amount) << ", have " << print_money(inputs_amount));
        tvc.m_verifivation_failed = true;
        tvc.m_overspend = true;
        return false;
      }
      else if(outputs_amount == inputs_amount)
      {
        LOG_PRINT_L1("transaction fee is zero: outputs_amount == inputs_amount, rejecting.");
        tvc.m_verifivation_failed = true;
        tvc.m_fee_too_low = true;
        return false;
      }

      fee = inputs_amount - outputs_amount;
    }
    else
    {
      fee = tx.rct_signatures.txnFee;
    }

    if (!kept_by_block && !tx.is_deregister_tx() && !m_blockchain.check_fee(blob_size, fee))
    {
      tvc.m_verifivation_failed = true;
      tvc.m_fee_too_low = true;
      return false;
    }

    size_t tx_size_limit = get_transaction_size_limit(version);
    if (!kept_by_block && blob_size > tx_size_limit)
    {
      LOG_PRINT_L1("transaction is too big: " << blob_size << " bytes, maximum size: " << tx_size_limit);
      tvc.m_verifivation_failed = true;
      tvc.m_too_big = true;
      return false;
    }

    // if the transaction came from a block popped from the chain,
    // don't check if we have its key images as spent.
    // TODO: Investigate why not?
    if(!kept_by_block)
    {
      if(have_tx_keyimges_as_spent(tx))
      {
        mark_double_spend(tx);
        LOG_PRINT_L1("Transaction with id= "<< id << " used already spent key images");
        tvc.m_verifivation_failed = true;
        tvc.m_double_spend = true;
        return false;
      }
      if (have_deregister_tx_already(tx))
      {
        mark_double_spend(tx);
        LOG_PRINT_L1("Transaction version 3 with id= "<< id << " already has a deregister for height");
        tvc.m_verifivation_failed = true;
        tvc.m_double_spend = true;
        return false;
      }
    }

    if (tx.is_deregister_tx())
    {
      tx_extra_service_node_deregister deregister;
      if (!get_service_node_deregister_from_tx_extra(tx.extra, deregister))
      {
        LOG_PRINT_L1("Could not get service node deregister from tx v3, possibly corrupt tx in your blockchain");
        return false;
      }

      const uint64_t curr_height = m_blockchain.get_current_blockchain_height();
      if (deregister.block_height >= curr_height)
      {
        LOG_PRINT_L1("Received deregister tx for height: " << deregister.block_height
                     << " and service node: "              << deregister.service_node_index
                     << ", is newer than current height: " << curr_height
                     << " blocks and has been rejected.");
        tvc.m_vote_ctx.m_invalid_block_height = true;
        tvc.m_verifivation_failed             = true;
        return false;
      }

      uint64_t delta_height = curr_height - deregister.block_height;
      if (delta_height > loki::service_node_deregister::DEREGISTER_LIFETIME_BY_HEIGHT)
      {
        LOG_PRINT_L1("Received deregister tx for height: " << deregister.block_height
                     << " and service node: "     << deregister.service_node_index
                     << ", is older than: "       << loki::service_node_deregister::DEREGISTER_LIFETIME_BY_HEIGHT
                     << " blocks and has been rejected.");
        tvc.m_vote_ctx.m_invalid_block_height = true;
        tvc.m_verifivation_failed             = true;
        return false;
      }
    }

    if (!m_blockchain.check_tx_outputs(tx, tvc))
    {
      LOG_PRINT_L1("Transaction with id= "<< id << " has at least one invalid output");
      tvc.m_verifivation_failed = true;
      tvc.m_invalid_output = true;
      return false;
    }

    // assume failure during verification steps until success is certain
    tvc.m_verifivation_failed = true;

    time_t receive_time = time(nullptr);

    crypto::hash max_used_block_id = null_hash;
    uint64_t max_used_block_height = 0;
    cryptonote::txpool_tx_meta_t meta;
    bool ch_inp_res = m_blockchain.check_tx_inputs(tx, max_used_block_height, max_used_block_id, tvc, kept_by_block);
    if(!ch_inp_res)
    {
      // if the transaction was valid before (kept_by_block), then it
      // may become valid again, so ignore the failed inputs check.
      if(kept_by_block)
      {
        meta.blob_size = blob_size;
        meta.fee = fee;
        meta.max_used_block_id = null_hash;
        meta.max_used_block_height = 0;
        meta.last_failed_height = 0;
        meta.last_failed_id = null_hash;
        meta.kept_by_block = kept_by_block;
        meta.receive_time = receive_time;
        meta.last_relayed_time = time(NULL);
        meta.relayed = relayed;
        meta.do_not_relay = do_not_relay;
<<<<<<< HEAD
        meta.double_spend_seen = (have_tx_keyimges_as_spent(tx) || have_deregister_tx_already(tx));
=======
        meta.double_spend_seen = have_tx_keyimges_as_spent(tx);
        meta.bf_padding = 0;
>>>>>>> c3ec5373
        memset(meta.padding, 0, sizeof(meta.padding));
        try
        {
          CRITICAL_REGION_LOCAL1(m_blockchain);
          LockedTXN lock(m_blockchain);
          m_blockchain.add_txpool_tx(tx, meta);
          if (!insert_key_images(tx, kept_by_block))
            return false;
          m_txs_by_fee_and_receive_time.emplace(std::pair<double, std::time_t>(fee / (double)blob_size, receive_time), id);
        }
        catch (const std::exception &e)
        {
          MERROR("transaction already exists at inserting in memory pool: " << e.what());
          return false;
        }
        tvc.m_verifivation_impossible = true;
        tvc.m_added_to_pool = true;
      }else
      {
        LOG_PRINT_L1("tx used wrong inputs, rejected");
        tvc.m_verifivation_failed = true;
        tvc.m_invalid_input = true;
        return false;
      }
    }else
    {
      //update transactions container
      meta.blob_size = blob_size;
      meta.kept_by_block = kept_by_block;
      meta.fee = fee;
      meta.max_used_block_id = max_used_block_id;
      meta.max_used_block_height = max_used_block_height;
      meta.last_failed_height = 0;
      meta.last_failed_id = null_hash;
      meta.receive_time = receive_time;
      meta.last_relayed_time = time(NULL);
      meta.relayed = relayed;
      meta.do_not_relay = do_not_relay;
      meta.double_spend_seen = false;
      meta.bf_padding = 0;
      memset(meta.padding, 0, sizeof(meta.padding));

      try
      {
        CRITICAL_REGION_LOCAL1(m_blockchain);
        LockedTXN lock(m_blockchain);
        m_blockchain.remove_txpool_tx(get_transaction_hash(tx));
        m_blockchain.add_txpool_tx(tx, meta);
        if (!insert_key_images(tx, kept_by_block))
          return false;
        m_txs_by_fee_and_receive_time.emplace(std::pair<double, std::time_t>(fee / (double)blob_size, receive_time), id);
      }
      catch (const std::exception &e)
      {
        MERROR("internal error: transaction already exists at inserting in memory pool: " << e.what());
        return false;
      }
      tvc.m_added_to_pool = true;

      if((meta.fee > 0 || tx.is_deregister_tx()) && !do_not_relay)
        tvc.m_should_be_relayed = true;
    }

    tvc.m_verifivation_failed = false;
    m_txpool_size += blob_size;

    MINFO("Transaction added to pool: txid " << id << " bytes: " << blob_size << " fee/byte: " << (fee / (double)blob_size));

    prune(m_txpool_max_size);

    return true;
  }
  //---------------------------------------------------------------------------------
  bool tx_memory_pool::add_tx(transaction &tx, tx_verification_context& tvc, bool keeped_by_block, bool relayed, bool do_not_relay, uint8_t version)
  {
    crypto::hash h = null_hash;
    size_t blob_size = 0;
    if (!get_transaction_hash(tx, h, blob_size) || blob_size == 0)
      return false;
    return add_tx(tx, h, blob_size, tvc, keeped_by_block, relayed, do_not_relay, version);
  }
  //---------------------------------------------------------------------------------
  size_t tx_memory_pool::get_txpool_size() const
  {
    CRITICAL_REGION_LOCAL(m_transactions_lock);
    return m_txpool_size;
  }
  //---------------------------------------------------------------------------------
  void tx_memory_pool::set_txpool_max_size(size_t bytes)
  {
    CRITICAL_REGION_LOCAL(m_transactions_lock);
    m_txpool_max_size = bytes;
  }
  //---------------------------------------------------------------------------------
  void tx_memory_pool::prune(size_t bytes)
  {
    CRITICAL_REGION_LOCAL(m_transactions_lock);
    if (bytes == 0)
      bytes = m_txpool_max_size;
    CRITICAL_REGION_LOCAL1(m_blockchain);
    LockedTXN lock(m_blockchain);

    // this will never remove the first one, but we don't care
    auto it = --m_txs_by_fee_and_receive_time.end();
    while (it != m_txs_by_fee_and_receive_time.begin())
    {
      if (m_txpool_size <= bytes)
        break;
      try
      {
        const crypto::hash &txid = it->second;
        txpool_tx_meta_t meta;
        if (!m_blockchain.get_txpool_tx_meta(txid, meta))
        {
          MERROR("Failed to find tx in txpool");
          return;
        }
        // don't prune the kept_by_block ones, they're likely added because we're adding a block with those
        if (meta.kept_by_block)
        {
          --it;
          continue;
        }
        cryptonote::blobdata txblob = m_blockchain.get_txpool_tx_blob(txid);
        cryptonote::transaction tx;
        if (!parse_and_validate_tx_from_blob(txblob, tx))
        {
          MERROR("Failed to parse tx from txpool");
          return;
        }
        // remove first, in case this throws, so key images aren't removed
        MINFO("Pruning tx " << txid << " from txpool: size: " << it->first.second << ", fee/byte: " << it->first.first);
        m_blockchain.remove_txpool_tx(txid);
        m_txpool_size -= txblob.size();
        remove_transaction_keyimages(tx);
        MINFO("Pruned tx " << txid << " from txpool: size: " << it->first.second << ", fee/byte: " << it->first.first);
        m_txs_by_fee_and_receive_time.erase(it--);
      }
      catch (const std::exception &e)
      {
        MERROR("Error while pruning txpool: " << e.what());
        return;
      }
    }
    if (m_txpool_size > bytes)
      MINFO("Pool size after pruning is larger than limit: " << m_txpool_size << "/" << bytes);
  }
  //---------------------------------------------------------------------------------
  bool tx_memory_pool::insert_key_images(const transaction &tx, bool kept_by_block)
  {
    for(const auto& in: tx.vin)
    {
      const crypto::hash id = get_transaction_hash(tx);
      CHECKED_GET_SPECIFIC_VARIANT(in, const txin_to_key, txin, false);
      std::unordered_set<crypto::hash>& kei_image_set = m_spent_key_images[txin.k_image];
      CHECK_AND_ASSERT_MES(kept_by_block || kei_image_set.size() == 0, false, "internal error: kept_by_block=" << kept_by_block
                                          << ",  kei_image_set.size()=" << kei_image_set.size() << ENDL << "txin.k_image=" << txin.k_image << ENDL
                                          << "tx_id=" << id );
      auto ins_res = kei_image_set.insert(id);
      CHECK_AND_ASSERT_MES(ins_res.second, false, "internal error: try to insert duplicate iterator in key_image set");
    }
    return true;
  }
  //---------------------------------------------------------------------------------
  //FIXME: Can return early before removal of all of the key images.
  //       At the least, need to make sure that a false return here
  //       is treated properly.  Should probably not return early, however.
  bool tx_memory_pool::remove_transaction_keyimages(const transaction& tx)
  {
    CRITICAL_REGION_LOCAL(m_transactions_lock);
    CRITICAL_REGION_LOCAL1(m_blockchain);
    // ND: Speedup
    // 1. Move transaction hash calcuation outside of loop. ._.
    crypto::hash actual_hash = get_transaction_hash(tx);
    for(const txin_v& vi: tx.vin)
    {
      CHECKED_GET_SPECIFIC_VARIANT(vi, const txin_to_key, txin, false);
      auto it = m_spent_key_images.find(txin.k_image);
      CHECK_AND_ASSERT_MES(it != m_spent_key_images.end(), false, "failed to find transaction input in key images. img=" << txin.k_image << ENDL
                                    << "transaction id = " << get_transaction_hash(tx));
      std::unordered_set<crypto::hash>& key_image_set =  it->second;
      CHECK_AND_ASSERT_MES(key_image_set.size(), false, "empty key_image set, img=" << txin.k_image << ENDL
        << "transaction id = " << actual_hash);

      auto it_in_set = key_image_set.find(actual_hash);
      CHECK_AND_ASSERT_MES(it_in_set != key_image_set.end(), false, "transaction id not found in key_image set, img=" << txin.k_image << ENDL
        << "transaction id = " << actual_hash);
      key_image_set.erase(it_in_set);
      if(!key_image_set.size())
      {
        //it is now empty hash container for this key_image
        m_spent_key_images.erase(it);
      }

    }
    return true;
  }
  //---------------------------------------------------------------------------------
  bool tx_memory_pool::take_tx(const crypto::hash &id, transaction &tx, size_t& blob_size, uint64_t& fee, bool &relayed, bool &do_not_relay, bool &double_spend_seen)
  {
    CRITICAL_REGION_LOCAL(m_transactions_lock);
    CRITICAL_REGION_LOCAL1(m_blockchain);

    auto sorted_it = find_tx_in_sorted_container(id);
    if (sorted_it == m_txs_by_fee_and_receive_time.end())
      return false;

    try
    {
      LockedTXN lock(m_blockchain);
      txpool_tx_meta_t meta;
      if (!m_blockchain.get_txpool_tx_meta(id, meta))
      {
        MERROR("Failed to find tx in txpool");
        return false;
      }
      cryptonote::blobdata txblob = m_blockchain.get_txpool_tx_blob(id);
      if (!parse_and_validate_tx_from_blob(txblob, tx))
      {
        MERROR("Failed to parse tx from txpool");
        return false;
      }
      blob_size = meta.blob_size;
      fee = meta.fee;
      relayed = meta.relayed;
      do_not_relay = meta.do_not_relay;
      double_spend_seen = meta.double_spend_seen;

      // remove first, in case this throws, so key images aren't removed
      m_blockchain.remove_txpool_tx(id);
      m_txpool_size -= blob_size;
      remove_transaction_keyimages(tx);
    }
    catch (const std::exception &e)
    {
      MERROR("Failed to remove tx from txpool: " << e.what());
      return false;
    }

    m_txs_by_fee_and_receive_time.erase(sorted_it);
    return true;
  }
  //---------------------------------------------------------------------------------
  void tx_memory_pool::on_idle()
  {
    m_remove_stuck_tx_interval.do_call([this](){return remove_stuck_transactions();});
  }
  //---------------------------------------------------------------------------------
  sorted_tx_container::iterator tx_memory_pool::find_tx_in_sorted_container(const crypto::hash& id) const
  {
    return std::find_if( m_txs_by_fee_and_receive_time.begin(), m_txs_by_fee_and_receive_time.end()
                       , [&](const sorted_tx_container::value_type& a){
                         return a.second == id;
                       }
    );
  }
  //---------------------------------------------------------------------------------
  //TODO: investigate whether boolean return is appropriate
  bool tx_memory_pool::remove_stuck_transactions()
  {
    CRITICAL_REGION_LOCAL(m_transactions_lock);
    CRITICAL_REGION_LOCAL1(m_blockchain);
    std::unordered_set<crypto::hash> remove;
    m_blockchain.for_all_txpool_txes([this, &remove](const crypto::hash &txid, const txpool_tx_meta_t &meta, const cryptonote::blobdata*) {
      uint64_t tx_age = time(nullptr) - meta.receive_time;

      if((tx_age > CRYPTONOTE_MEMPOOL_TX_LIVETIME && !meta.kept_by_block) ||
         (tx_age > CRYPTONOTE_MEMPOOL_TX_FROM_ALT_BLOCK_LIVETIME && meta.kept_by_block) )
      {
        LOG_PRINT_L1("Tx " << txid << " removed from tx pool due to outdated, age: " << tx_age );
        auto sorted_it = find_tx_in_sorted_container(txid);
        if (sorted_it == m_txs_by_fee_and_receive_time.end())
        {
          LOG_PRINT_L1("Removing tx " << txid << " from tx pool, but it was not found in the sorted txs container!");
        }
        else
        {
          m_txs_by_fee_and_receive_time.erase(sorted_it);
        }
        m_timed_out_transactions.insert(txid);
        remove.insert(txid);
      }
      return true;
    }, false);

    if (!remove.empty())
    {
      LockedTXN lock(m_blockchain);
      for (const crypto::hash &txid: remove)
      {
        try
        {
          cryptonote::blobdata bd = m_blockchain.get_txpool_tx_blob(txid);
          cryptonote::transaction tx;
          if (!parse_and_validate_tx_from_blob(bd, tx))
          {
            MERROR("Failed to parse tx from txpool");
            // continue
          }
          else
          {
            // remove first, so we only remove key images if the tx removal succeeds
            m_blockchain.remove_txpool_tx(txid);
            m_txpool_size -= bd.size();
            remove_transaction_keyimages(tx);
          }
        }
        catch (const std::exception &e)
        {
          MWARNING("Failed to remove stuck transaction: " << txid);
          // ignore error
        }
      }
    }
    return true;
  }
  //---------------------------------------------------------------------------------
  //TODO: investigate whether boolean return is appropriate
  bool tx_memory_pool::get_relayable_transactions(std::list<std::pair<crypto::hash, cryptonote::blobdata>> &txs) const
  {
    CRITICAL_REGION_LOCAL(m_transactions_lock);
    CRITICAL_REGION_LOCAL1(m_blockchain);
    const uint64_t now = time(NULL);
    m_blockchain.for_all_txpool_txes([this, now, &txs](const crypto::hash &txid, const txpool_tx_meta_t &meta, const cryptonote::blobdata *){
      if(!meta.do_not_relay && now - meta.last_relayed_time > get_relay_delay(now, meta.receive_time))
      {
        // if the tx is older than half the max lifetime, we don't re-relay it, to avoid a problem
        // mentioned by smooth where nodes would flush txes at slightly different times, causing
        // flushed txes to be re-added when received from a node which was just about to flush it
        uint64_t max_age = meta.kept_by_block ? CRYPTONOTE_MEMPOOL_TX_FROM_ALT_BLOCK_LIVETIME : CRYPTONOTE_MEMPOOL_TX_LIVETIME;
        if (now - meta.receive_time <= max_age / 2)
        {
          try
          {
            cryptonote::blobdata bd = m_blockchain.get_txpool_tx_blob(txid);
            if (meta.fee == 0)
            {
              cryptonote::transaction tx;
              if (cryptonote::parse_and_validate_tx_from_blob(bd, tx) && !tx.is_deregister_tx())
              {
                  return true;
              }
            }

            txs.push_back(std::make_pair(txid, bd));
          }
          catch (const std::exception &e)
          {
            MERROR("Failed to get transaction blob from db");
            // ignore error
          }
        }
      }
      return true;
    }, false);
    return true;
  }
  //---------------------------------------------------------------------------------
  void tx_memory_pool::set_relayed(const std::list<std::pair<crypto::hash, cryptonote::blobdata>> &txs)
  {
    CRITICAL_REGION_LOCAL(m_transactions_lock);
    CRITICAL_REGION_LOCAL1(m_blockchain);
    const time_t now = time(NULL);
    LockedTXN lock(m_blockchain);
    for (auto it = txs.begin(); it != txs.end(); ++it)
    {
      try
      {
        txpool_tx_meta_t meta;
        if (m_blockchain.get_txpool_tx_meta(it->first, meta))
        {
          meta.relayed = true;
          meta.last_relayed_time = now;
          m_blockchain.update_txpool_tx(it->first, meta);
        }
      }
      catch (const std::exception &e)
      {
        MERROR("Failed to update txpool transaction metadata: " << e.what());
        // continue
      }
    }
  }
  //---------------------------------------------------------------------------------
  size_t tx_memory_pool::get_transactions_count(bool include_unrelayed_txes) const
  {
    CRITICAL_REGION_LOCAL(m_transactions_lock);
    CRITICAL_REGION_LOCAL1(m_blockchain);
    return m_blockchain.get_txpool_tx_count(include_unrelayed_txes);
  }
  //---------------------------------------------------------------------------------
  void tx_memory_pool::get_transactions(std::list<transaction>& txs, bool include_unrelayed_txes) const
  {
    CRITICAL_REGION_LOCAL(m_transactions_lock);
    CRITICAL_REGION_LOCAL1(m_blockchain);
    m_blockchain.for_all_txpool_txes([&txs](const crypto::hash &txid, const txpool_tx_meta_t &meta, const cryptonote::blobdata *bd){
      transaction tx;
      if (!parse_and_validate_tx_from_blob(*bd, tx))
      {
        MERROR("Failed to parse tx from txpool");
        // continue
        return true;
      }
      txs.push_back(tx);
      return true;
    }, true, include_unrelayed_txes);
  }
  //------------------------------------------------------------------
  void tx_memory_pool::get_transaction_hashes(std::vector<crypto::hash>& txs, bool include_unrelayed_txes) const
  {
    CRITICAL_REGION_LOCAL(m_transactions_lock);
    CRITICAL_REGION_LOCAL1(m_blockchain);
    m_blockchain.for_all_txpool_txes([&txs](const crypto::hash &txid, const txpool_tx_meta_t &meta, const cryptonote::blobdata *bd){
      txs.push_back(txid);
      return true;
    }, false, include_unrelayed_txes);
  }
  //------------------------------------------------------------------
  void tx_memory_pool::get_transaction_backlog(std::vector<tx_backlog_entry>& backlog, bool include_unrelayed_txes) const
  {
    CRITICAL_REGION_LOCAL(m_transactions_lock);
    CRITICAL_REGION_LOCAL1(m_blockchain);
    const uint64_t now = time(NULL);
    m_blockchain.for_all_txpool_txes([&backlog, now](const crypto::hash &txid, const txpool_tx_meta_t &meta, const cryptonote::blobdata *bd){
      backlog.push_back({meta.blob_size, meta.fee, meta.receive_time - now});
      return true;
    }, false, include_unrelayed_txes);
  }
  //------------------------------------------------------------------
  void tx_memory_pool::get_transaction_stats(struct txpool_stats& stats, bool include_unrelayed_txes) const
  {
    CRITICAL_REGION_LOCAL(m_transactions_lock);
    CRITICAL_REGION_LOCAL1(m_blockchain);
    const uint64_t now = time(NULL);
    std::map<uint64_t, txpool_histo> agebytes;
    stats.txs_total = m_blockchain.get_txpool_tx_count(include_unrelayed_txes);
    std::vector<uint32_t> sizes;
    sizes.reserve(stats.txs_total);
    m_blockchain.for_all_txpool_txes([&stats, &sizes, now, &agebytes](const crypto::hash &txid, const txpool_tx_meta_t &meta, const cryptonote::blobdata *bd){
      sizes.push_back(meta.blob_size);
      stats.bytes_total += meta.blob_size;
      if (!stats.bytes_min || meta.blob_size < stats.bytes_min)
        stats.bytes_min = meta.blob_size;
      if (meta.blob_size > stats.bytes_max)
        stats.bytes_max = meta.blob_size;
      if (!meta.relayed)
        stats.num_not_relayed++;
      stats.fee_total += meta.fee;
      if (!stats.oldest || meta.receive_time < stats.oldest)
        stats.oldest = meta.receive_time;
      if (meta.receive_time < now - 600)
        stats.num_10m++;
      if (meta.last_failed_height)
        stats.num_failing++;
      uint64_t age = now - meta.receive_time + (now == meta.receive_time);
      agebytes[age].txs++;
      agebytes[age].bytes += meta.blob_size;
      if (meta.double_spend_seen)
        ++stats.num_double_spends;
      return true;
      }, false, include_unrelayed_txes);
    stats.bytes_med = epee::misc_utils::median(sizes);
    if (stats.txs_total > 1)
    {
      /* looking for 98th percentile */
      size_t end = stats.txs_total * 0.02;
      uint64_t delta, factor;
      std::map<uint64_t, txpool_histo>::iterator it, i2;
      if (end)
      {
        /* If enough txs, spread the first 98% of results across
         * the first 9 bins, drop final 2% in last bin.
         */
        it=agebytes.end();
        for (size_t n=0; n <= end; n++, it--);
        stats.histo_98pc = it->first;
        factor = 9;
        delta = it->first;
        stats.histo.resize(10);
      } else
      {
        /* If not enough txs, don't reserve the last slot;
         * spread evenly across all 10 bins.
         */
        stats.histo_98pc = 0;
        it = agebytes.end();
        factor = stats.txs_total > 9 ? 10 : stats.txs_total;
        delta = now - stats.oldest;
        stats.histo.resize(factor);
      }
      if (!delta)
        delta = 1;
      for (i2 = agebytes.begin(); i2 != it; i2++)
      {
        size_t i = (i2->first * factor - 1) / delta;
        stats.histo[i].txs += i2->second.txs;
        stats.histo[i].bytes += i2->second.bytes;
      }
      for (; i2 != agebytes.end(); i2++)
      {
        stats.histo[factor].txs += i2->second.txs;
        stats.histo[factor].bytes += i2->second.bytes;
      }
    }
  }
  //------------------------------------------------------------------
  //TODO: investigate whether boolean return is appropriate
  bool tx_memory_pool::get_transactions_and_spent_keys_info(std::vector<tx_info>& tx_infos, std::vector<spent_key_image_info>& key_image_infos, bool include_sensitive_data) const
  {
    CRITICAL_REGION_LOCAL(m_transactions_lock);
    CRITICAL_REGION_LOCAL1(m_blockchain);
    m_blockchain.for_all_txpool_txes([&tx_infos, key_image_infos, include_sensitive_data](const crypto::hash &txid, const txpool_tx_meta_t &meta, const cryptonote::blobdata *bd){
      tx_info txi;
      txi.id_hash = epee::string_tools::pod_to_hex(txid);
      txi.tx_blob = *bd;
      transaction tx;
      if (!parse_and_validate_tx_from_blob(*bd, tx))
      {
        MERROR("Failed to parse tx from txpool");
        // continue
        return true;
      }
      txi.tx_json = obj_to_json_str(tx);
      txi.blob_size = meta.blob_size;
      txi.fee = meta.fee;
      txi.kept_by_block = meta.kept_by_block;
      txi.max_used_block_height = meta.max_used_block_height;
      txi.max_used_block_id_hash = epee::string_tools::pod_to_hex(meta.max_used_block_id);
      txi.last_failed_height = meta.last_failed_height;
      txi.last_failed_id_hash = epee::string_tools::pod_to_hex(meta.last_failed_id);
      // In restricted mode we do not include this data:
      txi.receive_time = include_sensitive_data ? meta.receive_time : 0;
      txi.relayed = meta.relayed;
      // In restricted mode we do not include this data:
      txi.last_relayed_time = include_sensitive_data ? meta.last_relayed_time : 0;
      txi.do_not_relay = meta.do_not_relay;
      txi.double_spend_seen = meta.double_spend_seen;
      tx_infos.push_back(txi);
      return true;
    }, true, include_sensitive_data);

    txpool_tx_meta_t meta;
    for (const key_images_container::value_type& kee : m_spent_key_images) {
      const crypto::key_image& k_image = kee.first;
      const std::unordered_set<crypto::hash>& kei_image_set = kee.second;
      spent_key_image_info ki;
      ki.id_hash = epee::string_tools::pod_to_hex(k_image);
      for (const crypto::hash& tx_id_hash : kei_image_set)
      {
        if (!include_sensitive_data)
        {
          try
          {
            if (!m_blockchain.get_txpool_tx_meta(tx_id_hash, meta))
            {
              MERROR("Failed to get tx meta from txpool");
              return false;
            }
            if (!meta.relayed)
              // Do not include that transaction if in restricted mode and it's not relayed
              continue;
          }
          catch (const std::exception &e)
          {
            MERROR("Failed to get tx meta from txpool: " << e.what());
            return false;
          }
        }
        ki.txs_hashes.push_back(epee::string_tools::pod_to_hex(tx_id_hash));
      }
      // Only return key images for which we have at least one tx that we can show for them
      if (!ki.txs_hashes.empty())
        key_image_infos.push_back(ki);
    }
    return true;
  }
  //---------------------------------------------------------------------------------
  bool tx_memory_pool::get_pool_for_rpc(std::vector<cryptonote::rpc::tx_in_pool>& tx_infos, cryptonote::rpc::key_images_with_tx_hashes& key_image_infos) const
  {
    CRITICAL_REGION_LOCAL(m_transactions_lock);
    CRITICAL_REGION_LOCAL1(m_blockchain);
    m_blockchain.for_all_txpool_txes([&tx_infos, key_image_infos](const crypto::hash &txid, const txpool_tx_meta_t &meta, const cryptonote::blobdata *bd){
      cryptonote::rpc::tx_in_pool txi;
      txi.tx_hash = txid;
      transaction tx;
      if (!parse_and_validate_tx_from_blob(*bd, tx))
      {
        MERROR("Failed to parse tx from txpool");
        // continue
        return true;
      }
      txi.tx = tx;
      txi.blob_size = meta.blob_size;
      txi.fee = meta.fee;
      txi.kept_by_block = meta.kept_by_block;
      txi.max_used_block_height = meta.max_used_block_height;
      txi.max_used_block_hash = meta.max_used_block_id;
      txi.last_failed_block_height = meta.last_failed_height;
      txi.last_failed_block_hash = meta.last_failed_id;
      txi.receive_time = meta.receive_time;
      txi.relayed = meta.relayed;
      txi.last_relayed_time = meta.last_relayed_time;
      txi.do_not_relay = meta.do_not_relay;
      txi.double_spend_seen = meta.double_spend_seen;
      tx_infos.push_back(txi);
      return true;
    }, true, false);

    for (const key_images_container::value_type& kee : m_spent_key_images) {
      std::vector<crypto::hash> tx_hashes;
      const std::unordered_set<crypto::hash>& kei_image_set = kee.second;
      for (const crypto::hash& tx_id_hash : kei_image_set)
      {
        tx_hashes.push_back(tx_id_hash);
      }

      const crypto::key_image& k_image = kee.first;
      key_image_infos[k_image] = tx_hashes;
    }
    return true;
  }
  //---------------------------------------------------------------------------------
  bool tx_memory_pool::check_for_key_images(const std::vector<crypto::key_image>& key_images, std::vector<bool> spent) const
  {
    CRITICAL_REGION_LOCAL(m_transactions_lock);
    CRITICAL_REGION_LOCAL1(m_blockchain);

    spent.clear();

    for (const auto& image : key_images)
    {
      spent.push_back(m_spent_key_images.find(image) == m_spent_key_images.end() ? false : true);
    }

    return true;
  }
  //---------------------------------------------------------------------------------
  bool tx_memory_pool::get_transaction(const crypto::hash& id, cryptonote::blobdata& txblob) const
  {
    CRITICAL_REGION_LOCAL(m_transactions_lock);
    CRITICAL_REGION_LOCAL1(m_blockchain);
    try
    {
      return m_blockchain.get_txpool_tx_blob(id, txblob);
    }
    catch (const std::exception &e)
    {
      return false;
    }
  }
  //---------------------------------------------------------------------------------
  bool tx_memory_pool::on_blockchain_inc(uint64_t new_block_height, const crypto::hash& top_block_id)
  {
    return true;
  }
  //---------------------------------------------------------------------------------
  bool tx_memory_pool::on_blockchain_dec(uint64_t new_block_height, const crypto::hash& top_block_id)
  {
    return true;
  }
  //---------------------------------------------------------------------------------
  bool tx_memory_pool::have_tx(const crypto::hash &id) const
  {
    CRITICAL_REGION_LOCAL(m_transactions_lock);
    CRITICAL_REGION_LOCAL1(m_blockchain);
    return m_blockchain.get_db().txpool_has_tx(id);
  }
  //---------------------------------------------------------------------------------
  bool tx_memory_pool::have_tx_keyimges_as_spent(const transaction& tx) const
  {
    CRITICAL_REGION_LOCAL(m_transactions_lock);
    CRITICAL_REGION_LOCAL1(m_blockchain);
    for(const auto& in: tx.vin)
    {
      CHECKED_GET_SPECIFIC_VARIANT(in, const txin_to_key, tokey_in, true);//should never fail
      if(have_tx_keyimg_as_spent(tokey_in.k_image))
         return true;
    }
    return false;
  }
  //---------------------------------------------------------------------------------
  bool tx_memory_pool::have_tx_keyimg_as_spent(const crypto::key_image& key_im) const
  {
    CRITICAL_REGION_LOCAL(m_transactions_lock);
    return m_spent_key_images.end() != m_spent_key_images.find(key_im);
  }
  //---------------------------------------------------------------------------------
  void tx_memory_pool::lock() const
  {
    m_transactions_lock.lock();
  }
  //---------------------------------------------------------------------------------
  void tx_memory_pool::unlock() const
  {
    m_transactions_lock.unlock();
  }
  //---------------------------------------------------------------------------------
  bool tx_memory_pool::is_transaction_ready_to_go(txpool_tx_meta_t& txd, const cryptonote::blobdata &txblob, transaction &tx) const
  {
    struct transction_parser
    {
      transction_parser(const cryptonote::blobdata &txblob, transaction &tx): txblob(txblob), tx(tx), parsed(false) {}
      cryptonote::transaction &operator()()
      {
        if (!parsed)
        {
          if (!parse_and_validate_tx_from_blob(txblob, tx))
            throw std::runtime_error("failed to parse transaction blob");
          parsed = true;
        }
        return tx;
      }
      const cryptonote::blobdata &txblob;
      transaction &tx;
      bool parsed;
    } lazy_tx(txblob, tx);

    //not the best implementation at this time, sorry :(
    //check is ring_signature already checked ?
    if(txd.max_used_block_id == null_hash)
    {//not checked, lets try to check

      if(txd.last_failed_id != null_hash && m_blockchain.get_current_blockchain_height() > txd.last_failed_height && txd.last_failed_id == m_blockchain.get_block_id_by_height(txd.last_failed_height))
        return false;//we already sure that this tx is broken for this height

      tx_verification_context tvc;
      if(!m_blockchain.check_tx_inputs(lazy_tx(), txd.max_used_block_height, txd.max_used_block_id, tvc))
      {
        txd.last_failed_height = m_blockchain.get_current_blockchain_height()-1;
        txd.last_failed_id = m_blockchain.get_block_id_by_height(txd.last_failed_height);
        return false;
      }
    }else
    {
      if(txd.max_used_block_height >= m_blockchain.get_current_blockchain_height())
        return false;
      if(true)
      {
        //if we already failed on this height and id, skip actual ring signature check
        if(txd.last_failed_id == m_blockchain.get_block_id_by_height(txd.last_failed_height))
          return false;
        //check ring signature again, it is possible (with very small chance) that this transaction become again valid
        tx_verification_context tvc;
        if(!m_blockchain.check_tx_inputs(lazy_tx(), txd.max_used_block_height, txd.max_used_block_id, tvc))
        {
          txd.last_failed_height = m_blockchain.get_current_blockchain_height()-1;
          txd.last_failed_id = m_blockchain.get_block_id_by_height(txd.last_failed_height);
          return false;
        }
      }
    }
    //if we here, transaction seems valid, but, anyway, check for key_images collisions with blockchain, just to be sure
    if(m_blockchain.have_tx_keyimges_as_spent(lazy_tx()))
    {
      txd.double_spend_seen = true;
      return false;
    }

    //transaction is ok.
    return true;
  }
  //---------------------------------------------------------------------------------
  bool tx_memory_pool::have_key_images(const std::unordered_set<crypto::key_image>& k_images, const transaction& tx)
  {
    for(size_t i = 0; i!= tx.vin.size(); i++)
    {
      CHECKED_GET_SPECIFIC_VARIANT(tx.vin[i], const txin_to_key, itk, false);
      if(k_images.count(itk.k_image))
        return true;
    }
    return false;
  }
  //---------------------------------------------------------------------------------
  bool tx_memory_pool::append_key_images(std::unordered_set<crypto::key_image>& k_images, const transaction& tx)
  {
    for(size_t i = 0; i!= tx.vin.size(); i++)
    {
      CHECKED_GET_SPECIFIC_VARIANT(tx.vin[i], const txin_to_key, itk, false);
      auto i_res = k_images.insert(itk.k_image);
      CHECK_AND_ASSERT_MES(i_res.second, false, "internal error: key images pool cache - inserted duplicate image in set: " << itk.k_image);
    }
    return true;
  }
  //---------------------------------------------------------------------------------
  void tx_memory_pool::mark_double_spend(const transaction &tx)
  {
    CRITICAL_REGION_LOCAL(m_transactions_lock);
    CRITICAL_REGION_LOCAL1(m_blockchain);
    LockedTXN lock(m_blockchain);
    for(size_t i = 0; i!= tx.vin.size(); i++)
    {
      CHECKED_GET_SPECIFIC_VARIANT(tx.vin[i], const txin_to_key, itk, void());
      const key_images_container::const_iterator it = m_spent_key_images.find(itk.k_image);
      if (it != m_spent_key_images.end())
      {
        for (const crypto::hash &txid: it->second)
        {
          txpool_tx_meta_t meta;
          if (!m_blockchain.get_txpool_tx_meta(txid, meta))
          {
            MERROR("Failed to find tx meta in txpool");
            // continue, not fatal
            continue;
          }
          if (!meta.double_spend_seen)
          {
            MDEBUG("Marking " << txid << " as double spending " << itk.k_image);
            meta.double_spend_seen = true;
            try
            {
              m_blockchain.update_txpool_tx(txid, meta);
            }
            catch (const std::exception &e)
            {
              MERROR("Failed to update tx meta: " << e.what());
              // continue, not fatal
            }
          }
        }
      }
    }
  }
  //---------------------------------------------------------------------------------
  std::string tx_memory_pool::print_pool(bool short_format) const
  {
    std::stringstream ss;
    CRITICAL_REGION_LOCAL(m_transactions_lock);
    CRITICAL_REGION_LOCAL1(m_blockchain);
    m_blockchain.for_all_txpool_txes([&ss, short_format](const crypto::hash &txid, const txpool_tx_meta_t &meta, const cryptonote::blobdata *txblob) {
      ss << "id: " << txid << std::endl;
      if (!short_format) {
        cryptonote::transaction tx;
        if (!parse_and_validate_tx_from_blob(*txblob, tx))
        {
          MERROR("Failed to parse tx from txpool");
          return true; // continue
        }
        ss << obj_to_json_str(tx) << std::endl;
      }
      ss << "blob_size: " << meta.blob_size << std::endl
        << "fee: " << print_money(meta.fee) << std::endl
        << "kept_by_block: " << (meta.kept_by_block ? 'T' : 'F') << std::endl
        << "double_spend_seen: " << (meta.double_spend_seen ? 'T' : 'F') << std::endl
        << "max_used_block_height: " << meta.max_used_block_height << std::endl
        << "max_used_block_id: " << meta.max_used_block_id << std::endl
        << "last_failed_height: " << meta.last_failed_height << std::endl
        << "last_failed_id: " << meta.last_failed_id << std::endl;
      return true;
    }, !short_format);

    return ss.str();
  }
  //---------------------------------------------------------------------------------
  //TODO: investigate whether boolean return is appropriate
  bool tx_memory_pool::fill_block_template(block &bl, size_t median_size, uint64_t already_generated_coins, size_t &total_size, uint64_t &fee, uint64_t &expected_reward, uint8_t version, uint64_t height)
  {
    CRITICAL_REGION_LOCAL(m_transactions_lock);
    CRITICAL_REGION_LOCAL1(m_blockchain);

    uint64_t best_coinbase = 0, coinbase = 0;
    total_size = 0;
    fee = 0;
    
    //baseline empty block
    get_block_reward(median_size, total_size, already_generated_coins, best_coinbase, version, height);


    size_t max_total_size_pre_v5 = (130 * median_size) / 100 - CRYPTONOTE_COINBASE_BLOB_RESERVED_SIZE;
    size_t max_total_size_v5 = 2 * median_size - CRYPTONOTE_COINBASE_BLOB_RESERVED_SIZE;
    size_t max_total_size = version >= 5 ? max_total_size_v5 : max_total_size_pre_v5;
    std::unordered_set<crypto::key_image> k_images;

    LOG_PRINT_L2("Filling block template, median size " << median_size << ", " << m_txs_by_fee_and_receive_time.size() << " txes in the pool");

    LockedTXN lock(m_blockchain);

    auto sorted_it = m_txs_by_fee_and_receive_time.begin();
    while (sorted_it != m_txs_by_fee_and_receive_time.end())
    {
      txpool_tx_meta_t meta;
      if (!m_blockchain.get_txpool_tx_meta(sorted_it->second, meta))
      {
        MERROR("  failed to find tx meta");
        continue;
      }
      LOG_PRINT_L2("Considering " << sorted_it->second << ", size " << meta.blob_size << ", current block size " << total_size << "/" << max_total_size << ", current coinbase " << print_money(best_coinbase));

      // Can not exceed maximum block size
      if (max_total_size < total_size + meta.blob_size)
      {
        LOG_PRINT_L2("  would exceed maximum block size");
        sorted_it++;
        continue;
      }

      // start using the optimal filling algorithm from v5
      if (version >= 5)
      {
        // If we're getting lower coinbase tx,
        // stop including more tx
        uint64_t block_reward;
        if(!get_block_reward(median_size, total_size + meta.blob_size, already_generated_coins, block_reward, version, height))
        {
          LOG_PRINT_L2("  would exceed maximum block size");
          sorted_it++;
          continue;
        }
        coinbase = block_reward + fee + meta.fee;
        if (coinbase < template_accept_threshold(best_coinbase))
        {
          LOG_PRINT_L2("  would decrease coinbase to " << print_money(coinbase));
          sorted_it++;
          continue;
        }
      }
      else
      {
        // If we've exceeded the penalty free size,
        // stop including more tx
        if (total_size > median_size)
        {
          LOG_PRINT_L2("  would exceed median block size");
          break;
        }
      }

      cryptonote::blobdata txblob = m_blockchain.get_txpool_tx_blob(sorted_it->second);
      cryptonote::transaction tx;

      // Skip transactions that are not ready to be
      // included into the blockchain or that are
      // missing key images
      const cryptonote::txpool_tx_meta_t original_meta = meta;
      bool ready = false;
      try
      {
        ready = is_transaction_ready_to_go(meta, txblob, tx);
      }
      catch (const std::exception &e)
      {
        MERROR("Failed to check transaction readiness: " << e.what());
        // continue, not fatal
      }
      if (memcmp(&original_meta, &meta, sizeof(meta)))
      {
        try
	{
	  m_blockchain.update_txpool_tx(sorted_it->second, meta);
	}
        catch (const std::exception &e)
	{
	  MERROR("Failed to update tx meta: " << e.what());
	  // continue, not fatal
	}
      }
      if (!ready)
      {
        LOG_PRINT_L2("  not ready to go");
        sorted_it++;
        continue;
      }
      if (have_key_images(k_images, tx))
      {
        LOG_PRINT_L2("  key images already seen");
        sorted_it++;
        continue;
      }

      bl.tx_hashes.push_back(sorted_it->second);
      total_size += meta.blob_size;
      fee += meta.fee;
      best_coinbase = coinbase;
      append_key_images(k_images, tx);
      sorted_it++;
      LOG_PRINT_L2("  added, new block size " << total_size << "/" << max_total_size << ", coinbase " << print_money(best_coinbase));
    }

    expected_reward = best_coinbase;
    LOG_PRINT_L2("Block template filled with " << bl.tx_hashes.size() << " txes, size "
        << total_size << "/" << max_total_size << ", coinbase " << print_money(best_coinbase)
        << " (including " << print_money(fee) << " in fees)");
    return true;
  }
  //---------------------------------------------------------------------------------
  size_t tx_memory_pool::validate(uint8_t version)
  {
    CRITICAL_REGION_LOCAL(m_transactions_lock);
    CRITICAL_REGION_LOCAL1(m_blockchain);
    size_t tx_size_limit = get_transaction_size_limit(version);
    std::unordered_set<crypto::hash> remove;

    m_txpool_size = 0;
    m_blockchain.for_all_txpool_txes([this, &remove, tx_size_limit](const crypto::hash &txid, const txpool_tx_meta_t &meta, const cryptonote::blobdata*) {
      m_txpool_size += meta.blob_size;
      if (meta.blob_size > tx_size_limit) {
        LOG_PRINT_L1("Transaction " << txid << " is too big (" << meta.blob_size << " bytes), removing it from pool");
        remove.insert(txid);
      }
      else if (m_blockchain.have_tx(txid)) {
        LOG_PRINT_L1("Transaction " << txid << " is in the blockchain, removing it from pool");
        remove.insert(txid);
      }
      return true;
    }, false);

    size_t n_removed = 0;
    if (!remove.empty())
    {
      LockedTXN lock(m_blockchain);
      for (const crypto::hash &txid: remove)
      {
        try
        {
          cryptonote::blobdata txblob = m_blockchain.get_txpool_tx_blob(txid);
          cryptonote::transaction tx;
          if (!parse_and_validate_tx_from_blob(txblob, tx))
          {
            MERROR("Failed to parse tx from txpool");
            continue;
          }
          // remove tx from db first
          m_blockchain.remove_txpool_tx(txid);
          m_txpool_size -= txblob.size();
          remove_transaction_keyimages(tx);
          auto sorted_it = find_tx_in_sorted_container(txid);
          if (sorted_it == m_txs_by_fee_and_receive_time.end())
          {
            LOG_PRINT_L1("Removing tx " << txid << " from tx pool, but it was not found in the sorted txs container!");
          }
          else
          {
            m_txs_by_fee_and_receive_time.erase(sorted_it);
          }
          ++n_removed;
        }
        catch (const std::exception &e)
        {
          MERROR("Failed to remove invalid tx from pool");
          // continue
        }
      }
    }
    return n_removed;
  }
  //---------------------------------------------------------------------------------
  bool tx_memory_pool::init(size_t max_txpool_size)
  {
    CRITICAL_REGION_LOCAL(m_transactions_lock);
    CRITICAL_REGION_LOCAL1(m_blockchain);

    m_txpool_max_size = max_txpool_size ? max_txpool_size : DEFAULT_TXPOOL_MAX_SIZE;
    m_txs_by_fee_and_receive_time.clear();
    m_spent_key_images.clear();
    m_txpool_size = 0;
    std::vector<crypto::hash> remove;

    // first add the not kept by block, then the kept by block,
    // to avoid rejection due to key image collision
    for (int pass = 0; pass < 2; ++pass)
    {
      const bool kept = pass == 1;
      bool r = m_blockchain.for_all_txpool_txes([this, &remove, kept](const crypto::hash &txid, const txpool_tx_meta_t &meta, const cryptonote::blobdata *bd) {
        if (!!kept != !!meta.kept_by_block)
          return true;
        cryptonote::transaction tx;
        if (!parse_and_validate_tx_from_blob(*bd, tx))
        {
          MWARNING("Failed to parse tx from txpool, removing");
          remove.push_back(txid);
        }
        if (!insert_key_images(tx, meta.kept_by_block))
        {
          MFATAL("Failed to insert key images from txpool tx");
          return false;
        }
        m_txs_by_fee_and_receive_time.emplace(std::pair<double, time_t>(meta.fee / (double)meta.blob_size, meta.receive_time), txid);
        m_txpool_size += meta.blob_size;
        return true;
      }, true);
      if (!r)
        return false;
    }
    if (!remove.empty())
    {
      LockedTXN lock(m_blockchain);
      for (const auto &txid: remove)
      {
        try
        {
          m_blockchain.remove_txpool_tx(txid);
        }
        catch (const std::exception &e)
        {
          MWARNING("Failed to remove corrupt transaction: " << txid);
          // ignore error
        }
      }
    }
    return true;
  }

  //---------------------------------------------------------------------------------
  bool tx_memory_pool::deinit()
  {
    return true;
  }
}<|MERGE_RESOLUTION|>--- conflicted
+++ resolved
@@ -317,12 +317,8 @@
         meta.last_relayed_time = time(NULL);
         meta.relayed = relayed;
         meta.do_not_relay = do_not_relay;
-<<<<<<< HEAD
         meta.double_spend_seen = (have_tx_keyimges_as_spent(tx) || have_deregister_tx_already(tx));
-=======
-        meta.double_spend_seen = have_tx_keyimges_as_spent(tx);
         meta.bf_padding = 0;
->>>>>>> c3ec5373
         memset(meta.padding, 0, sizeof(meta.padding));
         try
         {
