// Copyright (c) 2014-2019, The Monero Project
//
// All rights reserved.
//
// Redistribution and use in source and binary forms, with or without modification, are
// permitted provided that the following conditions are met:
//
// 1. Redistributions of source code must retain the above copyright notice, this list of
//    conditions and the following disclaimer.
//
// 2. Redistributions in binary form must reproduce the above copyright notice, this list
//    of conditions and the following disclaimer in the documentation and/or other
//    materials provided with the distribution.
//
// 3. Neither the name of the copyright holder nor the names of its contributors may be
//    used to endorse or promote products derived from this software without specific
//    prior written permission.
//
// THIS SOFTWARE IS PROVIDED BY THE COPYRIGHT HOLDERS AND CONTRIBUTORS "AS IS" AND ANY
// EXPRESS OR IMPLIED WARRANTIES, INCLUDING, BUT NOT LIMITED TO, THE IMPLIED WARRANTIES OF
// MERCHANTABILITY AND FITNESS FOR A PARTICULAR PURPOSE ARE DISCLAIMED. IN NO EVENT SHALL
// THE COPYRIGHT HOLDER OR CONTRIBUTORS BE LIABLE FOR ANY DIRECT, INDIRECT, INCIDENTAL,
// SPECIAL, EXEMPLARY, OR CONSEQUENTIAL DAMAGES (INCLUDING, BUT NOT LIMITED TO,
// PROCUREMENT OF SUBSTITUTE GOODS OR SERVICES; LOSS OF USE, DATA, OR PROFITS; OR BUSINESS
// INTERRUPTION) HOWEVER CAUSED AND ON ANY THEORY OF LIABILITY, WHETHER IN CONTRACT,
// STRICT LIABILITY, OR TORT (INCLUDING NEGLIGENCE OR OTHERWISE) ARISING IN ANY WAY OUT OF
// THE USE OF THIS SOFTWARE, EVEN IF ADVISED OF THE POSSIBILITY OF SUCH DAMAGE.
//
// Parts of this file are originally copyright (c) 2012-2013 The Cryptonote developers

#pragma once
#include "include_base_utils.h"

#include <set>
#include <tuple>
#include <unordered_map>
#include <unordered_set>
#include <queue>
#include <boost/serialization/version.hpp>
#include <boost/utility.hpp>

#include "span.h"
#include "string_tools.h"
#include "syncobj.h"
#include "math_helper.h"
#include "cryptonote_basic/cryptonote_basic_impl.h"
#include "cryptonote_basic/verification_context.h"
#include "cryptonote_protocol/enums.h"
#include "blockchain_db/blockchain_db.h"
#include "crypto/hash.h"
#include "rpc/core_rpc_server_commands_defs.h"
#include "rpc/message_data_structs.h"

namespace cryptonote
{
  class Blockchain;
  /************************************************************************/
  /*                                                                      */
  /************************************************************************/

  //! tuple of <deregister, transaction fee, receive time> for organization
  typedef std::pair<std::tuple<bool, double, std::time_t>, crypto::hash> tx_by_fee_and_receive_time_entry;

  class txCompare
  {
  public:
    bool operator()(const tx_by_fee_and_receive_time_entry& a, const tx_by_fee_and_receive_time_entry& b) const
    {
		std::string ahash(a.second.data, sizeof(a.second.data));
		std::string bhash(b.second.data, sizeof(b.second.data));
		//      prioritize      deregister             fee                   arrival time      hash
		return std::make_tuple(!std::get<0>(a.first), -std::get<1>(a.first), std::get<2>(a.first), ahash)
			< std::make_tuple(!std::get<0>(b.first), -std::get<1>(b.first), std::get<2>(b.first), bhash);
    }
  };

  //! container for sorting transactions by fee per unit size
  typedef std::set<tx_by_fee_and_receive_time_entry, txCompare> sorted_tx_container;

  /**
   * @brief Transaction pool, handles transactions which are not part of a block
   *
   * This class handles all transactions which have been received, but not as
   * part of a block.
   *
   * This handling includes:
   *   storing the transactions
   *   organizing the transactions by fee per weight unit
   *   taking/giving transactions to and from various other components
   *   saving the transactions to disk on shutdown
   *   helping create a new block template by choosing transactions for it
   *
   */
  class tx_memory_pool: boost::noncopyable
  {
  public:
    /**
     * @brief Constructor
     *
     * @param bchs a Blockchain class instance, for getting chain info
     */
    tx_memory_pool(Blockchain& bchs);


    /**
     * @copydoc add_tx(transaction&, tx_verification_context&, bool, bool, uint8_t)
     *
     * @param id the transaction's hash
     * @tx_relay how the transaction was received
     * @param tx_weight the transaction's weight
     */
    bool add_tx(transaction &tx, const crypto::hash &id, const cryptonote::blobdata &blob, size_t tx_weight, tx_verification_context& tvc, relay_method tx_relay, bool relayed, uint8_t version);

    /**
     * @brief add a transaction to the transaction pool
     *
     * Most likely the transaction will come from the network, but it is
     * also possible for transactions to come from popped blocks during
     * a reorg, or from local clients creating a transaction and
     * submitting it to the network
     *
     * @param tx the transaction to be added
     * @param tvc return-by-reference status about the transaction verification
     * @tx_relay how the transaction was received
     * @param relayed was this transaction from the network or a local client?
     * @param version the version used to create the transaction
     *
     * @return true if the transaction passes validations, otherwise false
     */
    bool add_tx(transaction &tx, tx_verification_context& tvc, relay_method tx_relay, bool relayed, uint8_t version);

    /**
     * @brief takes a transaction with the given hash from the pool
     *
     * @param id the hash of the transaction
     * @param tx return-by-reference the transaction taken
     * @param txblob return-by-reference the transaction as a blob
     * @param tx_weight return-by-reference the transaction's weight
     * @param fee the transaction fee
     * @param relayed return-by-reference was transaction relayed to us by the network?
     * @param do_not_relay return-by-reference is transaction not to be relayed to the network?
     * @param double_spend_seen return-by-reference was a double spend seen for that transaction?
     * @param pruned return-by-reference is the tx pruned
     *
     * @return true unless the transaction cannot be found in the pool
     */
    bool take_tx(const crypto::hash &id, transaction &tx, cryptonote::blobdata &txblob, size_t& tx_weight, uint64_t& fee, bool &relayed, bool &do_not_relay, bool &double_spend_seen, bool &pruned);

    /**
     * @brief checks if the pool has a transaction with the given hash
     *
     * @param id the hash to look for
     * @param tx_category a filter for txes
     *
     * @return true if the transaction is in the pool and meets tx_category requirements
     */
    bool have_tx(const crypto::hash &id, relay_category tx_category) const;

    /**
     * @brief action to take when notified of a block added to the blockchain
     *
     * Currently does nothing
     *
     * @param new_block_height the height of the blockchain after the change
     * @param top_block_id the hash of the new top block
     *
     * @return true
     */
    bool on_blockchain_inc(uint64_t new_block_height, const crypto::hash& top_block_id);

    /**
     * @brief action to take when notified of a block removed from the blockchain
     *
     * Currently does nothing
     *
     * @param new_block_height the height of the blockchain after the change
     * @param top_block_id the hash of the new top block
     *
     * @return true
     */
    bool on_blockchain_dec(uint64_t new_block_height, const crypto::hash& top_block_id);

    /**
     * @brief action to take periodically
     *
     * Currently checks transaction pool for stale ("stuck") transactions
     */
    void on_idle();

    /**
     * @brief locks the transaction pool
     */
    void lock() const;

    /**
     * @brief unlocks the transaction pool
     */
    void unlock() const;

    // load/store operations

    /**
     * @brief loads pool state (if any) from disk, and initializes pool
     *
     * @param max_txpool_weight the max weight in bytes
     *
     * @return true
     */
    bool init(size_t max_txpool_weight = 0);

    /**
     * @brief attempts to save the transaction pool state to disk
     *
     * Currently fails (returns false) if the data directory from init()
     * does not exist and cannot be created, but returns true even if
     * saving to disk is unsuccessful.
     *
     * @return true in most cases (see above)
     */
    bool deinit();

    /**
     * @brief Chooses transactions for a block to include
     *
     * @param bl return-by-reference the block to fill in with transactions
     * @param median_weight the current median block weight
     * @param already_generated_coins the current total number of coins "minted"
     * @param total_weight return-by-reference the total weight of the new block
     * @param fee return-by-reference the total of fees from the included transactions
     * @param expected_reward return-by-reference the total reward awarded to the miner finding this block, including transaction fees
     * @param version hard fork version to use for consensus rules
     *
     * @return true
     */
    bool fill_block_template(block &bl, size_t median_weight, uint64_t already_generated_coins, size_t &total_weight, uint64_t &fee, uint64_t &expected_reward, uint8_t version);

    /**
     * @brief get a list of all transactions in the pool
     *
     * @param txs return-by-reference the list of transactions
     * @param include_sensitive return stempool, anonymity-pool, and unrelayed txes
     *
     */
<<<<<<< HEAD
	void get_transactions(std::vector<transaction>& txs, bool include_unrelayed_txes = true) const;
=======
    void get_transactions(std::vector<transaction>& txs, bool include_sensitive = false) const;
>>>>>>> 25419b4b

    /**
     * @brief get a list of all transaction hashes in the pool
     *
     * @param txs return-by-reference the list of transactions
     * @param include_sensitive return stempool, anonymity-pool, and unrelayed txes
     *
     */
    void get_transaction_hashes(std::vector<crypto::hash>& txs, bool include_sensitive = false) const;

    /**
     * @brief get (weight, fee, receive time) for all transaction in the pool
     *
     * @param txs return-by-reference that data
     * @param include_sensitive return stempool, anonymity-pool, and unrelayed txes
     *
     */
    void get_transaction_backlog(std::vector<tx_backlog_entry>& backlog, bool include_sensitive = false) const;

    /**
     * @brief get a summary statistics of all transaction hashes in the pool
     *
     * @param stats return-by-reference the pool statistics
     * @param include_sensitive return stempool, anonymity-pool, and unrelayed txes
     *
     */
    void get_transaction_stats(struct txpool_stats& stats, bool include_sensitive = false) const;

    /**
     * @brief get information about all transactions and key images in the pool
     *
     * see documentation on tx_info and spent_key_image_info for more details
     *
     * @param tx_infos return-by-reference the transactions' information
     * @param key_image_infos return-by-reference the spent key images' information
     * @param include_sensitive_data return stempool, anonymity-pool, and unrelayed
     *    txes and fields that are sensitive to the node privacy
     *
     * @return true
     */
    bool get_transactions_and_spent_keys_info(std::vector<tx_info>& tx_infos, std::vector<spent_key_image_info>& key_image_infos, bool include_sensitive_data = false) const;

    /**
     * @brief get information about all transactions and key images in the pool
     *
     * see documentation on tx_in_pool and key_images_with_tx_hashes for more details
     *
     * @param tx_infos [out] the transactions' information
     * @param key_image_infos [out] the spent key images' information
     *
     * @return true
     */
    bool get_pool_for_rpc(std::vector<cryptonote::rpc::tx_in_pool>& tx_infos, cryptonote::rpc::key_images_with_tx_hashes& key_image_infos) const;

    /**
     * @brief check for presence of key images in the pool
     *
     * @param key_images [in] vector of key images to check
     * @param spent [out] vector of bool to return
     *
     * @return true
     */
    bool check_for_key_images(const std::vector<crypto::key_image>& key_images, std::vector<bool>& spent) const;

    /**
     * @brief get a specific transaction from the pool
     *
     * @param h the hash of the transaction to get
     * @param tx return-by-reference the transaction blob requested
     * @param tx_relay last relay method us
     *
     * @return true if the transaction is found, otherwise false
     */
    bool get_transaction(const crypto::hash& h, cryptonote::blobdata& txblob, relay_category tx_category) const;

    /**
     * @brief get a list of all relayable transactions and their hashes
     *
     * "relayable" in this case means:
     *   nonzero fee
     *   hasn't been relayed too recently
     *   isn't old enough that relaying it is considered harmful
     * Note a transaction can be "relayable" even if do_not_relay is true
     *
     * @param txs return-by-reference the transactions and their hashes
     *
     * @return true
     */
    bool get_relayable_transactions(std::vector<std::tuple<crypto::hash, cryptonote::blobdata, relay_method>>& txs) const;

    /**
     * @brief tell the pool that certain transactions were just relayed
     *
     * @param hashes list of tx hashes that are about to be relayed
     * @param tx_relay update how the tx left this node
     */
    void set_relayed(epee::span<const crypto::hash> hashes, relay_method tx_relay);

    /**
     * @brief get the total number of transactions in the pool
     *
     * @return the number of transactions in the pool
     */
    size_t get_transactions_count(bool include_sensitive = false) const;

    /**
     * @brief get a string containing human-readable pool information
     *
     * @param short_format whether to use a shortened format for the info
     *
     * @return the string
     */
    std::string print_pool(bool short_format) const;

    /**
     * @brief remove transactions from the pool which are no longer valid
     *
     * With new versions of the currency, what conditions render a transaction
     * invalid may change.  This function clears those which were received
     * before a version change and no longer conform to requirements.
     *
     * @param version the version the transactions must conform to
     *
     * @return the number of transactions removed
     */
    size_t validate(uint8_t version);

     /**
      * @brief return the cookie
      *
      * @return the cookie
      */
    uint64_t cookie() const { return m_cookie; }

    /**
     * @brief get the cumulative txpool weight in bytes
     *
     * @return the cumulative txpool weight in bytes
     */
    size_t get_txpool_weight() const;

    /**
     * @brief set the max cumulative txpool weight in bytes
     *
     * @param bytes the max cumulative txpool weight in bytes
     */
    void set_txpool_max_weight(size_t bytes);

#define CURRENT_MEMPOOL_ARCHIVE_VER    11
#define CURRENT_MEMPOOL_TX_DETAILS_ARCHIVE_VER    13

    /**
     * @brief information about a single transaction
     */
    struct tx_details
    {
      transaction tx;  //!< the transaction
      size_t blob_size;  //!< the transaction's size
      size_t weight;  //!< the transaction's weight
      uint64_t fee;  //!< the transaction's fee amount
      crypto::hash max_used_block_id;  //!< the hash of the highest block referenced by an input
      uint64_t max_used_block_height;  //!< the height of the highest block referenced by an input

      //! whether or not the transaction has been in a block before
      /*! if the transaction was returned to the pool from the blockchain
       *  due to a reorg, then this will be true
       */
      bool kept_by_block;

      //! the highest block the transaction referenced when last checking it failed
      /*! if verifying a transaction's inputs fails, it's possible this is due
       *  to a reorg since it was created (if it used recently created outputs
       *  as inputs).
       */
      uint64_t last_failed_height;

      //! the hash of the highest block the transaction referenced when last checking it failed
      /*! if verifying a transaction's inputs fails, it's possible this is due
       *  to a reorg since it was created (if it used recently created outputs
       *  as inputs).
       */
      crypto::hash last_failed_id;

      time_t receive_time;  //!< the time when the transaction entered the pool

      time_t last_relayed_time;  //!< the last time the transaction was relayed to the network
      bool relayed;  //!< whether or not the transaction has been relayed to the network
      bool do_not_relay; //!< to avoid relay this transaction to the network

      bool double_spend_seen; //!< true iff another tx was seen double spending this one
    };

    /**
     * @brief get infornation about a single transaction
     */
    bool get_transaction_info(const crypto::hash &txid, tx_details &td) const;

    /**
     * @brief get transactions not in the passed set
     */
    bool get_complement(const std::vector<crypto::hash> &hashes, std::vector<cryptonote::blobdata> &txes) const;

  private:

    /**
     * @brief insert key images into m_spent_key_images
     *
     * @return true on success, false on error
     */
    bool insert_key_images(const transaction_prefix &tx, const crypto::hash &txid, relay_method tx_relay);

    /**
     * @brief remove old transactions from the pool
     *
     * After a certain time, it is assumed that a transaction which has not
     * yet been mined will likely not be mined.  These transactions are removed
     * from the pool to avoid buildup.
     *
     * @return true
     */
    bool remove_stuck_transactions();

    /**
     * @brief check if a transaction in the pool has a given spent key image
     *
     * @param key_im the spent key image to look for
     * @param txid hash of the new transaction where `key_im` was seen.
     *
     * @return true if the spent key image is present, otherwise false
     */
<<<<<<< HEAD
    bool have_tx_keyimg_as_spent(const crypto::key_image& key_im) const;
    /**
   * @brief check if the deregistration tx already exists in the pool.
   * @return true if it already exists
   *
   */
   bool have_deregister_tx_already(transaction const &tx) const;
=======
    bool have_tx_keyimg_as_spent(const crypto::key_image& key_im, const crypto::hash& txid) const;

>>>>>>> 25419b4b
    /**
     * @brief check if any spent key image in a transaction is in the pool
     *
     * Checks if any of the spent key images in a given transaction are present
     * in any of the transactions in the transaction pool.
     *
     * @note see tx_pool::have_tx_keyimg_as_spent
     *
     * @param tx the transaction to check spent key images of
     * @param txid hash of `tx`.
     *
     * @return true if any spent key images are present in the pool, otherwise false
     */
    bool have_tx_keyimges_as_spent(const transaction& tx, const crypto::hash& txid) const;

    /**
     * @brief forget a transaction's spent key images
     *
     * Spent key images are stored separately from transactions for
     * convenience/speed, so this is part of the process of removing
     * a transaction from the pool.
     *
     * @param tx the transaction
     * @param txid the transaction's hash
     *
     * @return false if any key images to be removed cannot be found, otherwise true
     */
    bool remove_transaction_keyimages(const transaction& tx);

    /**
     * @brief check if any of a transaction's spent key images are present in a given set
     *
     * @param kic the set of key images to check against
     * @param tx the transaction to check
     *
     * @return true if any key images present in the set, otherwise false
     */
    static bool have_key_images(const std::unordered_set<crypto::key_image>& kic, const transaction_prefix& tx);

    /**
     * @brief append the key images from a transaction to the given set
     *
     * @param kic the set of key images to append to
     * @param tx the transaction
     *
     * @return false if any append fails, otherwise true
     */
    static bool append_key_images(std::unordered_set<crypto::key_image>& kic, const transaction_prefix& tx);

    /**
     * @brief check if a transaction is a valid candidate for inclusion in a block
     *
     * @param txd the transaction to check (and info about it)
     * @param txid the txid of the transaction to check
     * @param txblob the transaction blob to check
     * @param tx the parsed transaction, if successful
     *
     * @return true if the transaction is good to go, otherwise false
     */
    bool is_transaction_ready_to_go(txpool_tx_meta_t& txd, const crypto::hash &txid, const cryptonote::blobdata &txblob, transaction&tx) const;

    /**
     * @brief mark all transactions double spending the one passed
     */
    void mark_double_spend(const transaction &tx);

    /**
     * @brief prune lowest fee/byte txes till we're not above bytes
     *
     * if bytes is 0, use m_txpool_max_weight
     */
    void prune(size_t bytes = 0);

    //TODO: confirm the below comments and investigate whether or not this
    //      is the desired behavior
    //! map key images to transactions which spent them
    /*! this seems odd, but it seems that multiple transactions can exist
     *  in the pool which both have the same spent key.  This would happen
     *  in the event of a reorg where someone creates a new/different
     *  transaction on the assumption that the original will not be in a
     *  block again.
     */
    typedef std::unordered_map<crypto::key_image, std::unordered_set<crypto::hash>> key_images_container;

#if defined(DEBUG_CREATE_BLOCK_TEMPLATE)
public:
#endif
    mutable epee::critical_section m_transactions_lock;  //!< lock for the pool
#if defined(DEBUG_CREATE_BLOCK_TEMPLATE)
private:
#endif

    //! container for spent key images from the transactions in the pool
    key_images_container m_spent_key_images;

    //TODO: this time should be a named constant somewhere, not hard-coded
    //! interval on which to check for stale/"stuck" transactions
    epee::math_helper::once_a_time_seconds<30> m_remove_stuck_tx_interval;

    //TODO: look into doing this better
    //!< container for transactions organized by fee per size and receive time
    sorted_tx_container m_txs_by_fee_and_receive_time;

    std::atomic<uint64_t> m_cookie; //!< incremented at each change

    /**
     * @brief get an iterator to a transaction in the sorted container
     *
     * @param id the hash of the transaction to look for
     *
     * @return an iterator, possibly to the end of the container if not found
     */
    sorted_tx_container::iterator find_tx_in_sorted_container(const crypto::hash& id) const;

    //! cache/call Blockchain::check_tx_inputs results
    bool check_tx_inputs(const std::function<cryptonote::transaction&(void)> &get_tx, const crypto::hash &txid, uint64_t &max_used_block_height, crypto::hash &max_used_block_id, tx_verification_context &tvc, bool kept_by_block = false) const;

    //! transactions which are unlikely to be included in blocks
    /*! These transactions are kept in RAM in case they *are* included
     *  in a block eventually, but this container is not saved to disk.
     */
    std::unordered_set<crypto::hash> m_timed_out_transactions;

    Blockchain& m_blockchain;  //!< reference to the Blockchain object

    size_t m_txpool_max_weight;
    size_t m_txpool_weight;

    mutable std::unordered_map<crypto::hash, std::tuple<bool, tx_verification_context, uint64_t, crypto::hash>> m_input_cache;

    std::unordered_map<crypto::hash, transaction> m_parsed_tx_cache;
  };
}

namespace boost
{
  namespace serialization
  {
    template<class archive_t>
    void serialize(archive_t & ar, cryptonote::tx_memory_pool::tx_details& td, const unsigned int version)
    {
      ar & td.blob_size;
      ar & td.fee;
      ar & td.tx;
      ar & td.max_used_block_height;
      ar & td.max_used_block_id;
      ar & td.last_failed_height;
      ar & td.last_failed_id;
      ar & td.receive_time;
      ar & td.last_relayed_time;
      ar & td.relayed;
      if (version < 11)
        return;
      ar & td.kept_by_block;
      if (version < 12)
        return;
      ar & td.do_not_relay;
      if (version < 13)
        return;
      ar & td.weight;
    }
  }
}
BOOST_CLASS_VERSION(cryptonote::tx_memory_pool, CURRENT_MEMPOOL_ARCHIVE_VER)
BOOST_CLASS_VERSION(cryptonote::tx_memory_pool::tx_details, CURRENT_MEMPOOL_TX_DETAILS_ARCHIVE_VER)<|MERGE_RESOLUTION|>--- conflicted
+++ resolved
@@ -241,11 +241,7 @@
      * @param include_sensitive return stempool, anonymity-pool, and unrelayed txes
      *
      */
-<<<<<<< HEAD
-	void get_transactions(std::vector<transaction>& txs, bool include_unrelayed_txes = true) const;
-=======
     void get_transactions(std::vector<transaction>& txs, bool include_sensitive = false) const;
->>>>>>> 25419b4b
 
     /**
      * @brief get a list of all transaction hashes in the pool
@@ -476,18 +472,14 @@
      *
      * @return true if the spent key image is present, otherwise false
      */
-<<<<<<< HEAD
-    bool have_tx_keyimg_as_spent(const crypto::key_image& key_im) const;
     /**
    * @brief check if the deregistration tx already exists in the pool.
    * @return true if it already exists
    *
    */
    bool have_deregister_tx_already(transaction const &tx) const;
-=======
     bool have_tx_keyimg_as_spent(const crypto::key_image& key_im, const crypto::hash& txid) const;
 
->>>>>>> 25419b4b
     /**
      * @brief check if any spent key image in a transaction is in the pool
      *
