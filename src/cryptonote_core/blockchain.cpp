// Copyright (c) 2014-2015, The Monero Project
// 
// All rights reserved.
// 
// Redistribution and use in source and binary forms, with or without modification, are
// permitted provided that the following conditions are met:
// 
// 1. Redistributions of source code must retain the above copyright notice, this list of
//    conditions and the following disclaimer.
// 
// 2. Redistributions in binary form must reproduce the above copyright notice, this list
//    of conditions and the following disclaimer in the documentation and/or other
//    materials provided with the distribution.
// 
// 3. Neither the name of the copyright holder nor the names of its contributors may be
//    used to endorse or promote products derived from this software without specific
//    prior written permission.
// 
// THIS SOFTWARE IS PROVIDED BY THE COPYRIGHT HOLDERS AND CONTRIBUTORS "AS IS" AND ANY
// EXPRESS OR IMPLIED WARRANTIES, INCLUDING, BUT NOT LIMITED TO, THE IMPLIED WARRANTIES OF
// MERCHANTABILITY AND FITNESS FOR A PARTICULAR PURPOSE ARE DISCLAIMED. IN NO EVENT SHALL
// THE COPYRIGHT HOLDER OR CONTRIBUTORS BE LIABLE FOR ANY DIRECT, INDIRECT, INCIDENTAL,
// SPECIAL, EXEMPLARY, OR CONSEQUENTIAL DAMAGES (INCLUDING, BUT NOT LIMITED TO,
// PROCUREMENT OF SUBSTITUTE GOODS OR SERVICES; LOSS OF USE, DATA, OR PROFITS; OR BUSINESS
// INTERRUPTION) HOWEVER CAUSED AND ON ANY THEORY OF LIABILITY, WHETHER IN CONTRACT,
// STRICT LIABILITY, OR TORT (INCLUDING NEGLIGENCE OR OTHERWISE) ARISING IN ANY WAY OUT OF
// THE USE OF THIS SOFTWARE, EVEN IF ADVISED OF THE POSSIBILITY OF SUCH DAMAGE.
// 
// Parts of this file are originally copyright (c) 2012-2013 The Cryptonote developers

#include <algorithm>
#include <cstdio>
#include <boost/archive/binary_oarchive.hpp>
#include <boost/archive/binary_iarchive.hpp>
#include <boost/filesystem.hpp>

#include "include_base_utils.h"
#include "cryptonote_basic_impl.h"
#include "tx_pool.h"
#include "blockchain.h"
#include "blockchain_db/blockchain_db.h"
#include "cryptonote_format_utils.h"
#include "cryptonote_boost_serialization.h"
#include "cryptonote_config.h"
#include "miner.h"
#include "misc_language.h"
#include "profile_tools.h"
#include "file_io_utils.h"
#include "common/boost_serialization_helper.h"
#include "warnings.h"
#include "crypto/hash.h"
#include "cryptonote_core/checkpoints.h"
#if defined(PER_BLOCK_CHECKPOINT)
#include "blocks/blocks.h"
#endif

//#include "serialization/json_archive.h"

/* TODO:
 *  Clean up code:
 *    Possibly change how outputs are referred to/indexed in blockchain and wallets
 *
 */

using namespace cryptonote;
using epee::string_tools::pod_to_hex;
extern "C" void slow_hash_allocate_state();
extern "C" void slow_hash_free_state();

DISABLE_VS_WARNINGS(4267)

static const struct {
  uint8_t version;
  uint64_t height;
  time_t time;
} mainnet_hard_forks[] = {
  // version 1 from the start of the blockchain
  { 1, 1, 1341378000 },

  // version 2 can start from block 1009827, setup on the 20th of september
  { 2, 1009827, 1442763710 },
};
static const uint64_t mainnet_hard_fork_version_1_till = 750000;

static const struct {
  uint8_t version;
  uint64_t height;
  time_t time;
} testnet_hard_forks[] = {
  // version 1 from the start of the blockchain
  { 1, 1, 1341378000 },
};
static const uint64_t testnet_hard_fork_version_1_till = 540000;

//------------------------------------------------------------------
Blockchain::Blockchain(tx_memory_pool& tx_pool) :
m_db(), m_tx_pool(tx_pool), m_timestamps_and_difficulties_height(0), m_current_block_cumul_sz_limit(0), m_is_in_checkpoint_zone(false), 
m_is_blockchain_storing(false), m_enforce_dns_checkpoints(false), m_max_prepare_blocks_threads(4), m_db_blocks_per_sync(1), m_db_sync_mode(db_async), m_fast_sync(true)
{
    LOG_PRINT_L3("Blockchain::" << __func__);
}
//------------------------------------------------------------------
bool Blockchain::have_tx(const crypto::hash &id) const
{
    LOG_PRINT_L3("Blockchain::" << __func__);
    CRITICAL_REGION_LOCAL(m_blockchain_lock);
    return m_db->tx_exists(id);
}
//------------------------------------------------------------------
bool Blockchain::have_tx_keyimg_as_spent(const crypto::key_image &key_im) const
{
    LOG_PRINT_L3("Blockchain::" << __func__);
    CRITICAL_REGION_LOCAL(m_blockchain_lock);
    return  m_db->has_key_image(key_im);
}
//------------------------------------------------------------------
// This function makes sure that each "input" in an input (mixins) exists
// and collects the public key for each from the transaction it was included in
// via the visitor passed to it.
template <class visitor_t>
bool Blockchain::scan_outputkeys_for_indexes(const txin_to_key& tx_in_to_key, visitor_t &vis, const crypto::hash &tx_prefix_hash, uint64_t* pmax_related_block_height) const
{
    LOG_PRINT_L3("Blockchain::" << __func__);

    // ND: Disable locking and make method private.
    //CRITICAL_REGION_LOCAL(m_blockchain_lock);

    // verify that the input has key offsets (that it exists properly, really)
    if(!tx_in_to_key.key_offsets.size())
        return false;

    // cryptonote_format_utils uses relative offsets for indexing to the global
    // outputs list.  that is to say that absolute offset #2 is absolute offset
    // #1 plus relative offset #2.
    // TODO: Investigate if this is necessary / why this is done.
    std::vector<uint64_t> absolute_offsets = relative_output_offsets_to_absolute(tx_in_to_key.key_offsets);
    std::vector<output_data_t> outputs;

    bool found = false;
    auto it = m_scan_table.find(tx_prefix_hash);
    if (it != m_scan_table.end())
    {
        auto its = it->second.find(tx_in_to_key.k_image);
        if (its != it->second.end())
        {
            outputs = its->second;
            found = true;
        }
    }

    if (!found)
    {
        m_db->get_output_key(tx_in_to_key.amount, absolute_offsets, outputs);
    }
    else
    {
        // check for partial results and add the rest if needed;
        if (outputs.size() < absolute_offsets.size() && outputs.size() > 0)
        {
            LOG_PRINT_L1("Additional outputs needed: " << absolute_offsets.size() - outputs.size());
            std::vector < uint64_t > add_offsets;
            std::vector<output_data_t> add_outputs;
            for (size_t i = outputs.size(); i < absolute_offsets.size(); i++)
                add_offsets.push_back(absolute_offsets[i]);
            m_db->get_output_key(tx_in_to_key.amount, add_offsets, add_outputs);
            outputs.insert(outputs.end(), add_outputs.begin(), add_outputs.end());
        }
    }

    size_t count = 0;
    for (const uint64_t& i : absolute_offsets)
    {
        try
        {
            output_data_t output_index;
            try
            {
                // get tx hash and output index for output
                if (count < outputs.size())
                    output_index = outputs.at(count);
                else
                    output_index = m_db->get_output_key(tx_in_to_key.amount, i);

                // call to the passed boost visitor to grab the public key for the output
                if (!vis.handle_output(output_index.unlock_time, output_index.pubkey))
                {
                    LOG_PRINT_L0("Failed to handle_output for output no = " << count << ", with absolute offset " << i);
                    return false;
                }
            }
            catch (...)
            {
                LOG_PRINT_L0("Output does not exist! amount = " << tx_in_to_key.amount << ", absolute_offset = " << i);
                return false;
            }

            // if on last output and pmax_related_block_height not null pointer
            if(++count == absolute_offsets.size() && pmax_related_block_height)
            {
                // set *pmax_related_block_height to tx block height for this output
                auto h = output_index.height;
                if(*pmax_related_block_height < h)
                {
                    *pmax_related_block_height = h;
                }
            }

        }
        catch (const OUTPUT_DNE& e)
        {
            LOG_PRINT_L0("Output does not exist: " << e.what());
            return false;
        }
        catch (const TX_DNE& e)
        {
            LOG_PRINT_L0("Transaction does not exist: " << e.what());
            return false;
        }

    }

    return true;
}
//------------------------------------------------------------------
uint64_t Blockchain::get_current_blockchain_height() const
{
    LOG_PRINT_L3("Blockchain::" << __func__);
    CRITICAL_REGION_LOCAL(m_blockchain_lock);
    return m_db->height();
}
//------------------------------------------------------------------
bool Blockchain::init(BlockchainDB* db, const bool testnet)
{
    LOG_PRINT_L3("Blockchain::" << __func__);
    CRITICAL_REGION_LOCAL(m_blockchain_lock);

    if (db == nullptr)
    {
        LOG_ERROR("Attempted to init Blockchain with null DB");
        return false;
    }
    if (!db->is_open())
    {
        LOG_ERROR("Attempted to init Blockchain with unopened DB");
        return false;
    }

    m_db = db;

    m_testnet = testnet;

    if (m_testnet) {
      m_hardfork = new HardFork(*db, 1, testnet_hard_fork_version_1_till);
      for (size_t n = 0; n < sizeof(testnet_hard_forks) / sizeof(testnet_hard_forks[0]); ++n)
        m_hardfork->add(testnet_hard_forks[n].version, testnet_hard_forks[n].height, testnet_hard_forks[n].time);
    }
    else
    {
      m_hardfork = new HardFork(*db, 1, mainnet_hard_fork_version_1_till);
      for (size_t n = 0; n < sizeof(mainnet_hard_forks) / sizeof(mainnet_hard_forks[0]); ++n)
        m_hardfork->add(mainnet_hard_forks[n].version, mainnet_hard_forks[n].height, mainnet_hard_forks[n].time);
    }
    m_hardfork->init();

    // if the blockchain is new, add the genesis block
    if(!m_db->height())
    {
        LOG_PRINT_L0("Blockchain not loaded, generating genesis block.");
        block bl = boost::value_initialized<block>();
        block_verification_context bvc = boost::value_initialized<block_verification_context>();
        if (m_testnet)
        {
            generate_genesis_block(bl, config::testnet::GENESIS_TX, config::testnet::GENESIS_NONCE);
        }
        else
        {
            generate_genesis_block(bl, config::GENESIS_TX, config::GENESIS_NONCE);
        }
        add_new_block(bl, bvc);
        CHECK_AND_ASSERT_MES(!bvc.m_verifivation_failed, false, "Failed to add genesis block to blockchain");
    }
    // TODO: if blockchain load successful, verify blockchain against both
    //       hard-coded and runtime-loaded (and enforced) checkpoints.
    else
    {
    }

    // check how far behind we are
    uint64_t top_block_timestamp = m_db->get_top_block_timestamp();
    uint64_t timestamp_diff = time(NULL) - top_block_timestamp;

    // genesis block has no timestamp, could probably change it to have timestamp of 1341378000...
    if(!top_block_timestamp)
        timestamp_diff = time(NULL) - 1341378000;

    // create general purpose async service queue

    m_async_work_idle = std::unique_ptr < boost::asio::io_service::work > (new boost::asio::io_service::work(m_async_service));
    // we only need 1
    m_async_pool.create_thread(boost::bind(&boost::asio::io_service::run, &m_async_service));

#if defined(PER_BLOCK_CHECKPOINT)
    load_compiled_in_block_hashes();
#endif

    LOG_PRINT_GREEN("Blockchain initialized. last block: " << m_db->height() - 1 << ", " << epee::misc_utils::get_time_interval_string(timestamp_diff) << " time ago, current difficulty: " << get_difficulty_for_next_block(), LOG_LEVEL_0);

    return true;
}
//------------------------------------------------------------------
bool Blockchain::store_blockchain()
{
    LOG_PRINT_YELLOW("Blockchain::" << __func__, LOG_LEVEL_3);
    // lock because the rpc_thread command handler also calls this
    CRITICAL_REGION_LOCAL(m_db->m_synchronization_lock);

    TIME_MEASURE_START(save);
    // TODO: make sure sync(if this throws that it is not simply ignored higher
    // up the call stack
    try
    {
        m_db->sync();
    }
    catch (const std::exception& e)
    {
        LOG_PRINT_L0(std::string("Error syncing blockchain db: ") + e.what() + "-- shutting down now to prevent issues!");
        throw;
    }
    catch (...)
    {
        LOG_PRINT_L0("There was an issue storing the blockchain, shutting down now to prevent issues!");
        throw;
    }

    TIME_MEASURE_FINISH(save);
    if(m_show_time_stats)
        LOG_PRINT_L0("Blockchain stored OK, took: " << save << " ms");
    return true;
}
//------------------------------------------------------------------
bool Blockchain::deinit()
{
    LOG_PRINT_L3("Blockchain::" << __func__);

    LOG_PRINT_L0("Closing IO Service.")
    // stop async service
    m_async_work_idle.reset();
    m_async_pool.join_all();
    m_async_service.stop();

    // as this should be called if handling a SIGSEGV, need to check
    // if m_db is a NULL pointer (and thus may have caused the illegal
    // memory operation), otherwise we may cause a loop.
    if (m_db == NULL)
    {
        throw new DB_ERROR("The db pointer is null in Blockchain, the blockchain may be corrupt!");
    }

    try
    {
        m_db->close();
    }
    catch (const std::exception& e)
    {
        LOG_PRINT_L0(std::string("Error closing blockchain db: ") + e.what());
    }
    catch (...)
    {
        LOG_PRINT_L0("There was an issue closing/storing the blockchain, shutting down now to prevent issues!");
    }

    delete m_hardfork;
    delete m_db;
    return true;
}
//------------------------------------------------------------------
// This function tells BlockchainDB to remove the top block from the
// blockchain and then returns all transactions (except the miner tx, of course)
// from it to the tx_pool
block Blockchain::pop_block_from_blockchain()
{
    LOG_PRINT_L3("Blockchain::" << __func__);
    CRITICAL_REGION_LOCAL(m_blockchain_lock);

    m_timestamps_and_difficulties_height = 0;

    block popped_block;
    std::vector<transaction> popped_txs;

    try
    {
        m_db->pop_block(popped_block, popped_txs);
    }
    // anything that could cause this to throw is likely catastrophic,
    // so we re-throw
    catch (const std::exception& e)
    {
        LOG_ERROR("Error popping block from blockchain: " << e.what());
        throw;
    }
    catch (...)
    {
        LOG_ERROR("Error popping block from blockchain, throwing!");
        throw;
    }

    // return transactions from popped block to the tx_pool
    for (transaction& tx : popped_txs)
    {
        if (!is_coinbase(tx))
        {
            cryptonote::tx_verification_context tvc = AUTO_VAL_INIT(tvc);
            bool r = m_tx_pool.add_tx(tx, tvc, true);
            if (!r)
            {
                LOG_ERROR("Error returning transaction to tx_pool");
            }
        }
    }

    return popped_block;
}
//------------------------------------------------------------------
bool Blockchain::reset_and_set_genesis_block(const block& b)
{
    LOG_PRINT_L3("Blockchain::" << __func__);
    CRITICAL_REGION_LOCAL(m_blockchain_lock);
    m_transactions.clear();
    m_blocks.clear();
    m_blocks_index.clear();
    m_alternative_chains.clear();
    m_outputs.clear();
    m_db->reset();

    block_verification_context bvc = boost::value_initialized<block_verification_context>();
    add_new_block(b, bvc);
    return bvc.m_added_to_main_chain && !bvc.m_verifivation_failed;
}
//------------------------------------------------------------------
crypto::hash Blockchain::get_tail_id(uint64_t& height) const
{
    LOG_PRINT_L3("Blockchain::" << __func__);
    CRITICAL_REGION_LOCAL(m_blockchain_lock);
    height = m_db->height() - 1;
    return get_tail_id();
}
//------------------------------------------------------------------
crypto::hash Blockchain::get_tail_id() const
{
    LOG_PRINT_L3("Blockchain::" << __func__);
    CRITICAL_REGION_LOCAL(m_blockchain_lock);
    return m_db->top_block_hash();
}
//------------------------------------------------------------------
/*TODO: this function was...poorly written.  As such, I'm not entirely
 *      certain on what it was supposed to be doing.  Need to look into this,
 *      but it doesn't seem terribly important just yet.
 *
 * puts into list <ids> a list of hashes representing certain blocks
 * from the blockchain in reverse chronological order
 *
 * the blocks chosen, at the time of this writing, are:
 *   the most recent 11
 *   powers of 2 less recent from there, so 13, 17, 25, etc...
 *
 */
bool Blockchain::get_short_chain_history(std::list<crypto::hash>& ids) const
{
    LOG_PRINT_L3("Blockchain::" << __func__);
    CRITICAL_REGION_LOCAL(m_blockchain_lock);
    uint64_t i = 0;
    uint64_t current_multiplier = 1;
    uint64_t sz = m_db->height();

    if(!sz)
        return true;

    bool genesis_included = false;
    uint64_t current_back_offset = 1;
    while(current_back_offset < sz)
    {
        ids.push_back(m_db->get_block_hash_from_height(sz - current_back_offset));

        if(sz-current_back_offset == 0)
        {
            genesis_included = true;
        }
        if(i < 10)
        {
            ++current_back_offset;
        }
        else
        {
            current_multiplier *= 2;
            current_back_offset += current_multiplier;
        }
        ++i;
    }

    if (!genesis_included)
    {
        ids.push_back(m_db->get_block_hash_from_height(0));
    }

    return true;
}
//------------------------------------------------------------------
crypto::hash Blockchain::get_block_id_by_height(uint64_t height) const
{
    LOG_PRINT_L3("Blockchain::" << __func__);
    CRITICAL_REGION_LOCAL(m_blockchain_lock);
    try
    {
        return m_db->get_block_hash_from_height(height);
    }
    catch (const BLOCK_DNE& e)
    {
    }
    catch (const std::exception& e)
    {
        LOG_PRINT_L0(std::string("Something went wrong fetching block hash by height: ") + e.what());
        throw;
    }
    catch (...)
    {
        LOG_PRINT_L0(std::string("Something went wrong fetching block hash by height"));
        throw;
    }
    return null_hash;
}
//------------------------------------------------------------------
bool Blockchain::get_block_by_hash(const crypto::hash &h, block &blk) const
{
    LOG_PRINT_L3("Blockchain::" << __func__);
    CRITICAL_REGION_LOCAL(m_blockchain_lock);

    // try to find block in main chain
    try
    {
        blk = m_db->get_block(h);
        return true;
    }
    // try to find block in alternative chain
    catch (const BLOCK_DNE& e)
    {
        blocks_ext_by_hash::const_iterator it_alt = m_alternative_chains.find(h);
        if (m_alternative_chains.end() != it_alt)
        {
            blk = it_alt->second.bl;
            return true;
        }
    }
    catch (const std::exception& e)
    {
        LOG_PRINT_L0(std::string("Something went wrong fetching block by hash: ") + e.what());
        throw;
    }
    catch (...)
    {
        LOG_PRINT_L0(std::string("Something went wrong fetching block hash by hash"));
        throw;
    }

    return false;
}
//------------------------------------------------------------------
//FIXME: this function does not seem to be called from anywhere, but
// if it ever is, should probably change std::list for std::vector
void Blockchain::get_all_known_block_ids(std::list<crypto::hash> &main, std::list<crypto::hash> &alt, std::list<crypto::hash> &invalid) const
{
    LOG_PRINT_L3("Blockchain::" << __func__);
    CRITICAL_REGION_LOCAL(m_blockchain_lock);

    for (auto& a : m_db->get_hashes_range(0, m_db->height() - 1))
    {
        main.push_back(a);
    }

    for (const blocks_ext_by_hash::value_type &v : m_alternative_chains)
    alt.push_back(v.first);

    for (const blocks_ext_by_hash::value_type &v : m_invalid_blocks)
    invalid.push_back(v.first);
}
//------------------------------------------------------------------
// This function aggregates the cumulative difficulties and timestamps of the
// last DIFFICULTY_BLOCKS_COUNT blocks and passes them to next_difficulty,
// returning the result of that call.  Ignores the genesis block, and can use
// less blocks than desired if there aren't enough.
difficulty_type Blockchain::get_difficulty_for_next_block()
{
    LOG_PRINT_L3("Blockchain::" << __func__);
    CRITICAL_REGION_LOCAL(m_blockchain_lock);
    std::vector<uint64_t> timestamps;
    std::vector<difficulty_type> difficulties;
    auto height = m_db->height();
    // ND: Speedup
    // 1. Keep a list of the last 735 (or less) blocks that is used to compute difficulty,
    //    then when the next block difficulty is queried, push the latest height data and
    //    pop the oldest one from the list. This only requires 1x read per height instead
    //    of doing 735 (DIFFICULTY_BLOCKS_COUNT).
    if (m_timestamps_and_difficulties_height != 0 && ((height - m_timestamps_and_difficulties_height) == 1))
    {
        uint64_t index = height - 1;
        m_timestamps.push_back(m_db->get_block_timestamp(index));
        m_difficulties.push_back(m_db->get_block_cumulative_difficulty(index));

        while (m_timestamps.size() > DIFFICULTY_BLOCKS_COUNT)
            m_timestamps.erase(m_timestamps.begin());
        while (m_difficulties.size() > DIFFICULTY_BLOCKS_COUNT)
            m_difficulties.erase(m_difficulties.begin());

        m_timestamps_and_difficulties_height = height;
        timestamps = m_timestamps;
        difficulties = m_difficulties;
    }
    else
    {
        size_t offset = height - std::min < size_t > (height, static_cast<size_t>(DIFFICULTY_BLOCKS_COUNT));
        if (offset == 0)
            ++offset;

        timestamps.clear();
        difficulties.clear();
        for (; offset < height; offset++)
        {
            timestamps.push_back(m_db->get_block_timestamp(offset));
            difficulties.push_back(m_db->get_block_cumulative_difficulty(offset));
        }

        m_timestamps_and_difficulties_height = height;
        m_timestamps = timestamps;
        m_difficulties = difficulties;
    }

    return next_difficulty(timestamps, difficulties);
}
//------------------------------------------------------------------
// This function removes blocks from the blockchain until it gets to the
// position where the blockchain switch started and then re-adds the blocks
// that had been removed.
bool Blockchain::rollback_blockchain_switching(std::list<block>& original_chain, uint64_t rollback_height)
{
    LOG_PRINT_L3("Blockchain::" << __func__);
    CRITICAL_REGION_LOCAL(m_blockchain_lock);

    // fail if rollback_height passed is too high
    if (rollback_height > m_db->height())
    {
      return true;
    }

    m_timestamps_and_difficulties_height = 0;

    // remove blocks from blockchain until we get back to where we should be.
    while (m_db->height() != rollback_height)
    {
        pop_block_from_blockchain();
    }

    //return back original chain
    for (auto& bl : original_chain)
    {
        block_verification_context bvc = boost::value_initialized<block_verification_context>();
        bool r = handle_block_to_main_chain(bl, bvc);
        CHECK_AND_ASSERT_MES(r && bvc.m_added_to_main_chain, false, "PANIC! failed to add (again) block while chain switching during the rollback!");
    }

    m_hardfork->reorganize_from_chain_height(rollback_height);

    LOG_PRINT_L1("Rollback to height " << rollback_height << " was successful.");
    if (original_chain.size())
    {
        LOG_PRINT_L1("Restoration to previous blockchain successful as well.");
    }
    return true;
}
//------------------------------------------------------------------
// This function attempts to switch to an alternate chain, returning
// boolean based on success therein.
bool Blockchain::switch_to_alternative_blockchain(std::list<blocks_ext_by_hash::iterator>& alt_chain, bool discard_disconnected_chain)
{
    LOG_PRINT_L3("Blockchain::" << __func__);
    CRITICAL_REGION_LOCAL(m_blockchain_lock);

    m_timestamps_and_difficulties_height = 0;

    // if empty alt chain passed (not sure how that could happen), return false
    CHECK_AND_ASSERT_MES(alt_chain.size(), false, "switch_to_alternative_blockchain: empty chain passed");

    // verify that main chain has front of alt chain's parent block
    if (!m_db->block_exists(alt_chain.front()->second.bl.prev_id))
    {
        LOG_ERROR("Attempting to move to an alternate chain, but it doesn't appear to connect to the main chain!");
        return false;
    }

    // pop blocks from the blockchain until the top block is the parent
    // of the front block of the alt chain.
    std::list<block> disconnected_chain;
    while (m_db->top_block_hash() != alt_chain.front()->second.bl.prev_id)
    {
        block b = pop_block_from_blockchain();
        disconnected_chain.push_front(b);
    }

    auto split_height = m_db->height();

    //connecting new alternative chain
    for(auto alt_ch_iter = alt_chain.begin(); alt_ch_iter != alt_chain.end(); alt_ch_iter++)
    {
        auto ch_ent = *alt_ch_iter;
        block_verification_context bvc = boost::value_initialized<block_verification_context>();

        // add block to main chain
        bool r = handle_block_to_main_chain(ch_ent->second.bl, bvc);

        // if adding block to main chain failed, rollback to previous state and
        // return false
        if(!r || !bvc.m_added_to_main_chain)
        {
            LOG_PRINT_L1("Failed to switch to alternative blockchain");

            // rollback_blockchain_switching should be moved to two different
            // functions: rollback and apply_chain, but for now we pretend it is
            // just the latter (because the rollback was done above).
            rollback_blockchain_switching(disconnected_chain, split_height);

            add_block_as_invalid(ch_ent->second, get_block_hash(ch_ent->second.bl));
            LOG_PRINT_L1("The block was inserted as invalid while connecting new alternative chain, block_id: " << get_block_hash(ch_ent->second.bl));
            m_alternative_chains.erase(ch_ent);

            for(auto alt_ch_to_orph_iter = ++alt_ch_iter; alt_ch_to_orph_iter != alt_chain.end(); alt_ch_to_orph_iter++)
            {
                add_block_as_invalid((*alt_ch_iter)->second, (*alt_ch_iter)->first);
                m_alternative_chains.erase(*alt_ch_to_orph_iter);
            }
            return false;
        }
    }

    // if we're to keep the disconnected blocks, add them as alternates
    if(!discard_disconnected_chain)
    {
        //pushing old chain as alternative chain
        for (auto& old_ch_ent : disconnected_chain)
        {
            block_verification_context bvc = boost::value_initialized<block_verification_context>();
            bool r = handle_alternative_block(old_ch_ent, get_block_hash(old_ch_ent), bvc);
            if(!r)
            {
                LOG_PRINT_L1("Failed to push ex-main chain blocks to alternative chain ");
                rollback_blockchain_switching(disconnected_chain, split_height);
                return false;
            }
        }
    }

    //removing alt_chain entries from alternative chains container
    for (auto ch_ent : alt_chain)
    {
        m_alternative_chains.erase(ch_ent);
    }

    m_hardfork->reorganize_from_chain_height(split_height);

    LOG_PRINT_GREEN("REORGANIZE SUCCESS! on height: " << split_height << ", new blockchain size: " << m_db->height(), LOG_LEVEL_0);
    return true;
}
//------------------------------------------------------------------
// This function calculates the difficulty target for the block being added to
// an alternate chain.
difficulty_type Blockchain::get_next_difficulty_for_alternative_chain(const std::list<blocks_ext_by_hash::iterator>& alt_chain, block_extended_info& bei) const
{
    LOG_PRINT_L3("Blockchain::" << __func__);
    std::vector<uint64_t> timestamps;
    std::vector<difficulty_type> cumulative_difficulties;

    // if the alt chain isn't long enough to calculate the difficulty target
    // based on its blocks alone, need to get more blocks from the main chain
    if(alt_chain.size()< DIFFICULTY_BLOCKS_COUNT)
    {
        CRITICAL_REGION_LOCAL(m_blockchain_lock);

        // Figure out start and stop offsets for main chain blocks
        size_t main_chain_stop_offset = alt_chain.size() ? alt_chain.front()->second.height : bei.height;
        size_t main_chain_count = DIFFICULTY_BLOCKS_COUNT - std::min(static_cast<size_t>(DIFFICULTY_BLOCKS_COUNT), alt_chain.size());
        main_chain_count = std::min(main_chain_count, main_chain_stop_offset);
        size_t main_chain_start_offset = main_chain_stop_offset - main_chain_count;

        if(!main_chain_start_offset)
            ++main_chain_start_offset; //skip genesis block

        // get difficulties and timestamps from relevant main chain blocks
        for(; main_chain_start_offset < main_chain_stop_offset; ++main_chain_start_offset)
        {
            timestamps.push_back(m_db->get_block_timestamp(main_chain_start_offset));
            cumulative_difficulties.push_back(m_db->get_block_cumulative_difficulty(main_chain_start_offset));
        }

        // make sure we haven't accidentally grabbed too many blocks...maybe don't need this check?
        CHECK_AND_ASSERT_MES((alt_chain.size() + timestamps.size()) <= DIFFICULTY_BLOCKS_COUNT, false, "Internal error, alt_chain.size()[" << alt_chain.size() << "] + vtimestampsec.size()[" << timestamps.size() << "] NOT <= DIFFICULTY_WINDOW[]" << DIFFICULTY_BLOCKS_COUNT);

        for (auto it : alt_chain)
        {
            timestamps.push_back(it->second.bl.timestamp);
            cumulative_difficulties.push_back(it->second.cumulative_difficulty);
        }
    }
    // if the alt chain is long enough for the difficulty calc, grab difficulties
    // and timestamps from it alone
    else
    {
        timestamps.resize(std::min(alt_chain.size(), static_cast<size_t>(DIFFICULTY_BLOCKS_COUNT)));
        cumulative_difficulties.resize(std::min(alt_chain.size(), static_cast<size_t>(DIFFICULTY_BLOCKS_COUNT)));
        size_t count = 0;
        size_t max_i = timestamps.size()-1;
        // get difficulties and timestamps from most recent blocks in alt chain
        BOOST_REVERSE_FOREACH(auto it, alt_chain)
        {
            timestamps[max_i - count] = it->second.bl.timestamp;
            cumulative_difficulties[max_i - count] = it->second.cumulative_difficulty;
            count++;
            if(count >= DIFFICULTY_BLOCKS_COUNT)
                break;
        }
    }

    // calculate the difficulty target for the block and return it
    return next_difficulty(timestamps, cumulative_difficulties);
}
//------------------------------------------------------------------
// This function does a sanity check on basic things that all miner
// transactions have in common, such as:
//   one input, of type txin_gen, with height set to the block's height
//   correct miner tx unlock time
//   a non-overflowing tx amount (dubious necessity on this check)
bool Blockchain::prevalidate_miner_transaction(const block& b, uint64_t height)
{
    LOG_PRINT_L3("Blockchain::" << __func__);
    CHECK_AND_ASSERT_MES(b.miner_tx.vin.size() == 1, false, "coinbase transaction in the block has no inputs");
    CHECK_AND_ASSERT_MES(b.miner_tx.vin[0].type() == typeid(txin_gen), false, "coinbase transaction in the block has the wrong type");
    if(boost::get<txin_gen>(b.miner_tx.vin[0]).height != height)
    {
        LOG_PRINT_RED_L1("The miner transaction in block has invalid height: " << boost::get<txin_gen>(b.miner_tx.vin[0]).height << ", expected: " << height);
        return false;
    }
    CHECK_AND_ASSERT_MES(b.miner_tx.unlock_time == height + CRYPTONOTE_MINED_MONEY_UNLOCK_WINDOW, false, "coinbase transaction transaction has the wrong unlock time=" << b.miner_tx.unlock_time << ", expected " << height + CRYPTONOTE_MINED_MONEY_UNLOCK_WINDOW);

    //check outs overflow
    //NOTE: not entirely sure this is necessary, given that this function is
    //      designed simply to make sure the total amount for a transaction
    //      does not overflow a uint64_t, and this transaction *is* a uint64_t...
    if(!check_outs_overflow(b.miner_tx))
    {
        LOG_PRINT_RED_L1("miner transaction has money overflow in block " << get_block_hash(b));
        return false;
    }

    return true;
}
//------------------------------------------------------------------
// This function validates the miner transaction reward
bool Blockchain::validate_miner_transaction(const block& b, size_t cumulative_block_size, uint64_t fee, uint64_t& base_reward, uint64_t already_generated_coins)
{
    LOG_PRINT_L3("Blockchain::" << __func__);
    //validate reward
    uint64_t money_in_use = 0;
    for (auto& o : b.miner_tx.vout)
    money_in_use += o.amount;

    std::vector<size_t> last_blocks_sizes;
    get_last_n_blocks_sizes(last_blocks_sizes, CRYPTONOTE_REWARD_BLOCKS_WINDOW);
    if (!get_block_reward(epee::misc_utils::median(last_blocks_sizes), cumulative_block_size, already_generated_coins, base_reward))
    {
        LOG_PRINT_L1("block size " << cumulative_block_size << " is bigger than allowed for this blockchain");
        return false;
    }
    if(base_reward + fee < money_in_use)
    {
        LOG_PRINT_L1("coinbase transaction spend too much money (" << print_money(money_in_use) << "). Block reward is " << print_money(base_reward + fee) << "(" << print_money(base_reward) << "+" << print_money(fee) << ")");
        return false;
    }
    // From hard fork 2, we allow a miner to claim less block reward than is allowed, in case a miner wants less dust
    if (m_hardfork->get_current_version() < 2)
    {
        if(base_reward + fee != money_in_use)
        {
            LOG_PRINT_L1("coinbase transaction doesn't use full amount of block reward:  spent: " << money_in_use << ",  block reward " << base_reward + fee << "(" << base_reward << "+" << fee << ")");
            return false;
        }
    }
    else
    {
        // from hard fork 2, since a miner can claim less than the full block reward, we update the base_reward
        // to show the amount of coins that were actually generated, the remainder will be pushed back for later
        // emission. This modifies the emission curve very slightly.
        CHECK_AND_ASSERT_MES(money_in_use - fee <= base_reward, false, "base reward calculation bug");
        base_reward = money_in_use - fee;
    }
    return true;
}
//------------------------------------------------------------------
// get the block sizes of the last <count> blocks, and return by reference <sz>.
void Blockchain::get_last_n_blocks_sizes(std::vector<size_t>& sz, size_t count) const
{
    LOG_PRINT_L3("Blockchain::" << __func__);
    CRITICAL_REGION_LOCAL(m_blockchain_lock);
    auto h = m_db->height();

    // this function is meaningless for an empty blockchain...granted it should never be empty
    if(h == 0)
        return;

    // add size of last <count> blocks to vector <sz> (or less, if blockchain size < count)
    size_t start_offset = h - std::min<size_t>(h, count);
    for(size_t i = start_offset; i < h; i++)
    {
        sz.push_back(m_db->get_block_size(i));
    }
}
//------------------------------------------------------------------
uint64_t Blockchain::get_current_cumulative_blocksize_limit() const
{
    LOG_PRINT_L3("Blockchain::" << __func__);
    return m_current_block_cumul_sz_limit;
}
//------------------------------------------------------------------
//TODO: This function only needed minor modification to work with BlockchainDB,
//      and *works*.  As such, to reduce the number of things that might break
//      in moving to BlockchainDB, this function will remain otherwise
//      unchanged for the time being.
//
// This function makes a new block for a miner to mine the hash for
//
// FIXME: this codebase references #if defined(DEBUG_CREATE_BLOCK_TEMPLATE)
// in a lot of places.  That flag is not referenced in any of the code
// nor any of the makefiles, howeve.  Need to look into whether or not it's
// necessary at all.
bool Blockchain::create_block_template(block& b, const account_public_address& miner_address, difficulty_type& diffic, uint64_t& height, const blobdata& ex_nonce)
{
    LOG_PRINT_L3("Blockchain::" << __func__);
    size_t median_size;
    uint64_t already_generated_coins;

    CRITICAL_REGION_BEGIN(m_blockchain_lock);
    height = m_db->height();

    b.major_version = m_hardfork->get_ideal_version();
    b.minor_version = 0;
    b.prev_id = get_tail_id();
    b.timestamp = time(NULL);

    diffic = get_difficulty_for_next_block();
    CHECK_AND_ASSERT_MES(diffic, false, "difficulty owverhead.");

    median_size = m_current_block_cumul_sz_limit / 2;
    already_generated_coins = m_db->get_block_already_generated_coins(height - 1);

    CRITICAL_REGION_END();

    size_t txs_size;
    uint64_t fee;
    if (!m_tx_pool.fill_block_template(b, median_size, already_generated_coins, txs_size, fee))
    {
        return false;
    }
#if defined(DEBUG_CREATE_BLOCK_TEMPLATE)
    size_t real_txs_size = 0;
    uint64_t real_fee = 0;
    CRITICAL_REGION_BEGIN(m_tx_pool.m_transactions_lock);
    for (crypto::hash &cur_hash : b.tx_hashes)
    {
        auto cur_res = m_tx_pool.m_transactions.find(cur_hash);
        if (cur_res == m_tx_pool.m_transactions.end())
        {
            LOG_ERROR("Creating block template: error: transaction not found");
            continue;
        }
        tx_memory_pool::tx_details &cur_tx = cur_res->second;
        real_txs_size += cur_tx.blob_size;
        real_fee += cur_tx.fee;
        if (cur_tx.blob_size != get_object_blobsize(cur_tx.tx))
        {
            LOG_ERROR("Creating block template: error: invalid transaction size");
        }
        uint64_t inputs_amount;
        if (!get_inputs_money_amount(cur_tx.tx, inputs_amount))
        {
            LOG_ERROR("Creating block template: error: cannot get inputs amount");
        }
        else if (cur_tx.fee != inputs_amount - get_outs_money_amount(cur_tx.tx))
        {
            LOG_ERROR("Creating block template: error: invalid fee");
        }
    }
    if (txs_size != real_txs_size)
    {
        LOG_ERROR("Creating block template: error: wrongly calculated transaction size");
    }
    if (fee != real_fee)
    {
        LOG_ERROR("Creating block template: error: wrongly calculated fee");
    }
    CRITICAL_REGION_END();
    LOG_PRINT_L1("Creating block template: height " << height <<
            ", median size " << median_size <<
            ", already generated coins " << already_generated_coins <<
            ", transaction size " << txs_size <<
            ", fee " << fee);
#endif

    /*
     * two-phase miner transaction generation: we don't know exact block size
     * until we prepare the block, but we don't know the reward until we know
     * the block size, so the miner transaction is generated with a fake amount
     * of money.  After the block is filled with transactions and the block
     * size is known, the miner transaction is updated to reflect the correct
     * amount (fees + block reward).
     */
<<<<<<< HEAD
    bool r = construct_miner_tx(height, median_size, already_generated_coins, txs_size, fee, miner_address, b.miner_tx, ex_nonce, 11);
=======
    //make blocks coin-base tx looks close to real coinbase tx to get truthful blob size
    bool r = construct_miner_tx(height, median_size, already_generated_coins, txs_size, fee, miner_address, b.miner_tx, ex_nonce, 11, m_hardfork->get_current_version());
>>>>>>> ee27c31c
    CHECK_AND_ASSERT_MES(r, false, "Failed to construc miner tx, first chance");
    size_t cumulative_size = txs_size + get_object_blobsize(b.miner_tx);
#if defined(DEBUG_CREATE_BLOCK_TEMPLATE)
    LOG_PRINT_L1("Creating block template: miner tx size " << get_object_blobsize(b.miner_tx) <<
            ", cumulative size " << cumulative_size);
#endif
    for (size_t try_count = 0; try_count != 10; ++try_count)
    {
        r = construct_miner_tx(height, median_size, already_generated_coins, cumulative_size, fee, miner_address, b.miner_tx, ex_nonce, 11, m_hardfork->get_current_version());

        CHECK_AND_ASSERT_MES(r, false, "Failed to construc miner tx, second chance");
        size_t coinbase_blob_size = get_object_blobsize(b.miner_tx);
        if (coinbase_blob_size > cumulative_size - txs_size)
        {
            cumulative_size = txs_size + coinbase_blob_size;
#if defined(DEBUG_CREATE_BLOCK_TEMPLATE)
            LOG_PRINT_L1("Creating block template: miner tx size " << coinbase_blob_size <<
                    ", cumulative size " << cumulative_size << " is greater then before");
#endif
            continue;
        }

        if (coinbase_blob_size < cumulative_size - txs_size)
        {
            size_t delta = cumulative_size - txs_size - coinbase_blob_size;
#if defined(DEBUG_CREATE_BLOCK_TEMPLATE)
            LOG_PRINT_L1("Creating block template: miner tx size " << coinbase_blob_size <<
                    ", cumulative size " << txs_size + coinbase_blob_size <<
                    " is less then before, adding " << delta << " zero bytes");
#endif
            b.miner_tx.extra.insert(b.miner_tx.extra.end(), delta, 0);
            //here  could be 1 byte difference, because of extra field counter is varint, and it can become from 1-byte len to 2-bytes len.
            if (cumulative_size != txs_size + get_object_blobsize(b.miner_tx))
            {
                CHECK_AND_ASSERT_MES(cumulative_size + 1 == txs_size + get_object_blobsize(b.miner_tx), false, "unexpected case: cumulative_size=" << cumulative_size << " + 1 is not equal txs_cumulative_size=" << txs_size << " + get_object_blobsize(b.miner_tx)=" << get_object_blobsize(b.miner_tx));
                b.miner_tx.extra.resize(b.miner_tx.extra.size() - 1);
                if (cumulative_size != txs_size + get_object_blobsize(b.miner_tx))
                {
                    //fuck, not lucky, -1 makes varint-counter size smaller, in that case we continue to grow with cumulative_size
                    LOG_PRINT_RED("Miner tx creation has no luck with delta_extra size = " << delta << " and " << delta - 1 , LOG_LEVEL_2);
                    cumulative_size += delta - 1;
                    continue;
                }
                LOG_PRINT_GREEN("Setting extra for block: " << b.miner_tx.extra.size() << ", try_count=" << try_count, LOG_LEVEL_1);
            }
        }
        CHECK_AND_ASSERT_MES(cumulative_size == txs_size + get_object_blobsize(b.miner_tx), false, "unexpected case: cumulative_size=" << cumulative_size << " is not equal txs_cumulative_size=" << txs_size << " + get_object_blobsize(b.miner_tx)=" << get_object_blobsize(b.miner_tx));
#if defined(DEBUG_CREATE_BLOCK_TEMPLATE)
        LOG_PRINT_L1("Creating block template: miner tx size " << coinbase_blob_size <<
                ", cumulative size " << cumulative_size << " is now good");
#endif
        return true;
    }
    LOG_ERROR("Failed to create_block_template with " << 10 << " tries");
    return false;
}
//------------------------------------------------------------------
// for an alternate chain, get the timestamps from the main chain to complete
// the needed number of timestamps for the BLOCKCHAIN_TIMESTAMP_CHECK_WINDOW.
bool Blockchain::complete_timestamps_vector(uint64_t start_top_height, std::vector<uint64_t>& timestamps)
{
    LOG_PRINT_L3("Blockchain::" << __func__);

    if(timestamps.size() >= BLOCKCHAIN_TIMESTAMP_CHECK_WINDOW)
        return true;

    CRITICAL_REGION_LOCAL(m_blockchain_lock);
    size_t need_elements = BLOCKCHAIN_TIMESTAMP_CHECK_WINDOW - timestamps.size();
    CHECK_AND_ASSERT_MES(start_top_height < m_db->height(), false, "internal error: passed start_height not < " << " m_db->height() -- " << start_top_height << " >= " << m_db->height());
    size_t stop_offset = start_top_height > need_elements ? start_top_height - need_elements : 0;
    do
    {
        timestamps.push_back(m_db->get_block_timestamp(start_top_height));
        if (start_top_height == 0)
            break;
        --start_top_height;
    } while (start_top_height != stop_offset);
    return true;
}
//------------------------------------------------------------------
// If a block is to be added and its parent block is not the current
// main chain top block, then we need to see if we know about its parent block.
// If its parent block is part of a known forked chain, then we need to see
// if that chain is long enough to become the main chain and re-org accordingly
// if so.  If not, we need to hang on to the block in case it becomes part of
// a long forked chain eventually.
bool Blockchain::handle_alternative_block(const block& b, const crypto::hash& id, block_verification_context& bvc)
{
    LOG_PRINT_L3("Blockchain::" << __func__);
    CRITICAL_REGION_LOCAL(m_blockchain_lock);
    m_timestamps_and_difficulties_height = 0;
    uint64_t block_height = get_block_height(b);
    if(0 == block_height)
    {
        LOG_PRINT_L1("Block with id: " << epee::string_tools::pod_to_hex(id) << " (as alternative), but miner tx says height is 0.");
        bvc.m_verifivation_failed = true;
        return false;
    }
    // this basically says if the blockchain is smaller than the first
    // checkpoint then alternate blocks are allowed.  Alternatively, if the
    // last checkpoint *before* the end of the current chain is also before
    // the block to be added, then this is fine.
    if (!m_checkpoints.is_alternative_block_allowed(get_current_blockchain_height(), block_height))
    {
        LOG_PRINT_RED_L1("Block with id: " << id << std::endl << " can't be accepted for alternative chain, block height: " << block_height << std::endl << " blockchain height: " << get_current_blockchain_height());
        bvc.m_verifivation_failed = true;
        return false;
    }

    //block is not related with head of main chain
    //first of all - look in alternative chains container
    auto it_prev = m_alternative_chains.find(b.prev_id);
    bool parent_in_main = m_db->block_exists(b.prev_id);
    if(it_prev != m_alternative_chains.end() || parent_in_main)
    {
        //we have new block in alternative chain

        //build alternative subchain, front -> mainchain, back -> alternative head
        blocks_ext_by_hash::iterator alt_it = it_prev; //m_alternative_chains.find()
        std::list<blocks_ext_by_hash::iterator> alt_chain;
        std::vector<uint64_t> timestamps;
        while(alt_it != m_alternative_chains.end())
        {
            alt_chain.push_front(alt_it);
            timestamps.push_back(alt_it->second.bl.timestamp);
            alt_it = m_alternative_chains.find(alt_it->second.bl.prev_id);
        }

        // if block to be added connects to known blocks that aren't part of the
        // main chain -- that is, if we're adding on to an alternate chain
        if(alt_chain.size())
        {
            // make sure alt chain doesn't somehow start past the end of the main chain
            CHECK_AND_ASSERT_MES(m_db->height() > alt_chain.front()->second.height, false, "main blockchain wrong height");

            // make sure that the blockchain contains the block that should connect
            // this alternate chain with it.
            if (!m_db->block_exists(alt_chain.front()->second.bl.prev_id))
            {
                LOG_PRINT_L1("alternate chain does not appear to connect to main chain...");
                return false;
            }

            // make sure block connects correctly to the main chain
            auto h = m_db->get_block_hash_from_height(alt_chain.front()->second.height - 1);
            CHECK_AND_ASSERT_MES(h == alt_chain.front()->second.bl.prev_id, false, "alternative chain has wrong connection to main chain");
            complete_timestamps_vector(alt_chain.front()->second.height - 1, timestamps);
        }
        // if block not associated with known alternate chain
        else
        {
            // if block parent is not part of main chain or an alternate chain,
            // we ignore it
            CHECK_AND_ASSERT_MES(parent_in_main, false, "internal error: broken imperative condition it_main_prev != m_blocks_index.end()");

            complete_timestamps_vector(m_db->get_block_height(b.prev_id), timestamps);
        }

        // verify that the block's timestamp is within the acceptable range
        // (not earlier than the median of the last X blocks)
        if(!check_block_timestamp(timestamps, b))
        {
            LOG_PRINT_RED_L1("Block with id: " << id << std::endl << " for alternative chain, has invalid timestamp: " << b.timestamp);
            bvc.m_verifivation_failed = true;
            return false;
        }

        // FIXME: consider moving away from block_extended_info at some point
        block_extended_info bei = boost::value_initialized<block_extended_info>();
        bei.bl = b;
        bei.height = alt_chain.size() ? it_prev->second.height + 1 : m_db->get_block_height(b.prev_id) + 1;

        bool is_a_checkpoint;
        if(!m_checkpoints.check_block(bei.height, id, is_a_checkpoint))
        {
            LOG_ERROR("CHECKPOINT VALIDATION FAILED");
            bvc.m_verifivation_failed = true;
            return false;
        }

        // Check the block's hash against the difficulty target for its alt chain
        m_is_in_checkpoint_zone = false;
        difficulty_type current_diff = get_next_difficulty_for_alternative_chain(alt_chain, bei);
        CHECK_AND_ASSERT_MES(current_diff, false, "!!!!!!! DIFFICULTY OVERHEAD !!!!!!!");
        crypto::hash proof_of_work = null_hash;
        get_block_longhash(bei.bl, proof_of_work, bei.height);
        if(!check_hash(proof_of_work, current_diff))
        {
            LOG_PRINT_RED_L1("Block with id: " << id << std::endl << " for alternative chain, does not have enough proof of work: " << proof_of_work << std::endl << " expected difficulty: " << current_diff);
            bvc.m_verifivation_failed = true;
            return false;
        }

        if(!prevalidate_miner_transaction(b, bei.height))
        {
            LOG_PRINT_RED_L1("Block with id: " << epee::string_tools::pod_to_hex(id) << " (as alternative) has incorrect miner transaction.");
            bvc.m_verifivation_failed = true;
            return false;

        }

        // FIXME:
        // this brings up an interesting point: consider allowing to get block
        // difficulty both by height OR by hash, not just height.
        difficulty_type main_chain_cumulative_difficulty = m_db->get_block_cumulative_difficulty(m_db->height() - 1);
        if (alt_chain.size())
        {
            bei.cumulative_difficulty = it_prev->second.cumulative_difficulty;
        }
        else
        {
            // passed-in block's previous block's cumulative difficulty, found on the main chain
            bei.cumulative_difficulty = m_db->get_block_cumulative_difficulty(m_db->get_block_height(b.prev_id));
        }
        bei.cumulative_difficulty += current_diff;

        // add block to alternate blocks storage,
        // as well as the current "alt chain" container
        auto i_res = m_alternative_chains.insert(blocks_ext_by_hash::value_type(id, bei));
        CHECK_AND_ASSERT_MES(i_res.second, false, "insertion of new alternative block returned as it already exist");
        alt_chain.push_back(i_res.first);

        // if somehow this block belongs to the main chain according to
        // checkpoints, make it so.
        if(is_a_checkpoint)
        {
            //do reorganize!
            LOG_PRINT_GREEN("###### REORGANIZE on height: " << alt_chain.front()->second.height << " of " << m_db->height() - 1 << ", checkpoint is found in alternative chain on height " << bei.height, LOG_LEVEL_0);

            bool r = switch_to_alternative_blockchain(alt_chain, true);

            if (r) bvc.m_added_to_main_chain = true;
            else bvc.m_verifivation_failed = true;

            return r;
        }
        else if(main_chain_cumulative_difficulty < bei.cumulative_difficulty) //check if difficulty bigger then in main chain
        {
            //do reorganize!
            LOG_PRINT_GREEN("###### REORGANIZE on height: " << alt_chain.front()->second.height << " of " << m_db->height() - 1 << " with cum_difficulty " << m_db->get_block_cumulative_difficulty(m_db->height() - 1) << std::endl << " alternative blockchain size: " << alt_chain.size() << " with cum_difficulty " << bei.cumulative_difficulty, LOG_LEVEL_0);

            bool r = switch_to_alternative_blockchain(alt_chain, false);
            if (r)
                bvc.m_added_to_main_chain = true;
            else
                bvc.m_verifivation_failed = true;
            return r;
        }
        else
        {
            LOG_PRINT_BLUE("----- BLOCK ADDED AS ALTERNATIVE ON HEIGHT " << bei.height << std::endl << "id:\t" << id << std::endl << "PoW:\t" << proof_of_work << std::endl << "difficulty:\t" << current_diff, LOG_LEVEL_0);
            return true;
        }
    }
    else
    {
        //block orphaned
        bvc.m_marked_as_orphaned = true;
        LOG_PRINT_RED_L1("Block recognized as orphaned and rejected, id = " << id);
    }

    return true;
}
//------------------------------------------------------------------
bool Blockchain::get_blocks(uint64_t start_offset, size_t count, std::list<block>& blocks, std::list<transaction>& txs) const
{
    LOG_PRINT_L3("Blockchain::" << __func__);
    CRITICAL_REGION_LOCAL(m_blockchain_lock);
    if(start_offset >= m_db->height())
        return false;

    if (!get_blocks(start_offset, count, blocks))
    {
        return false;
    }

    for(const block& blk : blocks)
    {
        std::list<crypto::hash> missed_ids;
        get_transactions(blk.tx_hashes, txs, missed_ids);
        CHECK_AND_ASSERT_MES(!missed_ids.size(), false, "has missed transactions in own block in main blockchain");
    }

    return true;
}
//------------------------------------------------------------------
bool Blockchain::get_blocks(uint64_t start_offset, size_t count, std::list<block>& blocks) const
{
    LOG_PRINT_L3("Blockchain::" << __func__);
    CRITICAL_REGION_LOCAL(m_blockchain_lock);
    if(start_offset >= m_db->height())
        return false;

    for(size_t i = start_offset; i < start_offset + count && i < m_db->height();i++)
    {
        blocks.push_back(m_db->get_block_from_height(i));
    }
    return true;
}
//------------------------------------------------------------------
//FIXME: should we really be mixing missed block hashes with
//       missed transaction hashes in the response?
bool Blockchain::handle_get_objects(NOTIFY_REQUEST_GET_OBJECTS::request& arg, NOTIFY_RESPONSE_GET_OBJECTS::request& rsp)
{
    LOG_PRINT_L3("Blockchain::" << __func__);
    CRITICAL_REGION_LOCAL(m_blockchain_lock);
    rsp.current_blockchain_height = get_current_blockchain_height();
    std::list<block> blocks;
    get_blocks(arg.blocks, blocks, rsp.missed_ids);

    for (const auto& bl : blocks)
    {
        std::list<crypto::hash> missed_tx_ids;
        std::list<transaction> txs;

        get_transactions(bl.tx_hashes, txs, missed_tx_ids);

        if (missed_tx_ids.size() != 0)
        {
            LOG_ERROR("Error retrieving blocks, missed " << missed_tx_ids.size()
                  << " transactions for block with hash: " << get_block_hash(bl)
                  << std::endl
            );
            rsp.missed_ids.push_back(get_block_hash(bl));

            // append missed transaction hashes to response missed_ids field,
            // as done below if any standalone transactions were requested
            // and missed, see fixme above.
            rsp.missed_ids.splice(rsp.missed_ids.end(), missed_tx_ids);
            return false;
        }

        rsp.blocks.push_back(block_complete_entry());
        block_complete_entry& e = rsp.blocks.back();
        //pack block
        e.block = t_serializable_object_to_blob(bl);
        //pack transactions
        for (transaction& tx : txs)
        {
            e.txs.push_back(t_serializable_object_to_blob(tx));
        }

    }
    //get another transactions, if need
    std::list<transaction> txs;
    get_transactions(arg.txs, txs, rsp.missed_ids);
    //pack aside transactions
    for (const auto& tx : txs)
    {
        rsp.txs.push_back(t_serializable_object_to_blob(tx));
    }

    return true;
}
//------------------------------------------------------------------
bool Blockchain::get_alternative_blocks(std::list<block>& blocks) const
{
    LOG_PRINT_L3("Blockchain::" << __func__);
    CRITICAL_REGION_LOCAL(m_blockchain_lock);

    for (const auto& alt_bl : m_alternative_chains)
    {
        blocks.push_back(alt_bl.second.bl);
    }
    return true;
}
//------------------------------------------------------------------
size_t Blockchain::get_alternative_blocks_count() const
{
    LOG_PRINT_L3("Blockchain::" << __func__);
    CRITICAL_REGION_LOCAL(m_blockchain_lock);
    return m_alternative_chains.size();
}
//------------------------------------------------------------------
// This function adds the output specified by <amount, i> to the result_outs container
// unlocked and other such checks should be done by here.
void Blockchain::add_out_to_get_random_outs(COMMAND_RPC_GET_RANDOM_OUTPUTS_FOR_AMOUNTS::outs_for_amount& result_outs, uint64_t amount, size_t i) const
{
    LOG_PRINT_L3("Blockchain::" << __func__);
    CRITICAL_REGION_LOCAL(m_blockchain_lock);

    COMMAND_RPC_GET_RANDOM_OUTPUTS_FOR_AMOUNTS::out_entry& oen = *result_outs.outs.insert(result_outs.outs.end(), COMMAND_RPC_GET_RANDOM_OUTPUTS_FOR_AMOUNTS::out_entry());
    oen.global_amount_index = i;
    output_data_t data = m_db->get_output_key(amount, i);
    oen.out_key = data.pubkey;
}
//------------------------------------------------------------------
// This function takes an RPC request for mixins and creates an RPC response
// with the requested mixins.
// TODO: figure out why this returns boolean / if we should be returning false
// in some cases
bool Blockchain::get_random_outs_for_amounts(const COMMAND_RPC_GET_RANDOM_OUTPUTS_FOR_AMOUNTS::request& req, COMMAND_RPC_GET_RANDOM_OUTPUTS_FOR_AMOUNTS::response& res) const
{
    LOG_PRINT_L3("Blockchain::" << __func__);
    CRITICAL_REGION_LOCAL(m_blockchain_lock);

    // for each amount that we need to get mixins for, get <n> random outputs
    // from BlockchainDB where <n> is req.outs_count (number of mixins).
    for (uint64_t amount : req.amounts)
    {
        auto num_outs = m_db->get_num_outputs(amount);
        // create outs_for_amount struct and populate amount field
        COMMAND_RPC_GET_RANDOM_OUTPUTS_FOR_AMOUNTS::outs_for_amount& result_outs = *res.outs.insert(res.outs.end(), COMMAND_RPC_GET_RANDOM_OUTPUTS_FOR_AMOUNTS::outs_for_amount());
        result_outs.amount = amount;

        std::unordered_set<uint64_t> seen_indices;

        // if there aren't enough outputs to mix with (or just enough),
        // use all of them.  Eventually this should become impossible.
        if (num_outs <= req.outs_count)
        {
            for (uint64_t i = 0; i < num_outs; i++)
            {
                // get tx_hash, tx_out_index from DB
                tx_out_index toi = m_db->get_output_tx_and_index(amount, i);

                // if tx is unlocked, add output to result_outs
                if (is_tx_spendtime_unlocked(m_db->get_tx_unlock_time(toi.first)))
                {
                    add_out_to_get_random_outs(result_outs, amount, i);
                }

            }
        }
        else
        {
            // while we still need more mixins
            while (result_outs.outs.size() < req.outs_count)
            {
                // if we've gone through every possible output, we've gotten all we can
                if (seen_indices.size() == num_outs)
                {
                    break;
                }

                // get a random output index from the DB.  If we've already seen it,
                // return to the top of the loop and try again, otherwise add it to the
                // list of output indices we've seen.

                // triangular distribution over [a,b) with a=0, mode c=b=up_index_limit
                uint64_t r = crypto::rand<uint64_t>() % ((uint64_t)1 << 53);
                double frac = std::sqrt((double)r / ((uint64_t)1 << 53));
                uint64_t i = (uint64_t)(frac*num_outs);
                // just in case rounding up to 1 occurs after sqrt
                if (i == num_outs)
                  --i;

                if (seen_indices.count(i))
                {
                    continue;
                }
                seen_indices.emplace(i);

                // get tx_hash, tx_out_index from DB
                tx_out_index toi = m_db->get_output_tx_and_index(amount, i);

                // if the output's transaction is unlocked, add the output's index to
                // our list.
                if (is_tx_spendtime_unlocked(m_db->get_tx_unlock_time(toi.first)))
                {
                    add_out_to_get_random_outs(result_outs, amount, i);
                }
            }
        }
    }
    return true;
}
//------------------------------------------------------------------
// This function takes a list of block hashes from another node
// on the network to find where the split point is between us and them.
// This is used to see what to send another node that needs to sync.
bool Blockchain::find_blockchain_supplement(const std::list<crypto::hash>& qblock_ids, uint64_t& starter_offset) const
{
    LOG_PRINT_L3("Blockchain::" << __func__);
    CRITICAL_REGION_LOCAL(m_blockchain_lock);

    // make sure the request includes at least the genesis block, otherwise
    // how can we expect to sync from the client that the block list came from?
    if(!qblock_ids.size() /*|| !req.m_total_height*/)
    {
        LOG_PRINT_L1("Client sent wrong NOTIFY_REQUEST_CHAIN: m_block_ids.size()=" << qblock_ids.size() << /*", m_height=" << req.m_total_height <<*/ ", dropping connection");
        return false;
    }

    // make sure that the last block in the request's block list matches
    // the genesis block
    auto gen_hash = m_db->get_block_hash_from_height(0);
    if(qblock_ids.back() != gen_hash)
    {
        LOG_PRINT_L1("Client sent wrong NOTIFY_REQUEST_CHAIN: genesis block missmatch: " << std::endl << "id: " << qblock_ids.back() << ", " << std::endl << "expected: " << gen_hash << "," << std::endl << " dropping connection");
        return false;
    }

    // Find the first block the foreign chain has that we also have.
    // Assume qblock_ids is in reverse-chronological order.
    auto bl_it = qblock_ids.begin();
    uint64_t split_height = 0;
    for(; bl_it != qblock_ids.end(); bl_it++)
    {
        try
        {
            split_height = m_db->get_block_height(*bl_it);
            break;
        }
        catch (const BLOCK_DNE& e)
        {
            continue;
        }
        catch (const std::exception& e)
        {
            LOG_PRINT_L1("Non-critical error trying to find block by hash in BlockchainDB, hash: " << *bl_it);
            return false;
        }
    }

    // this should be impossible, as we checked that we share the genesis block,
    // but just in case...
    if(bl_it == qblock_ids.end())
    {
        LOG_PRINT_L1("Internal error handling connection, can't find split point");
        return false;
    }

    // if split_height remains 0, we didn't have any but the genesis block in common
    // which is only fine if the blocks just have the genesis block
    if(split_height == 0 && qblock_ids.size() > 1)
    {
        LOG_ERROR("Ours and foreign blockchain have only genesis block in common... o.O");
        return false;
    }

    //we start to put block ids INCLUDING last known id, just to make other side be sure
    starter_offset = split_height;
    return true;
}
//------------------------------------------------------------------
uint64_t Blockchain::block_difficulty(uint64_t i) const
{
    LOG_PRINT_L3("Blockchain::" << __func__);
    CRITICAL_REGION_LOCAL(m_blockchain_lock);
    try
    {
        return m_db->get_block_difficulty(i);
    }
    catch (const BLOCK_DNE& e)
    {
        LOG_PRINT_L0("Attempted to get block difficulty for height above blockchain height");
    }
    return 0;
}
//------------------------------------------------------------------
//TODO: return type should be void, throw on exception
//       alternatively, return true only if no blocks missed
template<class t_ids_container, class t_blocks_container, class t_missed_container>
bool Blockchain::get_blocks(const t_ids_container& block_ids, t_blocks_container& blocks, t_missed_container& missed_bs) const
{
    LOG_PRINT_L3("Blockchain::" << __func__);
    CRITICAL_REGION_LOCAL(m_blockchain_lock);

    for (const auto& block_hash : block_ids)
    {
        try
        {
            blocks.push_back(m_db->get_block(block_hash));
        }
        catch (const BLOCK_DNE& e)
        {
            missed_bs.push_back(block_hash);
        }
        catch (const std::exception& e)
        {
            return false;
        }
    }
    return true;
}
//------------------------------------------------------------------
//TODO: return type should be void, throw on exception
//       alternatively, return true only if no transactions missed
template<class t_ids_container, class t_tx_container, class t_missed_container>
bool Blockchain::get_transactions(const t_ids_container& txs_ids, t_tx_container& txs, t_missed_container& missed_txs) const
{
    LOG_PRINT_L3("Blockchain::" << __func__);
    CRITICAL_REGION_LOCAL(m_blockchain_lock);

    for (const auto& tx_hash : txs_ids)
    {
        try
        {
            txs.push_back(m_db->get_tx(tx_hash));
        }
        catch (const TX_DNE& e)
        {
            missed_txs.push_back(tx_hash);
        }
        catch (const std::exception& e)
        {
            return false;
        }
    }
    return true;
}
//------------------------------------------------------------------
void Blockchain::print_blockchain(uint64_t start_index, uint64_t end_index) const
{
    LOG_PRINT_L3("Blockchain::" << __func__);
    std::stringstream ss;
    CRITICAL_REGION_LOCAL(m_blockchain_lock);
    auto h = m_db->height();
    if(start_index > h)
    {
        LOG_PRINT_L1("Wrong starter index set: " << start_index << ", expected max index " << h);
        return;
    }

    for(size_t i = start_index; i <= h && i != end_index; i++)
    {
        ss << "height " << i << ", timestamp " << m_db->get_block_timestamp(i) << ", cumul_dif " << m_db->get_block_cumulative_difficulty(i) << ", size " << m_db->get_block_size(i) << "\nid\t\t" << m_db->get_block_hash_from_height(i) << "\ndifficulty\t\t" << m_db->get_block_difficulty(i) << ", nonce " << m_db->get_block_from_height(i).nonce << ", tx_count " << m_db->get_block_from_height(i).tx_hashes.size() << std::endl;
    }
    LOG_PRINT_L1("Current blockchain:" << std::endl << ss.str());
    LOG_PRINT_L0("Blockchain printed with log level 1");
}
//------------------------------------------------------------------
void Blockchain::print_blockchain_index() const
{
    LOG_PRINT_L3("Blockchain::" << __func__);
    std::stringstream ss;
    CRITICAL_REGION_LOCAL(m_blockchain_lock);
    auto height = m_db->height();
    if (height != 0)
    {
        for(uint64_t i = 0; i <= height; i++)
        {
            ss << "height: " << i << ", hash: " << m_db->get_block_hash_from_height(i);
        }
    }

    LOG_PRINT_L0("Current blockchain index:" << std::endl << ss.str());
}
//------------------------------------------------------------------
//TODO: remove this function and references to it
void Blockchain::print_blockchain_outs(const std::string& file) const
{
    LOG_PRINT_L3("Blockchain::" << __func__);
    return;
}
//------------------------------------------------------------------
// Find the split point between us and foreign blockchain and return
// (by reference) the most recent common block hash along with up to
// BLOCKS_IDS_SYNCHRONIZING_DEFAULT_COUNT additional (more recent) hashes.
bool Blockchain::find_blockchain_supplement(const std::list<crypto::hash>& qblock_ids, NOTIFY_RESPONSE_CHAIN_ENTRY::request& resp) const
{
    LOG_PRINT_L3("Blockchain::" << __func__);
    CRITICAL_REGION_LOCAL(m_blockchain_lock);

    // if we can't find the split point, return false
    if(!find_blockchain_supplement(qblock_ids, resp.start_height))
    {
        return false;
    }

    resp.total_height = get_current_blockchain_height();
    size_t count = 0;
    for(size_t i = resp.start_height; i < resp.total_height && count < BLOCKS_IDS_SYNCHRONIZING_DEFAULT_COUNT; i++, count++)
    {
        resp.m_block_ids.push_back(m_db->get_block_hash_from_height(i));
    }
    return true;
}
//------------------------------------------------------------------
// find split point between ours and foreign blockchain (or start at
// blockchain height <req_start_block>), and return up to max_count FULL
// blocks by reference.
bool Blockchain::find_blockchain_supplement(const uint64_t req_start_block, const std::list<crypto::hash>& qblock_ids, std::list<std::pair<block, std::list<transaction> > >& blocks, uint64_t& total_height, uint64_t& start_height, size_t max_count) const
{
    LOG_PRINT_L3("Blockchain::" << __func__);
    CRITICAL_REGION_LOCAL(m_blockchain_lock);

    // if a specific start height has been requested
    if(req_start_block > 0)
    {
        // if requested height is higher than our chain, return false -- we can't help
        if (req_start_block >= m_db->height())
        {
            return true;
        }
        start_height = req_start_block;
    }
    else
    {
        if(!find_blockchain_supplement(qblock_ids, start_height))
        {
            return false;
        }
    }

    total_height = get_current_blockchain_height();
    size_t count = 0;
    for(size_t i = start_height; i < total_height && count < max_count; i++, count++)
    {
        blocks.resize(blocks.size()+1);
        blocks.back().first = m_db->get_block_from_height(i);
        std::list<crypto::hash> mis;
        get_transactions(blocks.back().first.tx_hashes, blocks.back().second, mis);
        CHECK_AND_ASSERT_MES(!mis.size(), false, "internal error, transaction from block not found");
    }
    return true;
}
//------------------------------------------------------------------
bool Blockchain::add_block_as_invalid(const block& bl, const crypto::hash& h)
{
    LOG_PRINT_L3("Blockchain::" << __func__);
    block_extended_info bei = AUTO_VAL_INIT(bei);
    bei.bl = bl;
    return add_block_as_invalid(bei, h);
}
//------------------------------------------------------------------
bool Blockchain::add_block_as_invalid(const block_extended_info& bei, const crypto::hash& h)
{
    LOG_PRINT_L3("Blockchain::" << __func__);
    CRITICAL_REGION_LOCAL(m_blockchain_lock);
    auto i_res = m_invalid_blocks.insert(std::map<crypto::hash, block_extended_info>::value_type(h, bei));
    CHECK_AND_ASSERT_MES(i_res.second, false, "at insertion invalid by tx returned status existed");
    LOG_PRINT_L1("BLOCK ADDED AS INVALID: " << h << std::endl << ", prev_id=" << bei.bl.prev_id << ", m_invalid_blocks count=" << m_invalid_blocks.size());
    return true;
}
//------------------------------------------------------------------
bool Blockchain::have_block(const crypto::hash& id) const
{
    LOG_PRINT_L3("Blockchain::" << __func__);
    CRITICAL_REGION_LOCAL(m_blockchain_lock);

    if(m_db->block_exists(id))
    {
        LOG_PRINT_L3("block exists in main chain");
        return true;
    }

    if(m_alternative_chains.count(id))
    {
        LOG_PRINT_L3("block found in m_alternative_chains");
        return true;
    }

    if(m_invalid_blocks.count(id))
    {
        LOG_PRINT_L3("block found in m_invalid_blocks");
        return true;
    }

    return false;
}
//------------------------------------------------------------------
bool Blockchain::handle_block_to_main_chain(const block& bl, block_verification_context& bvc)
{
    LOG_PRINT_L3("Blockchain::" << __func__);
    crypto::hash id = get_block_hash(bl);
    return handle_block_to_main_chain(bl, id, bvc);
}
//------------------------------------------------------------------
size_t Blockchain::get_total_transactions() const
{
    LOG_PRINT_L3("Blockchain::" << __func__);
    CRITICAL_REGION_LOCAL(m_blockchain_lock);
    return m_db->get_tx_count();
}
//------------------------------------------------------------------
// This function checks each input in the transaction <tx> to make sure it
// has not been used already, and adds its key to the container <keys_this_block>.
//
// This container should be managed by the code that validates blocks so we don't
// have to store the used keys in a given block in the permanent storage only to
// remove them later if the block fails validation.
bool Blockchain::check_for_double_spend(const transaction& tx, key_images_container& keys_this_block) const
{
    LOG_PRINT_L3("Blockchain::" << __func__);
    CRITICAL_REGION_LOCAL(m_blockchain_lock);
    struct add_transaction_input_visitor: public boost::static_visitor<bool>
    {
        key_images_container& m_spent_keys;
        BlockchainDB* m_db;
        add_transaction_input_visitor(key_images_container& spent_keys, BlockchainDB* db) :
            m_spent_keys(spent_keys), m_db(db)
        {
        }
        bool operator()(const txin_to_key& in) const
        {
            const crypto::key_image& ki = in.k_image;

            // attempt to insert the newly-spent key into the container of
            // keys spent this block.  If this fails, the key was spent already
            // in this block, return false to flag that a double spend was detected.
            //
            // if the insert into the block-wide spent keys container succeeds,
            // check the blockchain-wide spent keys container and make sure the
            // key wasn't used in another block already.
            auto r = m_spent_keys.insert(ki);
            if(!r.second || m_db->has_key_image(ki))
            {
                //double spend detected
                return false;
            }

            // if no double-spend detected, return true
            return true;
        }

        bool operator()(const txin_gen& tx) const
        {
            return true;
        }
        bool operator()(const txin_to_script& tx) const
        {
            return false;
        }
        bool operator()(const txin_to_scripthash& tx) const
        {
            return false;
        }
    };

    for (const txin_v& in : tx.vin)
    {
        if(!boost::apply_visitor(add_transaction_input_visitor(keys_this_block, m_db), in))
        {
            LOG_ERROR("Double spend detected!");
            return false;
        }
    }

    return true;
}
//------------------------------------------------------------------
bool Blockchain::get_tx_outputs_gindexs(const crypto::hash& tx_id, std::vector<uint64_t>& indexs) const
{
    LOG_PRINT_L3("Blockchain::" << __func__);
    CRITICAL_REGION_LOCAL(m_blockchain_lock);
    if (!m_db->tx_exists(tx_id))
    {
        LOG_PRINT_RED_L1("warning: get_tx_outputs_gindexs failed to find transaction with id = " << tx_id);
        return false;
    }

    // get amount output indexes, currently referred to in parts as "output global indices", but they are actually specific to amounts
    indexs = m_db->get_tx_amount_output_indices(tx_id);
    CHECK_AND_ASSERT_MES(indexs.size(), false, "internal error: global indexes for transaction " << tx_id << " is empty");

    return true;
}
//------------------------------------------------------------------
//FIXME: it seems this function is meant to be merely a wrapper around
//       another function of the same name, this one adding one bit of
//       functionality.  Should probably move anything more than that
//       (getting the hash of the block at height max_used_block_id)
//       to the other function to keep everything in one place.
// This function overloads its sister function with
// an extra value (hash of highest block that holds an output used as input)
// as a return-by-reference.
bool Blockchain::check_tx_inputs(const transaction& tx, uint64_t& max_used_block_height, crypto::hash& max_used_block_id, bool kept_by_block)
{
    LOG_PRINT_L3("Blockchain::" << __func__);
    CRITICAL_REGION_LOCAL(m_blockchain_lock);

//FIXME: there seems to be no code path where this function would be called
//       AND the conditions of this if would be met, consider removing.
#if defined(PER_BLOCK_CHECKPOINT)
    // check if we're doing per-block checkpointing
    if (m_db->height() < m_blocks_hash_check.size() && kept_by_block)
    {
        TIME_MEASURE_START(a);
        m_blocks_txs_check.push_back(get_transaction_hash(tx));
        max_used_block_id = null_hash;
        max_used_block_height = 0;
        TIME_MEASURE_FINISH(a);
        if(m_show_time_stats)
            LOG_PRINT_L0("HASH: " << "-" << " VIN/VOUT: " << tx.vin.size() << "/" << tx.vout.size() << " H: " << 0 << " chcktx: " << a);
        return true;
    }
#endif

    TIME_MEASURE_START(a);
    bool res = check_tx_inputs(tx, &max_used_block_height);
    TIME_MEASURE_FINISH(a);
    crypto::hash tx_prefix_hash = get_transaction_prefix_hash(tx);
    if(m_show_time_stats)
        LOG_PRINT_L0("HASH: " << "+" << " VIN/VOUT: " << tx.vin.size() << "/" << tx.vout.size() << " H: " << max_used_block_height << " chcktx: " << a + m_fake_scan_time);

    if (!res)
        return false;

    // ND: Speedup:
    // 1. keep a list of verified transactions, when the Blockchain tries to check a tx again,
    //    verify against list and skip if already verified to be correct.
    m_check_tx_inputs_table.emplace(tx_prefix_hash, std::make_pair(res, max_used_block_height));

    CHECK_AND_ASSERT_MES(max_used_block_height < m_db->height(), false,  "internal error: max used block index=" << max_used_block_height << " is not less then blockchain size = " << m_db->height());
    max_used_block_id = m_db->get_block_hash_from_height(max_used_block_height);
    return true;
}
//------------------------------------------------------------------
bool Blockchain::check_tx_outputs(const transaction& tx)
{
    LOG_PRINT_L3("Blockchain::" << __func__);
    CRITICAL_REGION_LOCAL(m_blockchain_lock);

    // from hard fork 2, we forbid dust and compound outputs
    if (m_hardfork->get_current_version() >= 2) {
      BOOST_FOREACH(auto &o, tx.vout) {
        if (!is_valid_decomposed_amount(o.amount)) {
          return false;
        }
      }
    }

    return true;
}
//------------------------------------------------------------------
bool Blockchain::have_tx_keyimges_as_spent(const transaction &tx) const
{
    LOG_PRINT_L3("Blockchain::" << __func__);
    for (const txin_v& in : tx.vin)
    {
        CHECKED_GET_SPECIFIC_VARIANT(in, const txin_to_key, in_to_key, true);
        if(have_tx_keyimg_as_spent(in_to_key.k_image))
            return true;
    }
    return false;
}
//------------------------------------------------------------------
// This function validates transaction inputs and their keys.  Previously
// it also performed double spend checking, but that has been moved to its
// own function.
// FIXME: consider moving functionality specific to one input into
//        check_tx_input() rather than here, and use this function simply
//        to iterate the inputs as necessary (splitting the task
//        using threads, etc.)
bool Blockchain::check_tx_inputs(const transaction& tx, uint64_t* pmax_used_block_height)
{
    LOG_PRINT_L3("Blockchain::" << __func__);
    size_t sig_index = 0;
    if(pmax_used_block_height)
        *pmax_used_block_height = 0;

    crypto::hash tx_prefix_hash = get_transaction_prefix_hash(tx);

    auto its = m_check_tx_inputs_table.find(tx_prefix_hash);
    if (its != m_check_tx_inputs_table.end())
    {
        if (!its->second.first)
            return false;
        if (pmax_used_block_height)
            *pmax_used_block_height = its->second.second;
        return true;
    }

    // from hard fork 2, we require mixin at least 2 unless one output cannot mix with 2 others
    // if one output cannot mix with 2 others, we accept at most 1 output that can mix
    if (m_hardfork->get_current_version() >= 2)
    {
        size_t n_unmixable = 0, n_mixable = 0;
        size_t mixin = std::numeric_limits<size_t>::max();
        for (const auto& txin : tx.vin)
        {
            // non txin_to_key inputs will be rejected below
            if (txin.type() == typeid(txin_to_key))
            {
              const txin_to_key& in_to_key = boost::get<txin_to_key>(txin);
              uint64_t n_outputs = m_db->get_num_outputs(in_to_key.amount);
              // n_outputs includes the output we're considering
              if (n_outputs <= 2)
                ++n_unmixable;
              else
                ++n_mixable;
              if (in_to_key.key_offsets.size() - 1 < mixin)
                mixin = in_to_key.key_offsets.size() - 1;
            }
        }
        if (mixin < 2)
        {
          if (n_unmixable == 0)
          {
            LOG_PRINT_L1("Tx " << get_transaction_hash(tx) << " has too low mixin (" << mixin << "), and no unmixable inputs");
            return false;
          }
          if (n_mixable > 1)
          {
            LOG_PRINT_L1("Tx " << get_transaction_hash(tx) << " has too low mixin (" << mixin << "), and more than one mixable input with unmixable inputs");
            return false;
          }
        }
    }

	auto it = m_check_txin_table.find(tx_prefix_hash);
	if(it == m_check_txin_table.end())
	{
		m_check_txin_table.emplace(tx_prefix_hash, std::unordered_map<crypto::key_image, bool>());
		it = m_check_txin_table.find(tx_prefix_hash);
		assert(it != m_check_txin_table.end());
	}

    uint64_t t_t1 = 0;
    std::vector<std::vector<crypto::public_key>> pubkeys(tx.vin.size());
    std::vector < uint64_t > results;
    results.resize(tx.vin.size(), 0);

    int threads = std::thread::hardware_concurrency();

    boost::asio::io_service ioservice;
    boost::thread_group threadpool;

    std::auto_ptr < boost::asio::io_service::work > work(new boost::asio::io_service::work(ioservice));
	if(threads > 1)
	{
	    for (int i = 0; i < threads; i++)
	    {
	        threadpool.create_thread(boost::bind(&boost::asio::io_service::run, &ioservice));
	    }
	}
	
#define KILL_IOSERVICE()  \
        if(threads > 1) \
        { \
            work.reset(); \
            threadpool.join_all(); \
            ioservice.stop(); \
        } \

    for (const auto& txin : tx.vin)
    {
        // make sure output being spent is of type txin_to_key, rather than
        // e.g. txin_gen, which is only used for miner transactions
        CHECK_AND_ASSERT_MES(txin.type() == typeid(txin_to_key), false, "wrong type id in tx input at Blockchain::check_tx_inputs");
        const txin_to_key& in_to_key = boost::get<txin_to_key>(txin);

        // make sure tx output has key offset(s) (is signed to be used)
        CHECK_AND_ASSERT_MES(in_to_key.key_offsets.size(), false, "empty in_to_key.key_offsets in transaction with id " << get_transaction_hash(tx));

        // basically, make sure number of inputs == number of signatures
        CHECK_AND_ASSERT_MES(sig_index < tx.signatures.size(), false, "wrong transaction: not signature entry for input with index= " << sig_index);

#if defined(CACHE_VIN_RESULTS)
		auto itk = it->second.find(in_to_key.k_image);
		if(itk != it->second.end())
		{
			if(!itk->second)
			{
				LOG_PRINT_L1("Failed ring signature for tx " << get_transaction_hash(tx) << "  vin key with k_image: " << in_to_key.k_image << "  sig_index: " << sig_index);
				return false;
			}

			// txin has been verified already, skip
			sig_index++;
			continue;
		}
#endif

        // make sure that output being spent matches up correctly with the
        // signature spending it.
        TIME_MEASURE_START(aa);
        if (!check_tx_input(in_to_key, tx_prefix_hash, tx.signatures[sig_index], pubkeys[sig_index], pmax_used_block_height))
        {
        	it->second[in_to_key.k_image] = false;
            LOG_PRINT_L1("Failed to check ring signature for tx " << get_transaction_hash(tx) << "  vin key with k_image: " << in_to_key.k_image << "  sig_index: " << sig_index);
            if (pmax_used_block_height) // a default value of NULL is used when called from Blockchain::handle_block_to_main_chain()
            {
                LOG_PRINT_L1("  *pmax_used_block_height: " << *pmax_used_block_height);
            }

            KILL_IOSERVICE();
            return false;
        }

        if (threads > 1)
        {
            // ND: Speedup
            // 1. Thread ring signature verification if possible.
            ioservice.dispatch(boost::bind(&Blockchain::check_ring_signature, this, std::cref(tx_prefix_hash), std::cref(in_to_key.k_image), std::cref(pubkeys[sig_index]), std::cref(tx.signatures[sig_index]), std::ref(results[sig_index])));
        }
        else
        {
            check_ring_signature(tx_prefix_hash, in_to_key.k_image, pubkeys[sig_index], tx.signatures[sig_index], results[sig_index]);
            if (!results[sig_index])
            {
            	it->second[in_to_key.k_image] = false;
                LOG_PRINT_L1("Failed to check ring signature for tx " << get_transaction_hash(tx) << "  vin key with k_image: " << in_to_key.k_image << "  sig_index: " << sig_index);

                if (pmax_used_block_height)  // a default value of NULL is used when called from Blockchain::handle_block_to_main_chain()
                {
                    LOG_PRINT_L1("*pmax_used_block_height: " << *pmax_used_block_height);
                }

                KILL_IOSERVICE();
                return false;
            }
        	it->second[in_to_key.k_image] = true;
        }

        sig_index++;
    }

    KILL_IOSERVICE();

    if (threads > 1)
    {
    	// save results to table, passed or otherwise
    	bool failed = false;
    	for (size_t i = 0; i < tx.vin.size(); i++)
    	{
    		const txin_to_key& in_to_key = boost::get<txin_to_key>(tx.vin[i]);
    		it->second[in_to_key.k_image] = results[i];
    		if(!failed && !results[i])
    			failed = true;
    	}

        if (failed)
        {
        	LOG_PRINT_L1("Failed to check ring signatures!, t_loop: " << t_t1);
            return false;
        }
    }
    LOG_PRINT_L1("t_loop: " << t_t1);
    return true;
}

//------------------------------------------------------------------
void Blockchain::check_ring_signature(const crypto::hash &tx_prefix_hash, const crypto::key_image &key_image, const std::vector<crypto::public_key> &pubkeys, const std::vector<crypto::signature>& sig, uint64_t &result)
{
    if (m_is_in_checkpoint_zone)
    {
        result = true;
        return;
    }

    std::vector<const crypto::public_key *> p_output_keys;
    for (auto &key : pubkeys)
    {
        p_output_keys.push_back(&key);
    }

    result = crypto::check_ring_signature(tx_prefix_hash, key_image, p_output_keys, sig.data()) ? 1 : 0;
}

//------------------------------------------------------------------
// This function checks to see if a tx is unlocked.  unlock_time is either
// a block index or a unix time.
bool Blockchain::is_tx_spendtime_unlocked(uint64_t unlock_time) const
{
    LOG_PRINT_L3("Blockchain::" << __func__);
    if(unlock_time < CRYPTONOTE_MAX_BLOCK_NUMBER)
    {
        // ND: Instead of calling get_current_blockchain_height(), call m_db->height()
        //    directly as get_current_blockchain_height() locks the recursive mutex.
        if(m_db->height() + CRYPTONOTE_LOCKED_TX_ALLOWED_DELTA_BLOCKS >= unlock_time)
            return true;
        else
            return false;
    }
    else
    {
        //interpret as time
        uint64_t current_time = static_cast<uint64_t>(time(NULL));
        if(current_time + CRYPTONOTE_LOCKED_TX_ALLOWED_DELTA_SECONDS >= unlock_time)
            return true;
        else
            return false;
    }
    return false;
}
//------------------------------------------------------------------
// This function locates all outputs associated with a given input (mixins)
// and validates that they exist and are usable.  It also checks the ring
// signature for each input.
bool Blockchain::check_tx_input(const txin_to_key& txin, const crypto::hash& tx_prefix_hash, const std::vector<crypto::signature>& sig, std::vector<crypto::public_key> &output_keys, uint64_t* pmax_related_block_height)
{
    LOG_PRINT_L3("Blockchain::" << __func__);

    // ND:
    // 1. Disable locking and make method private.
    //CRITICAL_REGION_LOCAL(m_blockchain_lock);

    //FIXME: this doesn't appear to be a good use of the visitor pattern,
    //       but rather more complicated than necessary.  I may be wrong
    //       though - TW
    struct outputs_visitor
    {
        std::vector<crypto::public_key >& m_output_keys;
        const Blockchain& m_bch;
        outputs_visitor(std::vector<crypto::public_key>& output_keys, const Blockchain& bch) :
            m_output_keys(output_keys), m_bch(bch)
        {
        }
        bool handle_output(uint64_t unlock_time, const crypto::public_key &pubkey)
        {
            //check tx unlock time
            if (!m_bch.is_tx_spendtime_unlocked(unlock_time))
            {
                LOG_PRINT_L1("One of outputs for one of inputs has wrong tx.unlock_time = " << unlock_time);
                return false;
            }

            m_output_keys.push_back(pubkey);
            return true;
        }
    };

    output_keys.clear();

    // collect output keys
    outputs_visitor vi(output_keys, *this);
    if (!scan_outputkeys_for_indexes(txin, vi, tx_prefix_hash, pmax_related_block_height))
    {
        LOG_PRINT_L1("Failed to get output keys for tx with amount = " << print_money(txin.amount) << " and count indexes " << txin.key_offsets.size());
        return false;
    }

    if(txin.key_offsets.size() != output_keys.size())
    {
        LOG_PRINT_L1("Output keys for tx with amount = " << txin.amount << " and count indexes " << txin.key_offsets.size() << " returned wrong keys count " << output_keys.size());
        return false;
    }
    CHECK_AND_ASSERT_MES(sig.size() == output_keys.size(), false, "internal error: tx signatures count=" << sig.size() << " mismatch with outputs keys count for inputs=" << output_keys.size());
    return true;
}
//------------------------------------------------------------------
//TODO: Is this intended to do something else?  Need to look into the todo there.
uint64_t Blockchain::get_adjusted_time() const
{
    LOG_PRINT_L3("Blockchain::" << __func__);
    //TODO: add collecting median time
    return time(NULL);
}
//------------------------------------------------------------------
//TODO: revisit, has changed a bit on upstream
bool Blockchain::check_block_timestamp(std::vector<uint64_t>& timestamps, const block& b) const
{
    LOG_PRINT_L3("Blockchain::" << __func__);
    uint64_t median_ts = epee::misc_utils::median(timestamps);

    if(b.timestamp < median_ts)
    {
        LOG_PRINT_L1("Timestamp of block with id: " << get_block_hash(b) << ", " << b.timestamp << ", less than median of last " << BLOCKCHAIN_TIMESTAMP_CHECK_WINDOW << " blocks, " << median_ts);
        return false;
    }

    return true;
}
//------------------------------------------------------------------
// This function grabs the timestamps from the most recent <n> blocks,
// where n = BLOCKCHAIN_TIMESTAMP_CHECK_WINDOW.  If there are not those many
// blocks in the blockchain, the timestap is assumed to be valid.  If there
// are, this function returns:
//   true if the block's timestamp is not less than the timestamp of the
//       median of the selected blocks
//   false otherwise
bool Blockchain::check_block_timestamp(const block& b) const
{
    LOG_PRINT_L3("Blockchain::" << __func__);
    if(b.timestamp > get_adjusted_time() + CRYPTONOTE_BLOCK_FUTURE_TIME_LIMIT)
    {
        LOG_PRINT_L1("Timestamp of block with id: " << get_block_hash(b) << ", " << b.timestamp << ", bigger than adjusted time + 2 hours");
        return false;
    }

    // if not enough blocks, no proper median yet, return true
    if(m_db->height() < BLOCKCHAIN_TIMESTAMP_CHECK_WINDOW)
    {
        return true;
    }

    std::vector<uint64_t> timestamps;
    auto h = m_db->height();

    // need most recent 60 blocks, get index of first of those
    size_t offset = h - BLOCKCHAIN_TIMESTAMP_CHECK_WINDOW;
    for(;offset < h; ++offset)
    {
        timestamps.push_back(m_db->get_block_timestamp(offset));
    }

    return check_block_timestamp(timestamps, b);
}
//------------------------------------------------------------------
//      Needs to validate the block and acquire each transaction from the
//      transaction mem_pool, then pass the block and transactions to
//      m_db->add_block()
bool Blockchain::handle_block_to_main_chain(const block& bl, const crypto::hash& id, block_verification_context& bvc)
{
    LOG_PRINT_L3("Blockchain::" << __func__);

    TIME_MEASURE_START(block_processing_time);
    CRITICAL_REGION_LOCAL(m_blockchain_lock);
    TIME_MEASURE_START(t1);

    // this is a cheap test
    if (!m_hardfork->check(bl))
    {
        LOG_PRINT_L1("Block with id: " << id << std::endl << "has old version: " << bl.major_version << std::endl << "current: " << m_hardfork->get_current_version());
        return false;
    }

    if(bl.prev_id != get_tail_id())
    {
        LOG_PRINT_L1("Block with id: " << id << std::endl << "has wrong prev_id: " << bl.prev_id << std::endl << "expected: " << get_tail_id());
        return false;
    }

    TIME_MEASURE_FINISH(t1);
    TIME_MEASURE_START(t2);

    // make sure block timestamp is not less than the median timestamp
    // of a set number of the most recent blocks.
    if(!check_block_timestamp(bl))
    {
        LOG_PRINT_L1("Block with id: " << id << std::endl << "has invalid timestamp: " << bl.timestamp);
        bvc.m_verifivation_failed = true;
        return false;
    }

    TIME_MEASURE_FINISH(t2);
    //check proof of work
    TIME_MEASURE_START(target_calculating_time);

    // get the target difficulty for the block.
    // the calculation can overflow, among other failure cases,
    // so we need to check the return type.
    // FIXME: get_difficulty_for_next_block can also assert, look into
    // changing this to throwing exceptions instead so we can clean up.
    difficulty_type current_diffic = get_difficulty_for_next_block();
    CHECK_AND_ASSERT_MES(current_diffic, false, "!!!!!!!!! difficulty overhead !!!!!!!!!");

    TIME_MEASURE_FINISH(target_calculating_time);

    TIME_MEASURE_START(longhash_calculating_time);

    crypto::hash proof_of_work = null_hash;

    // Formerly the code below contained an if loop with the following condition
    // !m_checkpoints.is_in_checkpoint_zone(get_current_blockchain_height())
    // however, this caused the daemon to not bother checking PoW for blocks
    // before checkpoints, which is very dangerous behaviour. We moved the PoW
    // validation out of the next chunk of code to make sure that we correctly
    // check PoW now.
    //
    // validate proof_of_work versus difficulty target
    bool precomputed = false;
#if defined(PER_BLOCK_CHECKPOINT)
    bool fast_check = false;
    if (m_db->height() < m_blocks_hash_check.size())
    {
        auto hash = get_block_hash(bl);
        if (memcmp(&hash, &m_blocks_hash_check[m_db->height()], sizeof(hash)) != 0)
        {
            LOG_PRINT_L1("Block with id is INVALID: " << id);
            bvc.m_verifivation_failed = true;
            return false;
        }
        fast_check = true;
    }
    else
#endif
    {
        auto it = m_blocks_longhash_table.find(id);
        if (it != m_blocks_longhash_table.end())
        {
            precomputed = true;
            proof_of_work = it->second;
        }
        else
            proof_of_work = get_block_longhash(bl, m_db->height());

        // validate proof_of_work versus difficulty target
        if(!check_hash(proof_of_work, current_diffic))
        {
            LOG_PRINT_L1("Block with id: " << id << std::endl << "does not have enough proof of work: " << proof_of_work << std::endl << "unexpected difficulty: " << current_diffic);
            bvc.m_verifivation_failed = true;
            return false;
        }
    }

    // If we're at a checkpoint, ensure that our hardcoded checkpoint hash
    // is correct.
    if(m_checkpoints.is_in_checkpoint_zone(get_current_blockchain_height()))
    {
        if(!m_checkpoints.check_block(get_current_blockchain_height(), id))
        {
            LOG_ERROR("CHECKPOINT VALIDATION FAILED");
            bvc.m_verifivation_failed = true;
            return false;
        }
    }

    TIME_MEASURE_FINISH(longhash_calculating_time);
    if (precomputed)
        longhash_calculating_time += m_fake_pow_calc_time;

    TIME_MEASURE_START(t3);

    // sanity check basic miner tx properties;
    if(!prevalidate_miner_transaction(bl, m_db->height()))
    {
        LOG_PRINT_L1("Block with id: " << id << " failed to pass prevalidation");
        bvc.m_verifivation_failed = true;
        return false;
    }

    size_t coinbase_blob_size = get_object_blobsize(bl.miner_tx);
    size_t cumulative_block_size = coinbase_blob_size;

    std::vector<transaction> txs;
    key_images_container keys;

    uint64_t fee_summary = 0;
    uint64_t t_checktx = 0;
    uint64_t t_exists = 0;
    uint64_t t_pool = 0;
    uint64_t t_dblspnd = 0;
    bool add_tx_to_pool = false;
    TIME_MEASURE_FINISH(t3);

// XXX old code adds miner tx here

    int tx_index = 0;
    // Iterate over the block's transaction hashes, grabbing each
    // from the tx_pool and validating them.  Each is then added
    // to txs.  Keys spent in each are added to <keys> by the double spend check.
    for (const crypto::hash& tx_id : bl.tx_hashes)
    {
        transaction tx;
        size_t blob_size = 0;
        uint64_t fee = 0;
        TIME_MEASURE_START(aa);

// XXX old code does not check whether tx exists
        if (m_db->tx_exists(tx_id))
        {
            LOG_PRINT_L1("Block with id: " << id << " attempting to add transaction already in blockchain with id: " << tx_id);
            bvc.m_verifivation_failed = true;
            break;
        }

        TIME_MEASURE_FINISH(aa);
        t_exists += aa;
        TIME_MEASURE_START(bb);

        // get transaction with hash <tx_id> from tx_pool
        if(!m_tx_pool.take_tx(tx_id, tx, blob_size, fee))
        {
            LOG_PRINT_L1("Block with id: " << id  << " has at least one unknown transaction with id: " << tx_id);
            bvc.m_verifivation_failed = true;
            break;
        }

        TIME_MEASURE_FINISH(bb);
        t_pool += bb;
        // add the transaction to the temp list of transactions, so we can either
        // store the list of transactions all at once or return the ones we've
        // taken from the tx_pool back to it if the block fails verification.
        txs.push_back(tx);
        TIME_MEASURE_START(dd);

        // FIXME: the storage should not be responsible for validation.
        //        If it does any, it is merely a sanity check.
        //        Validation is the purview of the Blockchain class
        //        - TW
        //
        // ND: this is not needed, db->add_block() checks for duplicate k_images and fails accordingly.
        // if (!check_for_double_spend(tx, keys))
        // {
        //     LOG_PRINT_L0("Double spend detected in transaction (id: " << tx_id);
        //     bvc.m_verifivation_failed = true;
        //     break;
        // }

        TIME_MEASURE_FINISH(dd);
        t_dblspnd += dd;
        TIME_MEASURE_START(cc);

#if defined(PER_BLOCK_CHECKPOINT)
        if (!fast_check)
#endif
        {
            // validate that transaction inputs and the keys spending them are correct.
            if(!check_tx_inputs(tx))
            {
                LOG_PRINT_L1("Block with id: " << id  << " has at least one transaction (id: " << tx_id << ") with wrong inputs.");

                //FIXME: why is this done?  make sure that keeping invalid blocks makes sense.
                add_block_as_invalid(bl, id);
                LOG_PRINT_L1("Block with id " << id << " added as invalid because of wrong inputs in transactions");
                bvc.m_verifivation_failed = true;
                add_tx_to_pool = true;
                break;
            }
        }
#if defined(PER_BLOCK_CHECKPOINT)
        else
        {
            // ND: if fast_check is enabled for blocks, there is no need to check
            // the transaction inputs, but do some sanity checks anyway.
            if (memcmp(&m_blocks_txs_check[tx_index++], &tx_id, sizeof(tx_id)) != 0)
            {
                LOG_PRINT_L1("Block with id: " << id << " has at least one transaction (id: " << tx_id << ") with wrong inputs.");
                //TODO: why is this done?  make sure that keeping invalid blocks makes sense.
                add_block_as_invalid(bl, id);
                LOG_PRINT_L1("Block with id " << id << " added as invalid because of wrong inputs in transactions");
                bvc.m_verifivation_failed = true;
                add_tx_to_pool = true;
                break;
            }
        }
#endif
        TIME_MEASURE_FINISH(cc);
        t_checktx += cc;
        fee_summary += fee;
        cumulative_block_size += blob_size;
    }

    m_blocks_txs_check.clear();

    TIME_MEASURE_START(vmt);
    uint64_t base_reward = 0;
    uint64_t already_generated_coins = m_db->height() ? m_db->get_block_already_generated_coins(m_db->height() - 1) : 0;
    if(!validate_miner_transaction(bl, cumulative_block_size, fee_summary, base_reward, already_generated_coins))
    {
        LOG_PRINT_L1("Block with id: " << id << " has incorrect miner transaction");
        bvc.m_verifivation_failed = true;
    }

    TIME_MEASURE_FINISH(vmt);
    size_t block_size;
    difficulty_type cumulative_difficulty;

    // populate various metadata about the block to be stored alongside it.
    block_size = cumulative_block_size;
    cumulative_difficulty = current_diffic;
    already_generated_coins = already_generated_coins + base_reward;
    if(m_db->height())
        cumulative_difficulty += m_db->get_block_cumulative_difficulty(m_db->height() - 1);

    TIME_MEASURE_FINISH(block_processing_time);
    if(precomputed)
        block_processing_time += m_fake_pow_calc_time;

    TIME_MEASURE_START(addblock);
    uint64_t new_height = 0;
    bool add_success = true;
    if (!bvc.m_verifivation_failed)
    {
        try
        {
            new_height = m_db->add_block(bl, block_size, cumulative_difficulty, already_generated_coins, txs);
        }
        catch (const std::exception& e)
        {
            //TODO: figure out the best way to deal with this failure
            LOG_ERROR("Error adding block with hash: " << id << " to blockchain, what = " << e.what());
            add_success = false;
        }
    }

    // if we failed for any reason to verify the block, return taken
    // transactions to the tx_pool.
    if ((bvc.m_verifivation_failed && add_tx_to_pool) || !add_success)
    {
        // return taken transactions to transaction pool
        for (auto& tx : txs)
        {
            cryptonote::tx_verification_context tvc = AUTO_VAL_INIT(tvc);
            if (!m_tx_pool.add_tx(tx, tvc, true))
            {
                LOG_PRINT_L0("Failed to return taken transaction with hash: " << get_transaction_hash(tx) << " to tx_pool");
            }
        }
        return false;
    }

    TIME_MEASURE_FINISH(addblock);

    update_next_cumulative_size_limit();

    // this will not fail since check succeeded above
    m_hardfork->add(bl, new_height - 1);

    LOG_PRINT_L1("+++++ BLOCK SUCCESSFULLY ADDED" << std::endl << "id:\t" << id << std::endl << "PoW:\t" << proof_of_work << std::endl << "HEIGHT " << new_height << ", difficulty:\t" << current_diffic << std::endl << "block reward: " << print_money(fee_summary + base_reward) << "(" << print_money(base_reward) << " + " << print_money(fee_summary) << "), coinbase_blob_size: " << coinbase_blob_size << ", cumulative size: " << cumulative_block_size << ", " << block_processing_time << "(" << target_calculating_time << "/" << longhash_calculating_time << ")ms");
    if(m_show_time_stats)
    {
        LOG_PRINT_L0("Height: " << new_height << " blob: " << coinbase_blob_size << " cumm: "
                << cumulative_block_size << " p/t: " << block_processing_time << " ("
                << target_calculating_time << "/" << longhash_calculating_time << "/"
                << t1 << "/" << t2 << "/" << t3 << "/" << t_exists << "/" << t_pool
                << "/" << t_checktx << "/" << t_dblspnd << "/" << vmt << "/" << addblock << ")ms");
    }

    bvc.m_added_to_main_chain = true;
    ++m_sync_counter;

    // appears to be a NOP *and* is called elsewhere.  wat?
    m_tx_pool.on_blockchain_inc(new_height, id);

    return true;
}
//------------------------------------------------------------------
bool Blockchain::update_next_cumulative_size_limit()
{
    LOG_PRINT_L3("Blockchain::" << __func__);
    std::vector<size_t> sz;
    get_last_n_blocks_sizes(sz, CRYPTONOTE_REWARD_BLOCKS_WINDOW);

    uint64_t median = epee::misc_utils::median(sz);
    if(median <= CRYPTONOTE_BLOCK_GRANTED_FULL_REWARD_ZONE)
        median = CRYPTONOTE_BLOCK_GRANTED_FULL_REWARD_ZONE;

    m_current_block_cumul_sz_limit = median*2;
    return true;
}
//------------------------------------------------------------------
bool Blockchain::add_new_block(const block& bl_, block_verification_context& bvc)
{
    LOG_PRINT_L3("Blockchain::" << __func__);
    //copy block here to let modify block.target
    block bl = bl_;
    crypto::hash id = get_block_hash(bl);
    CRITICAL_REGION_LOCAL(m_tx_pool);//to avoid deadlock lets lock tx_pool for whole add/reorganize process
    CRITICAL_REGION_LOCAL1(m_blockchain_lock);
    if(have_block(id))
    {
        LOG_PRINT_L3("block with id = " << id << " already exists");
        bvc.m_already_exists = true;
        return false;
    }

    //check that block refers to chain tail
    if(!(bl.prev_id == get_tail_id()))
    {
        //chain switching or wrong block
        bvc.m_added_to_main_chain = false;
        return handle_alternative_block(bl, id, bvc);
        //never relay alternative blocks
    }

    return handle_block_to_main_chain(bl, id, bvc);
}
//------------------------------------------------------------------
//TODO: Refactor, consider returning a failure height and letting
//      caller decide course of action.
void Blockchain::check_against_checkpoints(const checkpoints& points, bool enforce)
{
    const auto& pts = points.get_points();

    for (const auto& pt : pts)
    {
        // if the checkpoint is for a block we don't have yet, move on
        if (pt.first >= m_db->height())
        {
            continue;
        }

        if (!points.check_block(pt.first, m_db->get_block_hash_from_height(pt.first)))
        {
            // if asked to enforce checkpoints, roll back to a couple of blocks before the checkpoint
            if (enforce)
            {
                LOG_ERROR("Local blockchain failed to pass a checkpoint, rolling back!");
                std::list<block> empty;
                rollback_blockchain_switching(empty, pt.first - 2);
            }
            else
            {
                LOG_ERROR("WARNING: local blockchain failed to pass a MoneroPulse checkpoint, and you could be on a fork. You should either sync up from scratch, OR download a fresh blockchain bootstrap, OR enable checkpoint enforcing with the --enforce-dns-checkpointing command-line option");
            }
        }
    }
}
//------------------------------------------------------------------
// returns false if any of the checkpoints loading returns false.
// That should happen only if a checkpoint is added that conflicts
// with an existing checkpoint.
bool Blockchain::update_checkpoints(const std::string& file_path, bool check_dns)
{
    if (!m_checkpoints.load_checkpoints_from_json(file_path))
    {
        return false;
    }

    // if we're checking both dns and json, load checkpoints from dns.
    // if we're not hard-enforcing dns checkpoints, handle accordingly
    if (m_enforce_dns_checkpoints && check_dns)
    {
        if (!m_checkpoints.load_checkpoints_from_dns())
        {
            return false;
        }
    }
    else if (check_dns)
    {
        checkpoints dns_points;
        dns_points.load_checkpoints_from_dns();
        if (m_checkpoints.check_for_conflicts(dns_points))
        {
            check_against_checkpoints(dns_points, false);
        }
        else
        {
            LOG_PRINT_L0("One or more checkpoints fetched from DNS conflicted with existing checkpoints!");
        }
    }

    check_against_checkpoints(m_checkpoints, true);

    return true;
}
//------------------------------------------------------------------
void Blockchain::set_enforce_dns_checkpoints(bool enforce_checkpoints)
{
    m_enforce_dns_checkpoints = enforce_checkpoints;
}

//------------------------------------------------------------------
void Blockchain::block_longhash_worker(const uint64_t height, const std::vector<block> &blocks, std::unordered_map<crypto::hash, crypto::hash> &map) const
{
    TIME_MEASURE_START(t);
    slow_hash_allocate_state();

    //FIXME: height should be changing here, as get_block_longhash expects
    //       the height of the block passed to it
    for (const auto & block : blocks)
    {
        crypto::hash id = get_block_hash(block);
        crypto::hash pow = get_block_longhash(block, height);
        map.emplace(id, pow);
    }

    slow_hash_free_state();
    TIME_MEASURE_FINISH(t);
}

//------------------------------------------------------------------
bool Blockchain::cleanup_handle_incoming_blocks(bool force_sync)
{
    LOG_PRINT_YELLOW("Blockchain::" << __func__, LOG_LEVEL_3);
    CRITICAL_REGION_LOCAL(m_blockchain_lock);
    TIME_MEASURE_START(t1);

    if (m_sync_counter > 0)
    {
        if (force_sync)
        {
            if(m_db_sync_mode != db_nosync)
                store_blockchain();
            m_sync_counter = 0;
        }
        else if (m_sync_counter >= m_db_blocks_per_sync)
        {
            if(m_db_sync_mode == db_async)
            {
                m_sync_counter = 0;
                m_async_service.dispatch(boost::bind(&Blockchain::store_blockchain, this));
            }
            else if(m_db_sync_mode == db_sync)
            {
                store_blockchain();
            }
            else // db_nosync
            {
                // DO NOTHING, not required to call sync.
            }
        }
    }

    TIME_MEASURE_FINISH(t1);
    m_blocks_longhash_table.clear();
    m_scan_table.clear();
    m_check_tx_inputs_table.clear();
    m_blocks_txs_check.clear();
    m_check_txin_table.clear();

    return true;
}

//------------------------------------------------------------------
//FIXME: unused parameter txs
void Blockchain::output_scan_worker(const uint64_t amount, const std::vector<uint64_t> &offsets, std::vector<output_data_t> &outputs, std::unordered_map<crypto::hash, cryptonote::transaction> &txs) const
{
    try
    {
        m_db->get_output_key(amount, offsets, outputs);
    }
    catch (const std::exception& e)
    {
        LOG_PRINT_L1("EXCEPTION: " << e.what());
    }
    catch (...)
    {

    }
}

//------------------------------------------------------------------
// ND: Speedups:
// 1. Thread long_hash computations if possible (m_max_prepare_blocks_threads = nthreads, default = 4)
// 2. Group all amounts (from txs) and related absolute offsets and form a table of tx_prefix_hash
//    vs [k_image, output_keys] (m_scan_table). This is faster because it takes advantage of bulk queries
//    and is threaded if possible. The table (m_scan_table) will be used later when querying output
//    keys.
bool Blockchain::prepare_handle_incoming_blocks(const std::list<block_complete_entry> &blocks_entry)
{
    LOG_PRINT_YELLOW("Blockchain::" << __func__, LOG_LEVEL_3);
    TIME_MEASURE_START(prepare);
    CRITICAL_REGION_LOCAL(m_blockchain_lock);

    if(blocks_entry.size() == 0)
        return false;

    if ((m_db->height() + blocks_entry.size()) < m_blocks_hash_check.size())
        return true;

    bool blocks_exist = false;
    uint64_t threads = std::thread::hardware_concurrency();

    if (blocks_entry.size() > 1 && threads > 1 && m_max_prepare_blocks_threads > 1)
    {
        // limit threads, default limit = 4
        if(threads > m_max_prepare_blocks_threads)
            threads = m_max_prepare_blocks_threads;

        uint64_t height = m_db->height();
        std::vector<boost::thread *> thread_list;
        int batches = blocks_entry.size() / threads;
        int extra = blocks_entry.size() % threads;
        LOG_PRINT_L1("block_batches: " << batches);
        std::vector<std::unordered_map<crypto::hash, crypto::hash>> maps(threads);
        std::vector < std::vector < block >> blocks(threads);
        auto it = blocks_entry.begin();

        for (uint64_t i = 0; i < threads; i++)
        {
            for (int j = 0; j < batches; j++)
            {
                block block;

                if (!parse_and_validate_block_from_blob(it->block, block))
                {
                    std::advance(it, 1);
                    continue;
                }

                // check first block and skip all blocks if its not chained properly
                if (i == 0 && j == 0)
                {
                    crypto::hash tophash = m_db->top_block_hash();
                    if (block.prev_id != tophash)
                    {
                        LOG_PRINT_L0("Skipping prepare blocks. New blocks don't belong to chain.")
                                return true;
                    }
                }
                if (have_block(get_block_hash(block)))
                {
                    blocks_exist = true;
                    break;
                }

                blocks[i].push_back(block);
                std::advance(it, 1);
            }
        }

        for (int i = 0; i < extra && !blocks_exist; i++)
        {
            block block;

            if (!parse_and_validate_block_from_blob(it->block, block))
            {
                std::advance(it, 1);
                continue;
            }

            if (have_block(get_block_hash(block)))
            {
                blocks_exist = true;
                break;
            }

            blocks[i].push_back(block);
            std::advance(it, 1);
        }

        if (!blocks_exist)
        {
            m_blocks_longhash_table.clear();
            for (uint64_t i = 0; i < threads; i++)
            {
                thread_list.push_back(new boost::thread(&Blockchain::block_longhash_worker, this, height + (i * batches), std::cref(blocks[i]), std::ref(maps[i])));
            }

            for (size_t j = 0; j < thread_list.size(); j++)
            {
                thread_list[j]->join();
                delete thread_list[j];
            }

            thread_list.clear();

            for (const auto & map : maps)
            {
                m_blocks_longhash_table.insert(map.begin(), map.end());
            }
        }
    }

    if (blocks_exist)
    {
        LOG_PRINT_L0("Skipping prepare blocks. Blocks exist.")
        return true;
    }

    m_fake_scan_time = 0;
    m_fake_pow_calc_time = 0;

    m_scan_table.clear();
    m_check_tx_inputs_table.clear();
    m_check_txin_table.clear();

    TIME_MEASURE_FINISH(prepare);
    m_fake_pow_calc_time = prepare / blocks_entry.size();

    if (blocks_entry.size() > 1 && threads > 1 && m_show_time_stats)
        LOG_PRINT_L0("Prepare blocks took: " << prepare << " ms");

    TIME_MEASURE_START(scantable);

    // [input] stores all unique amounts found
    std::vector < uint64_t > amounts;
    // [input] stores all absolute_offsets for each amount
    std::map<uint64_t, std::vector<uint64_t>> offset_map;
    // [output] stores all output_data_t for each absolute_offset
    std::map<uint64_t, std::vector<output_data_t>> tx_map;

#define SCAN_TABLE_QUIT(m) \
        do { \
            LOG_PRINT_L0(m) ;\
            m_scan_table.clear(); \
            return false; \
        } while(0); \

    // generate sorted tables for all amounts and absolute offsets
    for (const auto &entry : blocks_entry)
    {
        for (const auto &tx_blob : entry.txs)
        {
            crypto::hash tx_hash = null_hash;
            crypto::hash tx_prefix_hash = null_hash;
            transaction tx;

            if (!parse_and_validate_tx_from_blob(tx_blob, tx, tx_hash, tx_prefix_hash))
                SCAN_TABLE_QUIT("Could not parse tx from incoming blocks.");

            auto its = m_scan_table.find(tx_prefix_hash);
            if (its != m_scan_table.end())
                SCAN_TABLE_QUIT("Duplicate tx found from incoming blocks.");

            m_scan_table.emplace(tx_prefix_hash, std::unordered_map<crypto::key_image, std::vector<output_data_t>>());
            its = m_scan_table.find(tx_prefix_hash);
            assert(its != m_scan_table.end());

            // get all amounts from tx.vin(s)
            for (const auto &txin : tx.vin)
            {
                const txin_to_key &in_to_key = boost::get < txin_to_key > (txin);

                // check for duplicate
                auto it = its->second.find(in_to_key.k_image);
                if (it != its->second.end())
                    SCAN_TABLE_QUIT("Duplicate key_image found from incoming blocks.");

                amounts.push_back(in_to_key.amount);
            }

            // sort and remove duplicate amounts from amounts list
            std::sort(amounts.begin(), amounts.end());
            auto last = std::unique(amounts.begin(), amounts.end());
            amounts.erase(last, amounts.end());

            // add amount to the offset_map and tx_map
            for (const uint64_t &amount : amounts)
            {
                if (offset_map.find(amount) == offset_map.end())
                    offset_map.emplace(amount, std::vector<uint64_t>());

                if (tx_map.find(amount) == tx_map.end())
                    tx_map.emplace(amount, std::vector<output_data_t>());
            }

            // add new absolute_offsets to offset_map
            for (const auto &txin : tx.vin)
            {
                const txin_to_key &in_to_key = boost::get < txin_to_key > (txin);
                // no need to check for duplicate here.
                auto absolute_offsets = relative_output_offsets_to_absolute(in_to_key.key_offsets);
                for (const auto & offset : absolute_offsets)
                    offset_map[in_to_key.amount].push_back(offset);

            }

            // sort and remove duplicate absolute_offsets in offset_map
            for (auto &offsets : offset_map)
            {
                std::sort(offsets.second.begin(), offsets.second.end());
                auto last = std::unique(offsets.second.begin(), offsets.second.end());
                offsets.second.erase(last, offsets.second.end());
            }
        }
    }

    // [output] stores all transactions for each tx_out_index::hash found
    std::vector<std::unordered_map<crypto::hash, cryptonote::transaction>> transactions(amounts.size());

    threads = std::thread::hardware_concurrency();
    if (!m_db->can_thread_bulk_indices())
        threads = 1;

    if (threads > 1)
    {
        boost::asio::io_service ioservice;
        boost::thread_group threadpool;
        std::unique_ptr < boost::asio::io_service::work > work(new boost::asio::io_service::work(ioservice));

        for (uint64_t i = 0; i < threads; i++)
        {
            threadpool.create_thread(boost::bind(&boost::asio::io_service::run, &ioservice));
        }

        for (size_t i = 0; i < amounts.size(); i++)
        {
            uint64_t amount = amounts[i];
            ioservice.dispatch(boost::bind(&Blockchain::output_scan_worker, this, amount, std::cref(offset_map[amount]), std::ref(tx_map[amount]), std::ref(transactions[i])));
        }

        work.reset();
        threadpool.join_all();
        ioservice.stop();
    }
    else
    {
        for (size_t i = 0; i < amounts.size(); i++)
        {
            uint64_t amount = amounts[i];
            output_scan_worker(amount, offset_map[amount], tx_map[amount], transactions[i]);
        }
    }

    int total_txs = 0;

    // now generate a table for each tx_prefix and k_image hashes
    for (const auto &entry : blocks_entry)
    {
        for (const auto &tx_blob : entry.txs)
        {
            crypto::hash tx_hash = null_hash;
            crypto::hash tx_prefix_hash = null_hash;
            transaction tx;

            if (!parse_and_validate_tx_from_blob(tx_blob, tx, tx_hash, tx_prefix_hash))
                SCAN_TABLE_QUIT("Could not parse tx from incoming blocks.");

            ++total_txs;
            auto its = m_scan_table.find(tx_prefix_hash);
            if (its == m_scan_table.end())
                SCAN_TABLE_QUIT("Tx not found on scan table from incoming blocks.");

            for (const auto &txin : tx.vin)
            {
                const txin_to_key &in_to_key = boost::get < txin_to_key > (txin);
                auto needed_offsets = relative_output_offsets_to_absolute(in_to_key.key_offsets);

                std::vector<output_data_t> outputs;
                for (const uint64_t & offset_needed : needed_offsets)
                {
                    size_t pos = 0;
                    bool found = false;

                    for (const uint64_t &offset_found : offset_map[in_to_key.amount])
                    {
                        if (offset_needed == offset_found)
                        {
                            found = true;
                            break;
                        }

                        ++pos;
                    }

                    if (found && pos < tx_map[in_to_key.amount].size())
                        outputs.push_back(tx_map[in_to_key.amount].at(pos));
                    else
                        break;
                }

                its->second.emplace(in_to_key.k_image, outputs);
            }
        }
    }

    TIME_MEASURE_FINISH(scantable);
    if (total_txs > 0)
    {
        m_fake_scan_time = scantable / total_txs;
    	if(m_show_time_stats)
            LOG_PRINT_L0("Prepare scantable took: " << scantable << " ms");
    }

    return true;
}

void Blockchain::set_user_options(uint64_t maxthreads, uint64_t blocks_per_sync, blockchain_db_sync_mode sync_mode, bool fast_sync)
{
    m_db_sync_mode = sync_mode;
    m_fast_sync = fast_sync;
    m_db_blocks_per_sync = blocks_per_sync;
    m_max_prepare_blocks_threads = maxthreads;
}

HardFork::State Blockchain::get_hard_fork_state() const
{
    return m_hardfork->get_state();
}

bool Blockchain::get_hard_fork_voting_info(uint8_t version, uint32_t &window, uint32_t &votes, uint32_t &threshold, uint8_t &voting) const
{
    return m_hardfork->get_voting_info(version, window, votes, threshold, voting);
}

void Blockchain::load_compiled_in_block_hashes()
{
    if (m_fast_sync && !m_testnet && get_blocks_dat_start() != nullptr)
    {
        if (get_blocks_dat_size() > 4)
        {
            const unsigned char *p = get_blocks_dat_start();
            uint32_t nblocks = *(uint32_t *) p;
            if(nblocks > 0 && nblocks > m_db->height())
            {
                LOG_PRINT_L0("Loading precomputed blocks: " << nblocks);
                p += sizeof(uint32_t);
                for (uint32_t i = 0; i < nblocks; i++)
                {
                    crypto::hash hash;
                    memcpy(hash.data, p, sizeof(hash.data));
                    p += sizeof(hash.data);
                    m_blocks_hash_check.push_back(hash);
                }

                // FIXME: clear tx_pool because the process might have been
                // terminated and caused it to store txs kept by blocks.
                // The core will not call check_tx_inputs(..) for these
                // transactions in this case. Consequently, the sanity check
                // for tx hashes will fail in handle_block_to_main_chain(..)
                std::list<transaction> txs;
                m_tx_pool.get_transactions(txs);

                size_t blob_size;
                uint64_t fee;
                transaction pool_tx;
                for(const transaction &tx : txs)
                {
                    crypto::hash tx_hash = get_transaction_hash(tx);
                    m_tx_pool.take_tx(tx_hash, pool_tx, blob_size, fee);
                }
            }
        }
    }
}<|MERGE_RESOLUTION|>--- conflicted
+++ resolved
@@ -1018,12 +1018,7 @@
      * size is known, the miner transaction is updated to reflect the correct
      * amount (fees + block reward).
      */
-<<<<<<< HEAD
-    bool r = construct_miner_tx(height, median_size, already_generated_coins, txs_size, fee, miner_address, b.miner_tx, ex_nonce, 11);
-=======
-    //make blocks coin-base tx looks close to real coinbase tx to get truthful blob size
     bool r = construct_miner_tx(height, median_size, already_generated_coins, txs_size, fee, miner_address, b.miner_tx, ex_nonce, 11, m_hardfork->get_current_version());
->>>>>>> ee27c31c
     CHECK_AND_ASSERT_MES(r, false, "Failed to construc miner tx, first chance");
     size_t cumulative_size = txs_size + get_object_blobsize(b.miner_tx);
 #if defined(DEBUG_CREATE_BLOCK_TEMPLATE)
