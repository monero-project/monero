// Copyright (c) 2014-2018, The Monero Project
// Copyright (c)      2018, The Loki Project
//
// All rights reserved.
//
// Redistribution and use in source and binary forms, with or without modification, are
// permitted provided that the following conditions are met:
//
// 1. Redistributions of source code must retain the above copyright notice, this list of
//    conditions and the following disclaimer.
//
// 2. Redistributions in binary form must reproduce the above copyright notice, this list
//    of conditions and the following disclaimer in the documentation and/or other
//    materials provided with the distribution.
//
// 3. Neither the name of the copyright holder nor the names of its contributors may be
//    used to endorse or promote products derived from this software without specific
//    prior written permission.
//
// THIS SOFTWARE IS PROVIDED BY THE COPYRIGHT HOLDERS AND CONTRIBUTORS "AS IS" AND ANY
// EXPRESS OR IMPLIED WARRANTIES, INCLUDING, BUT NOT LIMITED TO, THE IMPLIED WARRANTIES OF
// MERCHANTABILITY AND FITNESS FOR A PARTICULAR PURPOSE ARE DISCLAIMED. IN NO EVENT SHALL
// THE COPYRIGHT HOLDER OR CONTRIBUTORS BE LIABLE FOR ANY DIRECT, INDIRECT, INCIDENTAL,
// SPECIAL, EXEMPLARY, OR CONSEQUENTIAL DAMAGES (INCLUDING, BUT NOT LIMITED TO,
// PROCUREMENT OF SUBSTITUTE GOODS OR SERVICES; LOSS OF USE, DATA, OR PROFITS; OR BUSINESS
// INTERRUPTION) HOWEVER CAUSED AND ON ANY THEORY OF LIABILITY, WHETHER IN CONTRACT,
// STRICT LIABILITY, OR TORT (INCLUDING NEGLIGENCE OR OTHERWISE) ARISING IN ANY WAY OUT OF
// THE USE OF THIS SOFTWARE, EVEN IF ADVISED OF THE POSSIBILITY OF SUCH DAMAGE.
//
// Parts of this file are originally copyright (c) 2012-2013 The Cryptonote developers

#include <algorithm>
#include <cstdio>
#include <boost/filesystem.hpp>
#include <boost/range/adaptor/reversed.hpp>

#include "common/rules.h"
#include "include_base_utils.h"
#include "cryptonote_basic/cryptonote_basic_impl.h"
#include "tx_pool.h"
#include "blockchain.h"
#include "blockchain_db/blockchain_db.h"
#include "cryptonote_basic/cryptonote_boost_serialization.h"
#include "cryptonote_core/service_node_deregister.h"
#include "cryptonote_config.h"
#include "cryptonote_basic/miner.h"
#include "misc_language.h"
#include "profile_tools.h"
#include "file_io_utils.h"
#include "int-util.h"
#include "common/threadpool.h"
#include "common/boost_serialization_helper.h"
#include "warnings.h"
#include "crypto/hash.h"
#include "cryptonote_core.h"
#include "ringct/rctSigs.h"
#include "common/perf_timer.h"
#include "common/notify.h"
#include "service_node_deregister.h"
#include "service_node_list.h"

#undef LOKI_DEFAULT_LOG_CATEGORY
#define LOKI_DEFAULT_LOG_CATEGORY "blockchain"

#define FIND_BLOCKCHAIN_SUPPLEMENT_MAX_SIZE (100*1024*1024) // 100 MB

using namespace crypto;

//#include "serialization/json_archive.h"

/* TODO:
 *  Clean up code:
 *    Possibly change how outputs are referred to/indexed in blockchain and wallets
 *
 */

using namespace cryptonote;
using epee::string_tools::pod_to_hex;

DISABLE_VS_WARNINGS(4267)

#define MERROR_VER(x) MCERROR("verify", x)

// used to overestimate the block reward when estimating a per kB to use
#define BLOCK_REWARD_OVERESTIMATE (10 * 1000000000000)

static const struct {
  uint8_t version;
  uint64_t height;
  uint8_t threshold;
  time_t time;
} mainnet_hard_forks[] = {
  // version 7 from the start of the blockchain, inhereted from Monero mainnet
  { network_version_7,               1,      0, 1503046577 },
  { network_version_8,               64324,  0, 1533006000 },
  { network_version_9_service_nodes, 101250, 0, 1537444800 },
  { network_version_10_bulletproofs, 161849, 0, 1544743800 }, // 2018-12-13 23:30UTC
};

static const struct {
  uint8_t version;
  uint64_t height;
  uint8_t threshold;
  time_t time;
} testnet_hard_forks[] = {
  // version 7 from the start of the blockchain, inhereted from Monero testnet
  { network_version_7,               1,     0, 1533631121 },
  { network_version_8,               2,     0, 1533631122 },
  { network_version_9_service_nodes, 3,     0, 1533631123 },
  { network_version_10_bulletproofs, 47096, 0, 1542681077 }, // 2018-11-20 13:30 AEDT
};

static const struct {
  uint8_t version;
  uint64_t height;
  uint8_t threshold;
  time_t time;
} stagenet_hard_forks[] = {
  // version 7 from the start of the blockchain, inhereted from Monero testnet
  { network_version_7,               1,     0, 1341378000 },
  { network_version_8,               64324, 0, 1533006000 },
  { network_version_9_service_nodes, 96210, 0, 1536840000 },
  { network_version_10_bulletproofs, 96211, 0, 1536840120 },
};

//------------------------------------------------------------------
Blockchain::Blockchain(tx_memory_pool& tx_pool, service_nodes::service_node_list& service_node_list, service_nodes::deregister_vote_pool& deregister_vote_pool):
  m_db(), m_tx_pool(tx_pool), m_hardfork(NULL), m_timestamps_and_difficulties_height(0), m_current_block_cumul_weight_limit(0), m_current_block_cumul_weight_median(0),
  m_enforce_dns_checkpoints(false), m_max_prepare_blocks_threads(4), m_db_sync_on_blocks(true), m_db_sync_threshold(1), m_db_sync_mode(db_async), m_db_default_sync(false), m_fast_sync(true), m_show_time_stats(false), m_sync_counter(0), m_bytes_to_sync(0), m_cancel(false),
  m_difficulty_for_next_block_top_hash(crypto::null_hash),
  m_difficulty_for_next_block(1),
  m_service_node_list(service_node_list),
  m_deregister_vote_pool(deregister_vote_pool),
  m_btc_valid(false)
{
  LOG_PRINT_L3("Blockchain::" << __func__);
}
//------------------------------------------------------------------
Blockchain::~Blockchain()
{
  deinit();
}
//------------------------------------------------------------------
bool Blockchain::have_tx(const crypto::hash &id) const
{
  LOG_PRINT_L3("Blockchain::" << __func__);
  // WARNING: this function does not take m_blockchain_lock, and thus should only call read only
  // m_db functions which do not depend on one another (ie, no getheight + gethash(height-1), as
  // well as not accessing class members, even read only (ie, m_invalid_blocks). The caller must
  // lock if it is otherwise needed.
  return m_db->tx_exists(id);
}
//------------------------------------------------------------------
bool Blockchain::have_tx_keyimg_as_spent(const crypto::key_image &key_im) const
{
  LOG_PRINT_L3("Blockchain::" << __func__);
  // WARNING: this function does not take m_blockchain_lock, and thus should only call read only
  // m_db functions which do not depend on one another (ie, no getheight + gethash(height-1), as
  // well as not accessing class members, even read only (ie, m_invalid_blocks). The caller must
  // lock if it is otherwise needed.
  return  m_db->has_key_image(key_im);
}
//------------------------------------------------------------------
// This function makes sure that each "input" in an input (mixins) exists
// and collects the public key for each from the transaction it was included in
// via the visitor passed to it.
template <class visitor_t>
bool Blockchain::scan_outputkeys_for_indexes(size_t tx_version, const txin_to_key& tx_in_to_key, visitor_t &vis, const crypto::hash &tx_prefix_hash, uint64_t* pmax_related_block_height) const
{
  LOG_PRINT_L3("Blockchain::" << __func__);

  // ND: Disable locking and make method private.
  //CRITICAL_REGION_LOCAL(m_blockchain_lock);

  // verify that the input has key offsets (that it exists properly, really)
  if(!tx_in_to_key.key_offsets.size())
    return false;

  // cryptonote_format_utils uses relative offsets for indexing to the global
  // outputs list.  that is to say that absolute offset #2 is absolute offset
  // #1 plus relative offset #2.
  // TODO: Investigate if this is necessary / why this is done.
  std::vector<uint64_t> absolute_offsets = relative_output_offsets_to_absolute(tx_in_to_key.key_offsets);
  std::vector<output_data_t> outputs;

  bool found = false;
  auto it = m_scan_table.find(tx_prefix_hash);
  if (it != m_scan_table.end())
  {
    auto its = it->second.find(tx_in_to_key.k_image);
    if (its != it->second.end())
    {
      outputs = its->second;
      found = true;
    }
  }

  if (!found)
  {
    try
    {
      m_db->get_output_key(epee::span<const uint64_t>(&tx_in_to_key.amount, 1), absolute_offsets, outputs, true);
      if (absolute_offsets.size() != outputs.size())
      {
        MERROR_VER("Output does not exist! amount = " << tx_in_to_key.amount);
        return false;
      }
    }
    catch (...)
    {
      MERROR_VER("Output does not exist! amount = " << tx_in_to_key.amount);
      return false;
    }
  }
  else
  {
    // check for partial results and add the rest if needed;
    if (outputs.size() < absolute_offsets.size() && outputs.size() > 0)
    {
      MDEBUG("Additional outputs needed: " << absolute_offsets.size() - outputs.size());
      std::vector < uint64_t > add_offsets;
      std::vector<output_data_t> add_outputs;
      add_outputs.reserve(absolute_offsets.size() - outputs.size());
      for (size_t i = outputs.size(); i < absolute_offsets.size(); i++)
        add_offsets.push_back(absolute_offsets[i]);
      try
      {
        m_db->get_output_key(epee::span<const uint64_t>(&tx_in_to_key.amount, 1), add_offsets, add_outputs, true);
        if (add_offsets.size() != add_outputs.size())
        {
          MERROR_VER("Output does not exist! amount = " << tx_in_to_key.amount);
          return false;
        }
      }
      catch (...)
      {
        MERROR_VER("Output does not exist! amount = " << tx_in_to_key.amount);
        return false;
      }
      outputs.insert(outputs.end(), add_outputs.begin(), add_outputs.end());
    }
  }

  size_t count = 0;
  for (const uint64_t& i : absolute_offsets)
  {
    try
    {
      output_data_t output_index;
      try
      {
        // get tx hash and output index for output
        if (count < outputs.size())
          output_index = outputs.at(count);
        else
          output_index = m_db->get_output_key(tx_in_to_key.amount, i);

        // call to the passed boost visitor to grab the public key for the output
        if (!vis.handle_output(output_index.unlock_time, output_index.pubkey, output_index.commitment))
        {
          MERROR_VER("Failed to handle_output for output no = " << count << ", with absolute offset " << i);
          return false;
        }
      }
      catch (...)
      {
        MERROR_VER("Output does not exist! amount = " << tx_in_to_key.amount << ", absolute_offset = " << i);
        return false;
      }

      // if on last output and pmax_related_block_height not null pointer
      if(++count == absolute_offsets.size() && pmax_related_block_height)
      {
        // set *pmax_related_block_height to tx block height for this output
        auto h = output_index.height;
        if(*pmax_related_block_height < h)
        {
          *pmax_related_block_height = h;
        }
      }

    }
    catch (const OUTPUT_DNE& e)
    {
      MERROR_VER("Output does not exist: " << e.what());
      return false;
    }
    catch (const TX_DNE& e)
    {
      MERROR_VER("Transaction does not exist: " << e.what());
      return false;
    }

  }

  return true;
}
//------------------------------------------------------------------
uint64_t Blockchain::get_current_blockchain_height() const
{
  LOG_PRINT_L3("Blockchain::" << __func__);
  // WARNING: this function does not take m_blockchain_lock, and thus should only call read only
  // m_db functions which do not depend on one another (ie, no getheight + gethash(height-1), as
  // well as not accessing class members, even read only (ie, m_invalid_blocks). The caller must
  // lock if it is otherwise needed.
  return m_db->height();
}
//------------------------------------------------------------------
//FIXME: possibly move this into the constructor, to avoid accidentally
//       dereferencing a null BlockchainDB pointer
bool Blockchain::init(BlockchainDB* db, const network_type nettype, bool offline, const cryptonote::test_options *test_options, difficulty_type fixed_difficulty, const GetCheckpointsCallback& get_checkpoints/* = nullptr*/)
{
  LOG_PRINT_L3("Blockchain::" << __func__);

  CHECK_AND_ASSERT_MES(nettype != FAKECHAIN || test_options, false, "fake chain network type used without options");

  CRITICAL_REGION_LOCAL(m_tx_pool);
  CRITICAL_REGION_LOCAL1(m_blockchain_lock);

  if (db == nullptr)
  {
    LOG_ERROR("Attempted to init Blockchain with null DB");
    return false;
  }
  if (!db->is_open())
  {
    LOG_ERROR("Attempted to init Blockchain with unopened DB");
    delete db;
    return false;
  }

  m_db = db;

  m_nettype = test_options != NULL ? FAKECHAIN : nettype;
  m_offline = offline;
  m_fixed_difficulty = fixed_difficulty;

  if (m_nettype == FAKECHAIN)
  {
    assert(test_options->hard_forks.size() > 0);
    if (m_hardfork == nullptr)
      m_hardfork = new HardFork(*db, test_options->hard_forks[0].first);

    for (size_t n = 0; n < test_options->hard_forks.size(); ++n) {
      const auto& hf = test_options->hard_forks.at(n);
      m_hardfork->add_fork(hf.first, hf.second, 0, n + 1);
    }
  }
  else
  {
    if (m_hardfork == nullptr)
    {
      if (m_nettype == STAGENET)
        m_hardfork = new HardFork(*db, 7);
      else if (m_nettype == TESTNET)
        m_hardfork = new HardFork(*db, 7);
      else
        m_hardfork = new HardFork(*db, 7);
    }

    if (m_nettype == TESTNET)
    {
      for (size_t n = 0; n < sizeof(testnet_hard_forks) / sizeof(testnet_hard_forks[0]); ++n)
        m_hardfork->add_fork(testnet_hard_forks[n].version, testnet_hard_forks[n].height, testnet_hard_forks[n].threshold, testnet_hard_forks[n].time);
    }
    else if (m_nettype == STAGENET)
    {
      for (size_t n = 0; n < sizeof(stagenet_hard_forks) / sizeof(stagenet_hard_forks[0]); ++n)
        m_hardfork->add_fork(stagenet_hard_forks[n].version, stagenet_hard_forks[n].height, stagenet_hard_forks[n].threshold, stagenet_hard_forks[n].time);
    }
    else
    {
      for (size_t n = 0; n < sizeof(mainnet_hard_forks) / sizeof(mainnet_hard_forks[0]); ++n)
        m_hardfork->add_fork(mainnet_hard_forks[n].version, mainnet_hard_forks[n].height, mainnet_hard_forks[n].threshold, mainnet_hard_forks[n].time);
    }
  }

  m_hardfork->init();

  m_db->set_hard_fork(m_hardfork);

  // if the blockchain is new, add the genesis block
  // this feels kinda kludgy to do it this way, but can be looked at later.
  // TODO: add function to create and store genesis block,
  //       taking testnet into account
  if(!m_db->height())
  {
    MINFO("Blockchain not loaded, generating genesis block.");
    block bl;
    block_verification_context bvc = boost::value_initialized<block_verification_context>();
    generate_genesis_block(bl, get_config(m_nettype).GENESIS_TX, get_config(m_nettype).GENESIS_NONCE);
    add_new_block(bl, bvc);
    CHECK_AND_ASSERT_MES(!bvc.m_verifivation_failed, false, "Failed to add genesis block to blockchain");
  }
  // TODO: if blockchain load successful, verify blockchain against both
  //       hard-coded and runtime-loaded (and enforced) checkpoints.
  else
  {
  }

  if (m_nettype != FAKECHAIN)
  {
    // ensure we fixup anything we found and fix in the future
    m_db->fixup();
  }

  m_db->block_txn_start(true);
  // check how far behind we are
  uint64_t top_block_timestamp = m_db->get_top_block_timestamp();
  uint64_t timestamp_diff = time(NULL) - top_block_timestamp;

  // genesis block has no timestamp, could probably change it to have timestamp of 1341378000...
  if(!top_block_timestamp)
    timestamp_diff = time(NULL) - 1341378000;

  // create general purpose async service queue

  m_async_work_idle = std::unique_ptr < boost::asio::io_service::work > (new boost::asio::io_service::work(m_async_service));
  // we only need 1
  m_async_pool.create_thread(boost::bind(&boost::asio::io_service::run, &m_async_service));

#if defined(PER_BLOCK_CHECKPOINT)
  if (m_nettype != FAKECHAIN)
    load_compiled_in_block_hashes(get_checkpoints);
#endif

  MINFO("Blockchain initialized. last block: " << m_db->height() - 1 << ", " << epee::misc_utils::get_time_interval_string(timestamp_diff) << " time ago, current difficulty: " << get_difficulty_for_next_block());
  m_db->block_txn_stop();

  uint64_t num_popped_blocks = 0;
  while (!m_db->is_read_only())
  {
    const uint64_t top_height = m_db->height() - 1;
    const crypto::hash top_id = m_db->top_block_hash();
    const block top_block = m_db->get_top_block();
    const uint8_t ideal_hf_version = get_ideal_hard_fork_version(top_height);
    if (ideal_hf_version <= 1 || ideal_hf_version == top_block.major_version)
    {
      if (num_popped_blocks > 0)
        MGINFO("Initial popping done, top block: " << top_id << ", top height: " << top_height << ", block version: " << (uint64_t)top_block.major_version);
      break;
    }
    else
    {
      if (num_popped_blocks == 0)
        MGINFO("Current top block " << top_id << " at height " << top_height << " has version " << (uint64_t)top_block.major_version << " which disagrees with the ideal version " << (uint64_t)ideal_hf_version);
      if (num_popped_blocks % 100 == 0)
        MGINFO("Popping blocks... " << top_height);
      ++num_popped_blocks;
      block popped_block;
      std::vector<transaction> popped_txs;
      try
      {
        m_db->pop_block(popped_block, popped_txs);
      }
      // anything that could cause this to throw is likely catastrophic,
      // so we re-throw
      catch (const std::exception& e)
      {
        MERROR("Error popping block from blockchain: " << e.what());
        throw;
      }
      catch (...)
      {
        MERROR("Error popping block from blockchain, throwing!");
        throw;
      }
    }
  }
  if (num_popped_blocks > 0)
  {
    m_timestamps_and_difficulties_height = 0;
    m_hardfork->reorganize_from_chain_height(get_current_blockchain_height());
    m_tx_pool.on_blockchain_dec(m_db->height()-1, get_tail_id());
  }

  update_next_cumulative_weight_limit();

  for (InitHook* hook : m_init_hooks)
    hook->init();

  return true;
}
//------------------------------------------------------------------
bool Blockchain::init(BlockchainDB* db, HardFork*& hf, const network_type nettype, bool offline)
{
  if (hf != nullptr)
    m_hardfork = hf;
  bool res = init(db, nettype, offline, NULL);
  if (hf == nullptr)
    hf = m_hardfork;
  return res;
}
//------------------------------------------------------------------
bool Blockchain::store_blockchain()
{
  LOG_PRINT_L3("Blockchain::" << __func__);
  // lock because the rpc_thread command handler also calls this
  CRITICAL_REGION_LOCAL(m_db->m_synchronization_lock);

  TIME_MEASURE_START(save);
  // TODO: make sure sync(if this throws that it is not simply ignored higher
  // up the call stack
  try
  {
    m_db->sync();
  }
  catch (const std::exception& e)
  {
    MERROR(std::string("Error syncing blockchain db: ") + e.what() + "-- shutting down now to prevent issues!");
    throw;
  }
  catch (...)
  {
    MERROR("There was an issue storing the blockchain, shutting down now to prevent issues!");
    throw;
  }

  TIME_MEASURE_FINISH(save);
  if(m_show_time_stats)
    MINFO("Blockchain stored OK, took: " << save << " ms");
  return true;
}
//------------------------------------------------------------------
bool Blockchain::deinit()
{
  LOG_PRINT_L3("Blockchain::" << __func__);

  MTRACE("Stopping blockchain read/write activity");

  m_service_node_list.store();
  m_service_node_list.set_db_pointer(nullptr);

 // stop async service
  m_async_work_idle.reset();
  m_async_pool.join_all();
  m_async_service.stop();

  // as this should be called if handling a SIGSEGV, need to check
  // if m_db is a NULL pointer (and thus may have caused the illegal
  // memory operation), otherwise we may cause a loop.
  try
  {
    if (m_db)
    {
      m_db->close();
      MTRACE("Local blockchain read/write activity stopped successfully");
    }
  }
  catch (const std::exception& e)
  {
    LOG_ERROR(std::string("Error closing blockchain db: ") + e.what());
  }
  catch (...)
  {
    LOG_ERROR("There was an issue closing/storing the blockchain, shutting down now to prevent issues!");
  }

  delete m_hardfork;
  m_hardfork = NULL;
  delete m_db;
  m_db = NULL;
  return true;
}
//------------------------------------------------------------------
// This function removes blocks from the top of blockchain.
// It starts a batch and calls private method pop_block_from_blockchain().
void Blockchain::pop_blocks(uint64_t nblocks)
{
  uint64_t i;
  CRITICAL_REGION_LOCAL(m_tx_pool);
  CRITICAL_REGION_LOCAL1(m_blockchain_lock);

  while (!m_db->batch_start())
  {
    m_blockchain_lock.unlock();
    m_tx_pool.unlock();
    epee::misc_utils::sleep_no_w(1000);
    m_tx_pool.lock();
    m_blockchain_lock.lock();
  }

  try
  {
    for (i=0; i < nblocks; ++i)
    {
      pop_block_from_blockchain();
    }
  }
  catch (const std::exception& e)
  {
    LOG_ERROR("Error when popping blocks, only " << i << " blocks are popped: " << e.what());
  }

  m_db->batch_stop();
}
//------------------------------------------------------------------
// This function tells BlockchainDB to remove the top block from the
// blockchain and then returns all transactions (except the miner tx, of course)
// from it to the tx_pool
block Blockchain::pop_block_from_blockchain()
{
  LOG_PRINT_L3("Blockchain::" << __func__);
  CRITICAL_REGION_LOCAL(m_blockchain_lock);

  m_timestamps_and_difficulties_height = 0;

  block popped_block;
  std::vector<transaction> popped_txs;

  try
  {
    m_db->pop_block(popped_block, popped_txs);
  }
  // anything that could cause this to throw is likely catastrophic,
  // so we re-throw
  catch (const std::exception& e)
  {
    LOG_ERROR("Error popping block from blockchain: " << e.what());
    throw;
  }
  catch (...)
  {
    LOG_ERROR("Error popping block from blockchain, throwing!");
    throw;
  }

  // return transactions from popped block to the tx_pool
  for (transaction& tx : popped_txs)
  {
    if (!is_coinbase(tx))
    {
      cryptonote::tx_verification_context tvc = AUTO_VAL_INIT(tvc);

      // FIXME: HardFork
      // Besides the below, popping a block should also remove the last entry
      // in hf_versions.
      //
      // FIXME: HardFork
      // This is not quite correct, as we really want to add the txes
      // to the pool based on the version determined after all blocks
      // are popped.
      uint8_t version = get_current_hard_fork_version();

      // We assume that if they were in a block, the transactions are already
      // known to the network as a whole. However, if we had mined that block,
      // that might not be always true. Unlikely though, and always relaying
      // these again might cause a spike of traffic as many nodes re-relay
      // all the transactions in a popped block when a reorg happens.
      bool r = m_tx_pool.add_tx(tx, tvc, true, true, false, version);
      if (!r)
      {
        LOG_ERROR("Error returning transaction to tx_pool");
      }
    }
  }

  m_blocks_longhash_table.clear();
  m_scan_table.clear();
  m_blocks_txs_check.clear();
  m_check_txin_table.clear();

  update_next_cumulative_weight_limit();
  m_tx_pool.on_blockchain_dec(m_db->height()-1, get_tail_id());
  invalidate_block_template_cache();

  return popped_block;
}
//------------------------------------------------------------------
bool Blockchain::reset_and_set_genesis_block(const block& b)
{
  LOG_PRINT_L3("Blockchain::" << __func__);
  CRITICAL_REGION_LOCAL(m_blockchain_lock);
  m_timestamps_and_difficulties_height = 0;
  m_alternative_chains.clear();
  invalidate_block_template_cache();
  m_db->reset();
  m_hardfork->init();

  for (InitHook* hook : m_init_hooks)
    hook->init();

  block_verification_context bvc = boost::value_initialized<block_verification_context>();
  add_new_block(b, bvc);
  update_next_cumulative_weight_limit();
  return bvc.m_added_to_main_chain && !bvc.m_verifivation_failed;
}
//------------------------------------------------------------------
crypto::hash Blockchain::get_tail_id(uint64_t& height) const
{
  LOG_PRINT_L3("Blockchain::" << __func__);
  CRITICAL_REGION_LOCAL(m_blockchain_lock);
  height = m_db->height() - 1;
  return get_tail_id();
}
//------------------------------------------------------------------
crypto::hash Blockchain::get_tail_id() const
{
  LOG_PRINT_L3("Blockchain::" << __func__);
  // WARNING: this function does not take m_blockchain_lock, and thus should only call read only
  // m_db functions which do not depend on one another (ie, no getheight + gethash(height-1), as
  // well as not accessing class members, even read only (ie, m_invalid_blocks). The caller must
  // lock if it is otherwise needed.
  return m_db->top_block_hash();
}
//------------------------------------------------------------------
/*TODO: this function was...poorly written.  As such, I'm not entirely
 *      certain on what it was supposed to be doing.  Need to look into this,
 *      but it doesn't seem terribly important just yet.
 *
 * puts into list <ids> a list of hashes representing certain blocks
 * from the blockchain in reverse chronological order
 *
 * the blocks chosen, at the time of this writing, are:
 *   the most recent 11
 *   powers of 2 less recent from there, so 13, 17, 25, etc...
 *
 */
bool Blockchain::get_short_chain_history(std::list<crypto::hash>& ids) const
{
  LOG_PRINT_L3("Blockchain::" << __func__);
  CRITICAL_REGION_LOCAL(m_blockchain_lock);
  uint64_t i = 0;
  uint64_t current_multiplier = 1;
  uint64_t sz = m_db->height();

  if(!sz)
    return true;

  m_db->block_txn_start(true);
  bool genesis_included = false;
  uint64_t current_back_offset = 1;
  while(current_back_offset < sz)
  {
    ids.push_back(m_db->get_block_hash_from_height(sz - current_back_offset));

    if(sz-current_back_offset == 0)
    {
      genesis_included = true;
    }
    if(i < 10)
    {
      ++current_back_offset;
    }
    else
    {
      current_multiplier *= 2;
      current_back_offset += current_multiplier;
    }
    ++i;
  }

  if (!genesis_included)
  {
    ids.push_back(m_db->get_block_hash_from_height(0));
  }
  m_db->block_txn_stop();

  return true;
}
//------------------------------------------------------------------
crypto::hash Blockchain::get_block_id_by_height(uint64_t height) const
{
  LOG_PRINT_L3("Blockchain::" << __func__);
  // WARNING: this function does not take m_blockchain_lock, and thus should only call read only
  // m_db functions which do not depend on one another (ie, no getheight + gethash(height-1), as
  // well as not accessing class members, even read only (ie, m_invalid_blocks). The caller must
  // lock if it is otherwise needed.
  try
  {
    return m_db->get_block_hash_from_height(height);
  }
  catch (const BLOCK_DNE& e)
  {
  }
  catch (const std::exception& e)
  {
    MERROR(std::string("Something went wrong fetching block hash by height: ") + e.what());
    throw;
  }
  catch (...)
  {
    MERROR(std::string("Something went wrong fetching block hash by height"));
    throw;
  }
  return null_hash;
}
//------------------------------------------------------------------
bool Blockchain::get_block_by_hash(const crypto::hash &h, block &blk, bool *orphan) const
{
  LOG_PRINT_L3("Blockchain::" << __func__);
  CRITICAL_REGION_LOCAL(m_blockchain_lock);

  // try to find block in main chain
  try
  {
    blk = m_db->get_block(h);
    if (orphan)
      *orphan = false;
    return true;
  }
  // try to find block in alternative chain
  catch (const BLOCK_DNE& e)
  {
    blocks_ext_by_hash::const_iterator it_alt = m_alternative_chains.find(h);
    if (m_alternative_chains.end() != it_alt)
    {
      blk = it_alt->second.bl;
      if (orphan)
        *orphan = true;
      return true;
    }
  }
  catch (const std::exception& e)
  {
    MERROR(std::string("Something went wrong fetching block by hash: ") + e.what());
    throw;
  }
  catch (...)
  {
    MERROR(std::string("Something went wrong fetching block hash by hash"));
    throw;
  }

  return false;
}
//------------------------------------------------------------------
// This function aggregates the cumulative difficulties and timestamps of the
// last DIFFICULTY_BLOCKS_COUNT blocks and passes them to next_difficulty,
// returning the result of that call.  Ignores the genesis block, and can use
// less blocks than desired if there aren't enough.
difficulty_type Blockchain::get_difficulty_for_next_block()
{
  if (m_fixed_difficulty)
  {
    return m_db->height() ? m_fixed_difficulty : 1;
  }

  LOG_PRINT_L3("Blockchain::" << __func__);

  crypto::hash top_hash = get_tail_id();
  {
    CRITICAL_REGION_LOCAL(m_difficulty_lock);
    // we can call this without the blockchain lock, it might just give us
    // something a bit out of date, but that's fine since anything which
    // requires the blockchain lock will have acquired it in the first place,
    // and it will be unlocked only when called from the getinfo RPC
    if (top_hash == m_difficulty_for_next_block_top_hash)
      return m_difficulty_for_next_block;
  }

  CRITICAL_REGION_LOCAL(m_blockchain_lock);
  std::vector<uint64_t> timestamps;
  std::vector<difficulty_type> difficulties;
  auto height = m_db->height();
  uint8_t version = get_current_hard_fork_version();
  size_t difficulty_blocks_count = DIFFICULTY_BLOCKS_COUNT_V2;
  top_hash = get_tail_id(); // get it again now that we have the lock
  // ND: Speedup
  // 1. Keep a list of the last 735 (or less) blocks that is used to compute difficulty,
  //    then when the next block difficulty is queried, push the latest height data and
  //    pop the oldest one from the list. This only requires 1x read per height instead
  //    of doing 735 (DIFFICULTY_BLOCKS_COUNT).
  if (m_timestamps_and_difficulties_height != 0 && ((height - m_timestamps_and_difficulties_height) == 1) && m_timestamps.size() >= difficulty_blocks_count)
  {
    uint64_t index = height - 1;
    m_timestamps.push_back(m_db->get_block_timestamp(index));
    m_difficulties.push_back(m_db->get_block_cumulative_difficulty(index));

    while (m_timestamps.size() > difficulty_blocks_count)
      m_timestamps.erase(m_timestamps.begin());
    while (m_difficulties.size() > difficulty_blocks_count)
      m_difficulties.erase(m_difficulties.begin());

    m_timestamps_and_difficulties_height = height;
    timestamps = m_timestamps;
    difficulties = m_difficulties;
  }
  else
  {
    uint64_t offset = height - std::min < size_t > (height, static_cast<size_t>(difficulty_blocks_count));
    if (offset == 0)
      ++offset;

    timestamps.clear();
    difficulties.clear();
    if (height > offset)
    {
      timestamps.reserve(height - offset);
      difficulties.reserve(height - offset);
    }
    for (; offset < height; offset++)
    {
      timestamps.push_back(m_db->get_block_timestamp(offset));
      difficulties.push_back(m_db->get_block_cumulative_difficulty(offset));
    }

    m_timestamps_and_difficulties_height = height;
    m_timestamps = timestamps;
    m_difficulties = difficulties;
  }
  size_t target = get_difficulty_target();
  difficulty_type diff = next_difficulty_v2(timestamps, difficulties, target, version <= cryptonote::network_version_9_service_nodes);

  CRITICAL_REGION_LOCAL1(m_difficulty_lock);
  m_difficulty_for_next_block_top_hash = top_hash;
  m_difficulty_for_next_block = diff;
  return diff;
}
//------------------------------------------------------------------
std::vector<time_t> Blockchain::get_last_block_timestamps(unsigned int blocks) const
{
  uint64_t height = m_db->height();
  if (blocks > height)
    blocks = height;
  std::vector<time_t> timestamps(blocks);
  while (blocks--)
    timestamps[blocks] = m_db->get_block_timestamp(height - blocks - 1);
  return timestamps;
}
//------------------------------------------------------------------
// This function removes blocks from the blockchain until it gets to the
// position where the blockchain switch started and then re-adds the blocks
// that had been removed.
bool Blockchain::rollback_blockchain_switching(std::list<block>& original_chain, uint64_t rollback_height)
{
  LOG_PRINT_L3("Blockchain::" << __func__);
  CRITICAL_REGION_LOCAL(m_blockchain_lock);

  // fail if rollback_height passed is too high
  if (rollback_height > m_db->height())
  {
    return true;
  }

  m_timestamps_and_difficulties_height = 0;

  // remove blocks from blockchain until we get back to where we should be.
  while (m_db->height() != rollback_height)
  {
    pop_block_from_blockchain();
  }

  // Revert all changes from switching to the alt chain before adding the original chain back in
  for (BlockchainDetachedHook* hook : m_blockchain_detached_hooks)
    hook->blockchain_detached(rollback_height);

  // make sure the hard fork object updates its current version
  m_hardfork->reorganize_from_chain_height(rollback_height);

  //return back original chain
  for (auto& bl : original_chain)
  {
    block_verification_context bvc = boost::value_initialized<block_verification_context>();
    bool r = handle_block_to_main_chain(bl, bvc);
    CHECK_AND_ASSERT_MES(r && bvc.m_added_to_main_chain, false, "PANIC! failed to add (again) block while chain switching during the rollback!");
  }

  m_hardfork->reorganize_from_chain_height(rollback_height);

  MINFO("Rollback to height " << rollback_height << " was successful.");
  if (!original_chain.empty())
  {
    MINFO("Restoration to previous blockchain successful as well.");
  }
  return true;
}
//------------------------------------------------------------------
// This function attempts to switch to an alternate chain, returning
// boolean based on success therein.
bool Blockchain::switch_to_alternative_blockchain(std::list<blocks_ext_by_hash::iterator>& alt_chain, bool discard_disconnected_chain)
{
  LOG_PRINT_L3("Blockchain::" << __func__);
  CRITICAL_REGION_LOCAL(m_blockchain_lock);

  m_timestamps_and_difficulties_height = 0;

  // if empty alt chain passed (not sure how that could happen), return false
  CHECK_AND_ASSERT_MES(alt_chain.size(), false, "switch_to_alternative_blockchain: empty chain passed");

  // verify that main chain has front of alt chain's parent block
  if (!m_db->block_exists(alt_chain.front()->second.bl.prev_id))
  {
    LOG_ERROR("Attempting to move to an alternate chain, but it doesn't appear to connect to the main chain!");
    return false;
  }

  // pop blocks from the blockchain until the top block is the parent
  // of the front block of the alt chain.
  std::list<block> disconnected_chain;
  while (m_db->top_block_hash() != alt_chain.front()->second.bl.prev_id)
  {
    block b = pop_block_from_blockchain();
    disconnected_chain.push_front(b);
  }

  auto split_height = m_db->height();

  for (BlockchainDetachedHook* hook : m_blockchain_detached_hooks)
    hook->blockchain_detached(split_height);

  //connecting new alternative chain
  for(auto alt_ch_iter = alt_chain.begin(); alt_ch_iter != alt_chain.end(); alt_ch_iter++)
  {
    auto ch_ent = *alt_ch_iter;
    block_verification_context bvc = boost::value_initialized<block_verification_context>();

    // add block to main chain
    bool r = handle_block_to_main_chain(ch_ent->second.bl, bvc);

    // if adding block to main chain failed, rollback to previous state and
    // return false
    if(!r || !bvc.m_added_to_main_chain)
    {
      MERROR("Failed to switch to alternative blockchain");
      // rollback_blockchain_switching should be moved to two different
      // functions: rollback and apply_chain, but for now we pretend it is
      // just the latter (because the rollback was done above).
      rollback_blockchain_switching(disconnected_chain, split_height);

      // FIXME: Why do we keep invalid blocks around?  Possibly in case we hear
      // about them again so we can immediately dismiss them, but needs some
      // looking into.
      add_block_as_invalid(ch_ent->second, get_block_hash(ch_ent->second.bl));
      MERROR("The block was inserted as invalid while connecting new alternative chain, block_id: " << get_block_hash(ch_ent->second.bl));
      m_alternative_chains.erase(*alt_ch_iter++);

      for(auto alt_ch_to_orph_iter = alt_ch_iter; alt_ch_to_orph_iter != alt_chain.end(); )
      {
        add_block_as_invalid((*alt_ch_to_orph_iter)->second, (*alt_ch_to_orph_iter)->first);
        m_alternative_chains.erase(*alt_ch_to_orph_iter++);
      }
      return false;
    }
  }

  // if we're to keep the disconnected blocks, add them as alternates
  if(!discard_disconnected_chain)
  {
    //pushing old chain as alternative chain
    for (auto& old_ch_ent : disconnected_chain)
    {
      block_verification_context bvc = boost::value_initialized<block_verification_context>();
      bool r = handle_alternative_block(old_ch_ent, get_block_hash(old_ch_ent), bvc);
      if(!r)
      {
        MERROR("Failed to push ex-main chain blocks to alternative chain ");
        // previously this would fail the blockchain switching, but I don't
        // think this is bad enough to warrant that.
      }
    }
  }

  //removing alt_chain entries from alternative chains container
  for (auto ch_ent: alt_chain)
  {
    m_alternative_chains.erase(ch_ent);
  }

  m_hardfork->reorganize_from_chain_height(split_height);

  MGINFO_GREEN("REORGANIZE SUCCESS! on height: " << split_height << ", new blockchain size: " << m_db->height());
  return true;
}
//------------------------------------------------------------------
// This function calculates the difficulty target for the block being added to
// an alternate chain.
difficulty_type Blockchain::get_next_difficulty_for_alternative_chain(const std::list<blocks_ext_by_hash::iterator>& alt_chain, block_extended_info& bei) const
{
  if (m_fixed_difficulty)
  {
    return m_db->height() ? m_fixed_difficulty : 1;
  }

  LOG_PRINT_L3("Blockchain::" << __func__);
  std::vector<uint64_t> timestamps;
  std::vector<difficulty_type> cumulative_difficulties;
  size_t difficulty_blocks_count = DIFFICULTY_BLOCKS_COUNT_V2;

  // if the alt chain isn't long enough to calculate the difficulty target
  // based on its blocks alone, need to get more blocks from the main chain
  if(alt_chain.size()< difficulty_blocks_count)
  {
    CRITICAL_REGION_LOCAL(m_blockchain_lock);

    // Figure out start and stop offsets for main chain blocks
    size_t main_chain_stop_offset = alt_chain.size() ? alt_chain.front()->second.height : bei.height;
    size_t main_chain_count = difficulty_blocks_count - std::min(static_cast<size_t>(difficulty_blocks_count), alt_chain.size());
    main_chain_count = std::min(main_chain_count, main_chain_stop_offset);
    size_t main_chain_start_offset = main_chain_stop_offset - main_chain_count;

    if(!main_chain_start_offset)
      ++main_chain_start_offset; //skip genesis block

    // get difficulties and timestamps from relevant main chain blocks
    for(; main_chain_start_offset < main_chain_stop_offset; ++main_chain_start_offset)
    {
      timestamps.push_back(m_db->get_block_timestamp(main_chain_start_offset));
      cumulative_difficulties.push_back(m_db->get_block_cumulative_difficulty(main_chain_start_offset));
    }

    // make sure we haven't accidentally grabbed too many blocks...maybe don't need this check?
    CHECK_AND_ASSERT_MES((alt_chain.size() + timestamps.size()) <= difficulty_blocks_count, false, "Internal error, alt_chain.size()[" << alt_chain.size() << "] + vtimestampsec.size()[" << timestamps.size() << "] NOT <= DIFFICULTY_WINDOW[]" << DIFFICULTY_BLOCKS_COUNT_V2);

    for (auto it : alt_chain)
    {
      timestamps.push_back(it->second.bl.timestamp);
      cumulative_difficulties.push_back(it->second.cumulative_difficulty);
    }
  }
  // if the alt chain is long enough for the difficulty calc, grab difficulties
  // and timestamps from it alone
  else
  {
    timestamps.resize(static_cast<size_t>(difficulty_blocks_count));
    cumulative_difficulties.resize(static_cast<size_t>(difficulty_blocks_count));
    size_t count = 0;
    size_t max_i = timestamps.size()-1;
    // get difficulties and timestamps from most recent blocks in alt chain
    for(auto it: boost::adaptors::reverse(alt_chain))
    {
      timestamps[max_i - count] = it->second.bl.timestamp;
      cumulative_difficulties[max_i - count] = it->second.cumulative_difficulty;
      count++;
      if(count >= difficulty_blocks_count)
        break;
    }
  }

  // FIXME: This will fail if fork activation heights are subject to voting
  size_t target = DIFFICULTY_TARGET_V2;

  // calculate the difficulty target for the block and return it
  return next_difficulty_v2(timestamps, cumulative_difficulties, target, get_current_hard_fork_version() <= cryptonote::network_version_9_service_nodes);
}
//------------------------------------------------------------------
// This function does a sanity check on basic things that all miner
// transactions have in common, such as:
//   one input, of type txin_gen, with height set to the block's height
//   correct miner tx unlock time
//   a non-overflowing tx amount (dubious necessity on this check)
bool Blockchain::prevalidate_miner_transaction(const block& b, uint64_t height)
{
  LOG_PRINT_L3("Blockchain::" << __func__);
  CHECK_AND_ASSERT_MES(b.miner_tx.vin.size() == 1, false, "coinbase transaction in the block has no inputs");
  CHECK_AND_ASSERT_MES(b.miner_tx.vin[0].type() == typeid(txin_gen), false, "coinbase transaction in the block has the wrong type");
  if(boost::get<txin_gen>(b.miner_tx.vin[0]).height != height)
  {
    MWARNING("The miner transaction in block has invalid height: " << boost::get<txin_gen>(b.miner_tx.vin[0]).height << ", expected: " << height);
    return false;
  }
  MDEBUG("Miner tx hash: " << get_transaction_hash(b.miner_tx));
  CHECK_AND_ASSERT_MES(b.miner_tx.unlock_time == height + CRYPTONOTE_MINED_MONEY_UNLOCK_WINDOW, false, "coinbase transaction transaction has the wrong unlock time=" << b.miner_tx.unlock_time << ", expected " << height + CRYPTONOTE_MINED_MONEY_UNLOCK_WINDOW);

  //check outs overflow
  //NOTE: not entirely sure this is necessary, given that this function is
  //      designed simply to make sure the total amount for a transaction
  //      does not overflow a uint64_t, and this transaction *is* a uint64_t...
  if(!check_outs_overflow(b.miner_tx))
  {
    MERROR("miner transaction has money overflow in block " << get_block_hash(b));
    return false;
  }

  return true;
}
//------------------------------------------------------------------
// This function validates the miner transaction reward
bool Blockchain::validate_miner_transaction(const block& b, size_t cumulative_block_weight, uint64_t fee, uint64_t& base_reward, uint64_t already_generated_coins, bool &partial_block_reward, uint8_t version)
{
  LOG_PRINT_L3("Blockchain::" << __func__);
  //validate reward
  uint64_t money_in_use = 0;
  for (auto& o: b.miner_tx.vout)
    money_in_use += o.amount;
  partial_block_reward = false;

  if (b.miner_tx.vout.size() == 0) {
    MERROR_VER("miner tx has no outputs");
    return false;
  }

  uint64_t height = cryptonote::get_block_height(b);
  std::vector<size_t> last_blocks_weights;
  get_last_n_blocks_weights(last_blocks_weights, CRYPTONOTE_REWARD_BLOCKS_WINDOW);

  loki_block_reward_context block_reward_context = {};
  block_reward_context.fee                       = fee;
  block_reward_context.height                    = height;
  if (!calc_batched_governance_reward(height, block_reward_context.batched_governance))
  {
    MERROR_VER("Failed to calculate batched governance reward");
    return false;
  }

  block_reward_parts reward_parts;
  if (!get_loki_block_reward(epee::misc_utils::median(last_blocks_weights), cumulative_block_weight, already_generated_coins, version, reward_parts, block_reward_context))
  {
    MERROR_VER("block weight " << cumulative_block_weight << " is bigger than allowed for this blockchain");
    return false;
  }

  for (ValidateMinerTxHook* hook : m_validate_miner_tx_hooks)
  {
    if (!hook->validate_miner_tx(b.prev_id, b.miner_tx, m_db->height(), version, reward_parts))
      return false;
  }

  if (already_generated_coins != 0 && block_has_governance_output(nettype(), b))
  {
    if (version >= network_version_10_bulletproofs && reward_parts.governance == 0)
    {
      MERROR("Governance reward should not be 0 after hardfork v10 if this height has a governance output because it is the batched payout height");
      return false;
    }

    if (b.miner_tx.vout.back().amount != reward_parts.governance)
    {
      MERROR("Governance reward amount incorrect.  Should be: " << print_money(reward_parts.governance) << ", is: " << print_money(b.miner_tx.vout.back().amount));
      return false;
    }

    if (!validate_governance_reward_key(m_db->height(), *cryptonote::get_config(m_nettype, version).GOVERNANCE_WALLET_ADDRESS, b.miner_tx.vout.size() - 1, boost::get<txout_to_key>(b.miner_tx.vout.back().target).key, m_nettype))
    {
      MERROR("Governance reward public key incorrect.");
      return false;
    }
  }

  base_reward = reward_parts.adjusted_base_reward;
  if(base_reward + fee < money_in_use)
  {
    MERROR_VER("coinbase transaction spend too much money (" << print_money(money_in_use) << "). Block reward is " << print_money(base_reward) << "(" << print_money(base_reward) << "+" << print_money(fee) << ")");
    return false;
  }

  // since a miner can claim less than the full block reward, we update the base_reward
  // to show the amount of coins that were actually generated, the remainder will be pushed back for later
  // emission. This modifies the emission curve very slightly.
  CHECK_AND_ASSERT_MES(money_in_use - fee <= base_reward, false, "base reward calculation bug");
  if(base_reward != money_in_use)
    partial_block_reward = true;
  base_reward = money_in_use - fee;

  return true;
}
//------------------------------------------------------------------
// get the block weights of the last <count> blocks, and return by reference <sz>.
void Blockchain::get_last_n_blocks_weights(std::vector<size_t>& weights, size_t count) const
{
  LOG_PRINT_L3("Blockchain::" << __func__);
  CRITICAL_REGION_LOCAL(m_blockchain_lock);
  auto h = m_db->height();

  // this function is meaningless for an empty blockchain...granted it should never be empty
  if(h == 0)
    return;

  m_db->block_txn_start(true);
  // add weight of last <count> blocks to vector <weights> (or less, if blockchain size < count)
  size_t start_offset = h - std::min<size_t>(h, count);
  weights.reserve(weights.size() + h - start_offset);
  for(size_t i = start_offset; i < h; i++)
  {
    weights.push_back(m_db->get_block_weight(i));
  }
  m_db->block_txn_stop();
}
//------------------------------------------------------------------
uint64_t Blockchain::get_current_cumulative_block_weight_limit() const
{
  LOG_PRINT_L3("Blockchain::" << __func__);
  return m_current_block_cumul_weight_limit;
}
//------------------------------------------------------------------
uint64_t Blockchain::get_current_cumulative_block_weight_median() const
{
  LOG_PRINT_L3("Blockchain::" << __func__);
  return m_current_block_cumul_weight_median;
}
//------------------------------------------------------------------
//TODO: This function only needed minor modification to work with BlockchainDB,
//      and *works*.  As such, to reduce the number of things that might break
//      in moving to BlockchainDB, this function will remain otherwise
//      unchanged for the time being.
//
// This function makes a new block for a miner to mine the hash for
//
// FIXME: this codebase references #if defined(DEBUG_CREATE_BLOCK_TEMPLATE)
// in a lot of places.  That flag is not referenced in any of the code
// nor any of the makefiles, howeve.  Need to look into whether or not it's
// necessary at all.
bool Blockchain::create_block_template(block& b, const account_public_address& miner_address, difficulty_type& diffic, uint64_t& height, uint64_t& expected_reward, const blobdata& ex_nonce)
{
  LOG_PRINT_L3("Blockchain::" << __func__);
  size_t median_weight;
  uint64_t already_generated_coins;
  uint64_t pool_cookie;

  m_tx_pool.lock();
  const auto unlock_guard = epee::misc_utils::create_scope_leave_handler([&]() { m_tx_pool.unlock(); });
  CRITICAL_REGION_LOCAL(m_blockchain_lock);
  height = m_db->height();
  if (m_btc_valid) {
    // The pool cookie is atomic. The lack of locking is OK, as if it changes
    // just as we compare it, we'll just use a slightly old template, but
    // this would be the case anyway if we'd lock, and the change happened
    // just after the block template was created
    if (!memcmp(&miner_address, &m_btc_address, sizeof(cryptonote::account_public_address)) && m_btc_nonce == ex_nonce && m_btc_pool_cookie == m_tx_pool.cookie()) {
      MDEBUG("Using cached template");
      m_btc.timestamp = time(NULL); // update timestamp unconditionally
      b = m_btc;
      diffic = m_btc_difficulty;
      expected_reward = m_btc_expected_reward;
      return true;
    }
    MDEBUG("Not using cached template: address " << (!memcmp(&miner_address, &m_btc_address, sizeof(cryptonote::account_public_address))) << ", nonce " << (m_btc_nonce == ex_nonce) << ", cookie " << (m_btc_pool_cookie == m_tx_pool.cookie()));
    invalidate_block_template_cache();
  }

  b.major_version = m_hardfork->get_current_version();
  b.minor_version = m_hardfork->get_ideal_version();
  b.prev_id = get_tail_id();
  b.timestamp = time(NULL);

  uint64_t median_ts;
  if (!check_block_timestamp(b, median_ts))
  {
    b.timestamp = median_ts;
  }

  diffic = get_difficulty_for_next_block();
  CHECK_AND_ASSERT_MES(diffic, false, "difficulty overhead.");

  median_weight = m_current_block_cumul_weight_limit / 2;
  already_generated_coins = m_db->get_block_already_generated_coins(height - 1);

  size_t txs_weight;
  uint64_t fee;
  if (!m_tx_pool.fill_block_template(b, median_weight, already_generated_coins, txs_weight, fee, expected_reward, m_hardfork->get_current_version(), height))
  {
    return false;
  }
  pool_cookie = m_tx_pool.cookie();
#if defined(DEBUG_CREATE_BLOCK_TEMPLATE)
  size_t real_txs_weight = 0;
  uint64_t real_fee = 0;
  for(crypto::hash &cur_hash: b.tx_hashes)
  {
    auto cur_res = m_tx_pool.m_transactions.find(cur_hash);
    if (cur_res == m_tx_pool.m_transactions.end())
    {
      LOG_ERROR("Creating block template: error: transaction not found");
      continue;
    }
    tx_memory_pool::tx_details &cur_tx = cur_res->second;
    real_txs_weight += cur_tx.weight;
    real_fee += cur_tx.fee;
    if (cur_tx.weight != get_transaction_weight(cur_tx.tx))
    {
      LOG_ERROR("Creating block template: error: invalid transaction weight");
    }
    if (cur_tx.tx.version == 1)
    {
      uint64_t inputs_amount;
      if (!get_inputs_money_amount(cur_tx.tx, inputs_amount))
      {
        LOG_ERROR("Creating block template: error: cannot get inputs amount");
      }
      else if (cur_tx.fee != inputs_amount - get_outs_money_amount(cur_tx.tx))
      {
        LOG_ERROR("Creating block template: error: invalid fee");
      }
    }
    else
    {
      if (cur_tx.fee != cur_tx.tx.rct_signatures.txnFee)
      {
        LOG_ERROR("Creating block template: error: invalid fee");
      }
    }
  }
  if (txs_weight != real_txs_weight)
  {
    LOG_ERROR("Creating block template: error: wrongly calculated transaction weight");
  }
  if (fee != real_fee)
  {
    LOG_ERROR("Creating block template: error: wrongly calculated fee");
  }
  MDEBUG("Creating block template: height " << height <<
      ", median weight " << median_weight <<
      ", already generated coins " << already_generated_coins <<
      ", transaction weight " << txs_weight <<
      ", fee " << fee);
#endif

  /*
   two-phase miner transaction generation: we don't know exact block weight until we prepare block, but we don't know reward until we know
   block weight, so first miner transaction generated with fake amount of money, and with phase we know think we know expected block weight
   */
  //make blocks coin-base tx looks close to real coinbase tx to get truthful blob weight
  uint8_t hf_version = m_hardfork->get_current_version();

  loki_miner_tx_context miner_tx_context(m_nettype,
                                         m_service_node_list.select_winner(b.prev_id),
                                         m_service_node_list.get_winner_addresses_and_portions(b.prev_id));

  if (!calc_batched_governance_reward(height, miner_tx_context.batched_governance))
  {
    LOG_ERROR("Failed to calculate batched governance reward");
    return false;
  }

  bool r = construct_miner_tx(height, median_weight, already_generated_coins, txs_weight, fee, miner_address, b.miner_tx, ex_nonce, hf_version, miner_tx_context);

  CHECK_AND_ASSERT_MES(r, false, "Failed to construct miner tx, first chance");
  size_t cumulative_weight = txs_weight + get_transaction_weight(b.miner_tx);
#if defined(DEBUG_CREATE_BLOCK_TEMPLATE)
  MDEBUG("Creating block template: miner tx weight " << get_transaction_weight(b.miner_tx) <<
      ", cumulative weight " << cumulative_weight);
#endif
  for (size_t try_count = 0; try_count != 10; ++try_count)
  {
    r = construct_miner_tx(height, median_weight, already_generated_coins, cumulative_weight, fee, miner_address, b.miner_tx, ex_nonce, hf_version, miner_tx_context);

    CHECK_AND_ASSERT_MES(r, false, "Failed to construct miner tx, second chance");
    size_t coinbase_weight = get_transaction_weight(b.miner_tx);
    if (coinbase_weight > cumulative_weight - txs_weight)
    {
      cumulative_weight = txs_weight + coinbase_weight;
#if defined(DEBUG_CREATE_BLOCK_TEMPLATE)
      MDEBUG("Creating block template: miner tx weight " << coinbase_weight <<
          ", cumulative weight " << cumulative_weight << " is greater than before");
#endif
      continue;
    }

    if (coinbase_weight < cumulative_weight - txs_weight)
    {
      size_t delta = cumulative_weight - txs_weight - coinbase_weight;
#if defined(DEBUG_CREATE_BLOCK_TEMPLATE)
      MDEBUG("Creating block template: miner tx weight " << coinbase_weight <<
          ", cumulative weight " << txs_weight + coinbase_weight <<
          " is less than before, adding " << delta << " zero bytes");
#endif
      b.miner_tx.extra.insert(b.miner_tx.extra.end(), delta, 0);
      //here  could be 1 byte difference, because of extra field counter is varint, and it can become from 1-byte len to 2-bytes len.
      if (cumulative_weight != txs_weight + get_transaction_weight(b.miner_tx))
      {
        CHECK_AND_ASSERT_MES(cumulative_weight + 1 == txs_weight + get_transaction_weight(b.miner_tx), false, "unexpected case: cumulative_weight=" << cumulative_weight << " + 1 is not equal txs_cumulative_weight=" << txs_weight << " + get_transaction_weight(b.miner_tx)=" << get_transaction_weight(b.miner_tx));
        b.miner_tx.extra.resize(b.miner_tx.extra.size() - 1);
        if (cumulative_weight != txs_weight + get_transaction_weight(b.miner_tx))
        {
          //fuck, not lucky, -1 makes varint-counter size smaller, in that case we continue to grow with cumulative_weight
          MDEBUG("Miner tx creation has no luck with delta_extra size = " << delta << " and " << delta - 1);
          cumulative_weight += delta - 1;
          continue;
        }
        MDEBUG("Setting extra for block: " << b.miner_tx.extra.size() << ", try_count=" << try_count);
      }
    }
    CHECK_AND_ASSERT_MES(cumulative_weight == txs_weight + get_transaction_weight(b.miner_tx), false, "unexpected case: cumulative_weight=" << cumulative_weight << " is not equal txs_cumulative_weight=" << txs_weight << " + get_transaction_weight(b.miner_tx)=" << get_transaction_weight(b.miner_tx));
#if defined(DEBUG_CREATE_BLOCK_TEMPLATE)
    MDEBUG("Creating block template: miner tx weight " << coinbase_weight <<
        ", cumulative weight " << cumulative_weight << " is now good");
#endif

    cache_block_template(b, miner_address, ex_nonce, diffic, expected_reward, pool_cookie);
    return true;
  }
  LOG_ERROR("Failed to create_block_template with " << 10 << " tries");
  return false;
}
//------------------------------------------------------------------
// for an alternate chain, get the timestamps from the main chain to complete
// the needed number of timestamps for the BLOCKCHAIN_TIMESTAMP_CHECK_WINDOW.
bool Blockchain::complete_timestamps_vector(uint64_t start_top_height, std::vector<uint64_t>& timestamps)
{
  LOG_PRINT_L3("Blockchain::" << __func__);

  if(timestamps.size() >= BLOCKCHAIN_TIMESTAMP_CHECK_WINDOW)
    return true;

  CRITICAL_REGION_LOCAL(m_blockchain_lock);
  size_t need_elements = BLOCKCHAIN_TIMESTAMP_CHECK_WINDOW - timestamps.size();
  CHECK_AND_ASSERT_MES(start_top_height < m_db->height(), false, "internal error: passed start_height not < " << " m_db->height() -- " << start_top_height << " >= " << m_db->height());
  size_t stop_offset = start_top_height > need_elements ? start_top_height - need_elements : 0;
  timestamps.reserve(timestamps.size() + start_top_height - stop_offset);
  while (start_top_height != stop_offset)
  {
    timestamps.push_back(m_db->get_block_timestamp(start_top_height));
    --start_top_height;
  }
  return true;
}
//------------------------------------------------------------------
// If a block is to be added and its parent block is not the current
// main chain top block, then we need to see if we know about its parent block.
// If its parent block is part of a known forked chain, then we need to see
// if that chain is long enough to become the main chain and re-org accordingly
// if so.  If not, we need to hang on to the block in case it becomes part of
// a long forked chain eventually.
bool Blockchain::handle_alternative_block(const block& b, const crypto::hash& id, block_verification_context& bvc)
{
  LOG_PRINT_L3("Blockchain::" << __func__);
  CRITICAL_REGION_LOCAL(m_blockchain_lock);
  m_timestamps_and_difficulties_height = 0;
  uint64_t block_height = get_block_height(b);
  if(0 == block_height)
  {
    MERROR_VER("Block with id: " << epee::string_tools::pod_to_hex(id) << " (as alternative), but miner tx says height is 0.");
    bvc.m_verifivation_failed = true;
    return false;
  }
  // this basically says if the blockchain is smaller than the first
  // checkpoint then alternate blocks are allowed.  Alternatively, if the
  // last checkpoint *before* the end of the current chain is also before
  // the block to be added, then this is fine.
  if (!m_checkpoints.is_alternative_block_allowed(get_current_blockchain_height(), block_height))
  {
    MERROR_VER("Block with id: " << id << std::endl << " can't be accepted for alternative chain, block height: " << block_height << std::endl << " blockchain height: " << get_current_blockchain_height());
    bvc.m_verifivation_failed = true;
    return false;
  }

  // this is a cheap test
  if (!m_hardfork->check_for_height(b, block_height))
  {
    LOG_PRINT_L1("Block with id: " << id << std::endl << "has old version for height " << block_height);
    bvc.m_verifivation_failed = true;
    return false;
  }

  //block is not related with head of main chain
  //first of all - look in alternative chains container
  auto it_prev = m_alternative_chains.find(b.prev_id);
  bool parent_in_main = m_db->block_exists(b.prev_id);
  if(it_prev != m_alternative_chains.end() || parent_in_main)
  {
    //we have new block in alternative chain

    //build alternative subchain, front -> mainchain, back -> alternative head
    blocks_ext_by_hash::iterator alt_it = it_prev; //m_alternative_chains.find()
    std::list<blocks_ext_by_hash::iterator> alt_chain;
    std::vector<uint64_t> timestamps;
    while(alt_it != m_alternative_chains.end())
    {
      alt_chain.push_front(alt_it);
      timestamps.push_back(alt_it->second.bl.timestamp);
      alt_it = m_alternative_chains.find(alt_it->second.bl.prev_id);
    }

    // if block to be added connects to known blocks that aren't part of the
    // main chain -- that is, if we're adding on to an alternate chain
    if(!alt_chain.empty())
    {
      // make sure alt chain doesn't somehow start past the end of the main chain
      CHECK_AND_ASSERT_MES(m_db->height() > alt_chain.front()->second.height, false, "main blockchain wrong height");

      // make sure that the blockchain contains the block that should connect
      // this alternate chain with it.
      if (!m_db->block_exists(alt_chain.front()->second.bl.prev_id))
      {
        MERROR("alternate chain does not appear to connect to main chain...");
        return false;
      }

      // make sure block connects correctly to the main chain
      auto h = m_db->get_block_hash_from_height(alt_chain.front()->second.height - 1);
      CHECK_AND_ASSERT_MES(h == alt_chain.front()->second.bl.prev_id, false, "alternative chain has wrong connection to main chain");
      complete_timestamps_vector(m_db->get_block_height(alt_chain.front()->second.bl.prev_id), timestamps);
    }
    // if block not associated with known alternate chain
    else
    {
      // if block parent is not part of main chain or an alternate chain,
      // we ignore it
      CHECK_AND_ASSERT_MES(parent_in_main, false, "internal error: broken imperative condition: parent_in_main");

      complete_timestamps_vector(m_db->get_block_height(b.prev_id), timestamps);
    }

    // verify that the block's timestamp is within the acceptable range
    // (not earlier than the median of the last X blocks)
    if(!check_block_timestamp(timestamps, b))
    {
      MERROR_VER("Block with id: " << id << std::endl << " for alternative chain, has invalid timestamp: " << b.timestamp);
      bvc.m_verifivation_failed = true;
      return false;
    }

    // FIXME: consider moving away from block_extended_info at some point
    block_extended_info bei = boost::value_initialized<block_extended_info>();
    bei.bl = b;
    bei.height = alt_chain.size() ? it_prev->second.height + 1 : m_db->get_block_height(b.prev_id) + 1;

    bool is_a_checkpoint;
    if(!m_checkpoints.check_block(bei.height, id, is_a_checkpoint))
    {
      LOG_ERROR("CHECKPOINT VALIDATION FAILED");
      bvc.m_verifivation_failed = true;
      return false;
    }

    // Check the block's hash against the difficulty target for its alt chain
    difficulty_type current_diff = get_next_difficulty_for_alternative_chain(alt_chain, bei);
    CHECK_AND_ASSERT_MES(current_diff, false, "!!!!!!! DIFFICULTY OVERHEAD !!!!!!!");
    crypto::hash proof_of_work = null_hash;
    get_block_longhash(bei.bl, proof_of_work, bei.height);
    if(!check_hash(proof_of_work, current_diff))
    {
      MERROR_VER("Block with id: " << id << std::endl << " for alternative chain, does not have enough proof of work: " << proof_of_work << std::endl << " expected difficulty: " << current_diff);
      bvc.m_verifivation_failed = true;
      return false;
    }

    if(!prevalidate_miner_transaction(b, bei.height))
    {
      MERROR_VER("Block with id: " << epee::string_tools::pod_to_hex(id) << " (as alternative) has incorrect miner transaction.");
      bvc.m_verifivation_failed = true;
      return false;
    }

    // FIXME:
    // this brings up an interesting point: consider allowing to get block
    // difficulty both by height OR by hash, not just height.
    difficulty_type main_chain_cumulative_difficulty = m_db->get_block_cumulative_difficulty(m_db->height() - 1);
    if (alt_chain.size())
    {
      bei.cumulative_difficulty = it_prev->second.cumulative_difficulty;
    }
    else
    {
      // passed-in block's previous block's cumulative difficulty, found on the main chain
      bei.cumulative_difficulty = m_db->get_block_cumulative_difficulty(m_db->get_block_height(b.prev_id));
    }
    bei.cumulative_difficulty += current_diff;

    // add block to alternate blocks storage,
    // as well as the current "alt chain" container
    auto i_res = m_alternative_chains.insert(blocks_ext_by_hash::value_type(id, bei));
    CHECK_AND_ASSERT_MES(i_res.second, false, "insertion of new alternative block returned as it already exist");
    alt_chain.push_back(i_res.first);

    // FIXME: is it even possible for a checkpoint to show up not on the main chain?
    if(is_a_checkpoint)
    {
      //do reorganize!
      MGINFO_GREEN("###### REORGANIZE on height: " << alt_chain.front()->second.height << " of " << m_db->height() - 1 << ", checkpoint is found in alternative chain on height " << bei.height);

      bool r = switch_to_alternative_blockchain(alt_chain, true);

      if(r) bvc.m_added_to_main_chain = true;
      else bvc.m_verifivation_failed = true;

      return r;
    }
    else if(main_chain_cumulative_difficulty < bei.cumulative_difficulty) //check if difficulty bigger then in main chain
    {
      //do reorganize!
      MGINFO_GREEN("###### REORGANIZE on height: " << alt_chain.front()->second.height << " of " << m_db->height() - 1 << " with cum_difficulty " << m_db->get_block_cumulative_difficulty(m_db->height() - 1) << std::endl << " alternative blockchain size: " << alt_chain.size() << " with cum_difficulty " << bei.cumulative_difficulty);

      bool r = switch_to_alternative_blockchain(alt_chain, false);
      if (r)
        bvc.m_added_to_main_chain = true;
      else
        bvc.m_verifivation_failed = true;
      return r;
    }
    else
    {
      MGINFO_BLUE("----- BLOCK ADDED AS ALTERNATIVE ON HEIGHT " << bei.height << std::endl << "id:\t" << id << std::endl << "PoW:\t" << proof_of_work << std::endl << "difficulty:\t" << current_diff);
      return true;
    }
  }
  else
  {
    //block orphaned
    bvc.m_marked_as_orphaned = true;
    MERROR_VER("Block recognized as orphaned and rejected, id = " << id << ", height " << block_height
        << ", parent in alt " << (it_prev != m_alternative_chains.end()) << ", parent in main " << parent_in_main
        << " (parent " << b.prev_id << ", current top " << get_tail_id() << ", chain height " << get_current_blockchain_height() << ")");
  }

  return true;
}
//------------------------------------------------------------------
bool Blockchain::get_blocks(uint64_t start_offset, size_t count, std::vector<std::pair<cryptonote::blobdata,block>>& blocks, std::vector<cryptonote::blobdata>& txs) const
{
  LOG_PRINT_L3("Blockchain::" << __func__);
  CRITICAL_REGION_LOCAL(m_blockchain_lock);
  if(start_offset >= m_db->height())
    return false;

  if (!get_blocks(start_offset, count, blocks))
  {
    return false;
  }

  for(const auto& blk : blocks)
  {
    std::vector<crypto::hash> missed_ids;
    get_transactions_blobs(blk.second.tx_hashes, txs, missed_ids);
    CHECK_AND_ASSERT_MES(!missed_ids.size(), false, "has missed transactions in own block in main blockchain");
  }

  return true;
}
//------------------------------------------------------------------
bool Blockchain::get_blocks(uint64_t start_offset, size_t count, std::vector<std::pair<cryptonote::blobdata,block>>& blocks) const
{
  LOG_PRINT_L3("Blockchain::" << __func__);
  CRITICAL_REGION_LOCAL(m_blockchain_lock);
  const uint64_t height = m_db->height();
  if(start_offset >= height)
    return false;

  blocks.reserve(blocks.size() + height - start_offset);
  for(size_t i = start_offset; i < start_offset + count && i < height;i++)
  {
    blocks.push_back(std::make_pair(m_db->get_block_blob_from_height(i), block()));
    if (!parse_and_validate_block_from_blob(blocks.back().first, blocks.back().second))
    {
      LOG_ERROR("Invalid block");
      return false;
    }
  }
  return true;
}
//------------------------------------------------------------------
//TODO: This function *looks* like it won't need to be rewritten
//      to use BlockchainDB, as it calls other functions that were,
//      but it warrants some looking into later.
//
//FIXME: This function appears to want to return false if any transactions
//       that belong with blocks are missing, but not if blocks themselves
//       are missing.
bool Blockchain::handle_get_objects(NOTIFY_REQUEST_GET_OBJECTS::request& arg, NOTIFY_RESPONSE_GET_OBJECTS::request& rsp)
{
  LOG_PRINT_L3("Blockchain::" << __func__);
  CRITICAL_REGION_LOCAL(m_blockchain_lock);
  m_db->block_txn_start(true);
  rsp.current_blockchain_height = get_current_blockchain_height();
  std::vector<std::pair<cryptonote::blobdata,block>> blocks;
  get_blocks(arg.blocks, blocks, rsp.missed_ids);

  for (auto& bl: blocks)
  {
    std::vector<crypto::hash> missed_tx_ids;
    std::vector<cryptonote::blobdata> txs;

    rsp.blocks.push_back(block_complete_entry());
    block_complete_entry& e = rsp.blocks.back();

    // FIXME: s/rsp.missed_ids/missed_tx_id/ ?  Seems like rsp.missed_ids
    //        is for missed blocks, not missed transactions as well.
    get_transactions_blobs(bl.second.tx_hashes, e.txs, missed_tx_ids);

    if (missed_tx_ids.size() != 0)
    {
      LOG_ERROR("Error retrieving blocks, missed " << missed_tx_ids.size()
          << " transactions for block with hash: " << get_block_hash(bl.second)
          << std::endl
      );

      // append missed transaction hashes to response missed_ids field,
      // as done below if any standalone transactions were requested
      // and missed.
      rsp.missed_ids.insert(rsp.missed_ids.end(), missed_tx_ids.begin(), missed_tx_ids.end());
      m_db->block_txn_stop();
      return false;
    }

    //pack block
    e.block = std::move(bl.first);
  }
  //get and pack other transactions, if needed
  std::vector<cryptonote::blobdata> txs;
  get_transactions_blobs(arg.txs, rsp.txs, rsp.missed_ids);

  m_db->block_txn_stop();
  return true;
}
//------------------------------------------------------------------
bool Blockchain::get_alternative_blocks(std::vector<block>& blocks) const
{
  LOG_PRINT_L3("Blockchain::" << __func__);
  CRITICAL_REGION_LOCAL(m_blockchain_lock);

  blocks.reserve(m_alternative_chains.size());
  for (const auto& alt_bl: m_alternative_chains)
  {
    blocks.push_back(alt_bl.second.bl);
  }
  return true;
}
//------------------------------------------------------------------
size_t Blockchain::get_alternative_blocks_count() const
{
  LOG_PRINT_L3("Blockchain::" << __func__);
  CRITICAL_REGION_LOCAL(m_blockchain_lock);
  return m_alternative_chains.size();
}
//------------------------------------------------------------------
// This function adds the output specified by <amount, i> to the result_outs container
// unlocked and other such checks should be done by here.
uint64_t Blockchain::get_num_mature_outputs(uint64_t amount) const
{
  uint64_t num_outs = m_db->get_num_outputs(amount);
  // ensure we don't include outputs that aren't yet eligible to be used
  // outpouts are sorted by height
  while (num_outs > 0)
  {
    const tx_out_index toi = m_db->get_output_tx_and_index(amount, num_outs - 1);
    const uint64_t height = m_db->get_tx_block_height(toi.first);
    if (height + CRYPTONOTE_DEFAULT_TX_SPENDABLE_AGE <= m_db->height())
      break;
    --num_outs;
  }

  return num_outs;
}

crypto::public_key Blockchain::get_output_key(uint64_t amount, uint64_t global_index) const
{
  output_data_t data = m_db->get_output_key(amount, global_index);
  return data.pubkey;
}

//------------------------------------------------------------------
bool Blockchain::get_outs(const COMMAND_RPC_GET_OUTPUTS_BIN::request& req, COMMAND_RPC_GET_OUTPUTS_BIN::response& res) const
{
  LOG_PRINT_L3("Blockchain::" << __func__);
  CRITICAL_REGION_LOCAL(m_blockchain_lock);

  res.outs.clear();
  res.outs.reserve(req.outputs.size());

  std::vector<cryptonote::output_data_t> data;
  try
  {
    std::vector<uint64_t> amounts, offsets;
    amounts.reserve(req.outputs.size());
    offsets.reserve(req.outputs.size());
    for (const auto &i: req.outputs)
    {
      amounts.push_back(i.amount);
      offsets.push_back(i.index);
    }
    m_db->get_output_key(epee::span<const uint64_t>(amounts.data(), amounts.size()), offsets, data);
    if (data.size() != req.outputs.size())
    {
      MERROR("Unexpected output data size: expected " << req.outputs.size() << ", got " << data.size());
      return false;
    }
    for (const auto &t: data)
      res.outs.push_back({t.pubkey, t.commitment, is_output_spendtime_unlocked(t.unlock_time), t.height, crypto::null_hash});

    if (req.get_txid)
    {
      for (size_t i = 0; i < req.outputs.size(); ++i)
      {
        tx_out_index toi = m_db->get_output_tx_and_index(req.outputs[i].amount, req.outputs[i].index);
        res.outs[i].txid = toi.first;
      }
    }
  }
  catch (const std::exception &e)
  {
    return false;
  }
  return true;
}
//------------------------------------------------------------------
void Blockchain::get_output_key_mask_unlocked(const uint64_t& amount, const uint64_t& index, crypto::public_key& key, rct::key& mask, bool& unlocked) const
{
  const auto o_data = m_db->get_output_key(amount, index);
  key = o_data.pubkey;
  mask = o_data.commitment;
  unlocked = is_output_spendtime_unlocked(o_data.unlock_time);
}
//------------------------------------------------------------------
bool Blockchain::get_output_distribution(uint64_t amount, uint64_t from_height, uint64_t to_height, uint64_t &start_height, std::vector<uint64_t> &distribution, uint64_t &base) const
{
  // rct outputs don't exist before v4, NOTE(loki): we started from v7 so our start is always 0
  start_height = 0;
  base = 0;

  if (to_height > 0 && to_height < from_height)
    return false;

  const uint64_t real_start_height = start_height;
  if (from_height > start_height)
    start_height = from_height;

  distribution.clear();
  uint64_t db_height = m_db->height();
  if (db_height == 0)
    return false;
  if (start_height >= db_height || to_height >= db_height)
    return false;
  if (amount == 0)
  {
    std::vector<uint64_t> heights;
    heights.reserve(to_height + 1 - start_height);
    uint64_t real_start_height = start_height > 0 ? start_height-1 : start_height;
    for (uint64_t h = real_start_height; h <= to_height; ++h)
      heights.push_back(h);
    distribution = m_db->get_block_cumulative_rct_outputs(heights);
    if (start_height > 0)
    {
      base = distribution[0];
      distribution.erase(distribution.begin());
    }
    return true;
  }
  else
  {
    return m_db->get_output_distribution(amount, start_height, to_height, distribution, base);
  }
}
//------------------------------------------------------------------
// This function takes a list of block hashes from another node
// on the network to find where the split point is between us and them.
// This is used to see what to send another node that needs to sync.
bool Blockchain::find_blockchain_supplement(const std::list<crypto::hash>& qblock_ids, uint64_t& starter_offset) const
{
  LOG_PRINT_L3("Blockchain::" << __func__);
  CRITICAL_REGION_LOCAL(m_blockchain_lock);

  // make sure the request includes at least the genesis block, otherwise
  // how can we expect to sync from the client that the block list came from?
  if(qblock_ids.empty())
  {
    MCERROR("net.p2p", "Client sent wrong NOTIFY_REQUEST_CHAIN: m_block_ids.size()=" << qblock_ids.size() << ", dropping connection");
    return false;
  }

  m_db->block_txn_start(true);
  // make sure that the last block in the request's block list matches
  // the genesis block
  auto gen_hash = m_db->get_block_hash_from_height(0);
  if(qblock_ids.back() != gen_hash)
  {
    MCERROR("net.p2p", "Client sent wrong NOTIFY_REQUEST_CHAIN: genesis block mismatch: " << std::endl << "id: " << qblock_ids.back() << ", " << std::endl << "expected: " << gen_hash << "," << std::endl << " dropping connection");
	m_db->block_txn_abort();
    return false;
  }

  // Find the first block the foreign chain has that we also have.
  // Assume qblock_ids is in reverse-chronological order.
  auto bl_it = qblock_ids.begin();
  uint64_t split_height = 0;
  for(; bl_it != qblock_ids.end(); bl_it++)
  {
    try
    {
      if (m_db->block_exists(*bl_it, &split_height))
        break;
    }
    catch (const std::exception& e)
    {
      MWARNING("Non-critical error trying to find block by hash in BlockchainDB, hash: " << *bl_it);
	  m_db->block_txn_abort();
      return false;
    }
  }
  m_db->block_txn_stop();

  // this should be impossible, as we checked that we share the genesis block,
  // but just in case...
  if(bl_it == qblock_ids.end())
  {
    MERROR("Internal error handling connection, can't find split point");
    return false;
  }

  //we start to put block ids INCLUDING last known id, just to make other side be sure
  starter_offset = split_height;
  return true;
}
//------------------------------------------------------------------
uint64_t Blockchain::block_difficulty(uint64_t i) const
{
  LOG_PRINT_L3("Blockchain::" << __func__);
  // WARNING: this function does not take m_blockchain_lock, and thus should only call read only
  // m_db functions which do not depend on one another (ie, no getheight + gethash(height-1), as
  // well as not accessing class members, even read only (ie, m_invalid_blocks). The caller must
  // lock if it is otherwise needed.
  try
  {
    return m_db->get_block_difficulty(i);
  }
  catch (const BLOCK_DNE& e)
  {
    MERROR("Attempted to get block difficulty for height above blockchain height");
  }
  return 0;
}
//------------------------------------------------------------------
template<typename T> void reserve_container(std::vector<T> &v, size_t N) { v.reserve(N); }
template<typename T> void reserve_container(std::list<T> &v, size_t N) { }
//------------------------------------------------------------------
//TODO: return type should be void, throw on exception
//       alternatively, return true only if no blocks missed
template<class t_ids_container, class t_blocks_container, class t_missed_container>
bool Blockchain::get_blocks(const t_ids_container& block_ids, t_blocks_container& blocks, t_missed_container& missed_bs) const
{
  LOG_PRINT_L3("Blockchain::" << __func__);
  CRITICAL_REGION_LOCAL(m_blockchain_lock);

  reserve_container(blocks, block_ids.size());
  for (const auto& block_hash : block_ids)
  {
    try
    {
      uint64_t height = 0;
      if (m_db->block_exists(block_hash, &height))
      {
        blocks.push_back(std::make_pair(m_db->get_block_blob_from_height(height), block()));
        if (!parse_and_validate_block_from_blob(blocks.back().first, blocks.back().second))
        {
          LOG_ERROR("Invalid block: " << block_hash);
          blocks.pop_back();
          missed_bs.push_back(block_hash);
        }
      }
      else
        missed_bs.push_back(block_hash);
    }
    catch (const std::exception& e)
    {
      return false;
    }
  }
  return true;
}
//------------------------------------------------------------------
//TODO: return type should be void, throw on exception
//       alternatively, return true only if no transactions missed
template<class t_ids_container, class t_tx_container, class t_missed_container>
bool Blockchain::get_transactions_blobs(const t_ids_container& txs_ids, t_tx_container& txs, t_missed_container& missed_txs, bool pruned) const
{
  LOG_PRINT_L3("Blockchain::" << __func__);
  CRITICAL_REGION_LOCAL(m_blockchain_lock);

  reserve_container(txs, txs_ids.size());
  for (const auto& tx_hash : txs_ids)
  {
    try
    {
      cryptonote::blobdata tx;
      if (pruned && m_db->get_pruned_tx_blob(tx_hash, tx))
        txs.push_back(std::move(tx));
      else if (!pruned && m_db->get_tx_blob(tx_hash, tx))
        txs.push_back(std::move(tx));
      else
        missed_txs.push_back(tx_hash);
    }
    catch (const std::exception& e)
    {
      return false;
    }
  }
  return true;
}
//------------------------------------------------------------------
template<class t_ids_container, class t_tx_container, class t_missed_container>
bool Blockchain::get_transactions(const t_ids_container& txs_ids, t_tx_container& txs, t_missed_container& missed_txs) const
{
  LOG_PRINT_L3("Blockchain::" << __func__);
  CRITICAL_REGION_LOCAL(m_blockchain_lock);

  reserve_container(txs, txs_ids.size());
  for (const auto& tx_hash : txs_ids)
  {
    try
    {
      cryptonote::blobdata tx;
      if (m_db->get_tx_blob(tx_hash, tx))
      {
        txs.push_back(transaction());
        if (!parse_and_validate_tx_from_blob(tx, txs.back()))
        {
          LOG_ERROR("Invalid transaction");
          return false;
        }
      }
      else
        missed_txs.push_back(tx_hash);
    }
    catch (const std::exception& e)
    {
      return false;
    }
  }
  return true;
}
//------------------------------------------------------------------
// Find the split point between us and foreign blockchain and return
// (by reference) the most recent common block hash along with up to
// BLOCKS_IDS_SYNCHRONIZING_DEFAULT_COUNT additional (more recent) hashes.
bool Blockchain::find_blockchain_supplement(const std::list<crypto::hash>& qblock_ids, std::vector<crypto::hash>& hashes, uint64_t& start_height, uint64_t& current_height) const
{
  LOG_PRINT_L3("Blockchain::" << __func__);
  CRITICAL_REGION_LOCAL(m_blockchain_lock);

  // if we can't find the split point, return false
  if(!find_blockchain_supplement(qblock_ids, start_height))
  {
    return false;
  }

  m_db->block_txn_start(true);
  current_height = get_current_blockchain_height();
  size_t count = 0;
  hashes.reserve(std::max((size_t)(current_height - start_height), (size_t)BLOCKS_IDS_SYNCHRONIZING_DEFAULT_COUNT));
  for(size_t i = start_height; i < current_height && count < BLOCKS_IDS_SYNCHRONIZING_DEFAULT_COUNT; i++, count++)
  {
    hashes.push_back(m_db->get_block_hash_from_height(i));
  }

  m_db->block_txn_stop();
  return true;
}

bool Blockchain::find_blockchain_supplement(const std::list<crypto::hash>& qblock_ids, NOTIFY_RESPONSE_CHAIN_ENTRY::request& resp) const
{
  LOG_PRINT_L3("Blockchain::" << __func__);
  CRITICAL_REGION_LOCAL(m_blockchain_lock);

  bool result = find_blockchain_supplement(qblock_ids, resp.m_block_ids, resp.start_height, resp.total_height);
  if (result)
    resp.cumulative_difficulty = m_db->get_block_cumulative_difficulty(resp.total_height - 1);

  return result;
}
//------------------------------------------------------------------
//FIXME: change argument to std::vector, low priority
// find split point between ours and foreign blockchain (or start at
// blockchain height <req_start_block>), and return up to max_count FULL
// blocks by reference.
bool Blockchain::find_blockchain_supplement(const uint64_t req_start_block, const std::list<crypto::hash>& qblock_ids, std::vector<std::pair<std::pair<cryptonote::blobdata, crypto::hash>, std::vector<std::pair<crypto::hash, cryptonote::blobdata> > > >& blocks, uint64_t& total_height, uint64_t& start_height, bool pruned, bool get_miner_tx_hash, size_t max_count) const
{
  LOG_PRINT_L3("Blockchain::" << __func__);
  CRITICAL_REGION_LOCAL(m_blockchain_lock);

  // if a specific start height has been requested
  if(req_start_block > 0)
  {
    // if requested height is higher than our chain, return false -- we can't help
    if (req_start_block >= m_db->height())
    {
      return false;
    }
    start_height = req_start_block;
  }
  else
  {
    if(!find_blockchain_supplement(qblock_ids, start_height))
    {
      return false;
    }
  }

  m_db->block_txn_start(true);
  total_height = get_current_blockchain_height();
  size_t count = 0, size = 0;
  blocks.reserve(std::min(std::min(max_count, (size_t)10000), (size_t)(total_height - start_height)));
  for(uint64_t i = start_height; i < total_height && count < max_count && (size < FIND_BLOCKCHAIN_SUPPLEMENT_MAX_SIZE || count < 3); i++, count++)
  {
    blocks.resize(blocks.size()+1);
    blocks.back().first.first = m_db->get_block_blob_from_height(i);
    block b;
    CHECK_AND_ASSERT_MES(parse_and_validate_block_from_blob(blocks.back().first.first, b), false, "internal error, invalid block");
    blocks.back().first.second = get_miner_tx_hash ? cryptonote::get_transaction_hash(b.miner_tx) : crypto::null_hash;
    std::vector<crypto::hash> mis;
    std::vector<cryptonote::blobdata> txs;
    get_transactions_blobs(b.tx_hashes, txs, mis, pruned);
    CHECK_AND_ASSERT_MES(!mis.size(), false, "internal error, transaction from block not found");
    size += blocks.back().first.first.size();
    for (const auto &t: txs)
      size += t.size();

    CHECK_AND_ASSERT_MES(txs.size() == b.tx_hashes.size(), false, "mismatched sizes of b.tx_hashes and txs");
    blocks.back().second.reserve(txs.size());
    for (size_t i = 0; i < txs.size(); ++i)
    {
      blocks.back().second.push_back(std::make_pair(b.tx_hashes[i], std::move(txs[i])));
    }
  }
  m_db->block_txn_stop();
  return true;
}
//------------------------------------------------------------------
bool Blockchain::add_block_as_invalid(const block& bl, const crypto::hash& h)
{
  LOG_PRINT_L3("Blockchain::" << __func__);
  block_extended_info bei = AUTO_VAL_INIT(bei);
  bei.bl = bl;
  return add_block_as_invalid(bei, h);
}
//------------------------------------------------------------------
bool Blockchain::add_block_as_invalid(const block_extended_info& bei, const crypto::hash& h)
{
  LOG_PRINT_L3("Blockchain::" << __func__);
  CRITICAL_REGION_LOCAL(m_blockchain_lock);
  auto i_res = m_invalid_blocks.insert(std::map<crypto::hash, block_extended_info>::value_type(h, bei));
  CHECK_AND_ASSERT_MES(i_res.second, false, "at insertion invalid by tx returned status existed");
  MINFO("BLOCK ADDED AS INVALID: " << h << std::endl << ", prev_id=" << bei.bl.prev_id << ", m_invalid_blocks count=" << m_invalid_blocks.size());
  return true;
}
//------------------------------------------------------------------
bool Blockchain::have_block(const crypto::hash& id) const
{
  LOG_PRINT_L3("Blockchain::" << __func__);
  CRITICAL_REGION_LOCAL(m_blockchain_lock);

  if(m_db->block_exists(id))
  {
    LOG_PRINT_L2("block " << id << " found in main chain");
    return true;
  }

  if(m_alternative_chains.count(id))
  {
    LOG_PRINT_L2("block " << id << " found in m_alternative_chains");
    return true;
  }

  if(m_invalid_blocks.count(id))
  {
    LOG_PRINT_L2("block " << id << " found in m_invalid_blocks");
    return true;
  }

  return false;
}
//------------------------------------------------------------------
bool Blockchain::handle_block_to_main_chain(const block& bl, block_verification_context& bvc)
{
    LOG_PRINT_L3("Blockchain::" << __func__);
    crypto::hash id = get_block_hash(bl);
    return handle_block_to_main_chain(bl, id, bvc);
}
//------------------------------------------------------------------
size_t Blockchain::get_total_transactions() const
{
  LOG_PRINT_L3("Blockchain::" << __func__);
  // WARNING: this function does not take m_blockchain_lock, and thus should only call read only
  // m_db functions which do not depend on one another (ie, no getheight + gethash(height-1), as
  // well as not accessing class members, even read only (ie, m_invalid_blocks). The caller must
  // lock if it is otherwise needed.
  return m_db->get_tx_count();
}
//------------------------------------------------------------------
// This function checks each input in the transaction <tx> to make sure it
// has not been used already, and adds its key to the container <keys_this_block>.
//
// This container should be managed by the code that validates blocks so we don't
// have to store the used keys in a given block in the permanent storage only to
// remove them later if the block fails validation.
bool Blockchain::check_for_double_spend(const transaction& tx, key_images_container& keys_this_block) const
{
  LOG_PRINT_L3("Blockchain::" << __func__);
  CRITICAL_REGION_LOCAL(m_blockchain_lock);
  struct add_transaction_input_visitor: public boost::static_visitor<bool>
  {
    key_images_container& m_spent_keys;
    BlockchainDB* m_db;
    add_transaction_input_visitor(key_images_container& spent_keys, BlockchainDB* db) :
      m_spent_keys(spent_keys), m_db(db)
    {
    }
    bool operator()(const txin_to_key& in) const
    {
      const crypto::key_image& ki = in.k_image;

      // attempt to insert the newly-spent key into the container of
      // keys spent this block.  If this fails, the key was spent already
      // in this block, return false to flag that a double spend was detected.
      //
      // if the insert into the block-wide spent keys container succeeds,
      // check the blockchain-wide spent keys container and make sure the
      // key wasn't used in another block already.
      auto r = m_spent_keys.insert(ki);
      if(!r.second || m_db->has_key_image(ki))
      {
        //double spend detected
        return false;
      }

      // if no double-spend detected, return true
      return true;
    }

    bool operator()(const txin_gen& tx) const
    {
      return true;
    }
    bool operator()(const txin_to_script& tx) const
    {
      return false;
    }
    bool operator()(const txin_to_scripthash& tx) const
    {
      return false;
    }
  };

  for (const txin_v& in : tx.vin)
  {
    if(!boost::apply_visitor(add_transaction_input_visitor(keys_this_block, m_db), in))
    {
      LOG_ERROR("Double spend detected!");
      return false;
    }
  }

  return true;
}
//------------------------------------------------------------------
bool Blockchain::get_tx_outputs_gindexs(const crypto::hash& tx_id, size_t n_txes, std::vector<std::vector<uint64_t>>& indexs) const
{
  LOG_PRINT_L3("Blockchain::" << __func__);
  CRITICAL_REGION_LOCAL(m_blockchain_lock);
  uint64_t tx_index;
  if (!m_db->tx_exists(tx_id, tx_index))
  {
    MERROR_VER("get_tx_outputs_gindexs failed to find transaction with id = " << tx_id);
    return false;
  }
  indexs = m_db->get_tx_amount_output_indices(tx_index, n_txes);
  CHECK_AND_ASSERT_MES(n_txes == indexs.size(), false, "Wrong indexs size");

  return true;
}
//------------------------------------------------------------------
bool Blockchain::get_tx_outputs_gindexs(const crypto::hash& tx_id, std::vector<uint64_t>& indexs) const
{
  LOG_PRINT_L3("Blockchain::" << __func__);
  CRITICAL_REGION_LOCAL(m_blockchain_lock);
  uint64_t tx_index;
  if (!m_db->tx_exists(tx_id, tx_index))
  {
    MERROR_VER("get_tx_outputs_gindexs failed to find transaction with id = " << tx_id);
    return false;
  }
  std::vector<std::vector<uint64_t>> indices = m_db->get_tx_amount_output_indices(tx_index, 1);
  CHECK_AND_ASSERT_MES(indices.size() == 1, false, "Wrong indices size");
  indexs = indices.front();
  return true;
}
//------------------------------------------------------------------
void Blockchain::on_new_tx_from_block(const cryptonote::transaction &tx)
{
#if defined(PER_BLOCK_CHECKPOINT)
  // check if we're doing per-block checkpointing
  if (m_db->height() < m_blocks_hash_check.size())
  {
    TIME_MEASURE_START(a);
    m_blocks_txs_check.push_back(get_transaction_hash(tx));
    TIME_MEASURE_FINISH(a);
    if(m_show_time_stats)
    {
      size_t ring_size = !tx.vin.empty() && tx.vin[0].type() == typeid(txin_to_key) ? boost::get<txin_to_key>(tx.vin[0]).key_offsets.size() : 0;
      MINFO("HASH: " << "-" << " I/M/O: " << tx.vin.size() << "/" << ring_size << "/" << tx.vout.size() << " H: " << 0 << " chcktx: " << a);
    }
  }
#endif
}
//------------------------------------------------------------------
//FIXME: it seems this function is meant to be merely a wrapper around
//       another function of the same name, this one adding one bit of
//       functionality.  Should probably move anything more than that
//       (getting the hash of the block at height max_used_block_id)
//       to the other function to keep everything in one place.
// This function overloads its sister function with
// an extra value (hash of highest block that holds an output used as input)
// as a return-by-reference.
bool Blockchain::check_tx_inputs(transaction& tx, uint64_t& max_used_block_height, crypto::hash& max_used_block_id, tx_verification_context &tvc, bool kept_by_block)
{
  LOG_PRINT_L3("Blockchain::" << __func__);
  CRITICAL_REGION_LOCAL(m_blockchain_lock);

#if defined(PER_BLOCK_CHECKPOINT)
  // check if we're doing per-block checkpointing
  if (m_db->height() < m_blocks_hash_check.size() && kept_by_block)
  {
    max_used_block_id = null_hash;
    max_used_block_height = 0;
    return true;
  }
#endif

  TIME_MEASURE_START(a);
  bool res = check_tx_inputs(tx, tvc, &max_used_block_height);
  TIME_MEASURE_FINISH(a);
  if(m_show_time_stats)
  {
    size_t ring_size = !tx.vin.empty() && tx.vin[0].type() == typeid(txin_to_key) ? boost::get<txin_to_key>(tx.vin[0]).key_offsets.size() : 0;
    MINFO("HASH: " <<  get_transaction_hash(tx) << " I/M/O: " << tx.vin.size() << "/" << ring_size << "/" << tx.vout.size() << " H: " << max_used_block_height << " ms: " << a + m_fake_scan_time << " B: " << get_object_blobsize(tx) << " W: " << get_transaction_weight(tx));
  }
  if (!res)
    return false;

  CHECK_AND_ASSERT_MES(max_used_block_height < m_db->height(), false,  "internal error: max used block index=" << max_used_block_height << " is not less then blockchain size = " << m_db->height());
  max_used_block_id = m_db->get_block_hash_from_height(max_used_block_height);
  return true;
}
//------------------------------------------------------------------
bool Blockchain::check_tx_outputs(const transaction& tx, tx_verification_context &tvc)
{
  LOG_PRINT_L3("Blockchain::" << __func__);
  CRITICAL_REGION_LOCAL(m_blockchain_lock);

  for (const auto &o: tx.vout) {
    if (o.amount != 0) { // in a v2 tx, all outputs must have 0 amount NOTE(loki): All loki tx's are atleast v2 from the beginning
      tvc.m_invalid_output = true;
      return false;
    }

    // from hardfork v4, forbid invalid pubkeys NOTE(loki): We started from hf7 so always execute branch
    if (o.target.type() == typeid(txout_to_key)) {
      const txout_to_key& out_to_key = boost::get<txout_to_key>(o.target);
      if (!crypto::check_key(out_to_key.key)) {
        tvc.m_invalid_output = true;
        return false;
      }
    }
  }

  // from v10, allow bulletproofs
  const uint8_t hf_version = m_hardfork->get_current_version();
  if (hf_version < network_version_10_bulletproofs) {
    const bool bulletproof = rct::is_rct_bulletproof(tx.rct_signatures.type);
    if (bulletproof || !tx.rct_signatures.p.bulletproofs.empty())
    {
      MERROR_VER("Bulletproofs are not allowed before v10");
      tvc.m_invalid_output = true;
      return false;
    }
  }
  else
  {
    const bool borromean = rct::is_rct_borromean(tx.rct_signatures.type);
    if (borromean)
    {
      uint64_t hf10_height = m_hardfork->get_earliest_ideal_height_for_version(network_version_10_bulletproofs);
      uint64_t curr_height = this->get_current_blockchain_height();
      if (curr_height == hf10_height)
      {
        // NOTE(loki): Allow the hardforking block to contain a borromean proof
        // incase there were some transactions in the TX Pool that were
        // generated pre-HF10 rules. Note, this isn't bulletproof. If there were
        // more than 1 blocks worth of borromean proof TX's sitting in the pool
        // this isn't going to work.
      }
      else
      {
        MERROR_VER("Borromean range proofs are not allowed after v10");
        tvc.m_invalid_output = true;
        return false;
      }
    }
  }

  return true;
}
//------------------------------------------------------------------
bool Blockchain::have_tx_keyimges_as_spent(const transaction &tx) const
{
  LOG_PRINT_L3("Blockchain::" << __func__);
  for (const txin_v& in: tx.vin)
  {
    CHECKED_GET_SPECIFIC_VARIANT(in, const txin_to_key, in_to_key, true);
    if(have_tx_keyimg_as_spent(in_to_key.k_image))
      return true;
  }
  return false;
}
bool Blockchain::expand_transaction_2(transaction &tx, const crypto::hash &tx_prefix_hash, const std::vector<std::vector<rct::ctkey>> &pubkeys)
{
  PERF_TIMER(expand_transaction_2);
  CHECK_AND_ASSERT_MES(tx.version >= 2, false, "Transaction version is not greater than 2");

  rct::rctSig &rv = tx.rct_signatures;

  // message - hash of the transaction prefix
  rv.message = rct::hash2rct(tx_prefix_hash);

  // mixRing - full and simple store it in opposite ways
  if (rv.type == rct::RCTTypeFull)
  {
    CHECK_AND_ASSERT_MES(!pubkeys.empty() && !pubkeys[0].empty(), false, "empty pubkeys");
    rv.mixRing.resize(pubkeys[0].size());
    for (size_t m = 0; m < pubkeys[0].size(); ++m)
      rv.mixRing[m].clear();
    for (size_t n = 0; n < pubkeys.size(); ++n)
    {
      CHECK_AND_ASSERT_MES(pubkeys[n].size() <= pubkeys[0].size(), false, "More inputs that first ring");
      for (size_t m = 0; m < pubkeys[n].size(); ++m)
      {
        rv.mixRing[m].push_back(pubkeys[n][m]);
      }
    }
  }
  else if (rv.type == rct::RCTTypeSimple || rv.type == rct::RCTTypeBulletproof)
  {
    CHECK_AND_ASSERT_MES(!pubkeys.empty() && !pubkeys[0].empty(), false, "empty pubkeys");
    rv.mixRing.resize(pubkeys.size());
    for (size_t n = 0; n < pubkeys.size(); ++n)
    {
      rv.mixRing[n].clear();
      for (size_t m = 0; m < pubkeys[n].size(); ++m)
      {
        rv.mixRing[n].push_back(pubkeys[n][m]);
      }
    }
  }
  else
  {
    CHECK_AND_ASSERT_MES(false, false, "Unsupported rct tx type: " + boost::lexical_cast<std::string>(rv.type));
  }

  // II
  if (rv.type == rct::RCTTypeFull)
  {
    rv.p.MGs.resize(1);
    rv.p.MGs[0].II.resize(tx.vin.size());
    for (size_t n = 0; n < tx.vin.size(); ++n)
      rv.p.MGs[0].II[n] = rct::ki2rct(boost::get<txin_to_key>(tx.vin[n]).k_image);
  }
  else if (rv.type == rct::RCTTypeSimple || rv.type == rct::RCTTypeBulletproof)
  {
    CHECK_AND_ASSERT_MES(rv.p.MGs.size() == tx.vin.size(), false, "Bad MGs size");
    for (size_t n = 0; n < tx.vin.size(); ++n)
    {
      rv.p.MGs[n].II.resize(1);
      rv.p.MGs[n].II[0] = rct::ki2rct(boost::get<txin_to_key>(tx.vin[n]).k_image);
    }
  }
  else
  {
    CHECK_AND_ASSERT_MES(false, false, "Unsupported rct tx type: " + boost::lexical_cast<std::string>(rv.type));
  }

  // outPk was already done by handle_incoming_tx

  return true;
}
//------------------------------------------------------------------
// This function validates transaction inputs and their keys.
// FIXME: consider moving functionality specific to one input into
//        check_tx_input() rather than here, and use this function simply
//        to iterate the inputs as necessary (splitting the task
//        using threads, etc.)
bool Blockchain::check_tx_inputs(transaction& tx, tx_verification_context &tvc, uint64_t* pmax_used_block_height)
{
  PERF_TIMER(check_tx_inputs);
  LOG_PRINT_L3("Blockchain::" << __func__);
  if(pmax_used_block_height)
    *pmax_used_block_height = 0;

  const uint8_t hf_version = m_hardfork->get_current_version();

  // Min/Max Version Check
  {
    if      (hf_version >= network_version_10_bulletproofs) tvc.m_invalid_version = (tx.version <  transaction::version_3_per_output_unlock_times);
    else if (hf_version >= network_version_9_service_nodes) tvc.m_invalid_version = (tx.version <  transaction::version_2);
    else                                                    tvc.m_invalid_version = (tx.version != transaction::version_2);

    if (tvc.m_invalid_version)
      return false;
  }

  if (tx.is_deregister_tx())
  {
    CHECK_AND_ASSERT_MES(tx.vin.size() == 0, false, "Deregister TX should have 0 inputs. This should have been rejected in check_tx_semantic!");

    if (tx.rct_signatures.txnFee != 0)
    {
      tvc.m_invalid_input = true;
      tvc.m_verifivation_failed = true;
      MERROR_VER("TX version deregister should have 0 fee!");
      return false;
    }

    // Check the inputs (votes) of the transaction have not already been
    // submitted to the blockchain under another transaction using a different
    // combination of votes.
    tx_extra_service_node_deregister deregister;
    if (!get_service_node_deregister_from_tx_extra(tx.extra, deregister))
    {
      MERROR_VER("TX version deregister did not have the deregister metadata in the tx_extra");
      return false;
    }

    const std::shared_ptr<const service_nodes::quorum_state> quorum_state = m_service_node_list.get_quorum_state(deregister.block_height);
    if (!quorum_state)
    {
      MERROR_VER("TX version 3 deregister_tx could not get quorum for height: " << deregister.block_height);
      return false;
    }

    if (!service_nodes::deregister_vote::verify_deregister(nettype(), deregister, tvc.m_vote_ctx, *quorum_state))
    {
      tvc.m_verifivation_failed = true;
      MERROR_VER("tx " << get_transaction_hash(tx) << ": version 3 deregister_tx could not be completely verified reason: " << print_vote_verification_context(tvc.m_vote_ctx));
      return false;
    }

    // Check if deregister is too old or too new to hold onto
    {
      const uint64_t curr_height = get_current_blockchain_height();
      if (deregister.block_height >= curr_height)
      {
        LOG_PRINT_L1("Received deregister tx for height: " << deregister.block_height
                     << " and service node: "              << deregister.service_node_index
                     << ", is newer than current height: " << curr_height
                     << " blocks and has been rejected.");
        tvc.m_vote_ctx.m_invalid_block_height = true;
        tvc.m_verifivation_failed             = true;
        return false;
      }

      uint64_t delta_height = curr_height - deregister.block_height;
      if (delta_height >= service_nodes::deregister_vote::DEREGISTER_LIFETIME_BY_HEIGHT)
      {
        LOG_PRINT_L1("Received deregister tx for height: " << deregister.block_height
                     << " and service node: "     << deregister.service_node_index
                     << ", is older than: "       << service_nodes::deregister_vote::DEREGISTER_LIFETIME_BY_HEIGHT
                     << " blocks and has been rejected. The current height is: " << curr_height);
        tvc.m_vote_ctx.m_invalid_block_height = true;
        tvc.m_verifivation_failed             = true;
        return false;
      }
    }

    const uint64_t height            = deregister.block_height;
    const size_t num_blocks_to_check = service_nodes::deregister_vote::DEREGISTER_LIFETIME_BY_HEIGHT;

    std::vector<std::pair<cryptonote::blobdata,block>> blocks;
    std::vector<cryptonote::blobdata> txs;
    if (!get_blocks(height, num_blocks_to_check, blocks, txs))
    {
      return false;
    }

    for (blobdata const &blob : txs)
    {
      transaction existing_tx;
      if (!parse_and_validate_tx_from_blob(blob, existing_tx))
      {
        MERROR_VER("tx could not be validated from blob, possibly corrupt blockchain");
        continue;
      }

      if (!existing_tx.is_deregister_tx())
        continue;

      tx_extra_service_node_deregister existing_deregister;
      if (!get_service_node_deregister_from_tx_extra(existing_tx.extra, existing_deregister))
      {
        MERROR_VER("could not get service node deregister from tx extra, possibly corrupt tx");
        continue;
      }

      const std::shared_ptr<const service_nodes::quorum_state> existing_deregister_quorum_state = m_service_node_list.get_quorum_state(existing_deregister.block_height);
      if (!existing_deregister_quorum_state)
      {
        MERROR_VER("could not get quorum state for recent deregister tx");
        continue;
      }

      if (existing_deregister_quorum_state->nodes_to_test[existing_deregister.service_node_index] ==
          quorum_state->nodes_to_test[deregister.service_node_index])
      {
        MERROR_VER("Already seen this deregister tx (aka double spend)");
        tvc.m_double_spend = true;
        return false;
      }
    }
  }
  else
  {
    crypto::hash tx_prefix_hash = get_transaction_prefix_hash(tx);

    auto it = m_check_txin_table.find(tx_prefix_hash);
    if(it == m_check_txin_table.end())
    {
      m_check_txin_table.emplace(tx_prefix_hash, std::unordered_map<crypto::key_image, bool>());
      it = m_check_txin_table.find(tx_prefix_hash);
      assert(it != m_check_txin_table.end());
    }

    std::vector<std::vector<rct::ctkey>> pubkeys(tx.vin.size());
    const crypto::key_image *last_key_image = NULL;
    for (size_t sig_index = 0; sig_index < tx.vin.size(); ++sig_index)
    {
      const auto& txin = tx.vin[sig_index];

      // make sure output being spent is of type txin_to_key, rather than e.g.
      // txin_gen, which is only used for miner transactions
      CHECK_AND_ASSERT_MES(txin.type() == typeid(txin_to_key), false, "wrong type id in tx input at Blockchain::check_tx_inputs");
      const txin_to_key& in_to_key = boost::get<txin_to_key>(txin);

      // make sure tx output has key offset(s) (is signed to be used)
      CHECK_AND_ASSERT_MES(in_to_key.key_offsets.size(), false, "empty in_to_key.key_offsets in transaction with id " << get_transaction_hash(tx));

      // Mixin Check, from hard fork 7, we require mixin at least 9, always.
      if (in_to_key.key_offsets.size() - 1 != CRYPTONOTE_DEFAULT_TX_MIXIN)
      {
        MERROR_VER("Tx " << get_transaction_hash(tx) << " has incorrect ring size (" << in_to_key.key_offsets.size() - 1 << ", expected (" << CRYPTONOTE_DEFAULT_TX_MIXIN << ")");
        tvc.m_low_mixin = true;
        return false;
      }

      // from v7, sorted ins
      {
        if (last_key_image && memcmp(&in_to_key.k_image, last_key_image, sizeof(*last_key_image)) >= 0)
        {
          MERROR_VER("transaction has unsorted inputs");
          tvc.m_verifivation_failed = true;
          return false;
        }
        last_key_image = &in_to_key.k_image;
      }

      if(have_tx_keyimg_as_spent(in_to_key.k_image))
      {
        MERROR_VER("Key image already spent in blockchain: " << epee::string_tools::pod_to_hex(in_to_key.k_image));
        tvc.m_double_spend = true;
        return false;
      }

      // make sure that output being spent matches up correctly with the
      // signature spending it.
      if (!check_tx_input(tx.version, in_to_key, tx_prefix_hash, std::vector<crypto::signature>(), tx.rct_signatures, pubkeys[sig_index], pmax_used_block_height))
      {
        it->second[in_to_key.k_image] = false;
        MERROR_VER("Failed to check ring signature for tx " << get_transaction_hash(tx) << "  vin key with k_image: " << in_to_key.k_image << "  sig_index: " << sig_index);
        if (pmax_used_block_height) // a default value of NULL is used when called from Blockchain::handle_block_to_main_chain()
        {
          MERROR_VER("  *pmax_used_block_height: " << *pmax_used_block_height);
        }

        return false;
      }
    }

    if (!expand_transaction_2(tx, tx_prefix_hash, pubkeys))
    {
      MERROR_VER("Failed to expand rct signatures!");
      return false;
    }

    // from version 2, check ringct signatures
    // obviously, the original and simple rct APIs use a mixRing that's indexes
    // in opposite orders, because it'd be too simple otherwise...
    const rct::rctSig &rv = tx.rct_signatures;
    switch (rv.type)
    {
    case rct::RCTTypeNull: {
      // we only accept no signatures for coinbase txes
      MERROR_VER("Null rct signature on non-coinbase tx");
      return false;
    }
    case rct::RCTTypeSimple:
    case rct::RCTTypeBulletproof:
    {
      // check all this, either reconstructed (so should really pass), or not
      {
        if (pubkeys.size() != rv.mixRing.size())
        {
          MERROR_VER("Failed to check ringct signatures: mismatched pubkeys/mixRing size");
          return false;
        }
        for (size_t i = 0; i < pubkeys.size(); ++i)
        {
          if (pubkeys[i].size() != rv.mixRing[i].size())
          {
            MERROR_VER("Failed to check ringct signatures: mismatched pubkeys/mixRing size");
            return false;
          }
        }

        for (size_t n = 0; n < pubkeys.size(); ++n)
        {
          for (size_t m = 0; m < pubkeys[n].size(); ++m)
          {
            if (pubkeys[n][m].dest != rct::rct2pk(rv.mixRing[n][m].dest))
            {
              MERROR_VER("Failed to check ringct signatures: mismatched pubkey at vin " << n << ", index " << m);
              return false;
            }
            if (pubkeys[n][m].mask != rct::rct2pk(rv.mixRing[n][m].mask))
            {
              MERROR_VER("Failed to check ringct signatures: mismatched commitment at vin " << n << ", index " << m);
              return false;
            }
          }
        }
      }

      if (rv.p.MGs.size() != tx.vin.size())
      {
        MERROR_VER("Failed to check ringct signatures: mismatched MGs/vin sizes");
        return false;
      }
      for (size_t n = 0; n < tx.vin.size(); ++n)
      {
        if (rv.p.MGs[n].II.empty() || memcmp(&boost::get<txin_to_key>(tx.vin[n]).k_image, &rv.p.MGs[n].II[0], 32))
        {
          MERROR_VER("Failed to check ringct signatures: mismatched key image");
          return false;
        }
      }

      if (!rct::verRctNonSemanticsSimple(rv))
      {
        MERROR_VER("Failed to check ringct signatures!");
        return false;
      }
      break;
    }
    case rct::RCTTypeFull:
    {
      // check all this, either reconstructed (so should really pass), or not
      {
        bool size_matches = true;
        for (size_t i = 0; i < pubkeys.size(); ++i)
          size_matches &= pubkeys[i].size() == rv.mixRing.size();
        for (size_t i = 0; i < rv.mixRing.size(); ++i)
          size_matches &= pubkeys.size() == rv.mixRing[i].size();
        if (!size_matches)
        {
          MERROR_VER("Failed to check ringct signatures: mismatched pubkeys/mixRing size");
          return false;
        }

        for (size_t n = 0; n < pubkeys.size(); ++n)
        {
          for (size_t m = 0; m < pubkeys[n].size(); ++m)
          {
            if (pubkeys[n][m].dest != rct::rct2pk(rv.mixRing[m][n].dest))
            {
              MERROR_VER("Failed to check ringct signatures: mismatched pubkey at vin " << n << ", index " << m);
              return false;
            }
            if (pubkeys[n][m].mask != rct::rct2pk(rv.mixRing[m][n].mask))
            {
              MERROR_VER("Failed to check ringct signatures: mismatched commitment at vin " << n << ", index " << m);
              return false;
            }
          }
        }
      }

      if (rv.p.MGs.size() != 1)
      {
        MERROR_VER("Failed to check ringct signatures: Bad MGs size");
        return false;
      }
      if (rv.p.MGs.empty() || rv.p.MGs[0].II.size() != tx.vin.size())
      {
        MERROR_VER("Failed to check ringct signatures: mismatched II/vin sizes");
        return false;
      }
      for (size_t n = 0; n < tx.vin.size(); ++n)
      {
        if (memcmp(&boost::get<txin_to_key>(tx.vin[n]).k_image, &rv.p.MGs[0].II[n], 32))
        {
          MERROR_VER("Failed to check ringct signatures: mismatched II/vin sizes");
          return false;
        }
      }

      if (!rct::verRct(rv, false))
      {
        MERROR_VER("Failed to check ringct signatures!");
        return false;
      }
      break;
    }
    default:
      MERROR_VER("Unsupported rct type: " << rv.type);
      return false;
    }

    // for bulletproofs, check they're only multi-output after v8
    if (rct::is_rct_bulletproof(rv.type) && hf_version < network_version_10_bulletproofs)
    {
      for (const rct::Bulletproof &proof: rv.p.bulletproofs)
      {
        if (proof.V.size() > 1)
        {
          MERROR_VER("Multi output bulletproofs are invalid before v10");
          return false;
        }
      }
    }
  }
  return true;
}

//------------------------------------------------------------------
void Blockchain::check_ring_signature(const crypto::hash &tx_prefix_hash, const crypto::key_image &key_image, const std::vector<rct::ctkey> &pubkeys, const std::vector<crypto::signature>& sig, uint64_t &result)
{
  std::vector<const crypto::public_key *> p_output_keys;
  p_output_keys.reserve(pubkeys.size());
  for (auto &key : pubkeys)
  {
    // rct::key and crypto::public_key have the same structure, avoid object ctor/memcpy
    p_output_keys.push_back(&(const crypto::public_key&)key.dest);
  }

  result = crypto::check_ring_signature(tx_prefix_hash, key_image, p_output_keys, sig.data()) ? 1 : 0;
}

//------------------------------------------------------------------
uint64_t Blockchain::get_fee_quantization_mask()
{
  static uint64_t mask = 0;
  if (mask == 0)
  {
    mask = 1;
    for (size_t n = PER_KB_FEE_QUANTIZATION_DECIMALS; n < CRYPTONOTE_DISPLAY_DECIMAL_POINT; ++n)
      mask *= 10;
  }
  return mask;
}

//------------------------------------------------------------------
uint64_t Blockchain::get_dynamic_base_fee(uint64_t block_reward, size_t median_block_weight, uint8_t version)
{
  const uint64_t min_block_weight = get_min_block_weight(version);
  if (median_block_weight < min_block_weight)
    median_block_weight = min_block_weight;
  uint64_t hi, lo;

  if (version >= HF_VERSION_PER_BYTE_FEE)
  {
    lo = mul128(block_reward, DYNAMIC_FEE_REFERENCE_TRANSACTION_WEIGHT, &hi);
    div128_32(hi, lo, min_block_weight, &hi, &lo);
    div128_32(hi, lo, median_block_weight, &hi, &lo);
    assert(hi == 0);
    lo /= 5;
    return lo;
  }

  const uint64_t fee_base = version >= 5 ? DYNAMIC_FEE_PER_KB_BASE_FEE_V5 : DYNAMIC_FEE_PER_KB_BASE_FEE;

  uint64_t unscaled_fee_base = (fee_base * min_block_weight / median_block_weight);
  lo = mul128(unscaled_fee_base, block_reward, &hi);
  static_assert(DYNAMIC_FEE_PER_KB_BASE_BLOCK_REWARD % 1000000 == 0, "DYNAMIC_FEE_PER_KB_BASE_BLOCK_REWARD must be divisible by 1000000");
  static_assert(DYNAMIC_FEE_PER_KB_BASE_BLOCK_REWARD / 1000000 <= std::numeric_limits<uint32_t>::max(), "DYNAMIC_FEE_PER_KB_BASE_BLOCK_REWARD is too large");

  // divide in two steps, since the divisor must be 32 bits, but DYNAMIC_FEE_PER_KB_BASE_BLOCK_REWARD isn't
  div128_32(hi, lo, DYNAMIC_FEE_PER_KB_BASE_BLOCK_REWARD / 1000000, &hi, &lo);
  div128_32(hi, lo, 1000000, &hi, &lo);
  assert(hi == 0);

  // quantize fee up to 8 decimals
  uint64_t mask = get_fee_quantization_mask();
  uint64_t qlo = (lo + mask - 1) / mask * mask;
  MDEBUG("lo " << print_money(lo) << ", qlo " << print_money(qlo) << ", mask " << mask);

  return qlo;
}

//------------------------------------------------------------------
bool Blockchain::check_fee(size_t tx_weight, uint64_t fee) const
{
  const uint8_t version = get_current_hard_fork_version();

  uint64_t median = 0;
  uint64_t already_generated_coins = 0;
  uint64_t base_reward = 0;
  if (version >= HF_VERSION_DYNAMIC_FEE)
  {
    median = m_current_block_cumul_weight_limit / 2;
    already_generated_coins = m_db->height() ? m_db->get_block_already_generated_coins(m_db->height() - 1) : 0;

    if (!get_base_block_reward(median, 1, already_generated_coins, base_reward, version, m_db->height()))
      return false;
  }

  uint64_t needed_fee;
  if (version >= HF_VERSION_PER_BYTE_FEE)
  {
    uint64_t fee_per_byte = get_dynamic_base_fee(base_reward, median, version);
    MDEBUG("Using " << print_money(fee_per_byte) << "/byte fee");
    needed_fee = tx_weight * fee_per_byte;
    // quantize fee up to 8 decimals
    const uint64_t mask = get_fee_quantization_mask();
    needed_fee = (needed_fee + mask - 1) / mask * mask;
  }
  else
  {
    uint64_t fee_per_kb;
    if (version < HF_VERSION_DYNAMIC_FEE)
    {
      fee_per_kb = FEE_PER_KB;
    }
    else
    {
      fee_per_kb = get_dynamic_base_fee(base_reward, median, version);
    }
    MDEBUG("Using " << print_money(fee_per_kb) << "/kB fee");

    needed_fee = tx_weight / 1024;
    needed_fee += (tx_weight % 1024) ? 1 : 0;
    needed_fee *= fee_per_kb;
  }

  if (fee < needed_fee - needed_fee / 50) // keep a little 2% buffer on acceptance - no integer overflow
  {
    MERROR_VER("transaction fee is not enough: " << print_money(fee) << ", minimum fee: " << print_money(needed_fee));
    return false;
  }
  return true;
}

//------------------------------------------------------------------
uint64_t Blockchain::get_dynamic_base_fee_estimate(uint64_t grace_blocks) const
{
  const uint8_t version = get_current_hard_fork_version();

  if (version < HF_VERSION_DYNAMIC_FEE)
    return FEE_PER_KB;

  if (grace_blocks >= CRYPTONOTE_REWARD_BLOCKS_WINDOW)
    grace_blocks = CRYPTONOTE_REWARD_BLOCKS_WINDOW - 1;

  const uint64_t min_block_weight = get_min_block_weight(version);
  std::vector<size_t> weights;
  get_last_n_blocks_weights(weights, CRYPTONOTE_REWARD_BLOCKS_WINDOW - grace_blocks);
  weights.reserve(grace_blocks);
  for (size_t i = 0; i < grace_blocks; ++i)
    weights.push_back(min_block_weight);

  uint64_t median = epee::misc_utils::median(weights);
  if(median <= min_block_weight)
    median = min_block_weight;

  uint64_t already_generated_coins = m_db->height() ? m_db->get_block_already_generated_coins(m_db->height() - 1) : 0;

  uint64_t base_reward;
  if (!get_base_block_reward(median, 1, already_generated_coins, base_reward, version, m_db->height()))
  {
    MERROR("Failed to determine block reward, using placeholder " << print_money(BLOCK_REWARD_OVERESTIMATE) << " as a high bound");
    base_reward = BLOCK_REWARD_OVERESTIMATE;
  }

  uint64_t fee = get_dynamic_base_fee(base_reward, median, version);
  const bool per_byte = version < HF_VERSION_PER_BYTE_FEE;
  MDEBUG("Estimating " << grace_blocks << "-block fee at " << print_money(fee) << "/" << (per_byte ? "byte" : "kB"));
  return fee;
}

//------------------------------------------------------------------
// This function checks to see if a tx is unlocked.  unlock_time is either
// a block index or a unix time.
bool Blockchain::is_output_spendtime_unlocked(uint64_t unlock_time) const
{
  LOG_PRINT_L3("Blockchain::" << __func__);
  return cryptonote::rules::is_output_unlocked(unlock_time, m_db->height());
}
//------------------------------------------------------------------
// This function locates all outputs associated with a given input (mixins)
// and validates that they exist and are usable.  It also checks the ring
// signature for each input.
bool Blockchain::check_tx_input(size_t tx_version, const txin_to_key& txin, const crypto::hash& tx_prefix_hash, const std::vector<crypto::signature>& sig, const rct::rctSig &rct_signatures, std::vector<rct::ctkey> &output_keys, uint64_t* pmax_related_block_height)
{
  LOG_PRINT_L3("Blockchain::" << __func__);

  // ND:
  // 1. Disable locking and make method private.
  //CRITICAL_REGION_LOCAL(m_blockchain_lock);

  struct outputs_visitor
  {
    std::vector<rct::ctkey >& m_output_keys;
    const Blockchain& m_bch;
    outputs_visitor(std::vector<rct::ctkey>& output_keys, const Blockchain& bch) :
      m_output_keys(output_keys), m_bch(bch)
    {
    }
    bool handle_output(uint64_t unlock_time, const crypto::public_key &pubkey, const rct::key &commitment)
    {
      //check tx unlock time
      if (!m_bch.is_output_spendtime_unlocked(unlock_time))
      {
        MERROR_VER("One of outputs for one of inputs has wrong tx.unlock_time = " << unlock_time);
        return false;
      }

      // The original code includes a check for the output corresponding to this input
      // to be a txout_to_key. This is removed, as the database does not store this info,
      // but only txout_to_key outputs are stored in the DB in the first place, done in
      // Blockchain*::add_output

      m_output_keys.push_back(rct::ctkey({rct::pk2rct(pubkey), commitment}));
      return true;
    }
  };

  output_keys.clear();

  // collect output keys
  outputs_visitor vi(output_keys, *this);
  if (!scan_outputkeys_for_indexes(tx_version, txin, vi, tx_prefix_hash, pmax_related_block_height))
  {
    MERROR_VER("Failed to get output keys for tx with amount = " << print_money(txin.amount) << " and count indexes " << txin.key_offsets.size());
    return false;
  }

  if(txin.key_offsets.size() != output_keys.size())
  {
    MERROR_VER("Output keys for tx with amount = " << txin.amount << " and count indexes " << txin.key_offsets.size() << " returned wrong keys count " << output_keys.size());
    return false;
  }
  if (tx_version == 1) {
    CHECK_AND_ASSERT_MES(sig.size() == output_keys.size(), false, "internal error: tx signatures count=" << sig.size() << " mismatch with outputs keys count for inputs=" << output_keys.size());
  }
  // rct_signatures will be expanded after this
  return true;
}
//------------------------------------------------------------------
//TODO: Is this intended to do something else?  Need to look into the todo there.
uint64_t Blockchain::get_adjusted_time() const
{
  LOG_PRINT_L3("Blockchain::" << __func__);
  //TODO: add collecting median time
  return time(NULL);
}
//------------------------------------------------------------------
//TODO: revisit, has changed a bit on upstream
bool Blockchain::check_block_timestamp(std::vector<uint64_t>& timestamps, const block& b, uint64_t& median_ts) const
{
  LOG_PRINT_L3("Blockchain::" << __func__);
  median_ts = epee::misc_utils::median(timestamps);

  if(b.timestamp < median_ts)
  {
    MERROR_VER("Timestamp of block with id: " << get_block_hash(b) << ", " << b.timestamp << ", less than median of last " << BLOCKCHAIN_TIMESTAMP_CHECK_WINDOW << " blocks, " << median_ts);
    return false;
  }

  return true;
}
//------------------------------------------------------------------
// This function grabs the timestamps from the most recent <n> blocks,
// where n = BLOCKCHAIN_TIMESTAMP_CHECK_WINDOW.  If there are not those many
// blocks in the blockchain, the timestap is assumed to be valid.  If there
// are, this function returns:
//   true if the block's timestamp is not less than the timestamp of the
//       median of the selected blocks
//   false otherwise
bool Blockchain::check_block_timestamp(const block& b, uint64_t& median_ts) const
{
  LOG_PRINT_L3("Blockchain::" << __func__);
  uint64_t cryptonote_block_future_time_limit = CRYPTONOTE_BLOCK_FUTURE_TIME_LIMIT_V2;
  if(b.timestamp > get_adjusted_time() + cryptonote_block_future_time_limit)
  {
    MERROR_VER("Timestamp of block with id: " << get_block_hash(b) << ", " << b.timestamp << ", bigger than adjusted time + 2 hours");
    return false;
  }

  // if not enough blocks, no proper median yet, return true
  if(m_db->height() < BLOCKCHAIN_TIMESTAMP_CHECK_WINDOW)
  {
    return true;
  }

  std::vector<uint64_t> timestamps;
  auto h = m_db->height();

  // need most recent 60 blocks, get index of first of those
  size_t offset = h - BLOCKCHAIN_TIMESTAMP_CHECK_WINDOW;
  timestamps.reserve(h - offset);
  for(;offset < h; ++offset)
  {
    timestamps.push_back(m_db->get_block_timestamp(offset));
  }

  return check_block_timestamp(timestamps, b, median_ts);
}
//------------------------------------------------------------------
void Blockchain::return_tx_to_pool(std::vector<transaction> &txs)
{
  uint8_t version = get_current_hard_fork_version();
  for (auto& tx : txs)
  {
    cryptonote::tx_verification_context tvc = AUTO_VAL_INIT(tvc);
    // We assume that if they were in a block, the transactions are already
    // known to the network as a whole. However, if we had mined that block,
    // that might not be always true. Unlikely though, and always relaying
    // these again might cause a spike of traffic as many nodes re-relay
    // all the transactions in a popped block when a reorg happens.
    if (!m_tx_pool.add_tx(tx, tvc, true, true, false, version))
    {
      MERROR("Failed to return taken transaction with hash: " << get_transaction_hash(tx) << " to tx_pool");
    }
  }
}
//------------------------------------------------------------------
bool Blockchain::flush_txes_from_pool(const std::vector<crypto::hash> &txids)
{
  CRITICAL_REGION_LOCAL(m_tx_pool);

  bool res = true;
  for (const auto &txid: txids)
  {
    cryptonote::transaction tx;
    size_t tx_weight;
    uint64_t fee;
    bool relayed, do_not_relay, double_spend_seen;
    MINFO("Removing txid " << txid << " from the pool");
    if(m_tx_pool.have_tx(txid) && !m_tx_pool.take_tx(txid, tx, tx_weight, fee, relayed, do_not_relay, double_spend_seen))
    {
      MERROR("Failed to remove txid " << txid << " from the pool");
      res = false;
    }
  }
  return res;
}
//------------------------------------------------------------------
//      Needs to validate the block and acquire each transaction from the
//      transaction mem_pool, then pass the block and transactions to
//      m_db->add_block()
bool Blockchain::handle_block_to_main_chain(const block& bl, const crypto::hash& id, block_verification_context& bvc)
{
  LOG_PRINT_L3("Blockchain::" << __func__);

  TIME_MEASURE_START(block_processing_time);
  CRITICAL_REGION_LOCAL(m_blockchain_lock);
  TIME_MEASURE_START(t1);

  static bool seen_future_version = false;

  m_db->block_txn_start(true);
  if(bl.prev_id != get_tail_id())
  {
    MERROR_VER("Block with id: " << id << std::endl << "has wrong prev_id: " << bl.prev_id << std::endl << "expected: " << get_tail_id());
    bvc.m_verifivation_failed = true;
leave:
    m_db->block_txn_stop();
    return false;
  }

  // warn users if they're running an old version
  if (!seen_future_version && bl.major_version > m_hardfork->get_ideal_version())
  {
    seen_future_version = true;
    const el::Level level = el::Level::Warning;
    MCLOG_RED(level, "global", "**********************************************************************");
    MCLOG_RED(level, "global", "A block was seen on the network with a version higher than the last");
    MCLOG_RED(level, "global", "known one. This may be an old version of the daemon, and a software");
    MCLOG_RED(level, "global", "update may be required to sync further. Try running: update check");
    MCLOG_RED(level, "global", "**********************************************************************");
  }

  // this is a cheap test
  if (!m_hardfork->check(bl))
  {
    MERROR_VER("Block with id: " << id << std::endl << "has old version: " << (unsigned)bl.major_version << std::endl << "current: " << (unsigned)m_hardfork->get_current_version());
    bvc.m_verifivation_failed = true;
    goto leave;
  }

  TIME_MEASURE_FINISH(t1);
  TIME_MEASURE_START(t2);

  // make sure block timestamp is not less than the median timestamp
  // of a set number of the most recent blocks.
  if(!check_block_timestamp(bl))
  {
    MERROR_VER("Block with id: " << id << std::endl << "has invalid timestamp: " << bl.timestamp);
    bvc.m_verifivation_failed = true;
    goto leave;
  }

  TIME_MEASURE_FINISH(t2);
  //check proof of work
  TIME_MEASURE_START(target_calculating_time);

  // get the target difficulty for the block.
  // the calculation can overflow, among other failure cases,
  // so we need to check the return type.
  // FIXME: get_difficulty_for_next_block can also assert, look into
  // changing this to throwing exceptions instead so we can clean up.
  difficulty_type current_diffic = get_difficulty_for_next_block();
  CHECK_AND_ASSERT_MES(current_diffic, false, "!!!!!!!!! difficulty overhead !!!!!!!!!");

  TIME_MEASURE_FINISH(target_calculating_time);

  TIME_MEASURE_START(longhash_calculating_time);

  crypto::hash proof_of_work = null_hash;

  // Formerly the code below contained an if loop with the following condition
  // !m_checkpoints.is_in_checkpoint_zone(get_current_blockchain_height())
  // however, this caused the daemon to not bother checking PoW for blocks
  // before checkpoints, which is very dangerous behaviour. We moved the PoW
  // validation out of the next chunk of code to make sure that we correctly
  // check PoW now.
  // FIXME: height parameter is not used...should it be used or should it not
  // be a parameter?
  // validate proof_of_work versus difficulty target
  bool precomputed = false;
  bool fast_check = false;
#if defined(PER_BLOCK_CHECKPOINT)
  if (m_db->height() < m_blocks_hash_check.size())
  {
    auto hash = get_block_hash(bl);
    const auto &expected_hash = m_blocks_hash_check[m_db->height()];
    if (expected_hash != crypto::null_hash)
    {
      if (memcmp(&hash, &expected_hash, sizeof(hash)) != 0)
      {
        MERROR_VER("Block with id is INVALID: " << id);
        bvc.m_verifivation_failed = true;
        goto leave;
      }
      fast_check = true;
    }
    else
    {
      MCINFO("verify", "No pre-validated hash at height " << m_db->height() << ", verifying fully");
    }
  }
  else
#endif
  {
    auto it = m_blocks_longhash_table.find(id);
    if (it != m_blocks_longhash_table.end())
    {
      precomputed = true;
      proof_of_work = it->second;
    }
    else
      proof_of_work = get_block_longhash(bl, m_db->height());

    // validate proof_of_work versus difficulty target
    if(!check_hash(proof_of_work, current_diffic))
    {
      MERROR_VER("Block with id: " << id << std::endl << "does not have enough proof of work: " << proof_of_work << std::endl << "unexpected difficulty: " << current_diffic);
      bvc.m_verifivation_failed = true;
      goto leave;
    }
  }

  // If we're at a checkpoint, ensure that our hardcoded checkpoint hash
  // is correct.
  if(m_checkpoints.is_in_checkpoint_zone(get_current_blockchain_height()))
  {
    if(!m_checkpoints.check_block(get_current_blockchain_height(), id))
    {
      LOG_ERROR("CHECKPOINT VALIDATION FAILED");
      bvc.m_verifivation_failed = true;
      goto leave;
    }
  }

  TIME_MEASURE_FINISH(longhash_calculating_time);
  if (precomputed)
    longhash_calculating_time += m_fake_pow_calc_time;

  TIME_MEASURE_START(t3);

  // sanity check basic miner tx properties;
  if(!prevalidate_miner_transaction(bl, m_db->height()))
  {
    MERROR_VER("Block with id: " << id << " failed to pass prevalidation");
    bvc.m_verifivation_failed = true;
    goto leave;
  }

  size_t coinbase_weight = get_transaction_weight(bl.miner_tx);
  size_t cumulative_block_weight = coinbase_weight;

  std::vector<transaction> txs;
  key_images_container keys;

  uint64_t fee_summary = 0;
  uint64_t t_checktx = 0;
  uint64_t t_exists = 0;
  uint64_t t_pool = 0;
  uint64_t t_dblspnd = 0;
  TIME_MEASURE_FINISH(t3);

// XXX old code adds miner tx here

  size_t tx_index = 0;
  // Iterate over the block's transaction hashes, grabbing each
  // from the tx_pool and validating them.  Each is then added
  // to txs.  Keys spent in each are added to <keys> by the double spend check.
  txs.reserve(bl.tx_hashes.size());
  for (const crypto::hash& tx_id : bl.tx_hashes)
  {
    transaction tx;
    size_t tx_weight = 0;
    uint64_t fee = 0;
    bool relayed = false, do_not_relay = false, double_spend_seen = false;
    TIME_MEASURE_START(aa);

// XXX old code does not check whether tx exists
    if (m_db->tx_exists(tx_id))
    {
      MERROR("Block with id: " << id << " attempting to add transaction already in blockchain with id: " << tx_id);
      bvc.m_verifivation_failed = true;
      return_tx_to_pool(txs);
      goto leave;
    }

    TIME_MEASURE_FINISH(aa);
    t_exists += aa;
    TIME_MEASURE_START(bb);

    // get transaction with hash <tx_id> from tx_pool
    if(!m_tx_pool.take_tx(tx_id, tx, tx_weight, fee, relayed, do_not_relay, double_spend_seen))
    {
      MERROR_VER("Block with id: " << id  << " has at least one unknown transaction with id: " << tx_id);
      bvc.m_verifivation_failed = true;
      return_tx_to_pool(txs);
      goto leave;
    }

    TIME_MEASURE_FINISH(bb);
    t_pool += bb;
    // add the transaction to the temp list of transactions, so we can either
    // store the list of transactions all at once or return the ones we've
    // taken from the tx_pool back to it if the block fails verification.
    txs.push_back(tx);
    TIME_MEASURE_START(dd);

    // FIXME: the storage should not be responsible for validation.
    //        If it does any, it is merely a sanity check.
    //        Validation is the purview of the Blockchain class
    //        - TW
    //
    // ND: this is not needed, db->add_block() checks for duplicate k_images and fails accordingly.
    // if (!check_for_double_spend(tx, keys))
    // {
    //     LOG_PRINT_L0("Double spend detected in transaction (id: " << tx_id);
    //     bvc.m_verifivation_failed = true;
    //     break;
    // }

    TIME_MEASURE_FINISH(dd);
    t_dblspnd += dd;
    TIME_MEASURE_START(cc);

#if defined(PER_BLOCK_CHECKPOINT)
    if (!fast_check)
#endif
    {
      // validate that transaction inputs and the keys spending them are correct.
      tx_verification_context tvc = AUTO_VAL_INIT(tvc);
      if(!check_tx_inputs(tx, tvc))
      {
        MERROR_VER("Block with id: " << id  << " has at least one transaction (id: " << tx_id << ") with wrong inputs.");

        //TODO: why is this done?  make sure that keeping invalid blocks makes sense.
        add_block_as_invalid(bl, id);
        MERROR_VER("Block with id " << id << " added as invalid because of wrong inputs in transactions");
        bvc.m_verifivation_failed = true;
        return_tx_to_pool(txs);
        goto leave;
      }
    }
#if defined(PER_BLOCK_CHECKPOINT)
    else
    {
      // ND: if fast_check is enabled for blocks, there is no need to check
      // the transaction inputs, but do some sanity checks anyway.
      if (tx_index >= m_blocks_txs_check.size() || memcmp(&m_blocks_txs_check[tx_index++], &tx_id, sizeof(tx_id)) != 0)
      {
        MERROR_VER("Block with id: " << id << " has at least one transaction (id: " << tx_id << ") with wrong inputs.");
        //TODO: why is this done?  make sure that keeping invalid blocks makes sense.
        add_block_as_invalid(bl, id);
        MERROR_VER("Block with id " << id << " added as invalid because of wrong inputs in transactions");
        bvc.m_verifivation_failed = true;
        return_tx_to_pool(txs);
        goto leave;
      }
    }
#endif
    TIME_MEASURE_FINISH(cc);
    t_checktx += cc;
    fee_summary += fee;
    cumulative_block_weight += tx_weight;
  }

  m_blocks_txs_check.clear();

  TIME_MEASURE_START(vmt);
  uint64_t base_reward = 0;
  uint64_t already_generated_coins = m_db->height() ? m_db->get_block_already_generated_coins(m_db->height() - 1) : 0;
  if(!validate_miner_transaction(bl, cumulative_block_weight, fee_summary, base_reward, already_generated_coins, bvc.m_partial_block_reward, m_hardfork->get_current_version()))
  {
    MERROR_VER("Block with id: " << id << " has incorrect miner transaction");
    bvc.m_verifivation_failed = true;
    return_tx_to_pool(txs);
    goto leave;
  }

  TIME_MEASURE_FINISH(vmt);
  size_t block_weight;
  difficulty_type cumulative_difficulty;

  // populate various metadata about the block to be stored alongside it.
  block_weight = cumulative_block_weight;
  cumulative_difficulty = current_diffic;
  // In the "tail" state when the minimum subsidy (implemented in get_block_reward) is in effect, the number of
  // coins will eventually exceed MONEY_SUPPLY and overflow a uint64. To prevent overflow, cap already_generated_coins
  // at MONEY_SUPPLY. already_generated_coins is only used to compute the block subsidy and MONEY_SUPPLY yields a
  // subsidy of 0 under the base formula and therefore the minimum subsidy >0 in the tail state.
  already_generated_coins = base_reward < (MONEY_SUPPLY-already_generated_coins) ? already_generated_coins + base_reward : MONEY_SUPPLY;
  if(m_db->height())
    cumulative_difficulty += m_db->get_block_cumulative_difficulty(m_db->height() - 1);

  TIME_MEASURE_FINISH(block_processing_time);
  if(precomputed)
    block_processing_time += m_fake_pow_calc_time;

  m_db->block_txn_stop();
  TIME_MEASURE_START(addblock);
  uint64_t new_height = 0;
  if (!bvc.m_verifivation_failed)
  {
    try
    {
      new_height = m_db->add_block(bl, block_weight, cumulative_difficulty, already_generated_coins, txs);
    }
    catch (const KEY_IMAGE_EXISTS& e)
    {
      LOG_ERROR("Error adding block with hash: " << id << " to blockchain, what = " << e.what());
      bvc.m_verifivation_failed = true;
      return_tx_to_pool(txs);
      return false;
    }
    catch (const std::exception& e)
    {
      //TODO: figure out the best way to deal with this failure
      LOG_ERROR("Error adding block with hash: " << id << " to blockchain, what = " << e.what());
      bvc.m_verifivation_failed = true;
      return_tx_to_pool(txs);
      return false;
    }
  }
  else
  {
    LOG_ERROR("Blocks that failed verification should not reach here");
  }

  for (BlockAddedHook* hook : m_block_added_hooks)
    hook->block_added(bl, txs);

  TIME_MEASURE_FINISH(addblock);

  // do this after updating the hard fork state since the weight limit may change due to fork
  update_next_cumulative_weight_limit();

  MINFO("+++++ BLOCK SUCCESSFULLY ADDED" << std::endl << "id:\t" << id << std::endl << "PoW:\t" << proof_of_work << std::endl << "HEIGHT " << new_height-1 << ", difficulty:\t" << current_diffic << std::endl << "block reward: " << print_money(fee_summary + base_reward) << "(" << print_money(base_reward) << " + " << print_money(fee_summary) << "), coinbase_weight: " << coinbase_weight << ", cumulative weight: " << cumulative_block_weight << ", " << block_processing_time << "(" << target_calculating_time << "/" << longhash_calculating_time << ")ms");
  if(m_show_time_stats)
  {
    MINFO("Height: " << new_height << " coinbase weight: " << coinbase_weight << " cumm: "
        << cumulative_block_weight << " p/t: " << block_processing_time << " ("
        << target_calculating_time << "/" << longhash_calculating_time << "/"
        << t1 << "/" << t2 << "/" << t3 << "/" << t_exists << "/" << t_pool
        << "/" << t_checktx << "/" << t_dblspnd << "/" << vmt << "/" << addblock << ")ms");
  }

  bvc.m_added_to_main_chain = true;
  ++m_sync_counter;

  // appears to be a NOP *and* is called elsewhere.  wat?
  m_tx_pool.on_blockchain_inc(new_height, id);
  get_difficulty_for_next_block(); // just to cache it
  invalidate_block_template_cache();

  // New height is the height of the block we just mined. We want (new_height
  // + 1) because our age checks for deregister votes is now (age >=
  // DEREGISTER_VOTE_LIFETIME_BY_HEIGHT) where age is derived from
  // get_current_blockchain_height() which gives you the height that you are
  // currently mining for, i.e. (new_height + 1). Otherwise peers will silently
  // drop connection from each other when they go around P2Ping votes.
  m_deregister_vote_pool.remove_expired_votes(new_height + 1);
  m_deregister_vote_pool.remove_used_votes(txs);

  std::shared_ptr<tools::Notify> block_notify = m_block_notify;
  if (block_notify)
    block_notify->notify(epee::string_tools::pod_to_hex(id).c_str());

  return true;
}
//------------------------------------------------------------------
bool Blockchain::update_next_cumulative_weight_limit()
{
  uint64_t full_reward_zone = get_min_block_weight(get_current_hard_fork_version());

  LOG_PRINT_L3("Blockchain::" << __func__);
  std::vector<size_t> weights;
  get_last_n_blocks_weights(weights, CRYPTONOTE_REWARD_BLOCKS_WINDOW);

  uint64_t median = epee::misc_utils::median(weights);
  m_current_block_cumul_weight_median = median;
  if(median <= full_reward_zone)
    median = full_reward_zone;

  m_current_block_cumul_weight_limit = median*2;
  return true;
}
//------------------------------------------------------------------
bool Blockchain::add_new_block(const block& bl_, block_verification_context& bvc)
{
  LOG_PRINT_L3("Blockchain::" << __func__);
  //copy block here to let modify block.target
  block bl = bl_;
  crypto::hash id = get_block_hash(bl);
  CRITICAL_REGION_LOCAL(m_tx_pool);//to avoid deadlock lets lock tx_pool for whole add/reorganize process
  CRITICAL_REGION_LOCAL1(m_blockchain_lock);
  m_db->block_txn_start(true);
  if(have_block(id))
  {
    LOG_PRINT_L3("block with id = " << id << " already exists");
    bvc.m_already_exists = true;
    m_db->block_txn_stop();
    m_blocks_txs_check.clear();
    return false;
  }

  //check that block refers to chain tail
  if(!(bl.prev_id == get_tail_id()))
  {
    //chain switching or wrong block
    bvc.m_added_to_main_chain = false;
    m_db->block_txn_stop();
    bool r = handle_alternative_block(bl, id, bvc);
    m_blocks_txs_check.clear();
    return r;
    //never relay alternative blocks
  }

  m_db->block_txn_stop();
  return handle_block_to_main_chain(bl, id, bvc);
}
//------------------------------------------------------------------
//TODO: Refactor, consider returning a failure height and letting
//      caller decide course of action.
void Blockchain::check_against_checkpoints(const checkpoints& points, bool enforce)
{
  const auto& pts = points.get_points();
  bool stop_batch;

  CRITICAL_REGION_LOCAL(m_blockchain_lock);
  stop_batch = m_db->batch_start();
  for (const auto& pt : pts)
  {
    // if the checkpoint is for a block we don't have yet, move on
    if (pt.first >= m_db->height())
    {
      continue;
    }

    if (!points.check_block(pt.first, m_db->get_block_hash_from_height(pt.first)))
    {
      // if asked to enforce checkpoints, roll back to a couple of blocks before the checkpoint
      if (enforce)
      {
        LOG_ERROR("Local blockchain failed to pass a checkpoint, rolling back!");
        std::list<block> empty;
        rollback_blockchain_switching(empty, pt.first - 2);
      }
      else
      {
        LOG_ERROR("WARNING: local blockchain failed to pass a MoneroPulse checkpoint, and you could be on a fork. You should either sync up from scratch, OR download a fresh blockchain bootstrap, OR enable checkpoint enforcing with the --enforce-dns-checkpointing command-line option");
      }
    }
  }
  if (stop_batch)
    m_db->batch_stop();
}
//------------------------------------------------------------------
// returns false if any of the checkpoints loading returns false.
// That should happen only if a checkpoint is added that conflicts
// with an existing checkpoint.
bool Blockchain::update_checkpoints(const std::string& file_path, bool check_dns)
{
  if (!m_checkpoints.load_checkpoints_from_json(file_path))
  {
      return false;
  }

  // if we're checking both dns and json, load checkpoints from dns.
  // if we're not hard-enforcing dns checkpoints, handle accordingly
  if (m_enforce_dns_checkpoints && check_dns && !m_offline)
  {
    if (!m_checkpoints.load_checkpoints_from_dns())
    {
      return false;
    }
  }
  else if (check_dns && !m_offline)
  {
    checkpoints dns_points;
    dns_points.load_checkpoints_from_dns();
    if (m_checkpoints.check_for_conflicts(dns_points))
    {
      check_against_checkpoints(dns_points, false);
    }
    else
    {
      MERROR("One or more checkpoints fetched from DNS conflicted with existing checkpoints!");
    }
  }

  check_against_checkpoints(m_checkpoints, true);

  return true;
}
//------------------------------------------------------------------
void Blockchain::set_enforce_dns_checkpoints(bool enforce_checkpoints)
{
  m_enforce_dns_checkpoints = enforce_checkpoints;
}

//------------------------------------------------------------------
void Blockchain::block_longhash_worker(uint64_t height, const epee::span<const block> &blocks, std::unordered_map<crypto::hash, crypto::hash> &map) const
{
  TIME_MEASURE_START(t);

  for (const auto & block : blocks)
  {
    if (m_cancel)
       break;
    crypto::hash id = get_block_hash(block);
    crypto::hash pow = get_block_longhash(block, height++);
    map.emplace(id, pow);
  }

  TIME_MEASURE_FINISH(t);
}

//------------------------------------------------------------------
bool Blockchain::cleanup_handle_incoming_blocks(bool force_sync)
{
  bool success = false;

  MTRACE("Blockchain::" << __func__);
  CRITICAL_REGION_BEGIN(m_blockchain_lock);
  TIME_MEASURE_START(t1);

  try
  {
    m_db->batch_stop();
    success = true;
  }
  catch (const std::exception &e)
  {
    MERROR("Exception in cleanup_handle_incoming_blocks: " << e.what());
  }

  if (success && m_sync_counter > 0)
  {
    if (force_sync)
    {
      if(m_db_sync_mode != db_nosync)
        store_blockchain();
      m_sync_counter = 0;
    }
    else if (m_db_sync_threshold && ((m_db_sync_on_blocks && m_sync_counter >= m_db_sync_threshold) || (!m_db_sync_on_blocks && m_bytes_to_sync >= m_db_sync_threshold)))
    {
      MDEBUG("Sync threshold met, syncing");
      if(m_db_sync_mode == db_async)
      {
        m_sync_counter = 0;
        m_bytes_to_sync = 0;
        m_async_service.dispatch(boost::bind(&Blockchain::store_blockchain, this));
      }
      else if(m_db_sync_mode == db_sync)
      {
        store_blockchain();
      }
      else // db_nosync
      {
        // DO NOTHING, not required to call sync.
      }
    }
  }

  TIME_MEASURE_FINISH(t1);
  m_blocks_longhash_table.clear();
  m_scan_table.clear();
  m_blocks_txs_check.clear();
  m_check_txin_table.clear();

  // when we're well clear of the precomputed hashes, free the memory
  if (!m_blocks_hash_check.empty() && m_db->height() > m_blocks_hash_check.size() + 4096)
  {
    MINFO("Dumping block hashes, we're now 4k past " << m_blocks_hash_check.size());
    m_blocks_hash_check.clear();
    m_blocks_hash_check.shrink_to_fit();
  }

  CRITICAL_REGION_END();
  m_tx_pool.unlock();

  return success;
}

//------------------------------------------------------------------
void Blockchain::output_scan_worker(const uint64_t amount, const std::vector<uint64_t> &offsets, std::vector<output_data_t> &outputs) const
{
  try
  {
    m_db->get_output_key(epee::span<const uint64_t>(&amount, 1), offsets, outputs, true);
  }
  catch (const std::exception& e)
  {
    MERROR_VER("EXCEPTION: " << e.what());
  }
  catch (...)
  {

  }
}

uint64_t Blockchain::prevalidate_block_hashes(uint64_t height, const std::vector<crypto::hash> &hashes)
{
  // new: . . . . . X X X X X . . . . . .
  // pre: A A A A B B B B C C C C D D D D

  // easy case: height >= hashes
  if (height >= m_blocks_hash_of_hashes.size() * HASH_OF_HASHES_STEP)
    return hashes.size();

  // if we're getting old blocks, we might have jettisoned the hashes already
  if (m_blocks_hash_check.empty())
    return hashes.size();

  // find hashes encompassing those block
  size_t first_index = height / HASH_OF_HASHES_STEP;
  size_t last_index = (height + hashes.size() - 1) / HASH_OF_HASHES_STEP;
  MDEBUG("Blocks " << height << " - " << (height + hashes.size() - 1) << " start at " << first_index << " and end at " << last_index);

  // case of not enough to calculate even a single hash
  if (first_index == last_index && hashes.size() < HASH_OF_HASHES_STEP && (height + hashes.size()) % HASH_OF_HASHES_STEP)
    return hashes.size();

  // build hashes vector to hash hashes together
  std::vector<crypto::hash> data;
  data.reserve(hashes.size() + HASH_OF_HASHES_STEP - 1); // may be a bit too much

  // we expect height to be either equal or a bit below db height
  bool disconnected = (height > m_db->height());
  size_t pop;
  if (disconnected && height % HASH_OF_HASHES_STEP)
  {
    ++first_index;
    pop = HASH_OF_HASHES_STEP - height % HASH_OF_HASHES_STEP;
  }
  else
  {
    // we might need some already in the chain for the first part of the first hash
    for (uint64_t h = first_index * HASH_OF_HASHES_STEP; h < height; ++h)
    {
      data.push_back(m_db->get_block_hash_from_height(h));
    }
    pop = 0;
  }

  // push the data to check
  for (const auto &h: hashes)
  {
    if (pop)
      --pop;
    else
      data.push_back(h);
  }

  // hash and check
  uint64_t usable = first_index * HASH_OF_HASHES_STEP - height; // may start negative, but unsigned under/overflow is not UB
  for (size_t n = first_index; n <= last_index; ++n)
  {
    if (n < m_blocks_hash_of_hashes.size())
    {
      // if the last index isn't fully filled, we can't tell if valid
      if (data.size() < (n - first_index) * HASH_OF_HASHES_STEP + HASH_OF_HASHES_STEP)
        break;

      crypto::hash hash;
      cn_fast_hash(data.data() + (n - first_index) * HASH_OF_HASHES_STEP, HASH_OF_HASHES_STEP * sizeof(crypto::hash), hash);
      bool valid = hash == m_blocks_hash_of_hashes[n];

      // add to the known hashes array
      if (!valid)
      {
        MDEBUG("invalid hash for blocks " << n * HASH_OF_HASHES_STEP << " - " << (n * HASH_OF_HASHES_STEP + HASH_OF_HASHES_STEP - 1));
        break;
      }

      size_t end = n * HASH_OF_HASHES_STEP + HASH_OF_HASHES_STEP;
      for (size_t i = n * HASH_OF_HASHES_STEP; i < end; ++i)
      {
        CHECK_AND_ASSERT_MES(m_blocks_hash_check[i] == crypto::null_hash || m_blocks_hash_check[i] == data[i - first_index * HASH_OF_HASHES_STEP],
            0, "Consistency failure in m_blocks_hash_check construction");
        m_blocks_hash_check[i] = data[i - first_index * HASH_OF_HASHES_STEP];
      }
      usable += HASH_OF_HASHES_STEP;
    }
    else
    {
      // if after the end of the precomputed blocks, accept anything
      usable += HASH_OF_HASHES_STEP;
      if (usable > hashes.size())
        usable = hashes.size();
    }
  }
  MDEBUG("usable: " << usable << " / " << hashes.size());
  CHECK_AND_ASSERT_MES(usable < std::numeric_limits<uint64_t>::max() / 2, 0, "usable is negative");
  return usable;
}

bool Blockchain::calc_batched_governance_reward(uint64_t height, uint64_t &reward) const
{
  reward = 0;
  int hard_fork_version = get_ideal_hard_fork_version(height);
  if (hard_fork_version <= network_version_9_service_nodes)
  {
    return true;
  }

  if (!height_has_governance_output(nettype(), hard_fork_version, height))
  {
    return true;
  }

  // Ignore governance reward and payout instead the last
  // GOVERNANCE_BLOCK_REWARD_INTERVAL number of blocks governance rewards.  We
  // come back for this height's rewards in the next interval. The reward is
  // 0 if it's not time to pay out the batched payments

  const cryptonote::config_t &network = cryptonote::get_config(nettype(), hard_fork_version);
  size_t num_blocks                   = network.GOVERNANCE_REWARD_INTERVAL_IN_BLOCKS;
  uint64_t start_height               = height - num_blocks;

  if (height < num_blocks)
  {
    start_height = 0;
    num_blocks   = height;
  }

  std::vector<std::pair<cryptonote::blobdata, cryptonote::block>> blocks;
  if (!get_blocks(start_height, num_blocks, blocks))
  {
    LOG_ERROR("Unable to get historical blocks to calculated batched governance payment");
    return false;
  }

  for (const auto &it : blocks)
  {
    cryptonote::block const &block = it.second;
    if (block.major_version >= network_version_10_bulletproofs)
      reward += derive_governance_from_block_reward(nettype(), block);
  }

  return true;
}

//------------------------------------------------------------------
// ND: Speedups:
// 1. Thread long_hash computations if possible (m_max_prepare_blocks_threads = nthreads, default = 4)
// 2. Group all amounts (from txs) and related absolute offsets and form a table of tx_prefix_hash
//    vs [k_image, output_keys] (m_scan_table). This is faster because it takes advantage of bulk queries
//    and is threaded if possible. The table (m_scan_table) will be used later when querying output
//    keys.
<<<<<<< HEAD
static bool update_output_map(std::map<uint64_t, std::vector<output_data_t>> &extra_tx_map, const transaction &tx, uint64_t height, bool miner)
{
  MTRACE("Blockchain::" << __func__);
  for (size_t i = 0; i < tx.vout.size(); ++i)
  {
    const auto &out = tx.vout[i];
    if (out.target.type() != typeid(txout_to_key))
      continue;
    const txout_to_key &out_to_key = boost::get<txout_to_key>(out.target);
    rct::key commitment;
    uint64_t amount = out.amount;
    if (miner && tx.version >= 2)
    {
      commitment = rct::zeroCommit(amount);
      amount = 0;
    }
    else // if (tx.version > 1) NOTE(loki): Our transactions start from atleast version 2
    {
      CHECK_AND_ASSERT_MES(i < tx.rct_signatures.outPk.size(), false, "Invalid outPk size");
      commitment = tx.rct_signatures.outPk[i].mask;
    }
    extra_tx_map[amount].push_back(output_data_t{out_to_key.key, tx.unlock_time, height, commitment});
  }
  return true;
}

=======
>>>>>>> e59813c3
bool Blockchain::prepare_handle_incoming_blocks(const std::vector<block_complete_entry> &blocks_entry)
{
  MTRACE("Blockchain::" << __func__);
  TIME_MEASURE_START(prepare);
  bool stop_batch;
  uint64_t bytes = 0;
  size_t total_txs = 0;

  // Order of locking must be:
  //  m_incoming_tx_lock (optional)
  //  m_tx_pool lock
  //  blockchain lock
  //
  //  Something which takes the blockchain lock may never take the txpool lock
  //  if it has not provably taken the txpool lock earlier
  //
  //  The txpool lock is now taken in prepare_handle_incoming_blocks
  //  and released in cleanup_handle_incoming_blocks. This avoids issues
  //  when something uses the pool, which now uses the blockchain and
  //  needs a batch, since a batch could otherwise be active while the
  //  txpool and blockchain locks were not held

  m_tx_pool.lock();
  CRITICAL_REGION_LOCAL1(m_blockchain_lock);

  if(blocks_entry.size() == 0)
    return false;

  for (const auto &entry : blocks_entry)
  {
    bytes += entry.block.size();
    for (const auto &tx_blob : entry.txs)
    {
      bytes += tx_blob.size();
    }
    total_txs += entry.txs.size();
  }
  m_bytes_to_sync += bytes;
  while (!(stop_batch = m_db->batch_start(blocks_entry.size(), bytes))) {
    m_blockchain_lock.unlock();
    m_tx_pool.unlock();
    epee::misc_utils::sleep_no_w(1000);
    m_tx_pool.lock();
    m_blockchain_lock.lock();
  }

  const uint64_t height = m_db->height();
  if ((height + blocks_entry.size()) < m_blocks_hash_check.size())
    return true;

  bool blocks_exist = false;
  tools::threadpool& tpool = tools::threadpool::getInstance();
  unsigned threads = tpool.get_max_concurrency();
  std::vector<block> blocks;
  blocks.resize(blocks_entry.size());

  if (1)
  {
    // limit threads, default limit = 4
    if(threads > m_max_prepare_blocks_threads)
      threads = m_max_prepare_blocks_threads;

    unsigned int batches = blocks_entry.size() / threads;
    unsigned int extra = blocks_entry.size() % threads;
    MDEBUG("block_batches: " << batches);
    std::vector<std::unordered_map<crypto::hash, crypto::hash>> maps(threads);
    auto it = blocks_entry.begin();
    unsigned blockidx = 0;

    for (unsigned i = 0; i < threads; i++)
    {
      for (unsigned int j = 0; j < batches; j++, ++blockidx)
      {
        block &block = blocks[blockidx];

        if (!parse_and_validate_block_from_blob(it->block, block))
          return false;

        // check first block and skip all blocks if its not chained properly
        if (blockidx == 0)
        {
          crypto::hash tophash = m_db->top_block_hash();
          if (block.prev_id != tophash)
          {
            MDEBUG("Skipping prepare blocks. New blocks don't belong to chain.");
            return true;
          }
        }
        if (have_block(get_block_hash(block)))
        {
          blocks_exist = true;
          break;
        }

        std::advance(it, 1);
      }
    }

    for (unsigned i = 0; i < extra && !blocks_exist; i++, blockidx++)
    {
      block &block = blocks[blockidx];

      if (!parse_and_validate_block_from_blob(it->block, block))
        return false;

      if (have_block(get_block_hash(block)))
      {
        blocks_exist = true;
        break;
      }

      std::advance(it, 1);
    }

    if (!blocks_exist)
    {
      m_blocks_longhash_table.clear();
      uint64_t thread_height = height;
      tools::threadpool::waiter waiter;
      for (unsigned int i = 0; i < threads; i++)
      {
        unsigned nblocks = batches;
        if (i < extra)
          ++nblocks;
        tpool.submit(&waiter, boost::bind(&Blockchain::block_longhash_worker, this, thread_height, epee::span<const block>(&blocks[i], nblocks), std::ref(maps[i])), true);
        thread_height += nblocks;
      }

      waiter.wait(&tpool);

      if (m_cancel)
         return false;

      for (const auto & map : maps)
      {
        m_blocks_longhash_table.insert(map.begin(), map.end());
      }
    }
  }

  if (m_cancel)
    return false;

  if (blocks_exist)
  {
    MDEBUG("Skipping prepare blocks. Blocks exist.");
    return true;
  }

  m_fake_scan_time = 0;
  m_fake_pow_calc_time = 0;

  m_scan_table.clear();
  m_check_txin_table.clear();

  TIME_MEASURE_FINISH(prepare);
  m_fake_pow_calc_time = prepare / blocks_entry.size();

  if (blocks_entry.size() > 1 && threads > 1 && m_show_time_stats)
    MDEBUG("Prepare blocks took: " << prepare << " ms");

  TIME_MEASURE_START(scantable);

  // [input] stores all unique amounts found
  std::vector < uint64_t > amounts;
  // [input] stores all absolute_offsets for each amount
  std::map<uint64_t, std::vector<uint64_t>> offset_map;
  // [output] stores all output_data_t for each absolute_offset
  std::map<uint64_t, std::vector<output_data_t>> tx_map;
  std::vector<std::pair<cryptonote::transaction, crypto::hash>> txes(total_txs);

#define SCAN_TABLE_QUIT(m) \
        do { \
            MERROR_VER(m) ;\
            m_scan_table.clear(); \
            return false; \
        } while(0); \

  // generate sorted tables for all amounts and absolute offsets
  size_t tx_index = 0, block_index = 0;
  for (const auto &entry : blocks_entry)
  {
    if (m_cancel)
      return false;

    for (const auto &tx_blob : entry.txs)
    {
      if (tx_index >= txes.size())
        SCAN_TABLE_QUIT("tx_index is out of sync");
      transaction &tx = txes[tx_index].first;
      crypto::hash &tx_prefix_hash = txes[tx_index].second;
      ++tx_index;

      if (!parse_and_validate_tx_base_from_blob(tx_blob, tx))
        SCAN_TABLE_QUIT("Could not parse tx from incoming blocks.");
      cryptonote::get_transaction_prefix_hash(tx, tx_prefix_hash);

      auto its = m_scan_table.find(tx_prefix_hash);
      if (its != m_scan_table.end())
        SCAN_TABLE_QUIT("Duplicate tx found from incoming blocks.");

      m_scan_table.emplace(tx_prefix_hash, std::unordered_map<crypto::key_image, std::vector<output_data_t>>());
      its = m_scan_table.find(tx_prefix_hash);
      assert(its != m_scan_table.end());

      // get all amounts from tx.vin(s)
      for (const auto &txin : tx.vin)
      {
        const txin_to_key &in_to_key = boost::get < txin_to_key > (txin);

        // check for duplicate
        auto it = its->second.find(in_to_key.k_image);
        if (it != its->second.end())
          SCAN_TABLE_QUIT("Duplicate key_image found from incoming blocks.");

        amounts.push_back(in_to_key.amount);
      }

      // sort and remove duplicate amounts from amounts list
      std::sort(amounts.begin(), amounts.end());
      auto last = std::unique(amounts.begin(), amounts.end());
      amounts.erase(last, amounts.end());

      // add amount to the offset_map and tx_map
      for (const uint64_t &amount : amounts)
      {
        if (offset_map.find(amount) == offset_map.end())
          offset_map.emplace(amount, std::vector<uint64_t>());

        if (tx_map.find(amount) == tx_map.end())
          tx_map.emplace(amount, std::vector<output_data_t>());
      }

      // add new absolute_offsets to offset_map
      for (const auto &txin : tx.vin)
      {
        const txin_to_key &in_to_key = boost::get < txin_to_key > (txin);
        // no need to check for duplicate here.
        auto absolute_offsets = relative_output_offsets_to_absolute(in_to_key.key_offsets);
        for (const auto & offset : absolute_offsets)
          offset_map[in_to_key.amount].push_back(offset);

      }
    }
    ++block_index;
  }

  // sort and remove duplicate absolute_offsets in offset_map
  for (auto &offsets : offset_map)
  {
    std::sort(offsets.second.begin(), offsets.second.end());
    auto last = std::unique(offsets.second.begin(), offsets.second.end());
    offsets.second.erase(last, offsets.second.end());
  }

  // gather all the output keys
  threads = tpool.get_max_concurrency();
  if (!m_db->can_thread_bulk_indices())
    threads = 1;

  if (threads > 1 && amounts.size() > 1)
  {
    tools::threadpool::waiter waiter;

    for (size_t i = 0; i < amounts.size(); i++)
    {
      uint64_t amount = amounts[i];
      tpool.submit(&waiter, boost::bind(&Blockchain::output_scan_worker, this, amount, std::cref(offset_map[amount]), std::ref(tx_map[amount])), true);
    }
    waiter.wait(&tpool);
  }
  else
  {
    for (size_t i = 0; i < amounts.size(); i++)
    {
      uint64_t amount = amounts[i];
      output_scan_worker(amount, offset_map[amount], tx_map[amount]);
    }
  }

  // now generate a table for each tx_prefix and k_image hashes
  tx_index = 0;
  for (const auto &entry : blocks_entry)
  {
    if (m_cancel)
      return false;

    for (const auto &tx_blob : entry.txs)
    {
      if (tx_index >= txes.size())
        SCAN_TABLE_QUIT("tx_index is out of sync");
      const transaction &tx = txes[tx_index].first;
      const crypto::hash &tx_prefix_hash = txes[tx_index].second;
      ++tx_index;

      auto its = m_scan_table.find(tx_prefix_hash);
      if (its == m_scan_table.end())
        SCAN_TABLE_QUIT("Tx not found on scan table from incoming blocks.");

      for (const auto &txin : tx.vin)
      {
        const txin_to_key &in_to_key = boost::get < txin_to_key > (txin);
        auto needed_offsets = relative_output_offsets_to_absolute(in_to_key.key_offsets);

        std::vector<output_data_t> outputs;
        for (const uint64_t & offset_needed : needed_offsets)
        {
          size_t pos = 0;
          bool found = false;

          for (const uint64_t &offset_found : offset_map[in_to_key.amount])
          {
            if (offset_needed == offset_found)
            {
              found = true;
              break;
            }

            ++pos;
          }

          if (found && pos < tx_map[in_to_key.amount].size())
            outputs.push_back(tx_map[in_to_key.amount].at(pos));
          else
            break;
        }

        its->second.emplace(in_to_key.k_image, outputs);
      }
    }
  }

  TIME_MEASURE_FINISH(scantable);
  if (total_txs > 0)
  {
    m_fake_scan_time = scantable / total_txs;
    if(m_show_time_stats)
      MDEBUG("Prepare scantable took: " << scantable << " ms");
  }

  return true;
}

void Blockchain::add_txpool_tx(const crypto::hash &txid, const cryptonote::blobdata &blob, const txpool_tx_meta_t &meta)
{
  m_db->add_txpool_tx(txid, blob, meta);
}

void Blockchain::update_txpool_tx(const crypto::hash &txid, const txpool_tx_meta_t &meta)
{
  m_db->update_txpool_tx(txid, meta);
}

void Blockchain::remove_txpool_tx(const crypto::hash &txid)
{
  m_db->remove_txpool_tx(txid);
}

uint64_t Blockchain::get_txpool_tx_count(bool include_unrelayed_txes) const
{
  return m_db->get_txpool_tx_count(include_unrelayed_txes);
}

bool Blockchain::get_txpool_tx_meta(const crypto::hash& txid, txpool_tx_meta_t &meta) const
{
  return m_db->get_txpool_tx_meta(txid, meta);
}

bool Blockchain::get_txpool_tx_blob(const crypto::hash& txid, cryptonote::blobdata &bd) const
{
  return m_db->get_txpool_tx_blob(txid, bd);
}

cryptonote::blobdata Blockchain::get_txpool_tx_blob(const crypto::hash& txid) const
{
  return m_db->get_txpool_tx_blob(txid);
}

bool Blockchain::for_all_txpool_txes(std::function<bool(const crypto::hash&, const txpool_tx_meta_t&, const cryptonote::blobdata*)> f, bool include_blob, bool include_unrelayed_txes) const
{
  return m_db->for_all_txpool_txes(f, include_blob, include_unrelayed_txes);
}

void Blockchain::set_user_options(uint64_t maxthreads, bool sync_on_blocks, uint64_t sync_threshold, blockchain_db_sync_mode sync_mode, bool fast_sync)
{
  if (sync_mode == db_defaultsync)
  {
    m_db_default_sync = true;
    sync_mode = db_async;
  }
  m_db_sync_mode = sync_mode;
  m_fast_sync = fast_sync;
  m_db_sync_on_blocks = sync_on_blocks;
  m_db_sync_threshold = sync_threshold;
  m_max_prepare_blocks_threads = maxthreads;
}

void Blockchain::safesyncmode(const bool onoff)
{
  /* all of this is no-op'd if the user set a specific
   * --db-sync-mode at startup.
   */
  if (m_db_default_sync)
  {
    m_db->safesyncmode(onoff);
    m_db_sync_mode = onoff ? db_nosync : db_async;
  }
}

HardFork::State Blockchain::get_hard_fork_state() const
{
  return m_hardfork->get_state();
}

const std::vector<HardFork::Params>& Blockchain::get_hard_fork_heights(network_type nettype)
{
  static const std::vector<HardFork::Params> mainnet_heights = []()
  {
    std::vector<HardFork::Params> heights;
    for (const auto& i : mainnet_hard_forks)
      heights.emplace_back(i.version, i.height, i.threshold, i.time);
    return heights;
  }();
  static const std::vector<HardFork::Params> testnet_heights = []()
  {
    std::vector<HardFork::Params> heights;
    for (const auto& i : testnet_hard_forks)
      heights.emplace_back(i.version, i.height, i.threshold, i.time);
    return heights;
  }();
  static const std::vector<HardFork::Params> stagenet_heights = []()
  {
    std::vector<HardFork::Params> heights;
    for (const auto& i : stagenet_hard_forks)
      heights.emplace_back(i.version, i.height, i.threshold, i.time);
    return heights;
  }();
  static const std::vector<HardFork::Params> dummy;
  switch (nettype)
  {
    case MAINNET: return mainnet_heights;
    case TESTNET: return testnet_heights;
    case STAGENET: return stagenet_heights;
    default: return dummy;
  }
}

bool Blockchain::get_hard_fork_voting_info(uint8_t version, uint32_t &window, uint32_t &votes, uint32_t &threshold, uint64_t &earliest_height, uint8_t &voting) const
{
  return m_hardfork->get_voting_info(version, window, votes, threshold, earliest_height, voting);
}

uint64_t Blockchain::get_difficulty_target() const
{
  return DIFFICULTY_TARGET_V2;
}

std::map<uint64_t, std::tuple<uint64_t, uint64_t, uint64_t>> Blockchain:: get_output_histogram(const std::vector<uint64_t> &amounts, bool unlocked, uint64_t recent_cutoff, uint64_t min_count) const
{
  return m_db->get_output_histogram(amounts, unlocked, recent_cutoff, min_count);
}

std::list<std::pair<Blockchain::block_extended_info,std::vector<crypto::hash>>> Blockchain::get_alternative_chains() const
{
  std::list<std::pair<Blockchain::block_extended_info,std::vector<crypto::hash>>> chains;

  for (const auto &i: m_alternative_chains)
  {
    const crypto::hash &top = i.first;
    bool found = false;
    for (const auto &j: m_alternative_chains)
    {
      if (j.second.bl.prev_id == top)
      {
        found = true;
        break;
      }
    }
    if (!found)
    {
      std::vector<crypto::hash> chain;
      auto h = i.second.bl.prev_id;
      chain.push_back(top);
      blocks_ext_by_hash::const_iterator prev;
      while ((prev = m_alternative_chains.find(h)) != m_alternative_chains.end())
      {
        chain.push_back(h);
        h = prev->second.bl.prev_id;
      }
      chains.push_back(std::make_pair(i.second, chain));
    }
  }
  return chains;
}

void Blockchain::cancel()
{
  m_cancel = true;
}

#if defined(PER_BLOCK_CHECKPOINT)
static const char expected_block_hashes_hash[] = "63b6445540c13f74d73fd753906e80bb84328c57b5a5a90c73353ed8405e7043";
void Blockchain::load_compiled_in_block_hashes(const GetCheckpointsCallback& get_checkpoints)
{
  if (get_checkpoints == nullptr || !m_fast_sync)
  {
    return;
  }
  const epee::span<const unsigned char> &checkpoints = get_checkpoints(m_nettype);
  if (!checkpoints.empty())
  {
    MINFO("Loading precomputed blocks (" << checkpoints.size() << " bytes)");
    if (m_nettype == MAINNET)
    {
      // first check hash
      crypto::hash hash;
      if (!tools::sha256sum(checkpoints.data(), checkpoints.size(), hash))
      {
        MERROR("Failed to hash precomputed blocks data");
        return;
      }
      MINFO("precomputed blocks hash: " << hash << ", expected " << expected_block_hashes_hash);
      cryptonote::blobdata expected_hash_data;
      if (!epee::string_tools::parse_hexstr_to_binbuff(std::string(expected_block_hashes_hash), expected_hash_data) || expected_hash_data.size() != sizeof(crypto::hash))
      {
        MERROR("Failed to parse expected block hashes hash");
        return;
      }
      const crypto::hash expected_hash = *reinterpret_cast<const crypto::hash*>(expected_hash_data.data());
      if (hash != expected_hash)
      {
        MERROR("Block hash data does not match expected hash");
        return;
      }
    }

    if (checkpoints.size() > 4)
    {
      const unsigned char *p = checkpoints.data();
      const uint32_t nblocks = *p | ((*(p+1))<<8) | ((*(p+2))<<16) | ((*(p+3))<<24);
      if (nblocks > (std::numeric_limits<uint32_t>::max() - 4) / sizeof(hash))
      {
        MERROR("Block hash data is too large");
        return;
      }
      const size_t size_needed = 4 + nblocks * sizeof(crypto::hash);
      if(nblocks > 0 && nblocks > (m_db->height() + HASH_OF_HASHES_STEP - 1) / HASH_OF_HASHES_STEP && checkpoints.size() >= size_needed)
      {
        p += sizeof(uint32_t);
        m_blocks_hash_of_hashes.reserve(nblocks);
        for (uint32_t i = 0; i < nblocks; i++)
        {
          crypto::hash hash;
          memcpy(hash.data, p, sizeof(hash.data));
          p += sizeof(hash.data);
          m_blocks_hash_of_hashes.push_back(hash);
        }
        m_blocks_hash_check.resize(m_blocks_hash_of_hashes.size() * HASH_OF_HASHES_STEP, crypto::null_hash);
        MINFO(nblocks << " block hashes loaded");

        // FIXME: clear tx_pool because the process might have been
        // terminated and caused it to store txs kept by blocks.
        // The core will not call check_tx_inputs(..) for these
        // transactions in this case. Consequently, the sanity check
        // for tx hashes will fail in handle_block_to_main_chain(..)
        CRITICAL_REGION_LOCAL(m_tx_pool);

        std::vector<transaction> txs;
        m_tx_pool.get_transactions(txs);

        size_t tx_weight;
        uint64_t fee;
        bool relayed, do_not_relay, double_spend_seen;
        transaction pool_tx;
        for(const transaction &tx : txs)
        {
          crypto::hash tx_hash = get_transaction_hash(tx);
          m_tx_pool.take_tx(tx_hash, pool_tx, tx_weight, fee, relayed, do_not_relay, double_spend_seen);
        }
      }
    }
  }
}
#endif

bool Blockchain::is_within_compiled_block_hash_area(uint64_t height) const
{
#if defined(PER_BLOCK_CHECKPOINT)
  return height < m_blocks_hash_of_hashes.size() * HASH_OF_HASHES_STEP;
#else
  return false;
#endif
}

void Blockchain::lock()
{
  m_blockchain_lock.lock();
}

void Blockchain::unlock()
{
  m_blockchain_lock.unlock();
}

bool Blockchain::for_all_key_images(std::function<bool(const crypto::key_image&)> f) const
{
  return m_db->for_all_key_images(f);
}

bool Blockchain::for_blocks_range(const uint64_t& h1, const uint64_t& h2, std::function<bool(uint64_t, const crypto::hash&, const block&)> f) const
{
  return m_db->for_blocks_range(h1, h2, f);
}

bool Blockchain::for_all_transactions(std::function<bool(const crypto::hash&, const cryptonote::transaction&)> f, bool pruned) const
{
  return m_db->for_all_transactions(f, pruned);
}

bool Blockchain::for_all_outputs(std::function<bool(uint64_t amount, const crypto::hash &tx_hash, uint64_t height, size_t tx_idx)> f) const
{
  return m_db->for_all_outputs(f);;
}

bool Blockchain::for_all_outputs(uint64_t amount, std::function<bool(uint64_t height)> f) const
{
  return m_db->for_all_outputs(amount, f);;
}

void Blockchain::hook_init(Blockchain::InitHook& init_hook)
{
  m_init_hooks.push_back(&init_hook);
}

void Blockchain::hook_block_added(Blockchain::BlockAddedHook& block_added_hook)
{
  m_block_added_hooks.push_back(&block_added_hook);
}

void Blockchain::hook_blockchain_detached(Blockchain::BlockchainDetachedHook& blockchain_detached_hook)
{
  m_blockchain_detached_hooks.push_back(&blockchain_detached_hook);
}

void Blockchain::hook_validate_miner_tx(Blockchain::ValidateMinerTxHook& validate_miner_tx_hook)
{
  m_validate_miner_tx_hooks.push_back(&validate_miner_tx_hook);
}

void Blockchain::invalidate_block_template_cache()
{
  MDEBUG("Invalidating block template cache");
  m_btc_valid = false;
}

void Blockchain::cache_block_template(const block &b, const cryptonote::account_public_address &address, const blobdata &nonce, const difficulty_type &diff, uint64_t expected_reward, uint64_t pool_cookie)
{
  MDEBUG("Setting block template cache");
  m_btc = b;
  m_btc_address = address;
  m_btc_nonce = nonce;
  m_btc_difficulty = diff;
  m_btc_expected_reward = expected_reward;
  m_btc_pool_cookie = pool_cookie;
  m_btc_valid = true;
}

namespace cryptonote {
template bool Blockchain::get_transactions(const std::vector<crypto::hash>&, std::vector<transaction>&, std::vector<crypto::hash>&) const;
template bool Blockchain::get_transactions_blobs(const std::vector<crypto::hash>&, std::vector<cryptonote::blobdata>&, std::vector<crypto::hash>&, bool) const;
}<|MERGE_RESOLUTION|>--- conflicted
+++ resolved
@@ -3979,35 +3979,6 @@
 //    vs [k_image, output_keys] (m_scan_table). This is faster because it takes advantage of bulk queries
 //    and is threaded if possible. The table (m_scan_table) will be used later when querying output
 //    keys.
-<<<<<<< HEAD
-static bool update_output_map(std::map<uint64_t, std::vector<output_data_t>> &extra_tx_map, const transaction &tx, uint64_t height, bool miner)
-{
-  MTRACE("Blockchain::" << __func__);
-  for (size_t i = 0; i < tx.vout.size(); ++i)
-  {
-    const auto &out = tx.vout[i];
-    if (out.target.type() != typeid(txout_to_key))
-      continue;
-    const txout_to_key &out_to_key = boost::get<txout_to_key>(out.target);
-    rct::key commitment;
-    uint64_t amount = out.amount;
-    if (miner && tx.version >= 2)
-    {
-      commitment = rct::zeroCommit(amount);
-      amount = 0;
-    }
-    else // if (tx.version > 1) NOTE(loki): Our transactions start from atleast version 2
-    {
-      CHECK_AND_ASSERT_MES(i < tx.rct_signatures.outPk.size(), false, "Invalid outPk size");
-      commitment = tx.rct_signatures.outPk[i].mask;
-    }
-    extra_tx_map[amount].push_back(output_data_t{out_to_key.key, tx.unlock_time, height, commitment});
-  }
-  return true;
-}
-
-=======
->>>>>>> e59813c3
 bool Blockchain::prepare_handle_incoming_blocks(const std::vector<block_complete_entry> &blocks_entry)
 {
   MTRACE("Blockchain::" << __func__);
