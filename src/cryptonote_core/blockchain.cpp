--- conflicted
+++ resolved
@@ -1646,6 +1646,13 @@
   return true;
 }
 //------------------------------------------------------------------
+void Blockchain::get_output_key_and_unlocked(const uint64_t& amount, const uint64_t& index, crypto::public_key& key, bool& unlocked)
+{
+  key = m_db->get_output_key(amount, index).pubkey;
+  tx_out_index toi = m_db->get_output_tx_and_index(amount, index);
+  unlocked = is_tx_spendtime_unlocked(m_db->get_tx_unlock_time(toi.first));
+}
+//------------------------------------------------------------------
 // This function takes a list of block hashes from another node
 // on the network to find where the split point is between us and them.
 // This is used to see what to send another node that needs to sync.
@@ -3373,16 +3380,12 @@
   return m_hardfork->get_voting_info(version, window, votes, threshold, earliest_height, voting);
 }
 
-<<<<<<< HEAD
 uint64_t Blockchain::get_difficulty_target() const
 {
   return get_current_hard_fork_version() < 2 ? DIFFICULTY_TARGET_V1 : DIFFICULTY_TARGET_V2;
 }
 
-std::map<uint64_t, uint64_t> Blockchain:: get_output_histogram(const std::vector<uint64_t> &amounts) const
-=======
 std::map<uint64_t, uint64_t> Blockchain:: get_output_histogram(const std::vector<uint64_t> &amounts, bool unlocked) const
->>>>>>> 63ba2447
 {
   return m_db->get_output_histogram(amounts, unlocked);
 }
