--- conflicted
+++ resolved
@@ -932,18 +932,8 @@
     m_difficulties = difficulties;
   }
 
-<<<<<<< HEAD
   size_t target = get_ideal_hard_fork_version(height) < 6 ? DIFFICULTY_TARGET_V2 : DIFFICULTY_TARGET_V3;
 
-=======
-  if(version < 6){
-    target = DIFFICULTY_TARGET_V2;
-  }else if(version >= 6){
-    target = DIFFICULTY_TARGET_V3;
-  }
-
-  difficulty_type diff = 0;
->>>>>>> bf3d35bb
   if ((version < 4 && height < 235)) {
 	  D = 1000;
   }
