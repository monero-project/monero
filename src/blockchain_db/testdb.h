--- conflicted
+++ resolved
@@ -42,82 +42,13 @@
 class BaseTestDB: public cryptonote::BlockchainDB {
 public:
   BaseTestDB() {}
-<<<<<<< HEAD
   virtual void add_block(const cryptonote::block& blk, size_t block_weight, uint64_t long_term_block_weight, const cryptonote::difficulty_type& cumulative_difficulty, const uint64_t& coins_generated , uint64_t num_rct_outs, const crypto::hash& blk_hash) override { }
   virtual void remove_block() override { }
-  virtual uint64_t add_transaction_data(const crypto::hash& blk_hash, const cryptonote::transaction& tx, const crypto::hash& tx_hash, const crypto::hash& tx_prunable_hash) override {return 0;}
+  virtual uint64_t add_transaction_data(const crypto::hash& blk_hash, const std::pair<transaction, blobdata>& tx, const crypto::hash& tx_hash, const crypto::hash& tx_prunable_hash) override {return 0;}
   virtual void remove_transaction_data(const crypto::hash& tx_hash, const cryptonote::transaction& tx) override {}
   virtual void add_tx_amount_output_indices(const uint64_t tx_index, const std::vector<uint64_t>& amount_output_indices) override {}
   virtual void add_spent_key(const crypto::key_image& k_image) override {}
   virtual void remove_spent_key(const crypto::key_image& k_image) override {}
-=======
-  virtual void open(const std::string& filename, const int db_flags = 0) { }
-  virtual void close() {}
-  virtual void sync() {}
-  virtual void safesyncmode(const bool onoff) {}
-  virtual void reset() {}
-  virtual std::vector<std::string> get_filenames() const { return std::vector<std::string>(); }
-  virtual bool remove_data_file(const std::string& folder) const { return true; }
-  virtual std::string get_db_name() const { return std::string(); }
-  virtual bool lock() { return true; }
-  virtual void unlock() { }
-  virtual bool batch_start(uint64_t batch_num_blocks=0, uint64_t batch_bytes=0) { return true; }
-  virtual void batch_stop() {}
-  virtual void set_batch_transactions(bool) {}
-  virtual void block_txn_start(bool readonly=false) {}
-  virtual void block_txn_stop() {}
-  virtual void block_txn_abort() {}
-  virtual void drop_hard_fork_info() {}
-  virtual bool block_exists(const crypto::hash& h, uint64_t *height) const { return false; }
-  virtual cryptonote::blobdata get_block_blob_from_height(const uint64_t& height) const { return cryptonote::t_serializable_object_to_blob(get_block_from_height(height)); }
-  virtual cryptonote::blobdata get_block_blob(const crypto::hash& h) const { return cryptonote::blobdata(); }
-  virtual bool get_tx_blob(const crypto::hash& h, cryptonote::blobdata &tx) const { return false; }
-  virtual bool get_pruned_tx_blob(const crypto::hash& h, cryptonote::blobdata &tx) const { return false; }
-  virtual bool get_prunable_tx_blob(const crypto::hash& h, cryptonote::blobdata &tx) const { return false; }
-  virtual bool get_prunable_tx_hash(const crypto::hash& tx_hash, crypto::hash &prunable_hash) const { return false; }
-  virtual uint64_t get_block_height(const crypto::hash& h) const { return 0; }
-  virtual cryptonote::block_header get_block_header(const crypto::hash& h) const { return cryptonote::block_header(); }
-  virtual uint64_t get_block_timestamp(const uint64_t& height) const { return 0; }
-  virtual std::vector<uint64_t> get_block_cumulative_rct_outputs(const std::vector<uint64_t> &heights) const { return {}; }
-  virtual uint64_t get_top_block_timestamp() const { return 0; }
-  virtual size_t get_block_weight(const uint64_t& height) const { return 128; }
-  virtual cryptonote::difficulty_type get_block_cumulative_difficulty(const uint64_t& height) const { return 10; }
-  virtual cryptonote::difficulty_type get_block_difficulty(const uint64_t& height) const { return 0; }
-  virtual uint64_t get_block_already_generated_coins(const uint64_t& height) const { return 10000000000; }
-  virtual uint64_t get_block_long_term_weight(const uint64_t& height) const { return 128; }
-  virtual crypto::hash get_block_hash_from_height(const uint64_t& height) const { return crypto::hash(); }
-  virtual std::vector<cryptonote::block> get_blocks_range(const uint64_t& h1, const uint64_t& h2) const { return std::vector<cryptonote::block>(); }
-  virtual std::vector<crypto::hash> get_hashes_range(const uint64_t& h1, const uint64_t& h2) const { return std::vector<crypto::hash>(); }
-  virtual crypto::hash top_block_hash(uint64_t *block_height = NULL) const { if (block_height) *block_height = 0; return crypto::hash(); }
-  virtual cryptonote::block get_top_block() const { return cryptonote::block(); }
-  virtual uint64_t height() const { return 1; }
-  virtual bool tx_exists(const crypto::hash& h) const { return false; }
-  virtual bool tx_exists(const crypto::hash& h, uint64_t& tx_index) const { return false; }
-  virtual uint64_t get_tx_unlock_time(const crypto::hash& h) const { return 0; }
-  virtual cryptonote::transaction get_tx(const crypto::hash& h) const { return cryptonote::transaction(); }
-  virtual bool get_tx(const crypto::hash& h, cryptonote::transaction &tx) const { return false; }
-  virtual uint64_t get_tx_count() const { return 0; }
-  virtual std::vector<cryptonote::transaction> get_tx_list(const std::vector<crypto::hash>& hlist) const { return std::vector<cryptonote::transaction>(); }
-  virtual uint64_t get_tx_block_height(const crypto::hash& h) const { return 0; }
-  virtual uint64_t get_num_outputs(const uint64_t& amount) const { return 1; }
-  virtual uint64_t get_indexing_base() const { return 0; }
-  virtual cryptonote::output_data_t get_output_key(const uint64_t& amount, const uint64_t& index, bool include_commitmemt) const { return cryptonote::output_data_t(); }
-  virtual cryptonote::tx_out_index get_output_tx_and_index_from_global(const uint64_t& index) const { return cryptonote::tx_out_index(); }
-  virtual cryptonote::tx_out_index get_output_tx_and_index(const uint64_t& amount, const uint64_t& index) const { return cryptonote::tx_out_index(); }
-  virtual void get_output_tx_and_index(const uint64_t& amount, const std::vector<uint64_t> &offsets, std::vector<cryptonote::tx_out_index> &indices) const {}
-  virtual void get_output_key(const epee::span<const uint64_t> &amounts, const std::vector<uint64_t> &offsets, std::vector<cryptonote::output_data_t> &outputs, bool allow_partial = false) const {}
-  virtual bool can_thread_bulk_indices() const { return false; }
-  virtual std::vector<uint64_t> get_tx_output_indices(const crypto::hash& h) const { return std::vector<uint64_t>(); }
-  virtual std::vector<std::vector<uint64_t>> get_tx_amount_output_indices(const uint64_t tx_index, size_t n_txes) const { return std::vector<std::vector<uint64_t>>(); }
-  virtual bool has_key_image(const crypto::key_image& img) const { return false; }
-  virtual void remove_block() { }
-  virtual uint64_t add_transaction_data(const crypto::hash& blk_hash, const std::pair<cryptonote::transaction, cryptonote::blobdata>& tx, const crypto::hash& tx_hash, const crypto::hash& tx_prunable_hash) {return 0;}
-  virtual void remove_transaction_data(const crypto::hash& tx_hash, const cryptonote::transaction& tx) {}
-  virtual uint64_t add_output(const crypto::hash& tx_hash, const cryptonote::tx_out& tx_output, const uint64_t& local_index, const uint64_t unlock_time, const rct::key *commitment) {return 0;}
-  virtual void add_tx_amount_output_indices(const uint64_t tx_index, const std::vector<uint64_t>& amount_output_indices) {}
-  virtual void add_spent_key(const crypto::key_image& k_image) {}
-  virtual void remove_spent_key(const crypto::key_image& k_image) {}
->>>>>>> ed6aa76c
 
   virtual uint64_t add_output(const crypto::hash& tx_hash, const cryptonote::tx_out& tx_output, const uint64_t& local_index, const uint64_t unlock_time, const rct::key *commitment) override {return 0;}
   virtual void open(const std::string& filename, const int db_flags = 0) override { }
@@ -153,7 +84,7 @@
   virtual crypto::hash get_block_hash_from_height(const uint64_t& height) const override { return crypto::hash(); }
   virtual std::vector<cryptonote::block> get_blocks_range(const uint64_t& h1, const uint64_t& h2) const override { return std::vector<cryptonote::block>(); }
   virtual std::vector<crypto::hash> get_hashes_range(const uint64_t& h1, const uint64_t& h2) const override { return std::vector<crypto::hash>(); }
-  virtual crypto::hash top_block_hash() const override { return crypto::hash(); }
+  virtual crypto::hash top_block_hash(uint64_t *block_height = NULL) const override { return crypto::hash(); }
   virtual cryptonote::block get_top_block() const override { return cryptonote::block(); }
   virtual uint64_t height() const override { return 1; }
   virtual bool tx_exists(const crypto::hash& h) const override { return false; }
