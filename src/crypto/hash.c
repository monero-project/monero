--- conflicted
+++ resolved
@@ -36,22 +36,7 @@
 #include "keccak.h"
 
 void hash_permutation(union hash_state *state) {
-<<<<<<< HEAD
   keccakf((uint64_t*)state);
-=======
-#if BYTE_ORDER == LITTLE_ENDIAN
-  keccakf((uint64_t*)state, 24);
-#else
-  uint64_t le_state[25];
-  memcpy_swap64le(le_state, state, 25);
-  keccakf(le_state, 24);
-  memcpy_swap64le(state, le_state, 25);
-#endif
-}
-
-void hash_process(union hash_state *state, const uint8_t *buf, size_t count) {
-  keccak1600(buf, count, (uint8_t*)state);
->>>>>>> 25419b4b
 }
 
 void cn_fast_hash(const void *data, size_t length, char *hash) {
