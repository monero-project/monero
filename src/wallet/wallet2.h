// Copyright (c) 2014-2017, The Monero Project
// 
// All rights reserved.
// 
// Redistribution and use in source and binary forms, with or without modification, are
// permitted provided that the following conditions are met:
// 
// 1. Redistributions of source code must retain the above copyright notice, this list of
//    conditions and the following disclaimer.
// 
// 2. Redistributions in binary form must reproduce the above copyright notice, this list
//    of conditions and the following disclaimer in the documentation and/or other
//    materials provided with the distribution.
// 
// 3. Neither the name of the copyright holder nor the names of its contributors may be
//    used to endorse or promote products derived from this software without specific
//    prior written permission.
// 
// THIS SOFTWARE IS PROVIDED BY THE COPYRIGHT HOLDERS AND CONTRIBUTORS "AS IS" AND ANY
// EXPRESS OR IMPLIED WARRANTIES, INCLUDING, BUT NOT LIMITED TO, THE IMPLIED WARRANTIES OF
// MERCHANTABILITY AND FITNESS FOR A PARTICULAR PURPOSE ARE DISCLAIMED. IN NO EVENT SHALL
// THE COPYRIGHT HOLDER OR CONTRIBUTORS BE LIABLE FOR ANY DIRECT, INDIRECT, INCIDENTAL,
// SPECIAL, EXEMPLARY, OR CONSEQUENTIAL DAMAGES (INCLUDING, BUT NOT LIMITED TO,
// PROCUREMENT OF SUBSTITUTE GOODS OR SERVICES; LOSS OF USE, DATA, OR PROFITS; OR BUSINESS
// INTERRUPTION) HOWEVER CAUSED AND ON ANY THEORY OF LIABILITY, WHETHER IN CONTRACT,
// STRICT LIABILITY, OR TORT (INCLUDING NEGLIGENCE OR OTHERWISE) ARISING IN ANY WAY OUT OF
// THE USE OF THIS SOFTWARE, EVEN IF ADVISED OF THE POSSIBILITY OF SUCH DAMAGE.
// 
// Parts of this file are originally copyright (c) 2012-2013 The Cryptonote developers

#pragma once

#include <memory>

#include <boost/program_options/options_description.hpp>
#include <boost/program_options/variables_map.hpp>
#include <boost/serialization/list.hpp>
#include <boost/serialization/vector.hpp>
#include <atomic>

#include "include_base_utils.h"
#include "cryptonote_basic/account.h"
#include "cryptonote_basic/account_boost_serialization.h"
#include "cryptonote_basic/cryptonote_basic_impl.h"
#include "net/http_client.h"
#include "storages/http_abstract_invoke.h"
#include "rpc/core_rpc_server_commands_defs.h"
#include "cryptonote_basic/cryptonote_format_utils.h"
#include "cryptonote_core/cryptonote_tx_utils.h"
#include "common/unordered_containers_boost_serialization.h"
#include "crypto/chacha8.h"
#include "crypto/hash.h"
#include "ringct/rctTypes.h"
#include "ringct/rctOps.h"
#include "rpc/daemon_rpc_client.h"
#include "rpc/message_data_structs.h"

#include "wallet_errors.h"
#include "common/password.h"
#include "node_rpc_proxy.h"

#include <iostream>

#undef MONERO_DEFAULT_LOG_CATEGORY
#define MONERO_DEFAULT_LOG_CATEGORY "wallet.wallet2"

class Serialization_portability_wallet_Test;

namespace tools
{
  class i_wallet2_callback
  {
  public:
    virtual void on_new_block(uint64_t height, const cryptonote::block& block) {}
    virtual void on_money_received(uint64_t height, const crypto::hash &txid, const cryptonote::transaction& tx, uint64_t amount) {}
    virtual void on_unconfirmed_money_received(uint64_t height, const crypto::hash &txid, const cryptonote::transaction& tx, uint64_t amount) {}
    virtual void on_money_spent(uint64_t height, const crypto::hash &txid, const cryptonote::transaction& in_tx, uint64_t amount, const cryptonote::transaction& spend_tx) {}
    virtual void on_skip_transaction(uint64_t height, const crypto::hash &txid, const cryptonote::transaction& tx) {}
    virtual ~i_wallet2_callback() {}
  };

  struct tx_dust_policy
  {
    uint64_t dust_threshold;
    bool add_to_fee;
    cryptonote::account_public_address addr_for_dust;

    tx_dust_policy(uint64_t a_dust_threshold = 0, bool an_add_to_fee = true, cryptonote::account_public_address an_addr_for_dust = cryptonote::account_public_address())
      : dust_threshold(a_dust_threshold)
      , add_to_fee(an_add_to_fee)
      , addr_for_dust(an_addr_for_dust)
    {
    }
  };

  class wallet2
  {
    friend class ::Serialization_portability_wallet_Test;
  public:
    static constexpr const std::chrono::seconds rpc_timeout = std::chrono::minutes(3) + std::chrono::seconds(30);

    enum RefreshType {
      RefreshFull,
      RefreshOptimizeCoinbase,
      RefreshNoCoinbase,
      RefreshDefault = RefreshOptimizeCoinbase,
    };

  private:
    wallet2(const wallet2&) : m_run(true), m_callback(0), m_testnet(false), m_always_confirm_transfers(true), m_print_ring_members(false), m_store_tx_info(true), m_default_mixin(0), m_default_priority(0), m_refresh_type(RefreshOptimizeCoinbase), m_auto_refresh(true), m_refresh_from_block_height(0), m_confirm_missing_payment_id(true), m_ask_password(true), m_min_output_count(0), m_min_output_value(0), m_merge_destinations(false), m_node_rpc_proxy(m_http_client, m_daemon_rpc_mutex) {}

  public:
    static const char* tr(const char* str);

    static bool has_testnet_option(const boost::program_options::variables_map& vm);
    static void init_options(boost::program_options::options_description& desc_params);

    //! \return Password retrieved from prompt. Logs error on failure.
    static boost::optional<password_container> password_prompt(const bool new_password);

    //! Uses stdin and stdout. Returns a wallet2 if no errors.
    static std::unique_ptr<wallet2> make_from_json(const boost::program_options::variables_map& vm, const std::string& json_file);

    //! Uses stdin and stdout. Returns a wallet2 and password for `wallet_file` if no errors.
    static std::pair<std::unique_ptr<wallet2>, password_container>
      make_from_file(const boost::program_options::variables_map& vm, const std::string& wallet_file);

    //! Uses stdin and stdout. Returns a wallet2 and password for wallet with no file if no errors.
    static std::pair<std::unique_ptr<wallet2>, password_container> make_new(const boost::program_options::variables_map& vm);

    wallet2(bool testnet = false, bool restricted = false) : m_run(true), m_callback(0), m_testnet(testnet), m_always_confirm_transfers(true), m_print_ring_members(false), m_store_tx_info(true), m_default_mixin(0), m_default_priority(0), m_refresh_type(RefreshOptimizeCoinbase), m_auto_refresh(true), m_refresh_from_block_height(0), m_confirm_missing_payment_id(true), m_ask_password(true), m_min_output_count(0), m_min_output_value(0), m_merge_destinations(false), m_restricted(restricted), is_old_file_format(false), m_node_rpc_proxy(m_http_client, m_daemon_rpc_mutex) {}

    struct transfer_details
    {
      uint64_t m_block_height;
      cryptonote::transaction_prefix m_tx;
      crypto::hash m_txid;
      size_t m_internal_output_index;
      uint64_t m_global_output_index;
      bool m_spent;
      uint64_t m_spent_height;
      crypto::key_image m_key_image; //TODO: key_image stored twice :(
      rct::key m_mask;
      uint64_t m_amount;
      bool m_rct;
      bool m_key_image_known;
      size_t m_pk_index;

      bool is_rct() const { return m_rct; }
      uint64_t amount() const { return m_amount; }
      const crypto::public_key &get_public_key() const { return boost::get<const cryptonote::txout_to_key>(m_tx.vout[m_internal_output_index].target).key; }

      BEGIN_SERIALIZE_OBJECT()
        FIELD(m_block_height)
        FIELD(m_tx)
        FIELD(m_txid)
        FIELD(m_internal_output_index)
        FIELD(m_global_output_index)
        FIELD(m_spent)
        FIELD(m_spent_height)
        FIELD(m_key_image)
        FIELD(m_mask)
        FIELD(m_amount)
        FIELD(m_rct)
        FIELD(m_key_image_known)
        FIELD(m_pk_index)
      END_SERIALIZE()
    };

    struct payment_details
    {
      crypto::hash m_tx_hash;
      uint64_t m_amount;
      uint64_t m_block_height;
      uint64_t m_unlock_time;
      uint64_t m_timestamp;
    };

    struct unconfirmed_transfer_details
    {
      cryptonote::transaction_prefix m_tx;
      uint64_t m_amount_in;
      uint64_t m_amount_out;
      uint64_t m_change;
      time_t m_sent_time;
      std::vector<cryptonote::tx_destination_entry> m_dests;
      crypto::hash m_payment_id;
      enum { pending, pending_not_in_pool, failed } m_state;
      uint64_t m_timestamp;
    };

    struct confirmed_transfer_details
    {
      uint64_t m_amount_in;
      uint64_t m_amount_out;
      uint64_t m_change;
      uint64_t m_block_height;
      std::vector<cryptonote::tx_destination_entry> m_dests;
      crypto::hash m_payment_id;
      uint64_t m_timestamp;

      confirmed_transfer_details(): m_amount_in(0), m_amount_out(0), m_change((uint64_t)-1), m_block_height(0), m_payment_id(cryptonote::null_hash) {}
      confirmed_transfer_details(const unconfirmed_transfer_details &utd, uint64_t height):
        m_amount_in(utd.m_amount_in), m_amount_out(utd.m_amount_out), m_change(utd.m_change), m_block_height(height), m_dests(utd.m_dests), m_payment_id(utd.m_payment_id), m_timestamp(utd.m_timestamp) {}
    };

    struct tx_construction_data
    {
      std::vector<cryptonote::tx_source_entry> sources;
      cryptonote::tx_destination_entry change_dts;
      std::vector<cryptonote::tx_destination_entry> splitted_dsts; // split, includes change
      std::list<size_t> selected_transfers;
      std::vector<uint8_t> extra;
      uint64_t unlock_time;
      bool use_rct;
      std::vector<cryptonote::tx_destination_entry> dests; // original setup, does not include change
    };

    typedef std::vector<transfer_details> transfer_container;
    typedef std::unordered_multimap<crypto::hash, payment_details> payment_container;

    // The convention for destinations is:
    // dests does not include change
    // splitted_dsts (in construction_data) does
    struct pending_tx
    {
      cryptonote::transaction tx;
      uint64_t dust, fee;
      bool dust_added_to_fee;
      cryptonote::tx_destination_entry change_dts;
      std::list<size_t> selected_transfers;
      std::string key_images;
      crypto::secret_key tx_key;
      std::vector<cryptonote::tx_destination_entry> dests;

      tx_construction_data construction_data;
    };

    // The term "Unsigned tx" is not really a tx since it's not signed yet.
    // It doesnt have tx hash, key and the integrated address is not separated into addr + payment id.
    struct unsigned_tx_set
    {
      std::vector<tx_construction_data> txes;
      wallet2::transfer_container transfers;
    };

    struct signed_tx_set
    {
      std::vector<pending_tx> ptx;
      std::vector<crypto::key_image> key_images;
    };

    struct keys_file_data
    {
      crypto::chacha8_iv iv;
      std::string account_data;

      BEGIN_SERIALIZE_OBJECT()
        FIELD(iv)
        FIELD(account_data)
      END_SERIALIZE()
    };

    struct cache_file_data
    {
      crypto::chacha8_iv iv;
      std::string cache_data;

      BEGIN_SERIALIZE_OBJECT()
        FIELD(iv)
        FIELD(cache_data)
      END_SERIALIZE()
    };
    
    // GUI Address book
    struct address_book_row
    {
      cryptonote::account_public_address m_address;
      crypto::hash m_payment_id;
      std::string m_description;   
    };

    typedef std::tuple<uint64_t, crypto::public_key, rct::key> get_outs_entry;

    /*!
     * \brief Generates a wallet or restores one.
     * \param  wallet_        Name of wallet file
     * \param  password       Password of wallet file
     * \param  recovery_param If it is a restore, the recovery key
     * \param  recover        Whether it is a restore
     * \param  two_random     Whether it is a non-deterministic wallet
     * \return                The secret key of the generated wallet
     */
    crypto::secret_key generate(const std::string& wallet, const std::string& password,
      const crypto::secret_key& recovery_param = crypto::secret_key(), bool recover = false,
      bool two_random = false);
    /*!
     * \brief Creates a wallet from a public address and a spend/view secret key pair.
     * \param  wallet_        Name of wallet file
     * \param  password       Password of wallet file
     * \param  viewkey        view secret key
     * \param  spendkey       spend secret key
     */
    void generate(const std::string& wallet, const std::string& password,
      const cryptonote::account_public_address &account_public_address,
      const crypto::secret_key& spendkey, const crypto::secret_key& viewkey);
    /*!
     * \brief Creates a watch only wallet from a public address and a view secret key.
     * \param  wallet_        Name of wallet file
     * \param  password       Password of wallet file
     * \param  viewkey        view secret key
     */
    void generate(const std::string& wallet, const std::string& password,
      const cryptonote::account_public_address &account_public_address,
      const crypto::secret_key& viewkey = crypto::secret_key());
    /*!
     * \brief Rewrites to the wallet file for wallet upgrade (doesn't generate key, assumes it's already there)
     * \param wallet_name Name of wallet file (should exist)
     * \param password    Password for wallet file
     */
    void rewrite(const std::string& wallet_name, const std::string& password);
    void write_watch_only_wallet(const std::string& wallet_name, const std::string& password);
    void load(const std::string& wallet, const std::string& password);
    void store();
    /*!
     * \brief store_to - stores wallet to another file(s), deleting old ones
     * \param path     - path to the wallet file (keys and address filenames will be generated based on this filename)
     * \param password - password to protect new wallet (TODO: probably better save the password in the wallet object?)
     */
    void store_to(const std::string &path, const std::string &password);

    std::string path() const;

    /*!
     * \brief verifies given password is correct for default wallet keys file
     */
    bool verify_password(const std::string& password) const;
    cryptonote::account_base& get_account(){return m_account;}
    const cryptonote::account_base& get_account()const{return m_account;}

    void set_refresh_from_block_height(uint64_t height) {m_refresh_from_block_height = height;}
    uint64_t get_refresh_from_block_height() const {return m_refresh_from_block_height;}

    // upper_transaction_size_limit as defined below is set to 
    // approximately 125% of the fixed minimum allowable penalty
    // free block size. TODO: fix this so that it actually takes
    // into account the current median block size rather than
    // the minimum block size.
    bool deinit();
    bool init(std::string daemon_address = "http://localhost:8080",
      boost::optional<epee::net_utils::http::login> daemon_login = boost::none, uint64_t upper_transaction_size_limit = 0);

    void stop() { m_run.store(false, std::memory_order_relaxed); }

    i_wallet2_callback* callback() const { return m_callback; }
    void callback(i_wallet2_callback* callback) { m_callback = callback; }

    /*!
     * \brief Checks if deterministic wallet
     */
    bool is_deterministic() const;
    bool get_seed(std::string& electrum_words) const;
    /*!
     * \brief Gets the seed language
     */
    const std::string &get_seed_language() const;
    /*!
     * \brief Sets the seed language
     */
    void set_seed_language(const std::string &language);
    /*!
     * \brief Tells if the wallet file is deprecated.
     */
    bool is_deprecated() const;
    void refresh();
    void refresh(uint64_t start_height, uint64_t & blocks_fetched);
    void refresh(uint64_t start_height, uint64_t & blocks_fetched, bool& received_money);
    bool refresh(uint64_t & blocks_fetched, bool& received_money, bool& ok);

    void set_refresh_type(RefreshType refresh_type) { m_refresh_type = refresh_type; }
    RefreshType get_refresh_type() const { return m_refresh_type; }

    bool testnet() const { return m_testnet; }
    bool restricted() const { return m_restricted; }
    bool watch_only() const { return m_watch_only; }

    uint64_t balance() const;
    uint64_t unlocked_balance() const;
    uint64_t unlocked_dust_balance(const tx_dust_policy &dust_policy) const;
    template<typename T>
    void transfer(const std::vector<cryptonote::tx_destination_entry>& dsts, const size_t fake_outputs_count, const std::vector<size_t> &unused_transfers_indices, uint64_t unlock_time, uint64_t fee, const std::vector<uint8_t>& extra, T destination_split_strategy, const tx_dust_policy& dust_policy, bool trusted_daemon);
    template<typename T>
    void transfer(const std::vector<cryptonote::tx_destination_entry>& dsts, const size_t fake_outputs_count, const std::vector<size_t> &unused_transfers_indices, uint64_t unlock_time, uint64_t fee, const std::vector<uint8_t>& extra, T destination_split_strategy, const tx_dust_policy& dust_policy, cryptonote::transaction& tx, pending_tx& ptx, bool trusted_daemon);
    void transfer(const std::vector<cryptonote::tx_destination_entry>& dsts, const size_t fake_outputs_count, const std::vector<size_t> &unused_transfers_indices, uint64_t unlock_time, uint64_t fee, const std::vector<uint8_t>& extra, bool trusted_daemon);
    void transfer(const std::vector<cryptonote::tx_destination_entry>& dsts, const size_t fake_outputs_count, const std::vector<size_t> &unused_transfers_indices, uint64_t unlock_time, uint64_t fee, const std::vector<uint8_t>& extra, cryptonote::transaction& tx, pending_tx& ptx, bool trusted_daemon);
    template<typename T>
    void transfer_selected(const std::vector<cryptonote::tx_destination_entry>& dsts, const std::list<size_t> selected_transfers, size_t fake_outputs_count,
      std::vector<std::vector<tools::wallet2::get_outs_entry>> &outs,
      uint64_t unlock_time, uint64_t fee, const std::vector<uint8_t>& extra, T destination_split_strategy, const tx_dust_policy& dust_policy, cryptonote::transaction& tx, pending_tx &ptx);
    void transfer_selected_rct(std::vector<cryptonote::tx_destination_entry> dsts, const std::list<size_t> selected_transfers, size_t fake_outputs_count,
      std::vector<std::vector<tools::wallet2::get_outs_entry>> &outs,
      uint64_t unlock_time, uint64_t fee, const std::vector<uint8_t>& extra, cryptonote::transaction& tx, pending_tx &ptx);

    void commit_tx(pending_tx& ptx_vector);
    void commit_tx(std::vector<pending_tx>& ptx_vector);
    bool save_tx(const std::vector<pending_tx>& ptx_vector, const std::string &filename);
    // load unsigned tx from file and sign it. Takes confirmation callback as argument. Used by the cli wallet
    bool sign_tx(const std::string &unsigned_filename, const std::string &signed_filename, std::vector<wallet2::pending_tx> &ptx, std::function<bool(const unsigned_tx_set&)> accept_func = NULL);
    // sign unsigned tx. Takes unsigned_tx_set as argument. Used by GUI
    bool sign_tx(unsigned_tx_set &exported_txs, const std::string &signed_filename, std::vector<wallet2::pending_tx> &ptx);
    // load unsigned_tx_set from file. 
    bool load_unsigned_tx(const std::string &unsigned_filename, unsigned_tx_set &exported_txs);
    bool load_tx(const std::string &signed_filename, std::vector<tools::wallet2::pending_tx> &ptx, std::function<bool(const signed_tx_set&)> accept_func = NULL);
    std::vector<pending_tx> create_transactions(std::vector<cryptonote::tx_destination_entry> dsts, const size_t fake_outs_count, const uint64_t unlock_time, uint32_t priority, const std::vector<uint8_t> extra, bool trusted_daemon);
    std::vector<wallet2::pending_tx> create_transactions_2(std::vector<cryptonote::tx_destination_entry> dsts, const size_t fake_outs_count, const uint64_t unlock_time, uint32_t priority, const std::vector<uint8_t> extra, bool trusted_daemon);
    std::vector<wallet2::pending_tx> create_transactions_all(const cryptonote::account_public_address &address, const size_t fake_outs_count, const uint64_t unlock_time, uint32_t priority, const std::vector<uint8_t> extra, bool trusted_daemon);
    std::vector<wallet2::pending_tx> create_transactions_from(const cryptonote::account_public_address &address, std::vector<size_t> unused_transfers_indices, std::vector<size_t> unused_dust_indices, const size_t fake_outs_count, const uint64_t unlock_time, uint32_t priority, const std::vector<uint8_t> extra, bool trusted_daemon);
    std::vector<pending_tx> create_unmixable_sweep_transactions(bool trusted_daemon);
    bool check_connection(uint32_t *version = NULL, uint32_t timeout = 200000);
    void get_transfers(wallet2::transfer_container& incoming_transfers) const;
    void get_payments(const crypto::hash& payment_id, std::list<wallet2::payment_details>& payments, uint64_t min_height = 0) const;
    void get_payments(std::list<std::pair<crypto::hash,wallet2::payment_details>>& payments, uint64_t min_height, uint64_t max_height = (uint64_t)-1) const;
    void get_payments_out(std::list<std::pair<crypto::hash,wallet2::confirmed_transfer_details>>& confirmed_payments,
      uint64_t min_height, uint64_t max_height = (uint64_t)-1) const;
    void get_unconfirmed_payments_out(std::list<std::pair<crypto::hash,wallet2::unconfirmed_transfer_details>>& unconfirmed_payments) const;
    void get_unconfirmed_payments(std::list<std::pair<crypto::hash,wallet2::payment_details>>& unconfirmed_payments) const;

    uint64_t get_blockchain_current_height() const { return m_local_bc_height; }
    void rescan_spent();
    void rescan_blockchain(bool refresh = true);
    bool is_transfer_unlocked(const transfer_details& td) const;
    template <class t_archive>
    inline void serialize(t_archive &a, const unsigned int ver)
    {
      uint64_t dummy_refresh_height = 0; // moved to keys file
      if(ver < 5)
        return;
      a & m_blockchain;
      a & m_transfers;
      a & m_account_public_address;
      a & m_key_images;
      if(ver < 6)
        return;
      a & m_unconfirmed_txs;
      if(ver < 7)
        return;
      a & m_payments;
      if(ver < 8)
        return;
      a & m_tx_keys;
      if(ver < 9)
        return;
      a & m_confirmed_txs;
      if(ver < 11)
        return;
      a & dummy_refresh_height;
      if(ver < 12)
        return;
      a & m_tx_notes;
      if(ver < 13)
        return;
      if (ver < 17)
      {
        // we're loading an old version, where m_unconfirmed_payments was a std::map
        std::unordered_map<crypto::hash, payment_details> m;
        a & m;
        for (std::unordered_map<crypto::hash, payment_details>::const_iterator i = m.begin(); i != m.end(); ++i)
          m_unconfirmed_payments.insert(*i);
      }
      if(ver < 14)
        return;
      if(ver < 15)
      {
        // we're loading an older wallet without a pubkey map, rebuild it
        for (size_t i = 0; i < m_transfers.size(); ++i)
        {
          const transfer_details &td = m_transfers[i];
          const cryptonote::tx_out &out = td.m_tx.vout[td.m_internal_output_index];
          const cryptonote::txout_to_key &o = boost::get<const cryptonote::txout_to_key>(out.target);
          m_pub_keys.emplace(o.key, i);
        }
        return;
      }
      a & m_pub_keys;
      if(ver < 16)
        return;
      a & m_address_book;
      if(ver < 17)
        return;
      a & m_unconfirmed_payments;
      if(ver < 18)
        return;
      a & m_scanned_pool_txs[0];
      a & m_scanned_pool_txs[1];
    }

    /*!
     * \brief  Check if wallet keys and bin files exist
     * \param  file_path           Wallet file path
     * \param  keys_file_exists    Whether keys file exists
     * \param  wallet_file_exists  Whether bin file exists
     */
    static void wallet_exists(const std::string& file_path, bool& keys_file_exists, bool& wallet_file_exists);
    /*!
     * \brief  Check if wallet file path is valid format
     * \param  file_path      Wallet file path
     * \return                Whether path is valid format
     */
    static bool wallet_valid_path_format(const std::string& file_path);
    static bool parse_long_payment_id(const std::string& payment_id_str, crypto::hash& payment_id);
    static bool parse_short_payment_id(const std::string& payment_id_str, crypto::hash8& payment_id);
    static bool parse_payment_id(const std::string& payment_id_str, crypto::hash& payment_id);

    bool always_confirm_transfers() const { return m_always_confirm_transfers; }
    void always_confirm_transfers(bool always) { m_always_confirm_transfers = always; }
    bool print_ring_members() const { return m_print_ring_members; }
    void print_ring_members(bool value) { m_print_ring_members = value; }
    bool store_tx_info() const { return m_store_tx_info; }
    void store_tx_info(bool store) { m_store_tx_info = store; }
    uint32_t default_mixin() const { return m_default_mixin; }
    void default_mixin(uint32_t m) { m_default_mixin = m; }
    uint32_t get_default_priority() const { return m_default_priority; }
    void set_default_priority(uint32_t p) { m_default_priority = p; }
    bool auto_refresh() const { return m_auto_refresh; }
    void auto_refresh(bool r) { m_auto_refresh = r; }
    bool confirm_missing_payment_id() const { return m_confirm_missing_payment_id; }
    void confirm_missing_payment_id(bool always) { m_confirm_missing_payment_id = always; }
    bool ask_password() const { return m_ask_password; }
    void ask_password(bool always) { m_ask_password = always; }
    void set_default_decimal_point(unsigned int decimal_point);
    unsigned int get_default_decimal_point() const;
    void set_min_output_count(uint32_t count) { m_min_output_count = count; }
    uint32_t get_min_output_count() const { return m_min_output_count; }
    void set_min_output_value(uint64_t value) { m_min_output_value = value; }
    uint64_t get_min_output_value() const { return m_min_output_value; }
    void merge_destinations(bool merge) { m_merge_destinations = merge; }
    bool merge_destinations() const { return m_merge_destinations; }

    bool get_tx_key(const crypto::hash &txid, crypto::secret_key &tx_key) const;

   /*!
    * \brief GUI Address book get/store
    */
    std::vector<address_book_row> get_address_book() const { return m_address_book; }
    bool add_address_book_row(const cryptonote::account_public_address &address, const crypto::hash &payment_id, const std::string &description);
    bool delete_address_book_row(std::size_t row_id);
        
    uint64_t get_num_rct_outputs();
    const transfer_details &get_transfer_details(size_t idx) const;

    void get_hard_fork_info(uint8_t version, uint64_t &earliest_height);
    bool use_fork_rules(uint8_t version, int64_t early_blocks = 0);
    int get_fee_algorithm();

    std::string get_wallet_file() const;
    std::string get_keys_file() const;
    std::string get_daemon_address() const;
    const boost::optional<epee::net_utils::http::login>& get_daemon_login() const { return m_daemon_login; }
    uint64_t get_daemon_blockchain_height(std::string& err);
    uint64_t get_daemon_blockchain_target_height(std::string& err);
   /*!
    * \brief Calculates the approximate blockchain height from current date/time.
    */
    uint64_t get_approximate_blockchain_height() const;
    std::vector<size_t> select_available_outputs_from_histogram(uint64_t count, bool atleast, bool unlocked, bool allow_rct, bool trusted_daemon);
    std::vector<size_t> select_available_outputs(const std::function<bool(const transfer_details &td)> &f);
    std::vector<size_t> select_available_unmixable_outputs(bool trusted_daemon);
    std::vector<size_t> select_available_mixable_outputs(bool trusted_daemon);

    size_t pop_best_value_from(const transfer_container &transfers, std::vector<size_t> &unused_dust_indices, const std::list<size_t>& selected_transfers, bool smallest = false) const;
    size_t pop_best_value(std::vector<size_t> &unused_dust_indices, const std::list<size_t>& selected_transfers, bool smallest = false) const;

    void set_tx_note(const crypto::hash &txid, const std::string &note);
    std::string get_tx_note(const crypto::hash &txid) const;

    std::string sign(const std::string &data) const;
    bool verify(const std::string &data, const cryptonote::account_public_address &address, const std::string &signature) const;

    std::vector<tools::wallet2::transfer_details> export_outputs() const;
    size_t import_outputs(const std::vector<tools::wallet2::transfer_details> &outputs);

    bool export_key_images(const std::string filename);
    std::vector<std::pair<crypto::key_image, crypto::signature>> export_key_images() const;
    uint64_t import_key_images(const std::vector<std::pair<crypto::key_image, crypto::signature>> &signed_key_images, uint64_t &spent, uint64_t &unspent);
    uint64_t import_key_images(const std::string &filename, uint64_t &spent, uint64_t &unspent);

    void update_pool_state();

    std::string encrypt(const std::string &plaintext, const crypto::secret_key &skey, bool authenticated = true) const;
    std::string encrypt_with_view_secret_key(const std::string &plaintext, bool authenticated = true) const;
    std::string decrypt(const std::string &ciphertext, const crypto::secret_key &skey, bool authenticated = true) const;
    std::string decrypt_with_view_secret_key(const std::string &ciphertext, bool authenticated = true) const;

    uint32_t get_daemon_rpc_client_version();

    std::string make_uri(const std::string &address, const std::string &payment_id, uint64_t amount, const std::string &tx_description, const std::string &recipient_name, std::string &error);
    bool parse_uri(const std::string &uri, std::string &address, std::string &payment_id, uint64_t &amount, std::string &tx_description, std::string &recipient_name, std::vector<std::string> &unknown_parameters, std::string &error);

    uint64_t get_blockchain_height_by_date(uint16_t year, uint8_t month, uint8_t day);    // 1<=month<=12, 1<=day<=31

  private:
    /*!
     * \brief  Stores wallet information to wallet file.
     * \param  keys_file_name Name of wallet file
     * \param  password       Password of wallet file
     * \param  watch_only     true to save only view key, false to save both spend and view keys
     * \return                Whether it was successful.
     */
    bool store_keys(const std::string& keys_file_name, const std::string& password, bool watch_only = false);
    /*!
     * \brief Load wallet information from wallet file.
     * \param keys_file_name Name of wallet file
     * \param password       Password of wallet file
     */
    bool load_keys(const std::string& keys_file_name, const std::string& password);
<<<<<<< HEAD
    void process_new_transaction(const cryptonote::transaction& tx, const std::vector<uint64_t> &o_indices, uint64_t height, uint64_t ts, bool miner_tx, bool pool);
    void process_new_blockchain_entry(const cryptonote::block& b, const cryptonote::rpc::block_with_transactions& bwt, const crypto::hash& bl_id, uint64_t height, const cryptonote::rpc::block_output_indices &o_indices);
=======
    void process_new_transaction(const crypto::hash &txid, const cryptonote::transaction& tx, const std::vector<uint64_t> &o_indices, uint64_t height, uint64_t ts, bool miner_tx, bool pool);
    void process_new_blockchain_entry(const cryptonote::block& b, const cryptonote::block_complete_entry& bche, const crypto::hash& bl_id, uint64_t height, const cryptonote::COMMAND_RPC_GET_BLOCKS_FAST::block_output_indices &o_indices);
>>>>>>> b1313aef
    void detach_blockchain(uint64_t height);
    void get_short_chain_history(std::list<crypto::hash>& ids) const;
    bool is_tx_spendtime_unlocked(uint64_t unlock_time, uint64_t block_height) const;
    bool clear();
    void pull_blocks(uint64_t start_height, uint64_t &blocks_start_height, const std::list<crypto::hash> &short_chain_history, std::vector<cryptonote::rpc::block_with_transactions>& blocks, std::vector<cryptonote::rpc::block_output_indices> &o_indices);
    void pull_hashes(uint64_t start_height, uint64_t& blocks_start_height, const std::list<crypto::hash> &short_chain_history, std::list<crypto::hash> &hashes);
    void fast_refresh(uint64_t stop_height, uint64_t &blocks_start_height, std::list<crypto::hash> &short_chain_history);
    void pull_next_blocks(uint64_t start_height, uint64_t &blocks_start_height, std::list<crypto::hash> &short_chain_history, const std::vector<cryptonote::rpc::block_with_transactions> &prev_blocks, std::vector<cryptonote::rpc::block_with_transactions> &blocks, std::vector<cryptonote::rpc::block_output_indices> &o_indices, bool &error);
    void process_blocks(uint64_t start_height, const std::vector<cryptonote::rpc::block_with_transactions> &blocks, const std::vector<cryptonote::rpc::block_output_indices> &o_indices, uint64_t& blocks_added);
    uint64_t select_transfers(uint64_t needed_money, std::vector<size_t> unused_transfers_indices, std::list<size_t>& selected_transfers, bool trusted_daemon);
    bool prepare_file_names(const std::string& file_path);
    void process_unconfirmed(const crypto::hash &txid, const cryptonote::transaction& tx, uint64_t height);
    void process_outgoing(const crypto::hash &txid, const cryptonote::transaction& tx, uint64_t height, uint64_t ts, uint64_t spent, uint64_t received);
    void add_unconfirmed_tx(const cryptonote::transaction& tx, uint64_t amount_in, const std::vector<cryptonote::tx_destination_entry> &dests, const crypto::hash &payment_id, uint64_t change_amount);
    void generate_genesis(cryptonote::block& b);
    void check_genesis(const crypto::hash& genesis_hash) const; //throws
    bool generate_chacha8_key_from_secret_keys(crypto::chacha8_key &key) const;
    crypto::hash get_payment_id(const pending_tx &ptx) const;
    crypto::hash8 get_short_payment_id(const pending_tx &ptx) const;
    void check_acc_out_precomp(const crypto::public_key &spend_public_key, const cryptonote::tx_out &o, const crypto::key_derivation &derivation, size_t i, bool &received, uint64_t &money_transfered, bool &error) const;
    void parse_block_round(const cryptonote::blobdata &blob, cryptonote::block &bl, crypto::hash &bl_id, bool &error) const;
    uint64_t get_upper_tranaction_size_limit();
    std::vector<uint64_t> get_unspent_amounts_vector();
    uint64_t get_fee_multiplier(uint32_t priority, int fee_algorithm) const;
    uint64_t get_dynamic_per_kb_fee_estimate();
    uint64_t get_per_kb_fee();
    float get_output_relatedness(const transfer_details &td0, const transfer_details &td1) const;
    std::vector<size_t> pick_preferred_rct_inputs(uint64_t needed_money) const;
    void set_spent(size_t idx, uint64_t height);
    void set_unspent(size_t idx);
    void get_outs(std::vector<std::vector<get_outs_entry>> &outs, const std::list<size_t> &selected_transfers, size_t fake_outputs_count);
    bool wallet_generate_key_image_helper(const cryptonote::account_keys& ack, const crypto::public_key& tx_public_key, size_t real_output_index, cryptonote::keypair& in_ephemeral, crypto::key_image& ki);
    crypto::public_key get_tx_pub_key_from_received_outs(const tools::wallet2::transfer_details &td) const;
    bool should_pick_a_second_output(bool use_rct, size_t n_transfers, const std::vector<size_t> &unused_transfers_indices, const std::vector<size_t> &unused_dust_indices) const;
    std::vector<size_t> get_only_rct(const std::vector<size_t> &unused_dust_indices, const std::vector<size_t> &unused_transfers_indices) const;

    cryptonote::account_base m_account;
    boost::optional<epee::net_utils::http::login> m_daemon_login;
    std::string m_daemon_address;
    std::string m_wallet_file;
    std::string m_keys_file;
    epee::net_utils::http::http_simple_client m_http_client;
    std::vector<crypto::hash> m_blockchain;
    std::atomic<uint64_t> m_local_bc_height; //temporary workaround
    std::unordered_map<crypto::hash, unconfirmed_transfer_details> m_unconfirmed_txs;
    std::unordered_map<crypto::hash, confirmed_transfer_details> m_confirmed_txs;
    std::unordered_multimap<crypto::hash, payment_details> m_unconfirmed_payments;
    std::unordered_map<crypto::hash, crypto::secret_key> m_tx_keys;

    transfer_container m_transfers;
    payment_container m_payments;
    std::unordered_map<crypto::key_image, size_t> m_key_images;
    std::unordered_map<crypto::public_key, size_t> m_pub_keys;
    cryptonote::account_public_address m_account_public_address;
    std::unordered_map<crypto::hash, std::string> m_tx_notes;
    std::vector<tools::wallet2::address_book_row> m_address_book;
    uint64_t m_upper_transaction_size_limit; //TODO: auto-calc this value or request from daemon, now use some fixed value

    std::atomic<bool> m_run;

    boost::mutex m_daemon_rpc_mutex;

    i_wallet2_callback* m_callback;
    bool m_testnet;
    bool m_restricted;
    std::string seed_language; /*!< Language of the mnemonics (seed). */
    bool is_old_file_format; /*!< Whether the wallet file is of an old file format */
    bool m_watch_only; /*!< no spend key */
    bool m_always_confirm_transfers;
    bool m_print_ring_members;
    bool m_store_tx_info; /*!< request txkey to be returned in RPC, and store in the wallet cache file */
    uint32_t m_default_mixin;
    uint32_t m_default_priority;
    RefreshType m_refresh_type;
    bool m_auto_refresh;
    uint64_t m_refresh_from_block_height;
    bool m_confirm_missing_payment_id;
<<<<<<< HEAD

    cryptonote::rpc::DaemonRPCClient m_daemon;

=======
    bool m_ask_password;
    uint32_t m_min_output_count;
    uint64_t m_min_output_value;
    bool m_merge_destinations;
>>>>>>> b1313aef
    NodeRPCProxy m_node_rpc_proxy;
    std::unordered_set<crypto::hash> m_scanned_pool_txs[2];
  };
}
BOOST_CLASS_VERSION(tools::wallet2, 18)
BOOST_CLASS_VERSION(tools::wallet2::transfer_details, 7)
BOOST_CLASS_VERSION(tools::wallet2::payment_details, 1)
BOOST_CLASS_VERSION(tools::wallet2::unconfirmed_transfer_details, 6)
BOOST_CLASS_VERSION(tools::wallet2::confirmed_transfer_details, 3)
BOOST_CLASS_VERSION(tools::wallet2::address_book_row, 16)    
BOOST_CLASS_VERSION(tools::wallet2::unsigned_tx_set, 0)
BOOST_CLASS_VERSION(tools::wallet2::signed_tx_set, 0)
BOOST_CLASS_VERSION(tools::wallet2::tx_construction_data, 0)
BOOST_CLASS_VERSION(tools::wallet2::pending_tx, 0)

namespace boost
{
  namespace serialization
  {
    template <class Archive>
    inline typename std::enable_if<!Archive::is_loading::value, void>::type initialize_transfer_details(Archive &a, tools::wallet2::transfer_details &x, const boost::serialization::version_type ver)
    {
    }
    template <class Archive>
    inline typename std::enable_if<Archive::is_loading::value, void>::type initialize_transfer_details(Archive &a, tools::wallet2::transfer_details &x, const boost::serialization::version_type ver)
    {
        if (ver < 1)
        {
          x.m_mask = rct::identity();
          x.m_amount = x.m_tx.vout[x.m_internal_output_index].amount;
        }
        if (ver < 2)
        {
          x.m_spent_height = 0;
        }
        if (ver < 4)
        {
          x.m_rct = x.m_tx.vout[x.m_internal_output_index].amount == 0;
        }
        if (ver < 6)
        {
          x.m_key_image_known = true;
        }
        if (ver < 7)
        {
          x.m_pk_index = 0;
        }
    }

    template <class Archive>
    inline void serialize(Archive &a, tools::wallet2::transfer_details &x, const boost::serialization::version_type ver)
    {
      a & x.m_block_height;
      a & x.m_global_output_index;
      a & x.m_internal_output_index;
      if (ver < 3)
      {
        cryptonote::transaction tx;
        a & tx;
        x.m_tx = (const cryptonote::transaction_prefix&)tx;
        x.m_txid = cryptonote::get_transaction_hash(tx);
      }
      else
      {
        a & x.m_tx;
      }
      a & x.m_spent;
      a & x.m_key_image;
      if (ver < 1)
      {
        // ensure mask and amount are set
        initialize_transfer_details(a, x, ver);
        return;
      }
      a & x.m_mask;
      a & x.m_amount;
      if (ver < 2)
      {
        initialize_transfer_details(a, x, ver);
        return;
      }
      a & x.m_spent_height;
      if (ver < 3)
      {
        initialize_transfer_details(a, x, ver);
        return;
      }
      a & x.m_txid;
      if (ver < 4)
      {
        initialize_transfer_details(a, x, ver);
        return;
      }
      a & x.m_rct;
      if (ver < 5)
      {
        initialize_transfer_details(a, x, ver);
        return;
      }
      if (ver < 6)
      {
        // v5 did not properly initialize
        uint8_t u;
        a & u;
        x.m_key_image_known = true;
        return;
      }
      a & x.m_key_image_known;
      if (ver < 7)
      {
        initialize_transfer_details(a, x, ver);
        return;
      }
      a & x.m_pk_index;
    }

    template <class Archive>
    inline void serialize(Archive &a, tools::wallet2::unconfirmed_transfer_details &x, const boost::serialization::version_type ver)
    {
      a & x.m_change;
      a & x.m_sent_time;
      if (ver < 5)
      {
        cryptonote::transaction tx;
        a & tx;
        x.m_tx = (const cryptonote::transaction_prefix&)tx;
      }
      else
      {
        a & x.m_tx;
      }
      if (ver < 1)
        return;
      a & x.m_dests;
      a & x.m_payment_id;
      if (ver < 2)
        return;
      a & x.m_state;
      if (ver < 3)
        return;
      a & x.m_timestamp;
      if (ver < 4)
        return;
      a & x.m_amount_in;
      a & x.m_amount_out;
      if (ver < 6)
      {
        // v<6 may not have change accumulated in m_amount_out, which is a pain,
        // as it's readily understood to be sum of outputs.
        // We convert it to include change from v6
        if (!typename Archive::is_saving() && x.m_change != (uint64_t)-1)
          x.m_amount_out += x.m_change;
      }
    }

    template <class Archive>
    inline void serialize(Archive &a, tools::wallet2::confirmed_transfer_details &x, const boost::serialization::version_type ver)
    {
      a & x.m_amount_in;
      a & x.m_amount_out;
      a & x.m_change;
      a & x.m_block_height;
      if (ver < 1)
        return;
      a & x.m_dests;
      a & x.m_payment_id;
      if (ver < 2)
        return;
      a & x.m_timestamp;
      if (ver < 3)
      {
        // v<3 may not have change accumulated in m_amount_out, which is a pain,
        // as it's readily understood to be sum of outputs. Whether it got added
        // or not depends on whether it came from a unconfirmed_transfer_details
        // (not included) or not (included). We can't reliably tell here, so we
        // check whether either yields a "negative" fee, or use the other if so.
        // We convert it to include change from v3
        if (!typename Archive::is_saving() && x.m_change != (uint64_t)-1)
        {
          if (x.m_amount_in > (x.m_amount_out + x.m_change))
            x.m_amount_out += x.m_change;
        }
      }
    }

    template <class Archive>
    inline void serialize(Archive& a, tools::wallet2::payment_details& x, const boost::serialization::version_type ver)
    {
      a & x.m_tx_hash;
      a & x.m_amount;
      a & x.m_block_height;
      a & x.m_unlock_time;
      if (ver < 1)
        return;
      a & x.m_timestamp;
    }

    template <class Archive>
    inline void serialize(Archive& a, cryptonote::tx_destination_entry& x, const boost::serialization::version_type ver)
    {
      a & x.amount;
      a & x.addr;
    }
    
    template <class Archive>
    inline void serialize(Archive& a, tools::wallet2::address_book_row& x, const boost::serialization::version_type ver)
    {
      a & x.m_address;
      a & x.m_payment_id;
      a & x.m_description;
    }

    template <class Archive>
    inline void serialize(Archive &a, tools::wallet2::unsigned_tx_set &x, const boost::serialization::version_type ver)
    {
      a & x.txes;
      a & x.transfers;
    }

    template <class Archive>
    inline void serialize(Archive &a, tools::wallet2::signed_tx_set &x, const boost::serialization::version_type ver)
    {
      a & x.ptx;
      a & x.key_images;
    }

    template <class Archive>
    inline void serialize(Archive &a, tools::wallet2::tx_construction_data &x, const boost::serialization::version_type ver)
    {
      a & x.sources;
      a & x.change_dts;
      a & x.splitted_dsts;
      a & x.selected_transfers;
      a & x.extra;
      a & x.unlock_time;
      a & x.use_rct;
      a & x.dests;
    }

    template <class Archive>
    inline void serialize(Archive &a, tools::wallet2::pending_tx &x, const boost::serialization::version_type ver)
    {
      a & x.tx;
      a & x.dust;
      a & x.fee;
      a & x.dust_added_to_fee;
      a & x.change_dts;
      a & x.selected_transfers;
      a & x.key_images;
      a & x.tx_key;
      a & x.dests;
      a & x.construction_data;
    }
  }
}

namespace tools
{

  namespace detail
  {
    //----------------------------------------------------------------------------------------------------
    inline void digit_split_strategy(const std::vector<cryptonote::tx_destination_entry>& dsts,
      const cryptonote::tx_destination_entry& change_dst, uint64_t dust_threshold,
      std::vector<cryptonote::tx_destination_entry>& splitted_dsts, std::vector<cryptonote::tx_destination_entry> &dust_dsts)
    {
      splitted_dsts.clear();
      dust_dsts.clear();

      for(auto& de: dsts)
      {
        cryptonote::decompose_amount_into_digits(de.amount, 0,
          [&](uint64_t chunk) { splitted_dsts.push_back(cryptonote::tx_destination_entry(chunk, de.addr)); },
          [&](uint64_t a_dust) { splitted_dsts.push_back(cryptonote::tx_destination_entry(a_dust, de.addr)); } );
      }

      cryptonote::decompose_amount_into_digits(change_dst.amount, 0,
        [&](uint64_t chunk) {
          if (chunk <= dust_threshold)
            dust_dsts.push_back(cryptonote::tx_destination_entry(chunk, change_dst.addr));
          else
            splitted_dsts.push_back(cryptonote::tx_destination_entry(chunk, change_dst.addr));
        },
        [&](uint64_t a_dust) { dust_dsts.push_back(cryptonote::tx_destination_entry(a_dust, change_dst.addr)); } );
    }
    //----------------------------------------------------------------------------------------------------
    inline void null_split_strategy(const std::vector<cryptonote::tx_destination_entry>& dsts,
      const cryptonote::tx_destination_entry& change_dst, uint64_t dust_threshold,
      std::vector<cryptonote::tx_destination_entry>& splitted_dsts, std::vector<cryptonote::tx_destination_entry> &dust_dsts)
    {
      splitted_dsts = dsts;

      dust_dsts.clear();
      uint64_t change = change_dst.amount;

      if (0 != change)
      {
        splitted_dsts.push_back(cryptonote::tx_destination_entry(change, change_dst.addr));
      }
    }
    //----------------------------------------------------------------------------------------------------
    inline void print_source_entry(const cryptonote::tx_source_entry& src)
    {
      std::string indexes;
      std::for_each(src.outputs.begin(), src.outputs.end(), [&](const cryptonote::tx_source_entry::output_entry& s_e) { indexes += boost::to_string(s_e.first) + " "; });
      LOG_PRINT_L0("amount=" << cryptonote::print_money(src.amount) << ", real_output=" <<src.real_output << ", real_output_in_tx_index=" << src.real_output_in_tx_index << ", indexes: " << indexes);
    }
    //----------------------------------------------------------------------------------------------------
  }
  //----------------------------------------------------------------------------------------------------
  template<typename T>
  void wallet2::transfer(const std::vector<cryptonote::tx_destination_entry>& dsts, const size_t fake_outs_count, const std::vector<size_t> &unused_transfers_indices,
    uint64_t unlock_time, uint64_t fee, const std::vector<uint8_t>& extra, T destination_split_strategy, const tx_dust_policy& dust_policy, bool trusted_daemon)
  {
    pending_tx ptx;
    cryptonote::transaction tx;
    transfer(dsts, fake_outs_count, unused_transfers_indices, unlock_time, fee, extra, destination_split_strategy, dust_policy, tx, ptx, trusted_daemon);
  }

  template<typename T>
  void wallet2::transfer(const std::vector<cryptonote::tx_destination_entry>& dsts, size_t fake_outputs_count, const std::vector<size_t> &unused_transfers_indices,
    uint64_t unlock_time, uint64_t fee, const std::vector<uint8_t>& extra, T destination_split_strategy, const tx_dust_policy& dust_policy, cryptonote::transaction& tx, pending_tx &ptx, bool trusted_daemon)
  {
    using namespace cryptonote;
    // throw if attempting a transaction with no destinations
    THROW_WALLET_EXCEPTION_IF(dsts.empty(), error::zero_destination);

    uint64_t upper_transaction_size_limit = get_upper_tranaction_size_limit();
    uint64_t needed_money = fee;

    // calculate total amount being sent to all destinations
    // throw if total amount overflows uint64_t
    for(auto& dt: dsts)
    {
      THROW_WALLET_EXCEPTION_IF(0 == dt.amount, error::zero_destination);
      needed_money += dt.amount;
      THROW_WALLET_EXCEPTION_IF(needed_money < dt.amount, error::tx_sum_overflow, dsts, fee, m_testnet);
    }

    // randomly select inputs for transaction
    // throw if requested send amount is greater than amount available to send
    std::list<size_t> selected_transfers;
    uint64_t found_money = select_transfers(needed_money, unused_transfers_indices, selected_transfers, trusted_daemon);
    THROW_WALLET_EXCEPTION_IF(found_money < needed_money, error::not_enough_money, found_money, needed_money - fee, fee);

    typedef cryptonote::tx_source_entry::output_entry tx_output_entry;

    std::vector<uint64_t> req_amounts;
    uint64_t req_count;
    std::vector<cryptonote::rpc::amount_with_random_outputs> amounts_with_outputs;

    if(fake_outputs_count)
    {
<<<<<<< HEAD
      req_count = fake_outputs_count + 1;// add one to make possible (if need) to skip real output key
      BOOST_FOREACH(size_t idx, selected_transfers)
=======
      COMMAND_RPC_GET_RANDOM_OUTPUTS_FOR_AMOUNTS::request req = AUTO_VAL_INIT(req);
      req.outs_count = fake_outputs_count + 1;// add one to make possible (if need) to skip real output key
      for(size_t idx: selected_transfers)
>>>>>>> b1313aef
      {
        const transfer_container::const_iterator it = m_transfers.begin() + idx;
        THROW_WALLET_EXCEPTION_IF(it->m_tx.vout.size() <= it->m_internal_output_index, error::wallet_internal_error,
          "m_internal_output_index = " + std::to_string(it->m_internal_output_index) +
          " is greater or equal to outputs count = " + std::to_string(it->m_tx.vout.size()));
        req_amounts.push_back(it->amount());
      }

<<<<<<< HEAD
      std::string error_details;
      bool r = m_daemon.getRandomOutputsForAmounts(req_amounts, req_count, amounts_with_outputs, error_details);
      THROW_WALLET_EXCEPTION_IF(!r, error::get_random_outs_error, error_details);
      THROW_WALLET_EXCEPTION_IF(amounts_with_outputs.size() != selected_transfers.size(), error::wallet_internal_error,
=======
      m_daemon_rpc_mutex.lock();
      bool r = epee::net_utils::invoke_http_bin("/getrandom_outs.bin", req, daemon_resp, m_http_client, rpc_timeout);
      m_daemon_rpc_mutex.unlock();
      THROW_WALLET_EXCEPTION_IF(!r, error::no_connection_to_daemon, "getrandom_outs.bin");
      THROW_WALLET_EXCEPTION_IF(daemon_resp.status == CORE_RPC_STATUS_BUSY, error::daemon_busy, "getrandom_outs.bin");
      THROW_WALLET_EXCEPTION_IF(daemon_resp.status != CORE_RPC_STATUS_OK, error::get_random_outs_error, daemon_resp.status);
      THROW_WALLET_EXCEPTION_IF(daemon_resp.outs.size() != selected_transfers.size(), error::wallet_internal_error,
>>>>>>> b1313aef
        "daemon returned wrong response for getrandom_outs.bin, wrong amounts count = " +
        std::to_string(amounts_with_outputs.size()) + ", expected " +  std::to_string(selected_transfers.size()));

      std::unordered_map<uint64_t, uint64_t> scanty_outs;
<<<<<<< HEAD
      for (auto& amount_outs : amounts_with_outputs)
=======
      for(COMMAND_RPC_GET_RANDOM_OUTPUTS_FOR_AMOUNTS::outs_for_amount& amount_outs: daemon_resp.outs)
>>>>>>> b1313aef
      {
        if (amount_outs.outputs.size() < fake_outputs_count)
        {
          scanty_outs[amount_outs.amount] = amount_outs.outputs.size();
        }
      }
      THROW_WALLET_EXCEPTION_IF(!scanty_outs.empty(), error::not_enough_outs_to_mix, scanty_outs, fake_outputs_count);
    }

    //prepare inputs
    size_t i = 0;
    std::vector<cryptonote::tx_source_entry> sources;
    for(size_t idx: selected_transfers)
    {
      sources.resize(sources.size()+1);
      cryptonote::tx_source_entry& src = sources.back();
      const transfer_details& td = m_transfers[idx];
      src.amount = td.amount();
      src.rct = false;
      //paste mixin transaction
      if(amounts_with_outputs.size())
      {
<<<<<<< HEAD
        std::sort(amounts_with_outputs[i].outputs.begin(), amounts_with_outputs[i].outputs.end(), [](const cryptonote::rpc::output_key_and_amount_index& a, const cryptonote::rpc::output_key_and_amount_index& b){return a.amount_index < b.amount_index;});
        BOOST_FOREACH(cryptonote::rpc::output_key_and_amount_index& daemon_oe, amounts_with_outputs[i].outputs)
=======
        daemon_resp.outs[i].outs.sort([](const out_entry& a, const out_entry& b){return a.global_amount_index < b.global_amount_index;});
        for(out_entry& daemon_oe: daemon_resp.outs[i].outs)
>>>>>>> b1313aef
        {
          if(td.m_global_output_index == daemon_oe.amount_index)
            continue;
          tx_output_entry oe;
          oe.first = daemon_oe.amount_index;
          oe.second.dest = rct::pk2rct(daemon_oe.key);
          oe.second.mask = rct::identity();
          src.outputs.push_back(oe);
          if(src.outputs.size() >= fake_outputs_count)
            break;
        }
      }

      //paste real transaction to the random index
      auto it_to_insert = std::find_if(src.outputs.begin(), src.outputs.end(), [&](const tx_output_entry& a)
      {
        return a.first >= td.m_global_output_index;
      });
      //size_t real_index = src.outputs.size() ? (rand() % src.outputs.size() ):0;
      tx_output_entry real_oe;
      real_oe.first = td.m_global_output_index;
      real_oe.second.dest = rct::pk2rct(boost::get<txout_to_key>(td.m_tx.vout[td.m_internal_output_index].target).key);
      real_oe.second.mask = rct::identity();
      auto interted_it = src.outputs.insert(it_to_insert, real_oe);
      src.real_out_tx_key = get_tx_pub_key_from_extra(td.m_tx);
      src.real_output = interted_it - src.outputs.begin();
      src.real_output_in_tx_index = td.m_internal_output_index;
      detail::print_source_entry(src);
      ++i;
    }

    cryptonote::tx_destination_entry change_dts = AUTO_VAL_INIT(change_dts);
    if (needed_money < found_money)
    {
      change_dts.addr = m_account.get_keys().m_account_address;
      change_dts.amount = found_money - needed_money;
    }

    std::vector<cryptonote::tx_destination_entry> splitted_dsts, dust_dsts;
    uint64_t dust = 0;
    destination_split_strategy(dsts, change_dts, dust_policy.dust_threshold, splitted_dsts, dust_dsts);
    for(auto& d: dust_dsts) {
      THROW_WALLET_EXCEPTION_IF(dust_policy.dust_threshold < d.amount, error::wallet_internal_error, "invalid dust value: dust = " +
        std::to_string(d.amount) + ", dust_threshold = " + std::to_string(dust_policy.dust_threshold));
    }
    for(auto& d: dust_dsts) {
      if (!dust_policy.add_to_fee)
        splitted_dsts.push_back(cryptonote::tx_destination_entry(d.amount, dust_policy.addr_for_dust));
      dust += d.amount;
    }

    crypto::secret_key tx_key;
    bool r = cryptonote::construct_tx_and_get_tx_key(m_account.get_keys(), sources, splitted_dsts, extra, tx, unlock_time, tx_key);
    THROW_WALLET_EXCEPTION_IF(!r, error::tx_not_constructed, sources, splitted_dsts, unlock_time, m_testnet);
    THROW_WALLET_EXCEPTION_IF(upper_transaction_size_limit <= get_object_blobsize(tx), error::tx_too_big, tx, upper_transaction_size_limit);

    std::string key_images;
    bool all_are_txin_to_key = std::all_of(tx.vin.begin(), tx.vin.end(), [&](const txin_v& s_e) -> bool
    {
      CHECKED_GET_SPECIFIC_VARIANT(s_e, const txin_to_key, in, false);
      key_images += boost::to_string(in.k_image) + " ";
      return true;
    });
    THROW_WALLET_EXCEPTION_IF(!all_are_txin_to_key, error::unexpected_txin_type, tx);
    
    bool dust_sent_elsewhere = (dust_policy.addr_for_dust.m_view_public_key != change_dts.addr.m_view_public_key
                                || dust_policy.addr_for_dust.m_spend_public_key != change_dts.addr.m_spend_public_key);      

    if (dust_policy.add_to_fee || dust_sent_elsewhere) change_dts.amount -= dust;

    ptx.key_images = key_images;
    ptx.fee = (dust_policy.add_to_fee ? fee+dust : fee);
    ptx.dust = ((dust_policy.add_to_fee || dust_sent_elsewhere) ? dust : 0);
    ptx.dust_added_to_fee = dust_policy.add_to_fee;
    ptx.tx = tx;
    ptx.change_dts = change_dts;
    ptx.selected_transfers = selected_transfers;
    ptx.tx_key = tx_key;
    ptx.dests = dsts;
    ptx.construction_data.sources = sources;
    ptx.construction_data.change_dts = change_dts;
    ptx.construction_data.splitted_dsts = splitted_dsts;
    ptx.construction_data.selected_transfers = selected_transfers;
    ptx.construction_data.extra = tx.extra;
    ptx.construction_data.unlock_time = unlock_time;
    ptx.construction_data.use_rct = false;
    ptx.construction_data.dests = dsts;
  }


}<|MERGE_RESOLUTION|>--- conflicted
+++ resolved
@@ -613,13 +613,8 @@
      * \param password       Password of wallet file
      */
     bool load_keys(const std::string& keys_file_name, const std::string& password);
-<<<<<<< HEAD
-    void process_new_transaction(const cryptonote::transaction& tx, const std::vector<uint64_t> &o_indices, uint64_t height, uint64_t ts, bool miner_tx, bool pool);
+    void process_new_transaction(const crypto::hash &txid, const cryptonote::transaction& tx, const std::vector<uint64_t> &o_indices, uint64_t height, uint64_t ts, bool miner_tx, bool pool);
     void process_new_blockchain_entry(const cryptonote::block& b, const cryptonote::rpc::block_with_transactions& bwt, const crypto::hash& bl_id, uint64_t height, const cryptonote::rpc::block_output_indices &o_indices);
-=======
-    void process_new_transaction(const crypto::hash &txid, const cryptonote::transaction& tx, const std::vector<uint64_t> &o_indices, uint64_t height, uint64_t ts, bool miner_tx, bool pool);
-    void process_new_blockchain_entry(const cryptonote::block& b, const cryptonote::block_complete_entry& bche, const crypto::hash& bl_id, uint64_t height, const cryptonote::COMMAND_RPC_GET_BLOCKS_FAST::block_output_indices &o_indices);
->>>>>>> b1313aef
     void detach_blockchain(uint64_t height);
     void get_short_chain_history(std::list<crypto::hash>& ids) const;
     bool is_tx_spendtime_unlocked(uint64_t unlock_time, uint64_t block_height) const;
@@ -697,16 +692,13 @@
     bool m_auto_refresh;
     uint64_t m_refresh_from_block_height;
     bool m_confirm_missing_payment_id;
-<<<<<<< HEAD
 
     cryptonote::rpc::DaemonRPCClient m_daemon;
 
-=======
     bool m_ask_password;
     uint32_t m_min_output_count;
     uint64_t m_min_output_value;
     bool m_merge_destinations;
->>>>>>> b1313aef
     NodeRPCProxy m_node_rpc_proxy;
     std::unordered_set<crypto::hash> m_scanned_pool_txs[2];
   };
@@ -1060,14 +1052,8 @@
 
     if(fake_outputs_count)
     {
-<<<<<<< HEAD
       req_count = fake_outputs_count + 1;// add one to make possible (if need) to skip real output key
-      BOOST_FOREACH(size_t idx, selected_transfers)
-=======
-      COMMAND_RPC_GET_RANDOM_OUTPUTS_FOR_AMOUNTS::request req = AUTO_VAL_INIT(req);
-      req.outs_count = fake_outputs_count + 1;// add one to make possible (if need) to skip real output key
       for(size_t idx: selected_transfers)
->>>>>>> b1313aef
       {
         const transfer_container::const_iterator it = m_transfers.begin() + idx;
         THROW_WALLET_EXCEPTION_IF(it->m_tx.vout.size() <= it->m_internal_output_index, error::wallet_internal_error,
@@ -1076,29 +1062,15 @@
         req_amounts.push_back(it->amount());
       }
 
-<<<<<<< HEAD
       std::string error_details;
       bool r = m_daemon.getRandomOutputsForAmounts(req_amounts, req_count, amounts_with_outputs, error_details);
       THROW_WALLET_EXCEPTION_IF(!r, error::get_random_outs_error, error_details);
       THROW_WALLET_EXCEPTION_IF(amounts_with_outputs.size() != selected_transfers.size(), error::wallet_internal_error,
-=======
-      m_daemon_rpc_mutex.lock();
-      bool r = epee::net_utils::invoke_http_bin("/getrandom_outs.bin", req, daemon_resp, m_http_client, rpc_timeout);
-      m_daemon_rpc_mutex.unlock();
-      THROW_WALLET_EXCEPTION_IF(!r, error::no_connection_to_daemon, "getrandom_outs.bin");
-      THROW_WALLET_EXCEPTION_IF(daemon_resp.status == CORE_RPC_STATUS_BUSY, error::daemon_busy, "getrandom_outs.bin");
-      THROW_WALLET_EXCEPTION_IF(daemon_resp.status != CORE_RPC_STATUS_OK, error::get_random_outs_error, daemon_resp.status);
-      THROW_WALLET_EXCEPTION_IF(daemon_resp.outs.size() != selected_transfers.size(), error::wallet_internal_error,
->>>>>>> b1313aef
         "daemon returned wrong response for getrandom_outs.bin, wrong amounts count = " +
         std::to_string(amounts_with_outputs.size()) + ", expected " +  std::to_string(selected_transfers.size()));
 
       std::unordered_map<uint64_t, uint64_t> scanty_outs;
-<<<<<<< HEAD
       for (auto& amount_outs : amounts_with_outputs)
-=======
-      for(COMMAND_RPC_GET_RANDOM_OUTPUTS_FOR_AMOUNTS::outs_for_amount& amount_outs: daemon_resp.outs)
->>>>>>> b1313aef
       {
         if (amount_outs.outputs.size() < fake_outputs_count)
         {
@@ -1121,13 +1093,8 @@
       //paste mixin transaction
       if(amounts_with_outputs.size())
       {
-<<<<<<< HEAD
         std::sort(amounts_with_outputs[i].outputs.begin(), amounts_with_outputs[i].outputs.end(), [](const cryptonote::rpc::output_key_and_amount_index& a, const cryptonote::rpc::output_key_and_amount_index& b){return a.amount_index < b.amount_index;});
-        BOOST_FOREACH(cryptonote::rpc::output_key_and_amount_index& daemon_oe, amounts_with_outputs[i].outputs)
-=======
-        daemon_resp.outs[i].outs.sort([](const out_entry& a, const out_entry& b){return a.global_amount_index < b.global_amount_index;});
-        for(out_entry& daemon_oe: daemon_resp.outs[i].outs)
->>>>>>> b1313aef
+        for (cryptonote::rpc::output_key_and_amount_index& daemon_oe : amounts_with_outputs[i].outputs)
         {
           if(td.m_global_output_index == daemon_oe.amount_index)
             continue;
