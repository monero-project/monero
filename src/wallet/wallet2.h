// Copyright (c) 2014, The Monero Project
// 
// All rights reserved.
// 
// Redistribution and use in source and binary forms, with or without modification, are
// permitted provided that the following conditions are met:
// 
// 1. Redistributions of source code must retain the above copyright notice, this list of
//    conditions and the following disclaimer.
// 
// 2. Redistributions in binary form must reproduce the above copyright notice, this list
//    of conditions and the following disclaimer in the documentation and/or other
//    materials provided with the distribution.
// 
// 3. Neither the name of the copyright holder nor the names of its contributors may be
//    used to endorse or promote products derived from this software without specific
//    prior written permission.
// 
// THIS SOFTWARE IS PROVIDED BY THE COPYRIGHT HOLDERS AND CONTRIBUTORS "AS IS" AND ANY
// EXPRESS OR IMPLIED WARRANTIES, INCLUDING, BUT NOT LIMITED TO, THE IMPLIED WARRANTIES OF
// MERCHANTABILITY AND FITNESS FOR A PARTICULAR PURPOSE ARE DISCLAIMED. IN NO EVENT SHALL
// THE COPYRIGHT HOLDER OR CONTRIBUTORS BE LIABLE FOR ANY DIRECT, INDIRECT, INCIDENTAL,
// SPECIAL, EXEMPLARY, OR CONSEQUENTIAL DAMAGES (INCLUDING, BUT NOT LIMITED TO,
// PROCUREMENT OF SUBSTITUTE GOODS OR SERVICES; LOSS OF USE, DATA, OR PROFITS; OR BUSINESS
// INTERRUPTION) HOWEVER CAUSED AND ON ANY THEORY OF LIABILITY, WHETHER IN CONTRACT,
// STRICT LIABILITY, OR TORT (INCLUDING NEGLIGENCE OR OTHERWISE) ARISING IN ANY WAY OUT OF
// THE USE OF THIS SOFTWARE, EVEN IF ADVISED OF THE POSSIBILITY OF SUCH DAMAGE.
// 
// Parts of this file are originally copyright (c) 2012-2013 The Cryptonote developers

#pragma once

#include <memory>
#include <boost/serialization/list.hpp>
#include <boost/serialization/vector.hpp>
#include <atomic>

#include "include_base_utils.h"
#include "cryptonote_core/account.h"
#include "cryptonote_core/account_boost_serialization.h"
#include "cryptonote_core/cryptonote_basic_impl.h"
#include "net/http_client.h"
#include "storages/http_abstract_invoke.h"
#include "rpc/core_rpc_server_commands_defs.h"
#include "cryptonote_core/cryptonote_format_utils.h"
#include "common/unordered_containers_boost_serialization.h"
#include "crypto/chacha8.h"
#include "crypto/hash.h"

#include "wallet_errors.h"

#include <iostream>
#define DEFAULT_TX_SPENDABLE_AGE                               10
#define WALLET_RCP_CONNECTION_TIMEOUT                          200000

namespace tools
{
  class i_wallet2_callback
  {
  public:
    virtual void on_new_block(uint64_t height, const cryptonote::block& block) {}
    virtual void on_money_received(uint64_t height, const cryptonote::transaction& tx, size_t out_index) {}
    virtual void on_money_spent(uint64_t height, const cryptonote::transaction& in_tx, size_t out_index, const cryptonote::transaction& spend_tx) {}
    virtual void on_skip_transaction(uint64_t height, const cryptonote::transaction& tx) {}
  };

  struct tx_dust_policy
  {
    uint64_t dust_threshold;
    bool add_to_fee;
    cryptonote::account_public_address addr_for_dust;

    tx_dust_policy(uint64_t a_dust_threshold = 0, bool an_add_to_fee = true, cryptonote::account_public_address an_addr_for_dust = cryptonote::account_public_address())
      : dust_threshold(a_dust_threshold)
      , add_to_fee(an_add_to_fee)
      , addr_for_dust(an_addr_for_dust)
    {
    }
  };

  class wallet2
  {
    wallet2(const wallet2&) : m_run(true), m_callback(0) {};
  public:

    enum ReturnCode {
      GENERIC_ERROR = -1,
      OK = 0,
      BAD_ARGUMENT_ERROR = 1,
      INITIALIZATION_ERROR = 2,
      REFRESH_ERROR = 3,
      STORAGE_ERROR = 4
    };

    wallet2() : m_run(true), m_callback(0) {};
    struct transfer_details
    {
      uint64_t m_block_height;
      cryptonote::transaction m_tx;
      size_t m_internal_output_index;
      uint64_t m_global_output_index;
      bool m_spent;
      crypto::key_image m_key_image; //TODO: key_image stored twice :(

      uint64_t amount() const { return m_tx.vout[m_internal_output_index].amount; }
    };

    struct payment_details
    {
      crypto::hash m_tx_hash;
      uint64_t m_amount;
      uint64_t m_block_height;
      uint64_t m_unlock_time;
    };

    struct unconfirmed_transfer_details
    {
      cryptonote::transaction m_tx;
      uint64_t m_change;
      time_t m_sent_time;
    };

    typedef std::vector<transfer_details> transfer_container;
    typedef std::unordered_multimap<crypto::hash, payment_details> payment_container;

    struct pending_tx
    {
      cryptonote::transaction tx;
      uint64_t dust, fee;
      cryptonote::tx_destination_entry change_dts;
      std::list<transfer_container::iterator> selected_transfers;
      std::string key_images;
    };

    struct keys_file_data
    {
      crypto::chacha8_iv iv;
      std::string account_data;

      BEGIN_SERIALIZE_OBJECT()
        FIELD(iv)
        FIELD(account_data)
      END_SERIALIZE()
    };

    crypto::secret_key generate(const std::string& wallet, const std::string& password, const crypto::secret_key& recovery_param = crypto::secret_key(), bool recover = false, bool two_random = false);
    void load(const std::string& wallet, const std::string& password);
    void store();
    cryptonote::account_base& get_account(){return m_account;}

    // upper_transaction_size_limit as defined below is set to 
    // approximately 125% of the fixed minimum allowable penalty
    // free block size. TODO: fix this so that it actually takes
    // into account the current median block size rather than
    // the minimum block size.
    void init(const std::string& daemon_address = "http://localhost:8080", uint64_t upper_transaction_size_limit = ((CRYPTONOTE_BLOCK_GRANTED_FULL_REWARD_ZONE * 125) / 100) - CRYPTONOTE_COINBASE_BLOB_RESERVED_SIZE);
    bool deinit();

    void stop() { m_run.store(false, std::memory_order_relaxed); }

    i_wallet2_callback* callback() const { return m_callback; }
    void callback(i_wallet2_callback* callback) { m_callback = callback; }

    void refresh();
    void refresh(size_t & blocks_fetched);
    void refresh(size_t & blocks_fetched, bool& received_money);
    bool refresh(size_t & blocks_fetched, bool& received_money, bool& ok);

    uint64_t balance();
    uint64_t unlocked_balance();
    template<typename T>
    void transfer(const std::vector<cryptonote::tx_destination_entry>& dsts, size_t fake_outputs_count, uint64_t unlock_time, uint64_t fee, const std::vector<uint8_t>& extra, T destination_split_strategy, const tx_dust_policy& dust_policy);
    template<typename T>
    void transfer(const std::vector<cryptonote::tx_destination_entry>& dsts, size_t fake_outputs_count, uint64_t unlock_time, uint64_t fee, const std::vector<uint8_t>& extra, T destination_split_strategy, const tx_dust_policy& dust_policy, cryptonote::transaction& tx, pending_tx& ptx);
    void transfer(const std::vector<cryptonote::tx_destination_entry>& dsts, size_t fake_outputs_count, uint64_t unlock_time, uint64_t fee, const std::vector<uint8_t>& extra);
    void transfer(const std::vector<cryptonote::tx_destination_entry>& dsts, size_t fake_outputs_count, uint64_t unlock_time, uint64_t fee, const std::vector<uint8_t>& extra, cryptonote::transaction& tx, pending_tx& ptx);
    void commit_tx(pending_tx& ptx_vector);
    void commit_tx(std::vector<pending_tx>& ptx_vector);
    std::vector<pending_tx> create_transactions(std::vector<cryptonote::tx_destination_entry> dsts, const size_t fake_outs_count, const uint64_t unlock_time, const uint64_t fee, const std::vector<uint8_t> extra);
    bool check_connection();
    void get_transfers(wallet2::transfer_container& incoming_transfers) const;
    void get_payments(const crypto::hash& payment_id, std::list<wallet2::payment_details>& payments, uint64_t min_height = 0) const;
    uint64_t get_blockchain_current_height() const { return m_local_bc_height; }
    template <class t_archive>
    inline void serialize(t_archive &a, const unsigned int ver)
    {
      if(ver < 5)
        return;
      a & m_blockchain;
      a & m_transfers;
      a & m_account_public_address;
      a & m_key_images;
      if(ver < 6)
        return;
      a & m_unconfirmed_txs;
      if(ver < 7)
        return;
      a & m_payments;
    }

    static void wallet_exists(const std::string& file_path, bool& keys_file_exists, bool& wallet_file_exists);

    static bool parse_payment_id(const std::string& payment_id_str, crypto::hash& payment_id);
    
    static std::vector<std::vector<cryptonote::tx_destination_entry>> split_amounts(std::vector<cryptonote::tx_destination_entry> dsts, size_t num_splits);

  private:
    bool store_keys(const std::string& keys_file_name, const std::string& password);
    void load_keys(const std::string& keys_file_name, const std::string& password);
    void process_new_transaction(const cryptonote::transaction& tx, uint64_t height);
    void process_new_blockchain_entry(const cryptonote::block& b, cryptonote::block_complete_entry& bche, crypto::hash& bl_id, uint64_t height);
    void detach_blockchain(uint64_t height);
    void get_short_chain_history(std::list<crypto::hash>& ids);
    bool is_tx_spendtime_unlocked(uint64_t unlock_time) const;
    bool is_transfer_unlocked(const transfer_details& td) const;
    bool clear();
    void pull_blocks(size_t& blocks_added);
    uint64_t select_transfers(uint64_t needed_money, bool add_dust, uint64_t dust, std::list<transfer_container::iterator>& selected_transfers);
    bool prepare_file_names(const std::string& file_path);
    void process_unconfirmed(const cryptonote::transaction& tx);
    void add_unconfirmed_tx(const cryptonote::transaction& tx, uint64_t change_amount);

    cryptonote::account_base m_account;
    std::string m_daemon_address;
    std::string m_wallet_file;
    std::string m_keys_file;
    epee::net_utils::http::http_simple_client m_http_client;
    std::vector<crypto::hash> m_blockchain;
    std::atomic<uint64_t> m_local_bc_height; //temporary workaround
    std::unordered_map<crypto::hash, unconfirmed_transfer_details> m_unconfirmed_txs;

    transfer_container m_transfers;
    payment_container m_payments;
    std::unordered_map<crypto::key_image, size_t> m_key_images;
    cryptonote::account_public_address m_account_public_address;
    uint64_t m_upper_transaction_size_limit; //TODO: auto-calc this value or request from daemon, now use some fixed value

    std::atomic<bool> m_run;

    i_wallet2_callback* m_callback;
  };
}
BOOST_CLASS_VERSION(tools::wallet2, 7)

namespace boost
{
  namespace serialization
  {
    template <class Archive>
    inline void serialize(Archive &a, tools::wallet2::transfer_details &x, const boost::serialization::version_type ver)
    {
      a & x.m_block_height;
      a & x.m_global_output_index;
      a & x.m_internal_output_index;
      a & x.m_tx;
      a & x.m_spent;
      a & x.m_key_image;
    }

    template <class Archive>
    inline void serialize(Archive &a, tools::wallet2::unconfirmed_transfer_details &x, const boost::serialization::version_type ver)
    {
      a & x.m_change;
      a & x.m_sent_time;
      a & x.m_tx;
    }

    template <class Archive>
    inline void serialize(Archive& a, tools::wallet2::payment_details& x, const boost::serialization::version_type ver)
    {
      a & x.m_tx_hash;
      a & x.m_amount;
      a & x.m_block_height;
      a & x.m_unlock_time;
    }
  }
}

namespace tools
{

  namespace detail
  {
    //----------------------------------------------------------------------------------------------------
    inline void digit_split_strategy(const std::vector<cryptonote::tx_destination_entry>& dsts,
      const cryptonote::tx_destination_entry& change_dst, uint64_t dust_threshold,
      std::vector<cryptonote::tx_destination_entry>& splitted_dsts, uint64_t& dust)
    {
      splitted_dsts.clear();
      dust = 0;

      BOOST_FOREACH(auto& de, dsts)
      {
        cryptonote::decompose_amount_into_digits(de.amount, dust_threshold,
          [&](uint64_t chunk) { splitted_dsts.push_back(cryptonote::tx_destination_entry(chunk, de.addr)); },
          [&](uint64_t a_dust) { splitted_dsts.push_back(cryptonote::tx_destination_entry(a_dust, de.addr)); } );
      }

      cryptonote::decompose_amount_into_digits(change_dst.amount, dust_threshold,
        [&](uint64_t chunk) { splitted_dsts.push_back(cryptonote::tx_destination_entry(chunk, change_dst.addr)); },
        [&](uint64_t a_dust) { dust = a_dust; } );
    }
    //----------------------------------------------------------------------------------------------------
    inline void null_split_strategy(const std::vector<cryptonote::tx_destination_entry>& dsts,
      const cryptonote::tx_destination_entry& change_dst, uint64_t dust_threshold,
      std::vector<cryptonote::tx_destination_entry>& splitted_dsts, uint64_t& dust)
    {
      splitted_dsts = dsts;

      dust = 0;
      uint64_t change = change_dst.amount;
      if (0 < dust_threshold)
      {
        for (uint64_t order = 10; order <= 10 * dust_threshold; order *= 10)
        {
          uint64_t dust_candidate = change_dst.amount % order;
          uint64_t change_candidate = (change_dst.amount / order) * order;
          if (dust_candidate <= dust_threshold)
          {
            dust = dust_candidate;
            change = change_candidate;
          }
          else
          {
            break;
          }
        }
      }

      if (0 != change)
      {
        splitted_dsts.push_back(cryptonote::tx_destination_entry(change, change_dst.addr));
      }
    }
    //----------------------------------------------------------------------------------------------------
    inline void print_source_entry(const cryptonote::tx_source_entry& src)
    {
      std::string indexes;
      std::for_each(src.outputs.begin(), src.outputs.end(), [&](const cryptonote::tx_source_entry::output_entry& s_e) { indexes += boost::to_string(s_e.first) + " "; });
      LOG_PRINT_L0("amount=" << cryptonote::print_money(src.amount) << ", real_output=" <<src.real_output << ", real_output_in_tx_index=" << src.real_output_in_tx_index << ", indexes: " << indexes);
    }
    //----------------------------------------------------------------------------------------------------
  }
  //----------------------------------------------------------------------------------------------------
  template<typename T>
  void wallet2::transfer(const std::vector<cryptonote::tx_destination_entry>& dsts, size_t fake_outputs_count,
    uint64_t unlock_time, uint64_t fee, const std::vector<uint8_t>& extra, T destination_split_strategy, const tx_dust_policy& dust_policy)
  {
    pending_tx ptx;
    cryptonote::transaction tx;
    transfer(dsts, fake_outputs_count, unlock_time, fee, extra, destination_split_strategy, dust_policy, tx, ptx);
  }

  template<typename T>
  void wallet2::transfer(const std::vector<cryptonote::tx_destination_entry>& dsts, size_t fake_outputs_count,
    uint64_t unlock_time, uint64_t fee, const std::vector<uint8_t>& extra, T destination_split_strategy, const tx_dust_policy& dust_policy, cryptonote::transaction& tx, pending_tx &ptx)
  {
    using namespace cryptonote;
    // throw if attempting a transaction with no destinations
    THROW_WALLET_EXCEPTION_IF(dsts.empty(), error::zero_destination);

    uint64_t needed_money = fee;

    // calculate total amount being sent to all destinations
    // throw if total amount overflows uint64_t
    BOOST_FOREACH(auto& dt, dsts)
    {
      THROW_WALLET_EXCEPTION_IF(0 == dt.amount, error::zero_destination);
      needed_money += dt.amount;
      THROW_WALLET_EXCEPTION_IF(needed_money < dt.amount, error::tx_sum_overflow, dsts, fee);
    }

    // randomly select inputs for transaction
    // throw if requested send amount is greater than amount available to send
    std::list<transfer_container::iterator> selected_transfers;
    uint64_t found_money = select_transfers(needed_money, 0 == fake_outputs_count, dust_policy.dust_threshold, selected_transfers);
    THROW_WALLET_EXCEPTION_IF(found_money < needed_money, error::not_enough_money, found_money, needed_money - fee, fee);

    typedef COMMAND_RPC_GET_RANDOM_OUTPUTS_FOR_AMOUNTS::out_entry out_entry;
    typedef cryptonote::tx_source_entry::output_entry tx_output_entry;

    COMMAND_RPC_GET_RANDOM_OUTPUTS_FOR_AMOUNTS::response daemon_resp = AUTO_VAL_INIT(daemon_resp);
    if(fake_outputs_count)
    {
      COMMAND_RPC_GET_RANDOM_OUTPUTS_FOR_AMOUNTS::request req = AUTO_VAL_INIT(req);
      req.outs_count = fake_outputs_count + 1;// add one to make possible (if need) to skip real output key
      BOOST_FOREACH(transfer_container::iterator it, selected_transfers)
      {
        THROW_WALLET_EXCEPTION_IF(it->m_tx.vout.size() <= it->m_internal_output_index, error::wallet_internal_error,
          "m_internal_output_index = " + std::to_string(it->m_internal_output_index) +
          " is greater or equal to outputs count = " + std::to_string(it->m_tx.vout.size()));
        req.amounts.push_back(it->amount());
      }

      bool r = epee::net_utils::invoke_http_bin_remote_command2(m_daemon_address + "/getrandom_outs.bin", req, daemon_resp, m_http_client, 200000);
      THROW_WALLET_EXCEPTION_IF(!r, error::no_connection_to_daemon, "getrandom_outs.bin");
      THROW_WALLET_EXCEPTION_IF(daemon_resp.status == CORE_RPC_STATUS_BUSY, error::daemon_busy, "getrandom_outs.bin");
      THROW_WALLET_EXCEPTION_IF(daemon_resp.status != CORE_RPC_STATUS_OK, error::get_random_outs_error, daemon_resp.status);
      THROW_WALLET_EXCEPTION_IF(daemon_resp.outs.size() != selected_transfers.size(), error::wallet_internal_error,
        "daemon returned wrong response for getrandom_outs.bin, wrong amounts count = " +
        std::to_string(daemon_resp.outs.size()) + ", expected " +  std::to_string(selected_transfers.size()));

      std::vector<COMMAND_RPC_GET_RANDOM_OUTPUTS_FOR_AMOUNTS::outs_for_amount> scanty_outs;
      BOOST_FOREACH(COMMAND_RPC_GET_RANDOM_OUTPUTS_FOR_AMOUNTS::outs_for_amount& amount_outs, daemon_resp.outs)
      {
        if (amount_outs.outs.size() < fake_outputs_count)
        {
          scanty_outs.push_back(amount_outs);
        }
      }
      THROW_WALLET_EXCEPTION_IF(!scanty_outs.empty(), error::not_enough_outs_to_mix, scanty_outs, fake_outputs_count);
    }

    //prepare inputs
    size_t i = 0;
    std::vector<cryptonote::tx_source_entry> sources;
    BOOST_FOREACH(transfer_container::iterator it, selected_transfers)
    {
      sources.resize(sources.size()+1);
      cryptonote::tx_source_entry& src = sources.back();
      transfer_details& td = *it;
      src.amount = td.amount();
      //paste mixin transaction
      if(daemon_resp.outs.size())
      {
        daemon_resp.outs[i].outs.sort([](const out_entry& a, const out_entry& b){return a.global_amount_index < b.global_amount_index;});
        BOOST_FOREACH(out_entry& daemon_oe, daemon_resp.outs[i].outs)
        {
          if(td.m_global_output_index == daemon_oe.global_amount_index)
            continue;
          tx_output_entry oe;
          oe.first = daemon_oe.global_amount_index;
          oe.second = daemon_oe.out_key;
          src.outputs.push_back(oe);
          if(src.outputs.size() >= fake_outputs_count)
            break;
        }
      }

      //paste real transaction to the random index
      auto it_to_insert = std::find_if(src.outputs.begin(), src.outputs.end(), [&](const tx_output_entry& a)
      {
        return a.first >= td.m_global_output_index;
      });
      //size_t real_index = src.outputs.size() ? (rand() % src.outputs.size() ):0;
      tx_output_entry real_oe;
      real_oe.first = td.m_global_output_index;
      real_oe.second = boost::get<txout_to_key>(td.m_tx.vout[td.m_internal_output_index].target).key;
      auto interted_it = src.outputs.insert(it_to_insert, real_oe);
      src.real_out_tx_key = get_tx_pub_key_from_extra(td.m_tx);
      src.real_output = interted_it - src.outputs.begin();
      src.real_output_in_tx_index = td.m_internal_output_index;
      detail::print_source_entry(src);
      ++i;
    }

    cryptonote::tx_destination_entry change_dts = AUTO_VAL_INIT(change_dts);
    if (needed_money < found_money)
    {
      change_dts.addr = m_account.get_keys().m_account_address;
      change_dts.amount = found_money - needed_money;
    }

    uint64_t dust = 0;
    std::vector<cryptonote::tx_destination_entry> splitted_dsts;
    destination_split_strategy(dsts, change_dts, dust_policy.dust_threshold, splitted_dsts, dust);
    THROW_WALLET_EXCEPTION_IF(dust_policy.dust_threshold < dust, error::wallet_internal_error, "invalid dust value: dust = " +
      std::to_string(dust) + ", dust_threshold = " + std::to_string(dust_policy.dust_threshold));
    if (0 != dust && !dust_policy.add_to_fee)
    {
      splitted_dsts.push_back(cryptonote::tx_destination_entry(dust, dust_policy.addr_for_dust));
    }

    bool r = cryptonote::construct_tx(m_account.get_keys(), sources, splitted_dsts, extra, tx, unlock_time);
    THROW_WALLET_EXCEPTION_IF(!r, error::tx_not_constructed, sources, splitted_dsts, unlock_time);
    THROW_WALLET_EXCEPTION_IF(m_upper_transaction_size_limit <= get_object_blobsize(tx), error::tx_too_big, tx, m_upper_transaction_size_limit);

    std::string key_images;
    bool all_are_txin_to_key = std::all_of(tx.vin.begin(), tx.vin.end(), [&](const txin_v& s_e) -> bool
    {
      CHECKED_GET_SPECIFIC_VARIANT(s_e, const txin_to_key, in, false);
      key_images += boost::to_string(in.k_image) + " ";
      return true;
    });
    THROW_WALLET_EXCEPTION_IF(!all_are_txin_to_key, error::unexpected_txin_type, tx);

    ptx.key_images = key_images;
    ptx.fee = fee;
    ptx.dust = dust;
    ptx.tx = tx;
    ptx.change_dts = change_dts;
    ptx.selected_transfers = selected_transfers;

  }
<<<<<<< HEAD


=======


>>>>>>> 78696677
}<|MERGE_RESOLUTION|>--- conflicted
+++ resolved
@@ -492,11 +492,4 @@
     ptx.selected_transfers = selected_transfers;
 
   }
-<<<<<<< HEAD
-
-
-=======
-
-
->>>>>>> 78696677
 }