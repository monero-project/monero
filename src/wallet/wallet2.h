--- conflicted
+++ resolved
@@ -662,7 +662,6 @@
         req_amounts.push_back(it->amount());
       }
 
-<<<<<<< HEAD
       bool r = m_daemon.getRandomOutputsForAmounts(req_amounts, outs_count, amounts_with_outputs);
 
       THROW_WALLET_EXCEPTION_IF(!r, error::get_random_outs_error, "Error on RPC call GetRandomOutputsForAmounts");
@@ -670,26 +669,12 @@
           "daemon returned wrong response for getrandom_outs.bin, wrong amounts count = " +
           std::to_string(amounts_with_outputs.size()) + ", expected " +  std::to_string(selected_transfers.size()));
 
-      std::vector<cryptonote::rpc::amount_with_random_outputs> scanty_outs;
+      std::unordered_map<uint64_t, uint64_t> scanty_outs;
       for(const cryptonote::rpc::amount_with_random_outputs& amount_outs : amounts_with_outputs)
-=======
-      m_daemon_rpc_mutex.lock();
-      bool r = epee::net_utils::invoke_http_bin_remote_command2(m_daemon_address + "/getrandom_outs.bin", req, daemon_resp, m_http_client, 200000);
-      m_daemon_rpc_mutex.unlock();
-      THROW_WALLET_EXCEPTION_IF(!r, error::no_connection_to_daemon, "getrandom_outs.bin");
-      THROW_WALLET_EXCEPTION_IF(daemon_resp.status == CORE_RPC_STATUS_BUSY, error::daemon_busy, "getrandom_outs.bin");
-      THROW_WALLET_EXCEPTION_IF(daemon_resp.status != CORE_RPC_STATUS_OK, error::get_random_outs_error, daemon_resp.status);
-      THROW_WALLET_EXCEPTION_IF(daemon_resp.outs.size() != selected_transfers.size(), error::wallet_internal_error,
-        "daemon returned wrong response for getrandom_outs.bin, wrong amounts count = " +
-        std::to_string(daemon_resp.outs.size()) + ", expected " +  std::to_string(selected_transfers.size()));
-
-      std::unordered_map<uint64_t, uint64_t> scanty_outs;
-      BOOST_FOREACH(COMMAND_RPC_GET_RANDOM_OUTPUTS_FOR_AMOUNTS::outs_for_amount& amount_outs, daemon_resp.outs)
->>>>>>> 63ba2447
       {
         if (amount_outs.outputs.size() < fake_outputs_count)
         {
-          scanty_outs[amount_outs.amount] = amount_outs.outs.size();
+          scanty_outs[amount_outs.amount] = amount_outs.outputs.size();
         }
       }
       THROW_WALLET_EXCEPTION_IF(!scanty_outs.empty(), error::not_enough_outs_to_mix, scanty_outs, fake_outputs_count);
