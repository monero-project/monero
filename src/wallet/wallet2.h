--- conflicted
+++ resolved
@@ -84,17 +84,12 @@
   {
     wallet2(const wallet2&) : m_run(true), m_callback(0), m_testnet(false) {};
   public:
-<<<<<<< HEAD
-    wallet2(bool testnet = false) : m_run(true), m_callback(0), m_testnet(testnet) {    
+    wallet2(bool testnet = false, bool restricted = false) : m_run(true), m_callback(0), m_testnet(testnet) {
       client = wap_client_new ("ipc://@/monero", 200, "wallet identity");
       assert (client);
       int rc = wap_client_start (client, 25);
-      std::cout << "\n\n Response: " << (int)wap_client_curr_height(client) << "\n\n";
       assert (rc == 0);
     };
-=======
-    wallet2(bool testnet = false, bool restricted = false) : m_run(true), m_callback(0), m_testnet(testnet), m_restricted(restricted), is_old_file_format(false) {};
->>>>>>> 9e0516c1
     struct transfer_details
     {
       uint64_t m_block_height;
