// Copyright (c) 2014-2016, The Monero Project
// 
// All rights reserved.
// 
// Redistribution and use in source and binary forms, with or without modification, are
// permitted provided that the following conditions are met:
// 
// 1. Redistributions of source code must retain the above copyright notice, this list of
//    conditions and the following disclaimer.
// 
// 2. Redistributions in binary form must reproduce the above copyright notice, this list
//    of conditions and the following disclaimer in the documentation and/or other
//    materials provided with the distribution.
// 
// 3. Neither the name of the copyright holder nor the names of its contributors may be
//    used to endorse or promote products derived from this software without specific
//    prior written permission.
// 
// THIS SOFTWARE IS PROVIDED BY THE COPYRIGHT HOLDERS AND CONTRIBUTORS "AS IS" AND ANY
// EXPRESS OR IMPLIED WARRANTIES, INCLUDING, BUT NOT LIMITED TO, THE IMPLIED WARRANTIES OF
// MERCHANTABILITY AND FITNESS FOR A PARTICULAR PURPOSE ARE DISCLAIMED. IN NO EVENT SHALL
// THE COPYRIGHT HOLDER OR CONTRIBUTORS BE LIABLE FOR ANY DIRECT, INDIRECT, INCIDENTAL,
// SPECIAL, EXEMPLARY, OR CONSEQUENTIAL DAMAGES (INCLUDING, BUT NOT LIMITED TO,
// PROCUREMENT OF SUBSTITUTE GOODS OR SERVICES; LOSS OF USE, DATA, OR PROFITS; OR BUSINESS
// INTERRUPTION) HOWEVER CAUSED AND ON ANY THEORY OF LIABILITY, WHETHER IN CONTRACT,
// STRICT LIABILITY, OR TORT (INCLUDING NEGLIGENCE OR OTHERWISE) ARISING IN ANY WAY OUT OF
// THE USE OF THIS SOFTWARE, EVEN IF ADVISED OF THE POSSIBILITY OF SUCH DAMAGE.
// 
// Parts of this file are originally copyright (c) 2012-2013 The Cryptonote developers

#pragma once

#include <memory>
#include <boost/archive/binary_iarchive.hpp>
#include <boost/serialization/list.hpp>
#include <boost/serialization/vector.hpp>
#include <atomic>

#include "include_base_utils.h"
#include "cryptonote_core/account.h"
#include "cryptonote_core/account_boost_serialization.h"
#include "cryptonote_core/cryptonote_basic_impl.h"
#include "net/http_client.h"
#include "storages/http_abstract_invoke.h"
#include "rpc/core_rpc_server_commands_defs.h"
#include "cryptonote_core/cryptonote_format_utils.h"
#include "common/unordered_containers_boost_serialization.h"
#include "crypto/chacha8.h"
#include "crypto/hash.h"
#include "ringct/rctTypes.h"
#include "ringct/rctOps.h"

#include "wallet_errors.h"
#include "rpc/daemon_rpc_client.h"

#include <iostream>
#define WALLET_RCP_CONNECTION_TIMEOUT                          200000

namespace tools
{
  class i_wallet2_callback
  {
  public:
    virtual void on_new_block(uint64_t height, const cryptonote::block& block) {}
    virtual void on_money_received(uint64_t height, const cryptonote::transaction& tx, uint64_t amount) {}
    virtual void on_money_spent(uint64_t height, const cryptonote::transaction& in_tx, uint64_t amount, const cryptonote::transaction& spend_tx) {}
    virtual void on_skip_transaction(uint64_t height, const cryptonote::transaction& tx) {}
    virtual ~i_wallet2_callback() {}
  };

  struct tx_dust_policy
  {
    uint64_t dust_threshold;
    bool add_to_fee;
    cryptonote::account_public_address addr_for_dust;

    tx_dust_policy(uint64_t a_dust_threshold = 0, bool an_add_to_fee = true, cryptonote::account_public_address an_addr_for_dust = cryptonote::account_public_address())
      : dust_threshold(a_dust_threshold)
      , add_to_fee(an_add_to_fee)
      , addr_for_dust(an_addr_for_dust)
    {
    }
  };

  class wallet2
  {
  public:
    enum RefreshType {
      RefreshFull,
      RefreshOptimizeCoinbase,
      RefreshNoCoinbase,
      RefreshDefault = RefreshOptimizeCoinbase,
    };

  private:
    wallet2(const wallet2&) : m_run(true), m_callback(0), m_testnet(false), m_always_confirm_transfers (false), m_store_tx_info(true), m_default_mixin(0), m_default_fee_multiplier(0), m_refresh_type(RefreshOptimizeCoinbase), m_auto_refresh(true), m_refresh_from_block_height(0) {}

  public:
    wallet2(bool testnet = false, bool restricted = false) : m_run(true), m_callback(0), m_testnet(testnet), m_restricted(restricted), is_old_file_format(false), m_store_tx_info(true), m_default_mixin(0), m_default_fee_multiplier(0), m_refresh_type(RefreshOptimizeCoinbase), m_auto_refresh(true), m_refresh_from_block_height(0) {}
    struct transfer_details
    {
      uint64_t m_block_height;
      cryptonote::transaction_prefix m_tx;
      crypto::hash m_txid;
      size_t m_internal_output_index;
      uint64_t m_global_output_index;
      bool m_spent;
      uint64_t m_spent_height;
      crypto::key_image m_key_image; //TODO: key_image stored twice :(
      rct::key m_mask;
      uint64_t m_amount;
      bool m_rct;

      bool is_rct() const { return m_rct; }
      uint64_t amount() const { return m_amount; }
    };

    struct payment_details
    {
      crypto::hash m_tx_hash;
      uint64_t m_amount;
      uint64_t m_block_height;
      uint64_t m_unlock_time;
      uint64_t m_timestamp;
    };

    struct unconfirmed_transfer_details
    {
      cryptonote::transaction_prefix m_tx;
      uint64_t m_amount_in;
      uint64_t m_amount_out;
      uint64_t m_change;
      time_t m_sent_time;
      std::vector<cryptonote::tx_destination_entry> m_dests;
      crypto::hash m_payment_id;
      enum { pending, pending_not_in_pool, failed } m_state;
      uint64_t m_timestamp;
    };

    struct confirmed_transfer_details
    {
      uint64_t m_amount_in;
      uint64_t m_amount_out;
      uint64_t m_change;
      uint64_t m_block_height;
      std::vector<cryptonote::tx_destination_entry> m_dests;
      crypto::hash m_payment_id;
      uint64_t m_timestamp;

      confirmed_transfer_details(): m_amount_in(0), m_amount_out(0), m_change((uint64_t)-1), m_block_height(0), m_payment_id(cryptonote::null_hash) {}
      confirmed_transfer_details(const unconfirmed_transfer_details &utd, uint64_t height):
        m_amount_in(utd.m_amount_in), m_amount_out(utd.m_amount_out), m_change(utd.m_change), m_block_height(height), m_dests(utd.m_dests), m_payment_id(utd.m_payment_id), m_timestamp(utd.m_timestamp) {}
    };

    typedef std::vector<transfer_details> transfer_container;
    typedef std::unordered_multimap<crypto::hash, payment_details> payment_container;

    struct pending_tx
    {
      cryptonote::transaction tx;
      uint64_t dust, fee;
      bool dust_added_to_fee;
      cryptonote::tx_destination_entry change_dts;
      std::list<transfer_container::iterator> selected_transfers;
      std::string key_images;
      crypto::secret_key tx_key;
      std::vector<cryptonote::tx_destination_entry> dests;
    };

    struct keys_file_data
    {
      crypto::chacha8_iv iv;
      std::string account_data;

      BEGIN_SERIALIZE_OBJECT()
        FIELD(iv)
        FIELD(account_data)
      END_SERIALIZE()
    };

    struct cache_file_data
    {
      crypto::chacha8_iv iv;
      std::string cache_data;

      BEGIN_SERIALIZE_OBJECT()
        FIELD(iv)
        FIELD(cache_data)
      END_SERIALIZE()
    };

    /*!
     * \brief Generates a wallet or restores one.
     * \param  wallet_        Name of wallet file
     * \param  password       Password of wallet file
     * \param  recovery_param If it is a restore, the recovery key
     * \param  recover        Whether it is a restore
     * \param  two_random     Whether it is a non-deterministic wallet
     * \return                The secret key of the generated wallet
     */
    crypto::secret_key generate(const std::string& wallet, const std::string& password,
      const crypto::secret_key& recovery_param = crypto::secret_key(), bool recover = false,
      bool two_random = false);
    /*!
     * \brief Creates a wallet from a public address and a spend/view secret key pair.
     * \param  wallet_        Name of wallet file
     * \param  password       Password of wallet file
     * \param  viewkey        view secret key
     * \param  spendkey       spend secret key
     */
    void generate(const std::string& wallet, const std::string& password,
      const cryptonote::account_public_address &account_public_address,
      const crypto::secret_key& spendkey, const crypto::secret_key& viewkey);
    /*!
     * \brief Creates a watch only wallet from a public address and a view secret key.
     * \param  wallet_        Name of wallet file
     * \param  password       Password of wallet file
     * \param  viewkey        view secret key
     */
    void generate(const std::string& wallet, const std::string& password,
      const cryptonote::account_public_address &account_public_address,
      const crypto::secret_key& viewkey = crypto::secret_key());
    /*!
     * \brief Rewrites to the wallet file for wallet upgrade (doesn't generate key, assumes it's already there)
     * \param wallet_name Name of wallet file (should exist)
     * \param password    Password for wallet file
     */
    void rewrite(const std::string& wallet_name, const std::string& password);
    void write_watch_only_wallet(const std::string& wallet_name, const std::string& password);
    void load(const std::string& wallet, const std::string& password);
    void store();
    /*!
     * \brief store_to - stores wallet to another file(s), deleting old ones
     * \param path     - path to the wallet file (keys and address filenames will be generated based on this filename)
     * \param password - password to protect new wallet (TODO: probably better save the password in the wallet object?)
     */
    void store_to(const std::string &path, const std::string &password);

    /*!
     * \brief verifies given password is correct for default wallet keys file
     */
    bool verify_password(const std::string& password) const;
    cryptonote::account_base& get_account(){return m_account;}
    const cryptonote::account_base& get_account()const{return m_account;}

    void set_refresh_from_block_height(uint64_t height) {m_refresh_from_block_height = height;}

    // upper_transaction_size_limit as defined below is set to 
    // approximately 125% of the fixed minimum allowable penalty
    // free block size. TODO: fix this so that it actually takes
    // into account the current median block size rather than
    // the minimum block size.
    void init(const std::string& daemon_address = "http://localhost:8080", uint64_t upper_transaction_size_limit = 0);
    bool deinit();

    void stop() { m_run.store(false, std::memory_order_relaxed); }

    i_wallet2_callback* callback() const { return m_callback; }
    void callback(i_wallet2_callback* callback) { m_callback = callback; }

    /*!
     * \brief Checks if deterministic wallet
     */
    bool is_deterministic() const;
    bool get_seed(std::string& electrum_words) const;
    /*!
     * \brief Gets the seed language
     */
    const std::string &get_seed_language() const;
    /*!
     * \brief Sets the seed language
     */
    void set_seed_language(const std::string &language);
    /*!
     * \brief Tells if the wallet file is deprecated.
     */
    bool is_deprecated() const;
    void refresh();
    void refresh(uint64_t start_height, uint64_t & blocks_fetched);
    void refresh(uint64_t start_height, uint64_t & blocks_fetched, bool& received_money);
    bool refresh(uint64_t & blocks_fetched, bool& received_money, bool& ok);

    void set_refresh_type(RefreshType refresh_type) { m_refresh_type = refresh_type; }
    RefreshType get_refresh_type() const { return m_refresh_type; }

    bool testnet() const { return m_testnet; }
    bool restricted() const { return m_restricted; }
    bool watch_only() const { return m_watch_only; }

    uint64_t balance() const;
    uint64_t unlocked_balance() const;
    uint64_t unlocked_dust_balance(const tx_dust_policy &dust_policy) const;
    template<typename T>
    void transfer(const std::vector<cryptonote::tx_destination_entry>& dsts, const size_t fake_outputs_count, const std::vector<size_t> &unused_transfers_indices, uint64_t unlock_time, uint64_t fee, const std::vector<uint8_t>& extra, T destination_split_strategy, const tx_dust_policy& dust_policy, bool trusted_daemon);
    template<typename T>
    void transfer(const std::vector<cryptonote::tx_destination_entry>& dsts, const size_t fake_outputs_count, const std::vector<size_t> &unused_transfers_indices, uint64_t unlock_time, uint64_t fee, const std::vector<uint8_t>& extra, T destination_split_strategy, const tx_dust_policy& dust_policy, cryptonote::transaction& tx, pending_tx& ptx, bool trusted_daemon);
    void transfer(const std::vector<cryptonote::tx_destination_entry>& dsts, const size_t fake_outputs_count, const std::vector<size_t> &unused_transfers_indices, uint64_t unlock_time, uint64_t fee, const std::vector<uint8_t>& extra, bool trusted_daemon);
    void transfer(const std::vector<cryptonote::tx_destination_entry>& dsts, const size_t fake_outputs_count, const std::vector<size_t> &unused_transfers_indices, uint64_t unlock_time, uint64_t fee, const std::vector<uint8_t>& extra, cryptonote::transaction& tx, pending_tx& ptx, bool trusted_daemon);
    template<typename T>
    void transfer_from(const std::vector<size_t> &outs, size_t num_outputs, uint64_t unlock_time, uint64_t needed_fee, T destination_split_strategy, const tx_dust_policy& dust_policy, const std::vector<uint8_t>& extra, cryptonote::transaction& tx, pending_tx &ptx);
    template<typename T>
    void transfer_selected(const std::vector<cryptonote::tx_destination_entry>& dsts, const std::list<transfer_container::iterator> selected_transfers, size_t fake_outputs_count,
      uint64_t unlock_time, uint64_t fee, const std::vector<uint8_t>& extra, T destination_split_strategy, const tx_dust_policy& dust_policy, cryptonote::transaction& tx, pending_tx &ptx);
    void transfer_selected_rct(std::vector<cryptonote::tx_destination_entry> dsts, const std::list<transfer_container::iterator> selected_transfers, size_t fake_outputs_count,
      uint64_t unlock_time, uint64_t fee, const std::vector<uint8_t>& extra, cryptonote::transaction& tx, pending_tx &ptx);

    void commit_tx(pending_tx& ptx_vector);
    void commit_tx(std::vector<pending_tx>& ptx_vector);
    std::vector<pending_tx> create_transactions(std::vector<cryptonote::tx_destination_entry> dsts, const size_t fake_outs_count, const uint64_t unlock_time, uint64_t fee_multiplier, const std::vector<uint8_t> extra, bool trusted_daemon);
    std::vector<wallet2::pending_tx> create_transactions_2(std::vector<cryptonote::tx_destination_entry> dsts, const size_t fake_outs_count, const uint64_t unlock_time, uint64_t fee_multiplier, const std::vector<uint8_t> extra, bool trusted_daemon);
    std::vector<wallet2::pending_tx> create_transactions_all(const cryptonote::account_public_address &address, const size_t fake_outs_count, const uint64_t unlock_time, uint64_t fee_multiplier, const std::vector<uint8_t> extra, bool trusted_daemon);
    std::vector<pending_tx> create_unmixable_sweep_transactions(bool trusted_daemon);
    bool check_connection(bool *same_version = NULL);
    void get_transfers(wallet2::transfer_container& incoming_transfers) const;
    void get_payments(const crypto::hash& payment_id, std::list<wallet2::payment_details>& payments, uint64_t min_height = 0) const;
    void get_payments(std::list<std::pair<crypto::hash,wallet2::payment_details>>& payments, uint64_t min_height, uint64_t max_height = (uint64_t)-1) const;
    void get_payments_out(std::list<std::pair<crypto::hash,wallet2::confirmed_transfer_details>>& confirmed_payments,
      uint64_t min_height, uint64_t max_height = (uint64_t)-1) const;
    void get_unconfirmed_payments_out(std::list<std::pair<crypto::hash,wallet2::unconfirmed_transfer_details>>& unconfirmed_payments) const;
    void get_unconfirmed_payments(std::list<std::pair<crypto::hash,wallet2::payment_details>>& unconfirmed_payments) const;

    uint64_t get_blockchain_current_height() const { return m_local_bc_height; }
    void rescan_spent();
    void rescan_blockchain(bool refresh = true);
    bool is_transfer_unlocked(const transfer_details& td) const;
    template <class t_archive>
    inline void serialize(t_archive &a, const unsigned int ver)
    {
      uint64_t dummy_refresh_height = 0; // moved to keys file
      if(ver < 5)
        return;
      a & m_blockchain;
      a & m_transfers;
      a & m_account_public_address;
      a & m_key_images;
      if(ver < 6)
        return;
      a & m_unconfirmed_txs;
      if(ver < 7)
        return;
      a & m_payments;
      if(ver < 8)
        return;
      a & m_tx_keys;
      if(ver < 9)
        return;
      a & m_confirmed_txs;
      if(ver < 11)
        return;
      a & dummy_refresh_height;
      if(ver < 12)
        return;
      a & m_tx_notes;
      if(ver < 13)
        return;
      a & m_unconfirmed_payments;
      if(ver < 14)
        return;
    }

    /*!
     * \brief  Check if wallet keys and bin files exist
     * \param  file_path           Wallet file path
     * \param  keys_file_exists    Whether keys file exists
     * \param  wallet_file_exists  Whether bin file exists
     */
    static void wallet_exists(const std::string& file_path, bool& keys_file_exists, bool& wallet_file_exists);
    /*!
     * \brief  Check if wallet file path is valid format
     * \param  file_path      Wallet file path
     * \return                Whether path is valid format
     */
    static bool wallet_valid_path_format(const std::string& file_path);

    static bool parse_long_payment_id(const std::string& payment_id_str, crypto::hash& payment_id);
    static bool parse_short_payment_id(const std::string& payment_id_str, crypto::hash8& payment_id);
    static bool parse_payment_id(const std::string& payment_id_str, crypto::hash& payment_id);

    static std::vector<std::string> addresses_from_url(const std::string& url, bool& dnssec_valid);

    static std::string address_from_txt_record(const std::string& s);

    bool always_confirm_transfers() const { return m_always_confirm_transfers; }
    void always_confirm_transfers(bool always) { m_always_confirm_transfers = always; }
    bool store_tx_info() const { return m_store_tx_info; }
    void store_tx_info(bool store) { m_store_tx_info = store; }
    uint32_t default_mixin() const { return m_default_mixin; }
    void default_mixin(uint32_t m) { m_default_mixin = m; }
    uint32_t get_default_fee_multiplier() const { return m_default_fee_multiplier; }
    void set_default_fee_multiplier(uint32_t m) { m_default_fee_multiplier = m; }
    bool auto_refresh() const { return m_auto_refresh; }
    void auto_refresh(bool r) { m_auto_refresh = r; }

    bool get_tx_key(const crypto::hash &txid, crypto::secret_key &tx_key) const;

    uint64_t get_num_rct_outputs();

    void get_hard_fork_info(uint8_t version, uint64_t &earliest_height);
    bool use_fork_rules(uint8_t version, uint64_t early_blocks = 0);

    std::string get_wallet_file() const;
    std::string get_keys_file() const;
    std::string get_daemon_address() const;

    std::vector<size_t> select_available_outputs_from_histogram(uint64_t count, bool atleast, bool unlocked, bool trusted_daemon);
    std::vector<size_t> select_available_outputs(const std::function<bool(const transfer_details &td)> &f);
    std::vector<size_t> select_available_unmixable_outputs(bool trusted_daemon);
    std::vector<size_t> select_available_mixable_outputs(bool trusted_daemon);

    size_t pop_best_value_from(const transfer_container &transfers, std::vector<size_t> &unused_dust_indices, const std::list<transfer_container::iterator>& selected_transfers) const;
    size_t pop_best_value(std::vector<size_t> &unused_dust_indices, const std::list<transfer_container::iterator>& selected_transfers) const;

    void set_tx_note(const crypto::hash &txid, const std::string &note);
    std::string get_tx_note(const crypto::hash &txid) const;

    std::string sign(const std::string &data) const;
    bool verify(const std::string &data, const cryptonote::account_public_address &address, const std::string &signature) const;

    std::vector<std::pair<crypto::key_image, crypto::signature>> export_key_images() const;
    uint64_t import_key_images(const std::vector<std::pair<crypto::key_image, crypto::signature>> &signed_key_images, uint64_t &spent, uint64_t &unspent);

    void update_pool_state();
  private:
    /*!
     * \brief  Stores wallet information to wallet file.
     * \param  keys_file_name Name of wallet file
     * \param  password       Password of wallet file
     * \param  watch_only     true to save only view key, false to save both spend and view keys
     * \return                Whether it was successful.
     */
    bool store_keys(const std::string& keys_file_name, const std::string& password, bool watch_only = false);
    /*!
     * \brief Load wallet information from wallet file.
     * \param keys_file_name Name of wallet file
     * \param password       Password of wallet file
     */
    bool load_keys(const std::string& keys_file_name, const std::string& password);
<<<<<<< HEAD
    void process_new_transaction(const cryptonote::transaction& tx, uint64_t height, uint64_t ts, bool miner_tx, bool pool);
    void process_new_blockchain_entry(const cryptonote::block& b, const cryptonote::rpc::block_with_transactions& bche, const crypto::hash& bl_id, uint64_t height);
=======
    void process_new_transaction(const cryptonote::transaction& tx, const std::vector<uint64_t> &o_indices, uint64_t height, uint64_t ts, bool miner_tx, bool pool);
    void process_new_blockchain_entry(const cryptonote::block& b, const cryptonote::block_complete_entry& bche, const crypto::hash& bl_id, uint64_t height, const cryptonote::COMMAND_RPC_GET_BLOCKS_FAST::block_output_indices &o_indices);
>>>>>>> 0fde289e
    void detach_blockchain(uint64_t height);
    void get_short_chain_history(std::list<crypto::hash>& ids) const;
    bool is_tx_spendtime_unlocked(uint64_t unlock_time, uint64_t block_height) const;
    bool clear();
<<<<<<< HEAD
    void pull_blocks(uint64_t start_height, uint64_t& blocks_start_height, const std::list<crypto::hash> &short_chain_history, std::vector<cryptonote::rpc::block_with_transactions> &blocks);
    void pull_hashes(uint64_t start_height, uint64_t& blocks_start_height, const std::list<crypto::hash> &short_chain_history, std::list<crypto::hash> &hashes);
    void fast_refresh(uint64_t stop_height, uint64_t &blocks_start_height, std::list<crypto::hash> &short_chain_history);
    void pull_next_blocks(uint64_t start_height, uint64_t &blocks_start_height, std::list<crypto::hash> &short_chain_history, const std::vector<cryptonote::rpc::block_with_transactions> &prev_blocks, std::vector<cryptonote::rpc::block_with_transactions> &blocks, bool &error);
    void process_blocks(uint64_t start_height, const std::vector<cryptonote::rpc::block_with_transactions> &blocks, uint64_t& blocks_added);
=======
    void pull_blocks(uint64_t start_height, uint64_t& blocks_start_height, const std::list<crypto::hash> &short_chain_history, std::list<cryptonote::block_complete_entry> &blocks, std::vector<cryptonote::COMMAND_RPC_GET_BLOCKS_FAST::block_output_indices> &o_indices);
    void pull_hashes(uint64_t start_height, uint64_t& blocks_start_height, const std::list<crypto::hash> &short_chain_history, std::list<crypto::hash> &hashes);
    void fast_refresh(uint64_t stop_height, uint64_t &blocks_start_height, std::list<crypto::hash> &short_chain_history);
    void pull_next_blocks(uint64_t start_height, uint64_t &blocks_start_height, std::list<crypto::hash> &short_chain_history, const std::list<cryptonote::block_complete_entry> &prev_blocks, std::list<cryptonote::block_complete_entry> &blocks, std::vector<cryptonote::COMMAND_RPC_GET_BLOCKS_FAST::block_output_indices> &o_indices, bool &error);
    void process_blocks(uint64_t start_height, const std::list<cryptonote::block_complete_entry> &blocks, const std::vector<cryptonote::COMMAND_RPC_GET_BLOCKS_FAST::block_output_indices> &o_indices, uint64_t& blocks_added);
>>>>>>> 0fde289e
    uint64_t select_transfers(uint64_t needed_money, std::vector<size_t> unused_transfers_indices, std::list<transfer_container::iterator>& selected_transfers, bool trusted_daemon);
    bool prepare_file_names(const std::string& file_path);
    void process_unconfirmed(const cryptonote::transaction& tx, uint64_t height);
    void process_outgoing(const cryptonote::transaction& tx, uint64_t height, uint64_t ts, uint64_t spent, uint64_t received);
    void add_unconfirmed_tx(const cryptonote::transaction& tx, uint64_t amount_in, const std::vector<cryptonote::tx_destination_entry> &dests, const crypto::hash &payment_id, uint64_t change_amount);
    void generate_genesis(cryptonote::block& b);
    void check_genesis(const crypto::hash& genesis_hash) const; //throws
    bool generate_chacha8_key_from_secret_keys(crypto::chacha8_key &key) const;
    crypto::hash get_payment_id(const pending_tx &ptx) const;
<<<<<<< HEAD
    void check_acc_out(const cryptonote::account_keys &acc, const cryptonote::tx_out &o, const crypto::public_key &tx_pub_key, size_t i, uint64_t &money_transfered, bool &error) const;
    void parse_block_round(const cryptonote::block &block_in, cryptonote::block &bl, crypto::hash &bl_id) const;
=======
    void check_acc_out(const cryptonote::account_keys &acc, const cryptonote::tx_out &o, const crypto::public_key &tx_pub_key, size_t i, bool &received, uint64_t &money_transfered, bool &error) const;
    void parse_block_round(const cryptonote::blobdata &blob, cryptonote::block &bl, crypto::hash &bl_id, bool &error) const;
>>>>>>> 0fde289e
    uint64_t get_upper_tranaction_size_limit();
    std::vector<uint64_t> get_unspent_amounts_vector();
    uint64_t sanitize_fee_multiplier(uint64_t fee_multiplier) const;
    float get_output_relatedness(const transfer_details &td0, const transfer_details &td1) const;
    std::vector<size_t> pick_prefered_rct_inputs(uint64_t needed_money) const;
    void set_spent(transfer_details &td, uint64_t height);
    void set_unspent(transfer_details &td);
    template<typename entry>
    void get_outs(std::vector<std::vector<entry>> &outs, const std::list<transfer_container::iterator> &selected_transfers, size_t fake_outputs_count);

    cryptonote::account_base m_account;
    std::string m_daemon_address;
    std::string m_wallet_file;
    std::string m_keys_file;
    epee::net_utils::http::http_simple_client m_http_client;
    std::vector<crypto::hash> m_blockchain;
    std::atomic<uint64_t> m_local_bc_height; //temporary workaround
    std::unordered_map<crypto::hash, unconfirmed_transfer_details> m_unconfirmed_txs;
    std::unordered_map<crypto::hash, confirmed_transfer_details> m_confirmed_txs;
    std::unordered_map<crypto::hash, payment_details> m_unconfirmed_payments;
    std::unordered_map<crypto::hash, crypto::secret_key> m_tx_keys;

    transfer_container m_transfers;
    payment_container m_payments;
    std::unordered_map<crypto::key_image, size_t> m_key_images;
    cryptonote::account_public_address m_account_public_address;
    std::unordered_map<crypto::hash, std::string> m_tx_notes;
    uint64_t m_upper_transaction_size_limit; //TODO: auto-calc this value or request from daemon, now use some fixed value

    std::atomic<bool> m_run;

    boost::mutex m_daemon_rpc_mutex;

    i_wallet2_callback* m_callback;
    bool m_testnet;
    bool m_restricted;
    std::string seed_language; /*!< Language of the mnemonics (seed). */
    bool is_old_file_format; /*!< Whether the wallet file is of an old file format */
    bool m_watch_only; /*!< no spend key */
    bool m_always_confirm_transfers;
    bool m_store_tx_info; /*!< request txkey to be returned in RPC, and store in the wallet cache file */
    uint32_t m_default_mixin;
    uint32_t m_default_fee_multiplier;
    RefreshType m_refresh_type;
    bool m_auto_refresh;
    uint64_t m_refresh_from_block_height;

    cryptonote::rpc::DaemonRPCClient m_daemon;
  };
}
BOOST_CLASS_VERSION(tools::wallet2, 14)
BOOST_CLASS_VERSION(tools::wallet2::transfer_details, 4)
BOOST_CLASS_VERSION(tools::wallet2::payment_details, 1)
BOOST_CLASS_VERSION(tools::wallet2::unconfirmed_transfer_details, 5)
BOOST_CLASS_VERSION(tools::wallet2::confirmed_transfer_details, 2)

namespace boost
{
  namespace serialization
  {
    template <class Archive>
    inline void initialize_transfer_details(Archive &a, tools::wallet2::transfer_details &x, const boost::serialization::version_type ver)
    {
    }
    template<>
    inline void initialize_transfer_details(boost::archive::binary_iarchive &a, tools::wallet2::transfer_details &x, const boost::serialization::version_type ver)
    {
        if (ver < 1)
        {
          x.m_mask = rct::identity();
          x.m_amount = x.m_tx.vout[x.m_internal_output_index].amount;
        }
        if (ver < 2)
        {
          x.m_spent_height = 0;
        }
        if (ver < 4)
        {
          x.m_rct = x.m_tx.vout[x.m_internal_output_index].amount == 0;
        }
    }

    template <class Archive>
    inline void serialize(Archive &a, tools::wallet2::transfer_details &x, const boost::serialization::version_type ver)
    {
      a & x.m_block_height;
      a & x.m_global_output_index;
      a & x.m_internal_output_index;
      if (ver < 3)
      {
        cryptonote::transaction tx;
        a & tx;
        x.m_tx = (const cryptonote::transaction_prefix&)tx;
        x.m_txid = cryptonote::get_transaction_hash(tx);
      }
      else
      {
        a & x.m_tx;
      }
      a & x.m_spent;
      a & x.m_key_image;
      if (ver < 1)
      {
        // ensure mask and amount are set
        initialize_transfer_details(a, x, ver);
        return;
      }
      a & x.m_mask;
      a & x.m_amount;
      if (ver < 2)
      {
        initialize_transfer_details(a, x, ver);
        return;
      }
      a & x.m_spent_height;
      if (ver < 3)
      {
        initialize_transfer_details(a, x, ver);
        return;
      }
      a & x.m_txid;
      if (ver < 4)
      {
        initialize_transfer_details(a, x, ver);
        return;
      }
      a & x.m_rct;
    }

    template <class Archive>
    inline void serialize(Archive &a, tools::wallet2::unconfirmed_transfer_details &x, const boost::serialization::version_type ver)
    {
      a & x.m_change;
      a & x.m_sent_time;
      if (ver < 5)
      {
        cryptonote::transaction tx;
        a & tx;
        x.m_tx = (const cryptonote::transaction_prefix&)tx;
      }
      else
      {
        a & x.m_tx;
      }
      if (ver < 1)
        return;
      a & x.m_dests;
      a & x.m_payment_id;
      if (ver < 2)
        return;
      a & x.m_state;
      if (ver < 3)
        return;
      a & x.m_timestamp;
      if (ver < 4)
        return;
      a & x.m_amount_in;
      a & x.m_amount_out;
    }

    template <class Archive>
    inline void serialize(Archive &a, tools::wallet2::confirmed_transfer_details &x, const boost::serialization::version_type ver)
    {
      a & x.m_amount_in;
      a & x.m_amount_out;
      a & x.m_change;
      a & x.m_block_height;
      if (ver < 1)
        return;
      a & x.m_dests;
      a & x.m_payment_id;
      if (ver < 2)
        return;
      a & x.m_timestamp;
    }

    template <class Archive>
    inline void serialize(Archive& a, tools::wallet2::payment_details& x, const boost::serialization::version_type ver)
    {
      a & x.m_tx_hash;
      a & x.m_amount;
      a & x.m_block_height;
      a & x.m_unlock_time;
      if (ver < 1)
        return;
      a & x.m_timestamp;
    }

    template <class Archive>
    inline void serialize(Archive& a, cryptonote::tx_destination_entry& x, const boost::serialization::version_type ver)
    {
      a & x.amount;
      a & x.addr;
    }
  }
}

namespace tools
{

  namespace detail
  {
    //----------------------------------------------------------------------------------------------------
    inline void digit_split_strategy(const std::vector<cryptonote::tx_destination_entry>& dsts,
      const cryptonote::tx_destination_entry& change_dst, uint64_t dust_threshold,
      std::vector<cryptonote::tx_destination_entry>& splitted_dsts, std::vector<cryptonote::tx_destination_entry> &dust_dsts)
    {
      splitted_dsts.clear();
      dust_dsts.clear();

      BOOST_FOREACH(auto& de, dsts)
      {
        cryptonote::decompose_amount_into_digits(de.amount, 0,
          [&](uint64_t chunk) { splitted_dsts.push_back(cryptonote::tx_destination_entry(chunk, de.addr)); },
          [&](uint64_t a_dust) { splitted_dsts.push_back(cryptonote::tx_destination_entry(a_dust, de.addr)); } );
      }

      cryptonote::decompose_amount_into_digits(change_dst.amount, 0,
        [&](uint64_t chunk) {
          if (chunk <= dust_threshold)
            dust_dsts.push_back(cryptonote::tx_destination_entry(chunk, change_dst.addr));
          else
            splitted_dsts.push_back(cryptonote::tx_destination_entry(chunk, change_dst.addr));
        },
        [&](uint64_t a_dust) { dust_dsts.push_back(cryptonote::tx_destination_entry(a_dust, change_dst.addr)); } );
    }
    //----------------------------------------------------------------------------------------------------
    inline void null_split_strategy(const std::vector<cryptonote::tx_destination_entry>& dsts,
      const cryptonote::tx_destination_entry& change_dst, uint64_t dust_threshold,
      std::vector<cryptonote::tx_destination_entry>& splitted_dsts, std::vector<cryptonote::tx_destination_entry> &dust_dsts)
    {
      splitted_dsts = dsts;

      dust_dsts.clear();
      uint64_t change = change_dst.amount;

      if (0 != change)
      {
        splitted_dsts.push_back(cryptonote::tx_destination_entry(change, change_dst.addr));
      }
    }
    //----------------------------------------------------------------------------------------------------
    inline void print_source_entry(const cryptonote::tx_source_entry& src)
    {
      std::string indexes;
      std::for_each(src.outputs.begin(), src.outputs.end(), [&](const cryptonote::tx_source_entry::output_entry& s_e) { indexes += boost::to_string(s_e.first) + " "; });
      LOG_PRINT_L0("amount=" << cryptonote::print_money(src.amount) << ", real_output=" <<src.real_output << ", real_output_in_tx_index=" << src.real_output_in_tx_index << ", indexes: " << indexes);
    }
    //----------------------------------------------------------------------------------------------------
  }
  //----------------------------------------------------------------------------------------------------
  template<typename T>
  void wallet2::transfer(const std::vector<cryptonote::tx_destination_entry>& dsts, const size_t fake_outs_count, const std::vector<size_t> &unused_transfers_indices,
    uint64_t unlock_time, uint64_t fee, const std::vector<uint8_t>& extra, T destination_split_strategy, const tx_dust_policy& dust_policy, bool trusted_daemon)
  {
    pending_tx ptx;
    cryptonote::transaction tx;
    transfer(dsts, fake_outs_count, unused_transfers_indices, unlock_time, fee, extra, destination_split_strategy, dust_policy, tx, ptx, trusted_daemon);
  }

  template<typename T>
  void wallet2::transfer(const std::vector<cryptonote::tx_destination_entry>& dsts, size_t fake_outputs_count, const std::vector<size_t> &unused_transfers_indices,
    uint64_t unlock_time, uint64_t fee, const std::vector<uint8_t>& extra, T destination_split_strategy, const tx_dust_policy& dust_policy, cryptonote::transaction& tx, pending_tx &ptx, bool trusted_daemon)
  {
    using namespace cryptonote;
    // throw if attempting a transaction with no destinations
    THROW_WALLET_EXCEPTION_IF(dsts.empty(), error::zero_destination);

    uint64_t upper_transaction_size_limit = get_upper_tranaction_size_limit();
    uint64_t needed_money = fee;

    // calculate total amount being sent to all destinations
    // throw if total amount overflows uint64_t
    BOOST_FOREACH(auto& dt, dsts)
    {
      THROW_WALLET_EXCEPTION_IF(0 == dt.amount, error::zero_destination);
      needed_money += dt.amount;
      THROW_WALLET_EXCEPTION_IF(needed_money < dt.amount, error::tx_sum_overflow, dsts, fee, m_testnet);
    }

    // randomly select inputs for transaction
    // throw if requested send amount is greater than amount available to send
    std::list<transfer_container::iterator> selected_transfers;
    uint64_t found_money = select_transfers(needed_money, unused_transfers_indices, selected_transfers, trusted_daemon);
    THROW_WALLET_EXCEPTION_IF(found_money < needed_money, error::not_enough_money, found_money, needed_money - fee, fee);

    typedef cryptonote::tx_source_entry::output_entry tx_output_entry;

    std::vector<cryptonote::rpc::amount_with_random_outputs> amounts_with_outputs;
    if(fake_outputs_count)
    {
      std::vector<uint64_t> req_amounts;

      uint64_t outs_count = fake_outputs_count + 1;// add one to make possible (if need) to skip real output key

      BOOST_FOREACH(transfer_container::iterator it, selected_transfers)
      {
        THROW_WALLET_EXCEPTION_IF(it->m_tx.vout.size() <= it->m_internal_output_index, error::wallet_internal_error,
          "m_internal_output_index = " + std::to_string(it->m_internal_output_index) +
          " is greater or equal to outputs count = " + std::to_string(it->m_tx.vout.size()));
        req_amounts.push_back(it->amount());
      }

      bool r = m_daemon.getRandomOutputsForAmounts(req_amounts, outs_count, amounts_with_outputs);

      THROW_WALLET_EXCEPTION_IF(!r, error::get_random_outs_error, "Error on RPC call GetRandomOutputsForAmounts");
      THROW_WALLET_EXCEPTION_IF(amounts_with_outputs.size() != selected_transfers.size(), error::wallet_internal_error,
          "daemon returned wrong response for getrandom_outs.bin, wrong amounts count = " +
          std::to_string(amounts_with_outputs.size()) + ", expected " +  std::to_string(selected_transfers.size()));

      std::unordered_map<uint64_t, uint64_t> scanty_outs;
      for(const cryptonote::rpc::amount_with_random_outputs& amount_outs : amounts_with_outputs)
      {
        if (amount_outs.outputs.size() < fake_outputs_count)
        {
          scanty_outs[amount_outs.amount] = amount_outs.outputs.size();
        }
      }
      THROW_WALLET_EXCEPTION_IF(!scanty_outs.empty(), error::not_enough_outs_to_mix, scanty_outs, fake_outputs_count);
    }

    //prepare inputs
    size_t i = 0;
    std::vector<cryptonote::tx_source_entry> sources;
    BOOST_FOREACH(transfer_container::iterator it, selected_transfers)
    {
      sources.resize(sources.size()+1);
      cryptonote::tx_source_entry& src = sources.back();
      transfer_details& td = *it;
      src.amount = td.amount();
      src.rct = false;
      //paste mixin transaction
      if(amounts_with_outputs.size())
      {
        typedef cryptonote::rpc::output_key_and_amount_index out_entry;
        std::sort(amounts_with_outputs[i].outputs.begin(), amounts_with_outputs[i].outputs.end(), [](const out_entry& a, const out_entry& b){return a.amount_index < b.amount_index;});
        for(const out_entry& daemon_oe : amounts_with_outputs[i].outputs)
        {
          if(td.m_global_output_index == daemon_oe.amount_index)
            continue;
          tx_output_entry oe;
<<<<<<< HEAD
          oe.first = daemon_oe.amount_index;
          oe.second = daemon_oe.key;
=======
          oe.first = daemon_oe.global_amount_index;
          oe.second.dest = rct::pk2rct(daemon_oe.out_key);
          oe.second.mask = rct::identity();
>>>>>>> 0fde289e
          src.outputs.push_back(oe);
          if(src.outputs.size() >= fake_outputs_count)
            break;
        }
      }

      //paste real transaction to the random index
      auto it_to_insert = std::find_if(src.outputs.begin(), src.outputs.end(), [&](const tx_output_entry& a)
      {
        return a.first >= td.m_global_output_index;
      });
      //size_t real_index = src.outputs.size() ? (rand() % src.outputs.size() ):0;
      tx_output_entry real_oe;
      real_oe.first = td.m_global_output_index;
      real_oe.second.dest = rct::pk2rct(boost::get<txout_to_key>(td.m_tx.vout[td.m_internal_output_index].target).key);
      real_oe.second.mask = rct::identity();
      auto interted_it = src.outputs.insert(it_to_insert, real_oe);
      src.real_out_tx_key = get_tx_pub_key_from_extra(td.m_tx);
      src.real_output = interted_it - src.outputs.begin();
      src.real_output_in_tx_index = td.m_internal_output_index;
      detail::print_source_entry(src);
      ++i;
    }

    cryptonote::tx_destination_entry change_dts = AUTO_VAL_INIT(change_dts);
    if (needed_money < found_money)
    {
      change_dts.addr = m_account.get_keys().m_account_address;
      change_dts.amount = found_money - needed_money;
    }

    std::vector<cryptonote::tx_destination_entry> splitted_dsts, dust_dsts;
    uint64_t dust = 0;
    destination_split_strategy(dsts, change_dts, dust_policy.dust_threshold, splitted_dsts, dust_dsts);
    BOOST_FOREACH(auto& d, dust_dsts) {
      THROW_WALLET_EXCEPTION_IF(dust_policy.dust_threshold < d.amount, error::wallet_internal_error, "invalid dust value: dust = " +
        std::to_string(d.amount) + ", dust_threshold = " + std::to_string(dust_policy.dust_threshold));
    }
    BOOST_FOREACH(auto& d, dust_dsts) {
      if (!dust_policy.add_to_fee)
        splitted_dsts.push_back(cryptonote::tx_destination_entry(d.amount, dust_policy.addr_for_dust));
      dust += d.amount;
    }

    crypto::secret_key tx_key;
    bool r = cryptonote::construct_tx_and_get_tx_key(m_account.get_keys(), sources, splitted_dsts, extra, tx, unlock_time, tx_key);
    THROW_WALLET_EXCEPTION_IF(!r, error::tx_not_constructed, sources, splitted_dsts, unlock_time, m_testnet);
    THROW_WALLET_EXCEPTION_IF(upper_transaction_size_limit <= get_object_blobsize(tx), error::tx_too_big, tx, upper_transaction_size_limit);

    std::string key_images;
    bool all_are_txin_to_key = std::all_of(tx.vin.begin(), tx.vin.end(), [&](const txin_v& s_e) -> bool
    {
      CHECKED_GET_SPECIFIC_VARIANT(s_e, const txin_to_key, in, false);
      key_images += boost::to_string(in.k_image) + " ";
      return true;
    });
    THROW_WALLET_EXCEPTION_IF(!all_are_txin_to_key, error::unexpected_txin_type, tx);
    
    bool dust_sent_elsewhere = (dust_policy.addr_for_dust.m_view_public_key != change_dts.addr.m_view_public_key
                                || dust_policy.addr_for_dust.m_spend_public_key != change_dts.addr.m_spend_public_key);      

    if (dust_policy.add_to_fee || dust_sent_elsewhere) change_dts.amount -= dust;

    ptx.key_images = key_images;
    ptx.fee = (dust_policy.add_to_fee ? fee+dust : fee);
    ptx.dust = ((dust_policy.add_to_fee || dust_sent_elsewhere) ? dust : 0);
    ptx.dust_added_to_fee = dust_policy.add_to_fee;
    ptx.tx = tx;
    ptx.change_dts = change_dts;
    ptx.selected_transfers = selected_transfers;
    ptx.tx_key = tx_key;
    ptx.dests = dsts;
  }


}<|MERGE_RESOLUTION|>--- conflicted
+++ resolved
@@ -51,7 +51,6 @@
 #include "ringct/rctOps.h"
 
 #include "wallet_errors.h"
-#include "rpc/daemon_rpc_client.h"
 
 #include <iostream>
 #define WALLET_RCP_CONNECTION_TIMEOUT                          200000
@@ -435,30 +434,17 @@
      * \param password       Password of wallet file
      */
     bool load_keys(const std::string& keys_file_name, const std::string& password);
-<<<<<<< HEAD
-    void process_new_transaction(const cryptonote::transaction& tx, uint64_t height, uint64_t ts, bool miner_tx, bool pool);
-    void process_new_blockchain_entry(const cryptonote::block& b, const cryptonote::rpc::block_with_transactions& bche, const crypto::hash& bl_id, uint64_t height);
-=======
     void process_new_transaction(const cryptonote::transaction& tx, const std::vector<uint64_t> &o_indices, uint64_t height, uint64_t ts, bool miner_tx, bool pool);
     void process_new_blockchain_entry(const cryptonote::block& b, const cryptonote::block_complete_entry& bche, const crypto::hash& bl_id, uint64_t height, const cryptonote::COMMAND_RPC_GET_BLOCKS_FAST::block_output_indices &o_indices);
->>>>>>> 0fde289e
     void detach_blockchain(uint64_t height);
     void get_short_chain_history(std::list<crypto::hash>& ids) const;
     bool is_tx_spendtime_unlocked(uint64_t unlock_time, uint64_t block_height) const;
     bool clear();
-<<<<<<< HEAD
-    void pull_blocks(uint64_t start_height, uint64_t& blocks_start_height, const std::list<crypto::hash> &short_chain_history, std::vector<cryptonote::rpc::block_with_transactions> &blocks);
-    void pull_hashes(uint64_t start_height, uint64_t& blocks_start_height, const std::list<crypto::hash> &short_chain_history, std::list<crypto::hash> &hashes);
-    void fast_refresh(uint64_t stop_height, uint64_t &blocks_start_height, std::list<crypto::hash> &short_chain_history);
-    void pull_next_blocks(uint64_t start_height, uint64_t &blocks_start_height, std::list<crypto::hash> &short_chain_history, const std::vector<cryptonote::rpc::block_with_transactions> &prev_blocks, std::vector<cryptonote::rpc::block_with_transactions> &blocks, bool &error);
-    void process_blocks(uint64_t start_height, const std::vector<cryptonote::rpc::block_with_transactions> &blocks, uint64_t& blocks_added);
-=======
     void pull_blocks(uint64_t start_height, uint64_t& blocks_start_height, const std::list<crypto::hash> &short_chain_history, std::list<cryptonote::block_complete_entry> &blocks, std::vector<cryptonote::COMMAND_RPC_GET_BLOCKS_FAST::block_output_indices> &o_indices);
     void pull_hashes(uint64_t start_height, uint64_t& blocks_start_height, const std::list<crypto::hash> &short_chain_history, std::list<crypto::hash> &hashes);
     void fast_refresh(uint64_t stop_height, uint64_t &blocks_start_height, std::list<crypto::hash> &short_chain_history);
     void pull_next_blocks(uint64_t start_height, uint64_t &blocks_start_height, std::list<crypto::hash> &short_chain_history, const std::list<cryptonote::block_complete_entry> &prev_blocks, std::list<cryptonote::block_complete_entry> &blocks, std::vector<cryptonote::COMMAND_RPC_GET_BLOCKS_FAST::block_output_indices> &o_indices, bool &error);
     void process_blocks(uint64_t start_height, const std::list<cryptonote::block_complete_entry> &blocks, const std::vector<cryptonote::COMMAND_RPC_GET_BLOCKS_FAST::block_output_indices> &o_indices, uint64_t& blocks_added);
->>>>>>> 0fde289e
     uint64_t select_transfers(uint64_t needed_money, std::vector<size_t> unused_transfers_indices, std::list<transfer_container::iterator>& selected_transfers, bool trusted_daemon);
     bool prepare_file_names(const std::string& file_path);
     void process_unconfirmed(const cryptonote::transaction& tx, uint64_t height);
@@ -468,13 +454,8 @@
     void check_genesis(const crypto::hash& genesis_hash) const; //throws
     bool generate_chacha8_key_from_secret_keys(crypto::chacha8_key &key) const;
     crypto::hash get_payment_id(const pending_tx &ptx) const;
-<<<<<<< HEAD
-    void check_acc_out(const cryptonote::account_keys &acc, const cryptonote::tx_out &o, const crypto::public_key &tx_pub_key, size_t i, uint64_t &money_transfered, bool &error) const;
-    void parse_block_round(const cryptonote::block &block_in, cryptonote::block &bl, crypto::hash &bl_id) const;
-=======
     void check_acc_out(const cryptonote::account_keys &acc, const cryptonote::tx_out &o, const crypto::public_key &tx_pub_key, size_t i, bool &received, uint64_t &money_transfered, bool &error) const;
     void parse_block_round(const cryptonote::blobdata &blob, cryptonote::block &bl, crypto::hash &bl_id, bool &error) const;
->>>>>>> 0fde289e
     uint64_t get_upper_tranaction_size_limit();
     std::vector<uint64_t> get_unspent_amounts_vector();
     uint64_t sanitize_fee_multiplier(uint64_t fee_multiplier) const;
@@ -521,8 +502,6 @@
     RefreshType m_refresh_type;
     bool m_auto_refresh;
     uint64_t m_refresh_from_block_height;
-
-    cryptonote::rpc::DaemonRPCClient m_daemon;
   };
 }
 BOOST_CLASS_VERSION(tools::wallet2, 14)
@@ -761,36 +740,38 @@
     uint64_t found_money = select_transfers(needed_money, unused_transfers_indices, selected_transfers, trusted_daemon);
     THROW_WALLET_EXCEPTION_IF(found_money < needed_money, error::not_enough_money, found_money, needed_money - fee, fee);
 
+    typedef COMMAND_RPC_GET_RANDOM_OUTPUTS_FOR_AMOUNTS::out_entry out_entry;
     typedef cryptonote::tx_source_entry::output_entry tx_output_entry;
 
-    std::vector<cryptonote::rpc::amount_with_random_outputs> amounts_with_outputs;
+    COMMAND_RPC_GET_RANDOM_OUTPUTS_FOR_AMOUNTS::response daemon_resp = AUTO_VAL_INIT(daemon_resp);
     if(fake_outputs_count)
     {
-      std::vector<uint64_t> req_amounts;
-
-      uint64_t outs_count = fake_outputs_count + 1;// add one to make possible (if need) to skip real output key
-
+      COMMAND_RPC_GET_RANDOM_OUTPUTS_FOR_AMOUNTS::request req = AUTO_VAL_INIT(req);
+      req.outs_count = fake_outputs_count + 1;// add one to make possible (if need) to skip real output key
       BOOST_FOREACH(transfer_container::iterator it, selected_transfers)
       {
         THROW_WALLET_EXCEPTION_IF(it->m_tx.vout.size() <= it->m_internal_output_index, error::wallet_internal_error,
           "m_internal_output_index = " + std::to_string(it->m_internal_output_index) +
           " is greater or equal to outputs count = " + std::to_string(it->m_tx.vout.size()));
-        req_amounts.push_back(it->amount());
-      }
-
-      bool r = m_daemon.getRandomOutputsForAmounts(req_amounts, outs_count, amounts_with_outputs);
-
-      THROW_WALLET_EXCEPTION_IF(!r, error::get_random_outs_error, "Error on RPC call GetRandomOutputsForAmounts");
-      THROW_WALLET_EXCEPTION_IF(amounts_with_outputs.size() != selected_transfers.size(), error::wallet_internal_error,
-          "daemon returned wrong response for getrandom_outs.bin, wrong amounts count = " +
-          std::to_string(amounts_with_outputs.size()) + ", expected " +  std::to_string(selected_transfers.size()));
+        req.amounts.push_back(it->amount());
+      }
+
+      m_daemon_rpc_mutex.lock();
+      bool r = epee::net_utils::invoke_http_bin_remote_command2(m_daemon_address + "/getrandom_outs.bin", req, daemon_resp, m_http_client, 200000);
+      m_daemon_rpc_mutex.unlock();
+      THROW_WALLET_EXCEPTION_IF(!r, error::no_connection_to_daemon, "getrandom_outs.bin");
+      THROW_WALLET_EXCEPTION_IF(daemon_resp.status == CORE_RPC_STATUS_BUSY, error::daemon_busy, "getrandom_outs.bin");
+      THROW_WALLET_EXCEPTION_IF(daemon_resp.status != CORE_RPC_STATUS_OK, error::get_random_outs_error, daemon_resp.status);
+      THROW_WALLET_EXCEPTION_IF(daemon_resp.outs.size() != selected_transfers.size(), error::wallet_internal_error,
+        "daemon returned wrong response for getrandom_outs.bin, wrong amounts count = " +
+        std::to_string(daemon_resp.outs.size()) + ", expected " +  std::to_string(selected_transfers.size()));
 
       std::unordered_map<uint64_t, uint64_t> scanty_outs;
-      for(const cryptonote::rpc::amount_with_random_outputs& amount_outs : amounts_with_outputs)
-      {
-        if (amount_outs.outputs.size() < fake_outputs_count)
+      BOOST_FOREACH(COMMAND_RPC_GET_RANDOM_OUTPUTS_FOR_AMOUNTS::outs_for_amount& amount_outs, daemon_resp.outs)
+      {
+        if (amount_outs.outs.size() < fake_outputs_count)
         {
-          scanty_outs[amount_outs.amount] = amount_outs.outputs.size();
+          scanty_outs[amount_outs.amount] = amount_outs.outs.size();
         }
       }
       THROW_WALLET_EXCEPTION_IF(!scanty_outs.empty(), error::not_enough_outs_to_mix, scanty_outs, fake_outputs_count);
@@ -807,23 +788,17 @@
       src.amount = td.amount();
       src.rct = false;
       //paste mixin transaction
-      if(amounts_with_outputs.size())
-      {
-        typedef cryptonote::rpc::output_key_and_amount_index out_entry;
-        std::sort(amounts_with_outputs[i].outputs.begin(), amounts_with_outputs[i].outputs.end(), [](const out_entry& a, const out_entry& b){return a.amount_index < b.amount_index;});
-        for(const out_entry& daemon_oe : amounts_with_outputs[i].outputs)
+      if(daemon_resp.outs.size())
+      {
+        daemon_resp.outs[i].outs.sort([](const out_entry& a, const out_entry& b){return a.global_amount_index < b.global_amount_index;});
+        BOOST_FOREACH(out_entry& daemon_oe, daemon_resp.outs[i].outs)
         {
-          if(td.m_global_output_index == daemon_oe.amount_index)
+          if(td.m_global_output_index == daemon_oe.global_amount_index)
             continue;
           tx_output_entry oe;
-<<<<<<< HEAD
-          oe.first = daemon_oe.amount_index;
-          oe.second = daemon_oe.key;
-=======
           oe.first = daemon_oe.global_amount_index;
           oe.second.dest = rct::pk2rct(daemon_oe.out_key);
           oe.second.mask = rct::identity();
->>>>>>> 0fde289e
           src.outputs.push_back(oe);
           if(src.outputs.size() >= fake_outputs_count)
             break;
