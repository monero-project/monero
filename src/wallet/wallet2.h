// Copyright (c) 2014-2017, The Monero Project
// 
// All rights reserved.
// 
// Redistribution and use in source and binary forms, with or without modification, are
// permitted provided that the following conditions are met:
// 
// 1. Redistributions of source code must retain the above copyright notice, this list of
//    conditions and the following disclaimer.
// 
// 2. Redistributions in binary form must reproduce the above copyright notice, this list
//    of conditions and the following disclaimer in the documentation and/or other
//    materials provided with the distribution.
// 
// 3. Neither the name of the copyright holder nor the names of its contributors may be
//    used to endorse or promote products derived from this software without specific
//    prior written permission.
// 
// THIS SOFTWARE IS PROVIDED BY THE COPYRIGHT HOLDERS AND CONTRIBUTORS "AS IS" AND ANY
// EXPRESS OR IMPLIED WARRANTIES, INCLUDING, BUT NOT LIMITED TO, THE IMPLIED WARRANTIES OF
// MERCHANTABILITY AND FITNESS FOR A PARTICULAR PURPOSE ARE DISCLAIMED. IN NO EVENT SHALL
// THE COPYRIGHT HOLDER OR CONTRIBUTORS BE LIABLE FOR ANY DIRECT, INDIRECT, INCIDENTAL,
// SPECIAL, EXEMPLARY, OR CONSEQUENTIAL DAMAGES (INCLUDING, BUT NOT LIMITED TO,
// PROCUREMENT OF SUBSTITUTE GOODS OR SERVICES; LOSS OF USE, DATA, OR PROFITS; OR BUSINESS
// INTERRUPTION) HOWEVER CAUSED AND ON ANY THEORY OF LIABILITY, WHETHER IN CONTRACT,
// STRICT LIABILITY, OR TORT (INCLUDING NEGLIGENCE OR OTHERWISE) ARISING IN ANY WAY OUT OF
// THE USE OF THIS SOFTWARE, EVEN IF ADVISED OF THE POSSIBILITY OF SUCH DAMAGE.
// 
// Parts of this file are originally copyright (c) 2012-2013 The Cryptonote developers

#pragma once

#include <memory>

#include <boost/program_options/options_description.hpp>
#include <boost/program_options/variables_map.hpp>
#include <boost/serialization/list.hpp>
#include <boost/serialization/vector.hpp>
#include <boost/serialization/deque.hpp>
#include <atomic>

#include "include_base_utils.h"
#include "cryptonote_basic/account.h"
#include "cryptonote_basic/account_boost_serialization.h"
#include "cryptonote_basic/cryptonote_basic_impl.h"
#include "net/http_client.h"
#include "storages/http_abstract_invoke.h"
#include "rpc/core_rpc_server_commands_defs.h"
#include "cryptonote_basic/cryptonote_format_utils.h"
#include "cryptonote_core/cryptonote_tx_utils.h"
#include "common/unordered_containers_boost_serialization.h"
#include "crypto/chacha.h"
#include "crypto/hash.h"
#include "ringct/rctTypes.h"
#include "ringct/rctOps.h"
#include "checkpoints/checkpoints.h"

#include "wallet_errors.h"
#include "common/password.h"
#include "node_rpc_proxy.h"

#undef MONERO_DEFAULT_LOG_CATEGORY
#define MONERO_DEFAULT_LOG_CATEGORY "wallet.wallet2"

class Serialization_portability_wallet_Test;

namespace tools
{
  class i_wallet2_callback
  {
  public:
    // Full wallet callbacks
    virtual void on_new_block(uint64_t height, const cryptonote::block& block) {}
    virtual void on_money_received(uint64_t height, const crypto::hash &txid, const cryptonote::transaction& tx, uint64_t amount, const cryptonote::subaddress_index& subaddr_index) {}
    virtual void on_unconfirmed_money_received(uint64_t height, const crypto::hash &txid, const cryptonote::transaction& tx, uint64_t amount, const cryptonote::subaddress_index& subaddr_index) {}
    virtual void on_money_spent(uint64_t height, const crypto::hash &txid, const cryptonote::transaction& in_tx, uint64_t amount, const cryptonote::transaction& spend_tx, const cryptonote::subaddress_index& subaddr_index) {}
    virtual void on_skip_transaction(uint64_t height, const crypto::hash &txid, const cryptonote::transaction& tx) {}
    // Light wallet callbacks
    virtual void on_lw_new_block(uint64_t height) {}
    virtual void on_lw_money_received(uint64_t height, const crypto::hash &txid, uint64_t amount) {}
    virtual void on_lw_unconfirmed_money_received(uint64_t height, const crypto::hash &txid, uint64_t amount) {}
    virtual void on_lw_money_spent(uint64_t height, const crypto::hash &txid, uint64_t amount) {}
    // Common callbacks
    virtual void on_pool_tx_removed(const crypto::hash &txid) {}
    virtual ~i_wallet2_callback() {}
  };

  struct tx_dust_policy
  {
    uint64_t dust_threshold;
    bool add_to_fee;
    cryptonote::account_public_address addr_for_dust;

    tx_dust_policy(uint64_t a_dust_threshold = 0, bool an_add_to_fee = true, cryptonote::account_public_address an_addr_for_dust = cryptonote::account_public_address())
      : dust_threshold(a_dust_threshold)
      , add_to_fee(an_add_to_fee)
      , addr_for_dust(an_addr_for_dust)
    {
    }
  };

  class hashchain
  {
  public:
    hashchain(): m_genesis(crypto::null_hash), m_offset(0) {}

    size_t size() const { return m_blockchain.size() + m_offset; }
    size_t offset() const { return m_offset; }
    const crypto::hash &genesis() const { return m_genesis; }
    void push_back(const crypto::hash &hash) { if (m_offset == 0 && m_blockchain.empty()) m_genesis = hash; m_blockchain.push_back(hash); }
    bool is_in_bounds(size_t idx) const { return idx >= m_offset && idx < size(); }
    const crypto::hash &operator[](size_t idx) const { return m_blockchain[idx - m_offset]; }
    crypto::hash &operator[](size_t idx) { return m_blockchain[idx - m_offset]; }
    void crop(size_t height) { m_blockchain.resize(height - m_offset); }
    void clear() { m_offset = 0; m_blockchain.clear(); }
    bool empty() const { return m_blockchain.empty() && m_offset == 0; }
    void trim(size_t height) { while (height > m_offset && m_blockchain.size() > 1) { m_blockchain.pop_front(); ++m_offset; } m_blockchain.shrink_to_fit(); }
    void refill(const crypto::hash &hash) { m_blockchain.push_back(hash); --m_offset; }

    template <class t_archive>
    inline void serialize(t_archive &a, const unsigned int ver)
    {
      a & m_offset;
      a & m_genesis;
      a & m_blockchain;
    }

  private:
    size_t m_offset;
    crypto::hash m_genesis;
    std::deque<crypto::hash> m_blockchain;
  };

  class wallet2
  {
    friend class ::Serialization_portability_wallet_Test;
  public:
    static constexpr const std::chrono::seconds rpc_timeout = std::chrono::minutes(3) + std::chrono::seconds(30);

    enum RefreshType {
      RefreshFull,
      RefreshOptimizeCoinbase,
      RefreshNoCoinbase,
      RefreshDefault = RefreshOptimizeCoinbase,
    };

    static const char* tr(const char* str);

    static bool has_testnet_option(const boost::program_options::variables_map& vm);
    static void init_options(boost::program_options::options_description& desc_params);

    //! Uses stdin and stdout. Returns a wallet2 if no errors.
    static std::unique_ptr<wallet2> make_from_json(const boost::program_options::variables_map& vm, const std::string& json_file, const std::function<boost::optional<password_container>(const char *, bool)> &password_prompter);

    //! Uses stdin and stdout. Returns a wallet2 and password for `wallet_file` if no errors.
    static std::pair<std::unique_ptr<wallet2>, password_container>
      make_from_file(const boost::program_options::variables_map& vm, const std::string& wallet_file, const std::function<boost::optional<password_container>(const char *, bool)> &password_prompter);

    //! Uses stdin and stdout. Returns a wallet2 and password for wallet with no file if no errors.
    static std::pair<std::unique_ptr<wallet2>, password_container> make_new(const boost::program_options::variables_map& vm, const std::function<boost::optional<password_container>(const char *, bool)> &password_prompter);

    //! Just parses variables.
    static std::unique_ptr<wallet2> make_dummy(const boost::program_options::variables_map& vm, const std::function<boost::optional<password_container>(const char *, bool)> &password_prompter);

    static bool verify_password(const std::string& keys_file_name, const epee::wipeable_string& password, bool no_spend_key, ledger::Device& device=ledger::no_device);

    wallet2(bool testnet = false, bool restricted = false);

    struct multisig_info
    {
      struct LR
      {
        rct::key m_L;
        rct::key m_R;

        BEGIN_SERIALIZE_OBJECT()
          FIELD(m_L)
          FIELD(m_R)
        END_SERIALIZE()
      };

      crypto::public_key m_signer;
      std::vector<LR> m_LR;
      std::vector<crypto::key_image> m_partial_key_images; // one per key the participant has

      BEGIN_SERIALIZE_OBJECT()
        FIELD(m_signer)
        FIELD(m_LR)
        FIELD(m_partial_key_images)
      END_SERIALIZE()
    };

    struct tx_scan_info_t
    {
      cryptonote::keypair in_ephemeral;
      crypto::key_image ki;
      rct::key mask;
      uint64_t amount;
      uint64_t money_transfered;
      bool error;
      boost::optional<cryptonote::subaddress_receive_info> received;

      tx_scan_info_t(): money_transfered(0), error(true) {}
    };

    struct transfer_details
    {
      uint64_t m_block_height;
      cryptonote::transaction_prefix m_tx;
      crypto::hash m_txid;
      size_t m_internal_output_index;
      uint64_t m_global_output_index;
      bool m_spent;
      uint64_t m_spent_height;
      crypto::key_image m_key_image; //TODO: key_image stored twice :(
      rct::key m_mask;
      uint64_t m_amount;
      bool m_rct;
      bool m_key_image_known;
      size_t m_pk_index;
      cryptonote::subaddress_index m_subaddr_index;
      bool m_key_image_partial;
      std::vector<rct::key> m_multisig_k;
      std::vector<multisig_info> m_multisig_info; // one per other participant

      bool is_rct() const { return m_rct; }
      uint64_t amount() const { return m_amount; }
      const crypto::public_key &get_public_key() const { return boost::get<const cryptonote::txout_to_key>(m_tx.vout[m_internal_output_index].target).key; }

      BEGIN_SERIALIZE_OBJECT()
        FIELD(m_block_height)
        FIELD(m_tx)
        FIELD(m_txid)
        FIELD(m_internal_output_index)
        FIELD(m_global_output_index)
        FIELD(m_spent)
        FIELD(m_spent_height)
        FIELD(m_key_image)
        FIELD(m_mask)
        FIELD(m_amount)
        FIELD(m_rct)
        FIELD(m_key_image_known)
        FIELD(m_pk_index)
        FIELD(m_subaddr_index)
        FIELD(m_key_image_partial)
        FIELD(m_multisig_k)
        FIELD(m_multisig_info)
      END_SERIALIZE()
    };

    struct payment_details
    {
      crypto::hash m_tx_hash;
      uint64_t m_amount;
      uint64_t m_block_height;
      uint64_t m_unlock_time;
      uint64_t m_timestamp;
      cryptonote::subaddress_index m_subaddr_index;
    };

    struct address_tx : payment_details
    {
      bool m_coinbase;
      bool m_mempool;
      bool m_incoming;
    };

    struct pool_payment_details
    {
      payment_details m_pd;
      bool m_double_spend_seen;
    };

    struct unconfirmed_transfer_details
    {
      cryptonote::transaction_prefix m_tx;
      uint64_t m_amount_in;
      uint64_t m_amount_out;
      uint64_t m_change;
      time_t m_sent_time;
      std::vector<cryptonote::tx_destination_entry> m_dests;
      crypto::hash m_payment_id;
      enum { pending, pending_not_in_pool, failed } m_state;
      uint64_t m_timestamp;
      uint32_t m_subaddr_account;   // subaddress account of your wallet to be used in this transfer
      std::set<uint32_t> m_subaddr_indices;  // set of address indices used as inputs in this transfer
    };

    struct confirmed_transfer_details
    {
      uint64_t m_amount_in;
      uint64_t m_amount_out;
      uint64_t m_change;
      uint64_t m_block_height;
      std::vector<cryptonote::tx_destination_entry> m_dests;
      crypto::hash m_payment_id;
      uint64_t m_timestamp;
      uint64_t m_unlock_time;
      uint32_t m_subaddr_account;   // subaddress account of your wallet to be used in this transfer
      std::set<uint32_t> m_subaddr_indices;  // set of address indices used as inputs in this transfer

      confirmed_transfer_details(): m_amount_in(0), m_amount_out(0), m_change((uint64_t)-1), m_block_height(0), m_payment_id(crypto::null_hash), m_timestamp(0), m_unlock_time(0), m_subaddr_account((uint32_t)-1) {}
      confirmed_transfer_details(const unconfirmed_transfer_details &utd, uint64_t height):
        m_amount_in(utd.m_amount_in), m_amount_out(utd.m_amount_out), m_change(utd.m_change), m_block_height(height), m_dests(utd.m_dests), m_payment_id(utd.m_payment_id), m_timestamp(utd.m_timestamp), m_unlock_time(utd.m_tx.unlock_time), m_subaddr_account(utd.m_subaddr_account), m_subaddr_indices(utd.m_subaddr_indices) {}
    };

    struct tx_construction_data
    {
      std::vector<cryptonote::tx_source_entry> sources;
      cryptonote::tx_destination_entry change_dts;
      std::vector<cryptonote::tx_destination_entry> splitted_dsts; // split, includes change
      std::vector<size_t> selected_transfers;
      std::vector<uint8_t> extra;
      uint64_t unlock_time;
      bool use_rct;
      std::vector<cryptonote::tx_destination_entry> dests; // original setup, does not include change
      uint32_t subaddr_account;   // subaddress account of your wallet to be used in this transfer
      std::set<uint32_t> subaddr_indices;  // set of address indices used as inputs in this transfer

      BEGIN_SERIALIZE_OBJECT()
        FIELD(sources)
        FIELD(change_dts)
        FIELD(splitted_dsts)
        FIELD(selected_transfers)
        FIELD(extra)
        FIELD(unlock_time)
        FIELD(use_rct)
        FIELD(dests)
        FIELD(subaddr_account)
        FIELD(subaddr_indices)
      END_SERIALIZE()
    };

    typedef std::vector<transfer_details> transfer_container;
    typedef std::unordered_multimap<crypto::hash, payment_details> payment_container;

    struct multisig_sig
    {
      rct::rctSig sigs;
      crypto::public_key ignore;
      std::unordered_set<rct::key> used_L;
      std::unordered_set<crypto::public_key> signing_keys;
      rct::multisig_out msout;
    };

    // The convention for destinations is:
    // dests does not include change
    // splitted_dsts (in construction_data) does
    struct pending_tx
    {
      cryptonote::transaction tx;
      uint64_t dust, fee;
      bool dust_added_to_fee;
      cryptonote::tx_destination_entry change_dts;
      std::vector<size_t> selected_transfers;
      std::string key_images;
      crypto::secret_key tx_key;
      std::vector<crypto::secret_key> additional_tx_keys;
      std::vector<cryptonote::tx_destination_entry> dests;
      std::vector<multisig_sig> multisig_sigs;

      tx_construction_data construction_data;

      BEGIN_SERIALIZE_OBJECT()
        FIELD(tx)
        FIELD(dust)
        FIELD(fee)
        FIELD(dust_added_to_fee)
        FIELD(change_dts)
        FIELD(selected_transfers)
        FIELD(key_images)
        FIELD(tx_key)
        FIELD(additional_tx_keys)
        FIELD(dests)
        FIELD(construction_data)
        FIELD(multisig_sigs)
      END_SERIALIZE()
    };

    // The term "Unsigned tx" is not really a tx since it's not signed yet.
    // It doesnt have tx hash, key and the integrated address is not separated into addr + payment id.
    struct unsigned_tx_set
    {
      std::vector<tx_construction_data> txes;
      wallet2::transfer_container transfers;
    };

    struct signed_tx_set
    {
      std::vector<pending_tx> ptx;
      std::vector<crypto::key_image> key_images;
    };

    struct multisig_tx_set
    {
      std::vector<pending_tx> m_ptx;
      std::unordered_set<crypto::public_key> m_signers;

      BEGIN_SERIALIZE_OBJECT()
        FIELD(m_ptx)
        FIELD(m_signers)
      END_SERIALIZE()
    };

    struct keys_file_data
    {
      crypto::chacha_iv iv;
      std::string account_data;

      BEGIN_SERIALIZE_OBJECT()
        FIELD(iv)
        FIELD(account_data)
      END_SERIALIZE()
    };

    struct cache_file_data
    {
      crypto::chacha_iv iv;
      std::string cache_data;

      BEGIN_SERIALIZE_OBJECT()
        FIELD(iv)
        FIELD(cache_data)
      END_SERIALIZE()
    };
    
    // GUI Address book
    struct address_book_row
    {
      cryptonote::account_public_address m_address;
      crypto::hash m_payment_id;
      std::string m_description;   
      bool m_is_subaddress;
    };

    typedef std::tuple<uint64_t, crypto::public_key, rct::key> get_outs_entry;

    /*!
     * \brief  Generates a wallet or restores one.
     * \param  wallet_        Name of wallet file
     * \param  password       Password of wallet file
     * \param  multisig_data  The multisig restore info and keys
     */
    void generate(const std::string& wallet_, const epee::wipeable_string& password,
      const std::string& multisig_data);

    /*!
     * \brief Generates a wallet or restores one.
     * \param  wallet_        Name of wallet file
     * \param  password       Password of wallet file
     * \param  recovery_param If it is a restore, the recovery key
     * \param  recover        Whether it is a restore
     * \param  two_random     Whether it is a non-deterministic wallet
     * \return                The secret key of the generated wallet
     */
    crypto::secret_key generate(const std::string& wallet, const epee::wipeable_string& password,
      const crypto::secret_key& recovery_param = crypto::secret_key(), bool recover = false,
      bool two_random = false);
    /*!
     * \brief Creates a wallet from a public address and a spend/view secret key pair.
     * \param  wallet_        Name of wallet file
     * \param  password       Password of wallet file
     * \param  viewkey        view secret key
     * \param  spendkey       spend secret key
     */
    void generate(const std::string& wallet, const epee::wipeable_string& password,
      const cryptonote::account_public_address &account_public_address,
      const crypto::secret_key& spendkey, const crypto::secret_key& viewkey);
    /*!
     * \brief Creates a watch only wallet from a public address and a view secret key.
     * \param  wallet_        Name of wallet file
     * \param  password       Password of wallet file
     * \param  viewkey        view secret key
     */
    void generate(const std::string& wallet, const epee::wipeable_string& password,
      const cryptonote::account_public_address &account_public_address,
      const crypto::secret_key& viewkey = crypto::secret_key());
    /*!
     *
     */
    void generate(const std::string& wallet_, const epee::wipeable_string& password, const std::string &device_name);

    /*!
     * \brief Creates a multisig wallet
     * \return empty if done, non empty if we need to send another string
     * to other participants
     */
    std::string make_multisig(const epee::wipeable_string &password,
      const std::vector<std::string> &info,
      uint32_t threshold);
    /*!
     * \brief Creates a multisig wallet
     * \return empty if done, non empty if we need to send another string
     * to other participants
     */
    std::string make_multisig(const epee::wipeable_string &password,
      const std::vector<crypto::secret_key> &view_keys,
      const std::vector<crypto::public_key> &spend_keys,
      uint32_t threshold);
    /*!
     * \brief Finalizes creation of a multisig wallet
     */
    bool finalize_multisig(const epee::wipeable_string &password, const std::vector<std::string> &info);
    /*!
     * \brief Finalizes creation of a multisig wallet
     */
    bool finalize_multisig(const epee::wipeable_string &password, std::unordered_set<crypto::public_key> pkeys, std::vector<crypto::public_key> signers);
    /*!
     * Get a packaged multisig information string
     */
    std::string get_multisig_info() const;
    /*!
     * Verifies and extracts keys from a packaged multisig information string
     */
    static bool verify_multisig_info(const std::string &data, crypto::secret_key &skey, crypto::public_key &pkey);
    /*!
     * Verifies and extracts keys from a packaged multisig information string
     */
    static bool verify_extra_multisig_info(const std::string &data, std::unordered_set<crypto::public_key> &pkeys, crypto::public_key &signer);
    /*!
     * Export multisig info
     * This will generate and remember new k values
     */
    cryptonote::blobdata export_multisig();
    /*!
     * Import a set of multisig info from multisig partners
     * \return the number of inputs which were imported
     */
    size_t import_multisig(std::vector<cryptonote::blobdata> info);
    /*!
     * \brief Rewrites to the wallet file for wallet upgrade (doesn't generate key, assumes it's already there)
     * \param wallet_name Name of wallet file (should exist)
     * \param password    Password for wallet file
     */
    void rewrite(const std::string& wallet_name, const epee::wipeable_string& password);
    void write_watch_only_wallet(const std::string& wallet_name, const epee::wipeable_string& password);
    void load(const std::string& wallet, const epee::wipeable_string& password);
    void store();
    /*!
     * \brief store_to - stores wallet to another file(s), deleting old ones
     * \param path     - path to the wallet file (keys and address filenames will be generated based on this filename)
     * \param password - password to protect new wallet (TODO: probably better save the password in the wallet object?)
     */
    void store_to(const std::string &path, const epee::wipeable_string &password);

    std::string path() const;

    /*!
     * \brief verifies given password is correct for default wallet keys file
     */
    bool verify_password(const epee::wipeable_string& password) const;
    cryptonote::account_base& get_account(){return m_account;}
    const cryptonote::account_base& get_account()const{return m_account;}

    void set_refresh_from_block_height(uint64_t height) {m_refresh_from_block_height = height;}
    uint64_t get_refresh_from_block_height() const {return m_refresh_from_block_height;}

    // upper_transaction_size_limit as defined below is set to 
    // approximately 125% of the fixed minimum allowable penalty
    // free block size. TODO: fix this so that it actually takes
    // into account the current median block size rather than
    // the minimum block size.
    bool deinit();
    bool init(std::string daemon_address = "http://localhost:8080",
      boost::optional<epee::net_utils::http::login> daemon_login = boost::none, uint64_t upper_transaction_size_limit = 0, bool ssl = false);

    void stop() { m_run.store(false, std::memory_order_relaxed); }

    i_wallet2_callback* callback() const { return m_callback; }
    void callback(i_wallet2_callback* callback) { m_callback = callback; }

    /*!
     * \brief Checks if deterministic wallet
     */
    bool is_deterministic() const;
    bool get_seed(std::string& electrum_words, const epee::wipeable_string &passphrase = epee::wipeable_string()) const;

    /*!
    * \brief Checks if light wallet. A light wallet sends view key to a server where the blockchain is scanned.
    */
    bool light_wallet() const { return m_light_wallet; }
    void set_light_wallet(bool light_wallet) { m_light_wallet = light_wallet; }
    uint64_t get_light_wallet_scanned_block_height() const { return m_light_wallet_scanned_block_height; }
    uint64_t get_light_wallet_blockchain_height() const { return m_light_wallet_blockchain_height; }

    /*!
     * \brief Gets the seed language
     */
    const std::string &get_seed_language() const;
    /*!
     * \brief Sets the seed language
     */
    void set_seed_language(const std::string &language);

    // Subaddress scheme
    cryptonote::account_public_address get_subaddress(const cryptonote::subaddress_index& index) const;
    cryptonote::account_public_address get_address() const { return get_subaddress({0,0}); }
    crypto::public_key get_subaddress_spend_public_key(const cryptonote::subaddress_index& index) const;
    std::string get_subaddress_as_str(const cryptonote::subaddress_index& index) const;
    std::string get_address_as_str() const { return get_subaddress_as_str({0, 0}); }
    std::string get_integrated_address_as_str(const crypto::hash8& payment_id) const;
    void add_subaddress_account(const std::string& label);
    size_t get_num_subaddress_accounts() const { return m_subaddress_labels.size(); }
    size_t get_num_subaddresses(uint32_t index_major) const { return index_major < m_subaddress_labels.size() ? m_subaddress_labels[index_major].size() : 0; }
    void add_subaddress(uint32_t index_major, const std::string& label); // throws when index is out of bound
    void expand_subaddresses(const cryptonote::subaddress_index& index);
    std::string get_subaddress_label(const cryptonote::subaddress_index& index) const;
    void set_subaddress_label(const cryptonote::subaddress_index &index, const std::string &label);
    void set_subaddress_lookahead(size_t major, size_t minor);
    /*!
     * \brief Tells if the wallet file is deprecated.
     */
    bool is_deprecated() const;
    void refresh();
    void refresh(uint64_t start_height, uint64_t & blocks_fetched);
    void refresh(uint64_t start_height, uint64_t & blocks_fetched, bool& received_money);
    bool refresh(uint64_t & blocks_fetched, bool& received_money, bool& ok);

    void set_refresh_type(RefreshType refresh_type) { m_refresh_type = refresh_type; }
    RefreshType get_refresh_type() const { return m_refresh_type; }

    bool testnet() const { return m_testnet; }
    bool restricted() const { return m_restricted; }
    bool watch_only() const { return m_watch_only; }
    bool multisig(bool *ready = NULL, uint32_t *threshold = NULL, uint32_t *total = NULL) const;
    bool has_multisig_partial_key_images() const;
<<<<<<< HEAD
    bool key_on_device() const { return m_key_on_device; }
=======
    bool get_multisig_seed(std::string& seed, const epee::wipeable_string &passphrase = std::string(), bool raw = true) const;
>>>>>>> a529f0a6

    // locked & unlocked balance of given or current subaddress account
    uint64_t balance(uint32_t subaddr_index_major) const;
    uint64_t unlocked_balance(uint32_t subaddr_index_major) const;
    // locked & unlocked balance per subaddress of given or current subaddress account
    std::map<uint32_t, uint64_t> balance_per_subaddress(uint32_t subaddr_index_major) const;
    std::map<uint32_t, uint64_t> unlocked_balance_per_subaddress(uint32_t subaddr_index_major) const;
    // all locked & unlocked balances of all subaddress accounts
    uint64_t balance_all() const;
    uint64_t unlocked_balance_all() const;
    template<typename T>
    void transfer(const std::vector<cryptonote::tx_destination_entry>& dsts, const size_t fake_outputs_count, const std::vector<size_t> &unused_transfers_indices, uint64_t unlock_time, uint64_t fee, const std::vector<uint8_t>& extra, T destination_split_strategy, const tx_dust_policy& dust_policy, bool trusted_daemon);
    template<typename T>
    void transfer(const std::vector<cryptonote::tx_destination_entry>& dsts, const size_t fake_outputs_count, const std::vector<size_t> &unused_transfers_indices, uint64_t unlock_time, uint64_t fee, const std::vector<uint8_t>& extra, T destination_split_strategy, const tx_dust_policy& dust_policy, cryptonote::transaction& tx, pending_tx& ptx, bool trusted_daemon);
    void transfer(const std::vector<cryptonote::tx_destination_entry>& dsts, const size_t fake_outputs_count, const std::vector<size_t> &unused_transfers_indices, uint64_t unlock_time, uint64_t fee, const std::vector<uint8_t>& extra, bool trusted_daemon);
    void transfer(const std::vector<cryptonote::tx_destination_entry>& dsts, const size_t fake_outputs_count, const std::vector<size_t> &unused_transfers_indices, uint64_t unlock_time, uint64_t fee, const std::vector<uint8_t>& extra, cryptonote::transaction& tx, pending_tx& ptx, bool trusted_daemon);
    template<typename T>
    void transfer_selected(const std::vector<cryptonote::tx_destination_entry>& dsts, const std::vector<size_t>& selected_transfers, size_t fake_outputs_count,
      std::vector<std::vector<tools::wallet2::get_outs_entry>> &outs,
      uint64_t unlock_time, uint64_t fee, const std::vector<uint8_t>& extra, T destination_split_strategy, const tx_dust_policy& dust_policy, cryptonote::transaction& tx, pending_tx &ptx);
    void transfer_selected_rct(std::vector<cryptonote::tx_destination_entry> dsts, const std::vector<size_t>& selected_transfers, size_t fake_outputs_count,
      std::vector<std::vector<tools::wallet2::get_outs_entry>> &outs,
      uint64_t unlock_time, uint64_t fee, const std::vector<uint8_t>& extra, cryptonote::transaction& tx, pending_tx &ptx, bool bulletproof);

    void commit_tx(pending_tx& ptx_vector);
    void commit_tx(std::vector<pending_tx>& ptx_vector);
    bool save_tx(const std::vector<pending_tx>& ptx_vector, const std::string &filename);
    std::string save_multisig_tx(multisig_tx_set txs);
    bool save_multisig_tx(const multisig_tx_set &txs, const std::string &filename);
    std::string save_multisig_tx(const std::vector<pending_tx>& ptx_vector);
    bool save_multisig_tx(const std::vector<pending_tx>& ptx_vector, const std::string &filename);
    // load unsigned tx from file and sign it. Takes confirmation callback as argument. Used by the cli wallet
    bool sign_tx(const std::string &unsigned_filename, const std::string &signed_filename, std::vector<wallet2::pending_tx> &ptx, std::function<bool(const unsigned_tx_set&)> accept_func = NULL, bool export_raw = false);
    // sign unsigned tx. Takes unsigned_tx_set as argument. Used by GUI
    bool sign_tx(unsigned_tx_set &exported_txs, const std::string &signed_filename, std::vector<wallet2::pending_tx> &ptx, bool export_raw = false);
    // load unsigned_tx_set from file. 
    bool load_unsigned_tx(const std::string &unsigned_filename, unsigned_tx_set &exported_txs);
    bool load_tx(const std::string &signed_filename, std::vector<tools::wallet2::pending_tx> &ptx, std::function<bool(const signed_tx_set&)> accept_func = NULL);
    std::vector<pending_tx> create_transactions(std::vector<cryptonote::tx_destination_entry> dsts, const size_t fake_outs_count, const uint64_t unlock_time, uint32_t priority, const std::vector<uint8_t>& extra, bool trusted_daemon);
    std::vector<wallet2::pending_tx> create_transactions_2(std::vector<cryptonote::tx_destination_entry> dsts, const size_t fake_outs_count, const uint64_t unlock_time, uint32_t priority, const std::vector<uint8_t>& extra, uint32_t subaddr_account, std::set<uint32_t> subaddr_indices, bool trusted_daemon);     // pass subaddr_indices by value on purpose
    std::vector<wallet2::pending_tx> create_transactions_all(uint64_t below, const cryptonote::account_public_address &address, bool is_subaddress, const size_t fake_outs_count, const uint64_t unlock_time, uint32_t priority, const std::vector<uint8_t>& extra, uint32_t subaddr_account, std::set<uint32_t> subaddr_indices, bool trusted_daemon);
    std::vector<wallet2::pending_tx> create_transactions_single(const crypto::key_image &ki, const cryptonote::account_public_address &address, bool is_subaddress, const size_t fake_outs_count, const uint64_t unlock_time, uint32_t priority, const std::vector<uint8_t>& extra, bool trusted_daemon);
    std::vector<wallet2::pending_tx> create_transactions_from(const cryptonote::account_public_address &address, bool is_subaddress, std::vector<size_t> unused_transfers_indices, std::vector<size_t> unused_dust_indices, const size_t fake_outs_count, const uint64_t unlock_time, uint32_t priority, const std::vector<uint8_t>& extra, bool trusted_daemon);
    bool load_multisig_tx(cryptonote::blobdata blob, multisig_tx_set &exported_txs, std::function<bool(const multisig_tx_set&)> accept_func = NULL);
    bool load_multisig_tx_from_file(const std::string &filename, multisig_tx_set &exported_txs, std::function<bool(const multisig_tx_set&)> accept_func = NULL);
    bool sign_multisig_tx_from_file(const std::string &filename, std::vector<crypto::hash> &txids, std::function<bool(const multisig_tx_set&)> accept_func);
    bool sign_multisig_tx(multisig_tx_set &exported_txs, std::vector<crypto::hash> &txids);
    bool sign_multisig_tx_to_file(multisig_tx_set &exported_txs, const std::string &filename, std::vector<crypto::hash> &txids);
    std::vector<pending_tx> create_unmixable_sweep_transactions(bool trusted_daemon);
    bool check_connection(uint32_t *version = NULL, uint32_t timeout = 200000);
    void get_transfers(wallet2::transfer_container& incoming_transfers) const;
    void get_payments(const crypto::hash& payment_id, std::list<wallet2::payment_details>& payments, uint64_t min_height = 0, const boost::optional<uint32_t>& subaddr_account = boost::none, const std::set<uint32_t>& subaddr_indices = {}) const;
    void get_payments(std::list<std::pair<crypto::hash,wallet2::payment_details>>& payments, uint64_t min_height, uint64_t max_height = (uint64_t)-1, const boost::optional<uint32_t>& subaddr_account = boost::none, const std::set<uint32_t>& subaddr_indices = {}) const;
    void get_payments_out(std::list<std::pair<crypto::hash,wallet2::confirmed_transfer_details>>& confirmed_payments,
      uint64_t min_height, uint64_t max_height = (uint64_t)-1, const boost::optional<uint32_t>& subaddr_account = boost::none, const std::set<uint32_t>& subaddr_indices = {}) const;
    void get_unconfirmed_payments_out(std::list<std::pair<crypto::hash,wallet2::unconfirmed_transfer_details>>& unconfirmed_payments, const boost::optional<uint32_t>& subaddr_account = boost::none, const std::set<uint32_t>& subaddr_indices = {}) const;
    void get_unconfirmed_payments(std::list<std::pair<crypto::hash,wallet2::pool_payment_details>>& unconfirmed_payments, const boost::optional<uint32_t>& subaddr_account = boost::none, const std::set<uint32_t>& subaddr_indices = {}) const;

    uint64_t get_blockchain_current_height() const { return m_local_bc_height; }
    void rescan_spent();
    void rescan_blockchain(bool refresh = true);
    bool is_transfer_unlocked(const transfer_details& td) const;
    bool is_transfer_unlocked(uint64_t unlock_time, uint64_t block_height) const;
    template <class t_archive>
    inline void serialize(t_archive &a, const unsigned int ver)
    {
      uint64_t dummy_refresh_height = 0; // moved to keys file
      if(ver < 5)
        return;
      if (ver < 19)
      {
        std::vector<crypto::hash> blockchain;
        a & blockchain;
        for (const auto &b: blockchain)
        {
          m_blockchain.push_back(b);
        }
      }
      else
      {
        a & m_blockchain;
      }
      a & m_transfers;
      a & m_account_public_address;
      a & m_key_images;
      if(ver < 6)
        return;
      a & m_unconfirmed_txs;
      if(ver < 7)
        return;
      a & m_payments;
      if(ver < 8)
        return;
      a & m_tx_keys;
      if(ver < 9)
        return;
      a & m_confirmed_txs;
      if(ver < 11)
        return;
      a & dummy_refresh_height;
      if(ver < 12)
        return;
      a & m_tx_notes;
      if(ver < 13)
        return;
      if (ver < 17)
      {
        // we're loading an old version, where m_unconfirmed_payments was a std::map
        std::unordered_map<crypto::hash, payment_details> m;
        a & m;
        for (std::unordered_map<crypto::hash, payment_details>::const_iterator i = m.begin(); i != m.end(); ++i)
          m_unconfirmed_payments.insert(std::make_pair(i->first, pool_payment_details{i->second, false}));
      }
      if(ver < 14)
        return;
      if(ver < 15)
      {
        // we're loading an older wallet without a pubkey map, rebuild it
        for (size_t i = 0; i < m_transfers.size(); ++i)
        {
          const transfer_details &td = m_transfers[i];
          const cryptonote::tx_out &out = td.m_tx.vout[td.m_internal_output_index];
          const cryptonote::txout_to_key &o = boost::get<const cryptonote::txout_to_key>(out.target);
          m_pub_keys.emplace(o.key, i);
        }
        return;
      }
      a & m_pub_keys;
      if(ver < 16)
        return;
      a & m_address_book;
      if(ver < 17)
        return;
      if (ver < 22)
      {
        // we're loading an old version, where m_unconfirmed_payments payload was payment_details
        std::unordered_multimap<crypto::hash, payment_details> m;
        a & m;
        for (const auto &i: m)
          m_unconfirmed_payments.insert(std::make_pair(i.first, pool_payment_details{i.second, false}));
      }
      if(ver < 18)
        return;
      a & m_scanned_pool_txs[0];
      a & m_scanned_pool_txs[1];
      if (ver < 20)
        return;
      a & m_subaddresses;
      a & m_subaddresses_inv;
      a & m_subaddress_labels;
      a & m_additional_tx_keys;
      if(ver < 21)
        return;
      a & m_attributes;
      if(ver < 22)
        return;
      a & m_unconfirmed_payments;
      if(ver < 23)
        return;
      a & m_account_tags;
    }

    /*!
     * \brief  Check if wallet keys and bin files exist
     * \param  file_path           Wallet file path
     * \param  keys_file_exists    Whether keys file exists
     * \param  wallet_file_exists  Whether bin file exists
     */
    static void wallet_exists(const std::string& file_path, bool& keys_file_exists, bool& wallet_file_exists);
    /*!
     * \brief  Check if wallet file path is valid format
     * \param  file_path      Wallet file path
     * \return                Whether path is valid format
     */
    static bool wallet_valid_path_format(const std::string& file_path);
    static bool parse_long_payment_id(const std::string& payment_id_str, crypto::hash& payment_id);
    static bool parse_short_payment_id(const std::string& payment_id_str, crypto::hash8& payment_id);
    static bool parse_payment_id(const std::string& payment_id_str, crypto::hash& payment_id);

    bool always_confirm_transfers() const { return m_always_confirm_transfers; }
    void always_confirm_transfers(bool always) { m_always_confirm_transfers = always; }
    bool print_ring_members() const { return m_print_ring_members; }
    void print_ring_members(bool value) { m_print_ring_members = value; }
    bool store_tx_info() const { return m_store_tx_info; }
    void store_tx_info(bool store) { m_store_tx_info = store; }
    uint32_t default_mixin() const { return m_default_mixin; }
    void default_mixin(uint32_t m) { m_default_mixin = m; }
    uint32_t get_default_priority() const { return m_default_priority; }
    void set_default_priority(uint32_t p) { m_default_priority = p; }
    bool auto_refresh() const { return m_auto_refresh; }
    void auto_refresh(bool r) { m_auto_refresh = r; }
    bool confirm_missing_payment_id() const { return m_confirm_missing_payment_id; }
    void confirm_missing_payment_id(bool always) { m_confirm_missing_payment_id = always; }
    bool ask_password() const { return m_ask_password; }
    void ask_password(bool always) { m_ask_password = always; }
    void set_default_decimal_point(unsigned int decimal_point);
    unsigned int get_default_decimal_point() const;
    void set_min_output_count(uint32_t count) { m_min_output_count = count; }
    uint32_t get_min_output_count() const { return m_min_output_count; }
    void set_min_output_value(uint64_t value) { m_min_output_value = value; }
    uint64_t get_min_output_value() const { return m_min_output_value; }
    void merge_destinations(bool merge) { m_merge_destinations = merge; }
    bool merge_destinations() const { return m_merge_destinations; }
    bool confirm_backlog() const { return m_confirm_backlog; }
    void confirm_backlog(bool always) { m_confirm_backlog = always; }
    void set_confirm_backlog_threshold(uint32_t threshold) { m_confirm_backlog_threshold = threshold; };
    uint32_t get_confirm_backlog_threshold() const { return m_confirm_backlog_threshold; };

    bool get_tx_key(const crypto::hash &txid, crypto::secret_key &tx_key, std::vector<crypto::secret_key> &additional_tx_keys) const;
    void check_tx_key(const crypto::hash &txid, const crypto::secret_key &tx_key, const std::vector<crypto::secret_key> &additional_tx_keys, const cryptonote::account_public_address &address, uint64_t &received, bool &in_pool, uint64_t &confirmations);
    void check_tx_key_helper(const crypto::hash &txid, const crypto::key_derivation &derivation, const std::vector<crypto::key_derivation> &additional_derivations, const cryptonote::account_public_address &address, uint64_t &received, bool &in_pool, uint64_t &confirmations);
    std::string get_tx_proof(const crypto::hash &txid, const cryptonote::account_public_address &address, bool is_subaddress, const std::string &message);
    bool check_tx_proof(const crypto::hash &txid, const cryptonote::account_public_address &address, bool is_subaddress, const std::string &message, const std::string &sig_str, uint64_t &received, bool &in_pool, uint64_t &confirmations);

    std::string get_spend_proof(const crypto::hash &txid, const std::string &message);
    bool check_spend_proof(const crypto::hash &txid, const std::string &message, const std::string &sig_str);
   /*!
    * \brief GUI Address book get/store
    */
    std::vector<address_book_row> get_address_book() const { return m_address_book; }
    bool add_address_book_row(const cryptonote::account_public_address &address, const crypto::hash &payment_id, const std::string &description, bool is_subaddress);
    bool delete_address_book_row(std::size_t row_id);
        
    uint64_t get_num_rct_outputs();
    size_t get_num_transfer_details() const { return m_transfers.size(); }
    const transfer_details &get_transfer_details(size_t idx) const;

    void get_hard_fork_info(uint8_t version, uint64_t &earliest_height);
    bool use_fork_rules(uint8_t version, int64_t early_blocks = 0);
    int get_fee_algorithm();

    std::string get_wallet_file() const;
    std::string get_keys_file() const;
    std::string get_daemon_address() const;
    const boost::optional<epee::net_utils::http::login>& get_daemon_login() const { return m_daemon_login; }
    uint64_t get_daemon_blockchain_height(std::string& err);
    uint64_t get_daemon_blockchain_target_height(std::string& err);
   /*!
    * \brief Calculates the approximate blockchain height from current date/time.
    */
    uint64_t get_approximate_blockchain_height() const;
    uint64_t estimate_blockchain_height();
    std::vector<size_t> select_available_outputs_from_histogram(uint64_t count, bool atleast, bool unlocked, bool allow_rct, bool trusted_daemon);
    std::vector<size_t> select_available_outputs(const std::function<bool(const transfer_details &td)> &f);
    std::vector<size_t> select_available_unmixable_outputs(bool trusted_daemon);
    std::vector<size_t> select_available_mixable_outputs(bool trusted_daemon);

    size_t pop_best_value_from(const transfer_container &transfers, std::vector<size_t> &unused_dust_indices, const std::vector<size_t>& selected_transfers, bool smallest = false) const;
    size_t pop_best_value(std::vector<size_t> &unused_dust_indices, const std::vector<size_t>& selected_transfers, bool smallest = false) const;

    void set_tx_note(const crypto::hash &txid, const std::string &note);
    std::string get_tx_note(const crypto::hash &txid) const;

    void set_description(const std::string &description);
    std::string get_description() const;

    /*!
     * \brief  Get the list of registered account tags. 
     * \return first.Key=(tag's name), first.Value=(tag's label), second[i]=(i-th account's tag)
     */
    const std::pair<std::map<std::string, std::string>, std::vector<std::string>>& get_account_tags();
    /*!
     * \brief  Set a tag to the given accounts.
     * \param  account_indices  Indices of accounts.
     * \param  tag              Tag's name. If empty, the accounts become untagged.
     */
    void set_account_tag(const std::set<uint32_t> account_indices, const std::string& tag);
    /*!
     * \brief  Set the label of the given tag.
     * \param  tag            Tag's name (which must be non-empty).
     * \param  label          Tag's description.
     */
    void set_account_tag_description(const std::string& tag, const std::string& description);

    std::string sign(const std::string &data) const;
    bool verify(const std::string &data, const cryptonote::account_public_address &address, const std::string &signature) const;

    // Import/Export wallet data
    std::vector<tools::wallet2::transfer_details> export_outputs() const;
    size_t import_outputs(const std::vector<tools::wallet2::transfer_details> &outputs);
    payment_container export_payments() const;
    void import_payments(const payment_container &payments);
    void import_payments_out(const std::list<std::pair<crypto::hash,wallet2::confirmed_transfer_details>> &confirmed_payments);
    std::tuple<size_t, crypto::hash, std::vector<crypto::hash>> export_blockchain() const;
    void import_blockchain(const std::tuple<size_t, crypto::hash, std::vector<crypto::hash>> &bc);
    bool export_key_images(const std::string &filename);
    std::vector<std::pair<crypto::key_image, crypto::signature>> export_key_images() const;
    uint64_t import_key_images(const std::vector<std::pair<crypto::key_image, crypto::signature>> &signed_key_images, uint64_t &spent, uint64_t &unspent, bool check_spent = true);
    uint64_t import_key_images(const std::string &filename, uint64_t &spent, uint64_t &unspent);

    void update_pool_state(bool refreshed = false);
    void remove_obsolete_pool_txs(const std::vector<crypto::hash> &tx_hashes);

    std::string encrypt(const std::string &plaintext, const crypto::secret_key &skey, bool authenticated = true) const;
    std::string encrypt_with_view_secret_key(const std::string &plaintext, bool authenticated = true) const;
    std::string decrypt(const std::string &ciphertext, const crypto::secret_key &skey, bool authenticated = true) const;
    std::string decrypt_with_view_secret_key(const std::string &ciphertext, bool authenticated = true) const;

    std::string make_uri(const std::string &address, const std::string &payment_id, uint64_t amount, const std::string &tx_description, const std::string &recipient_name, std::string &error);
    bool parse_uri(const std::string &uri, std::string &address, std::string &payment_id, uint64_t &amount, std::string &tx_description, std::string &recipient_name, std::vector<std::string> &unknown_parameters, std::string &error);

    uint64_t get_blockchain_height_by_date(uint16_t year, uint8_t month, uint8_t day);    // 1<=month<=12, 1<=day<=31

    bool is_synced() const;

    std::vector<std::pair<uint64_t, uint64_t>> estimate_backlog(uint64_t min_blob_size, uint64_t max_blob_size, const std::vector<uint64_t> &fees);

    uint64_t get_fee_multiplier(uint32_t priority, int fee_algorithm = -1);
    uint64_t get_per_kb_fee();
    uint64_t adjust_mixin(uint64_t mixin);

    // Light wallet specific functions
    // fetch unspent outs from lw node and store in m_transfers
    void light_wallet_get_unspent_outs();
    // fetch txs and store in m_payments
    void light_wallet_get_address_txs();
    // get_address_info
    bool light_wallet_get_address_info(cryptonote::COMMAND_RPC_GET_ADDRESS_INFO::response &response);
    // Login. new_address is true if address hasn't been used on lw node before.
    bool light_wallet_login(bool &new_address);
    // Send an import request to lw node. returns info about import fee, address and payment_id
    bool light_wallet_import_wallet_request(cryptonote::COMMAND_RPC_IMPORT_WALLET_REQUEST::response &response);
    // get random outputs from light wallet server
    void light_wallet_get_outs(std::vector<std::vector<get_outs_entry>> &outs, const std::vector<size_t> &selected_transfers, size_t fake_outputs_count);
    // Parse rct string
    bool light_wallet_parse_rct_str(const std::string& rct_string, const crypto::public_key& tx_pub_key, uint64_t internal_output_index, rct::key& decrypted_mask, rct::key& rct_commit, bool decrypt) const;
    // check if key image is ours
    bool light_wallet_key_image_is_ours(const crypto::key_image& key_image, const crypto::public_key& tx_public_key, uint64_t out_index);

    /*
     * "attributes" are a mechanism to store an arbitrary number of string values
     * on the level of the wallet as a whole, identified by keys. Their introduction,
     * technically the unordered map m_attributes stored as part of a wallet file,
     * led to a new wallet file version, but now new singular pieces of info may be added
     * without the need for a new version.
     *
     * The first and so far only value stored as such an attribute is the description.
     * It's stored under the standard key ATTRIBUTE_DESCRIPTION (see method set_description).
     *
     * The mechanism is open to all clients and allows them to use it for storing basically any
     * single string values in a wallet. To avoid the problem that different clients possibly
     * overwrite or misunderstand each other's attributes, a two-part key scheme is
     * proposed: <client name>.<value name>
     */
    const char* const ATTRIBUTE_DESCRIPTION = "wallet2.description";
    void set_attribute(const std::string &key, const std::string &value);
    std::string get_attribute(const std::string &key) const;

    crypto::public_key get_multisig_signer_public_key(const crypto::secret_key &spend_skey) const;
    crypto::public_key get_multisig_signer_public_key() const;
    crypto::public_key get_multisig_signing_public_key(size_t idx) const;
    crypto::public_key get_multisig_signing_public_key(const crypto::secret_key &skey) const;

  private:
    /*!
     * \brief  Stores wallet information to wallet file.
     * \param  keys_file_name Name of wallet file
     * \param  password       Password of wallet file
     * \param  watch_only     true to save only view key, false to save both spend and view keys
     * \return                Whether it was successful.
     */
    bool store_keys(const std::string& keys_file_name, const epee::wipeable_string& password, bool watch_only = false);
    /*!
     * \brief Load wallet information from wallet file.
     * \param keys_file_name Name of wallet file
     * \param password       Password of wallet file
     */
    bool load_keys(const std::string& keys_file_name, const epee::wipeable_string& password);
    void process_new_transaction(const crypto::hash &txid, const cryptonote::transaction& tx, const std::vector<uint64_t> &o_indices, uint64_t height, uint64_t ts, bool miner_tx, bool pool, bool double_spend_seen);
    void process_new_blockchain_entry(const cryptonote::block& b, const cryptonote::block_complete_entry& bche, const crypto::hash& bl_id, uint64_t height, const cryptonote::COMMAND_RPC_GET_BLOCKS_FAST::block_output_indices &o_indices);
    void detach_blockchain(uint64_t height);
    void get_short_chain_history(std::list<crypto::hash>& ids) const;
    bool is_tx_spendtime_unlocked(uint64_t unlock_time, uint64_t block_height) const;
    bool clear();
    void pull_blocks(uint64_t start_height, uint64_t& blocks_start_height, const std::list<crypto::hash> &short_chain_history, std::list<cryptonote::block_complete_entry> &blocks, std::vector<cryptonote::COMMAND_RPC_GET_BLOCKS_FAST::block_output_indices> &o_indices);
    void pull_hashes(uint64_t start_height, uint64_t& blocks_start_height, const std::list<crypto::hash> &short_chain_history, std::list<crypto::hash> &hashes);
    void fast_refresh(uint64_t stop_height, uint64_t &blocks_start_height, std::list<crypto::hash> &short_chain_history);
    void pull_next_blocks(uint64_t start_height, uint64_t &blocks_start_height, std::list<crypto::hash> &short_chain_history, const std::list<cryptonote::block_complete_entry> &prev_blocks, std::list<cryptonote::block_complete_entry> &blocks, std::vector<cryptonote::COMMAND_RPC_GET_BLOCKS_FAST::block_output_indices> &o_indices, bool &error);
    void process_blocks(uint64_t start_height, const std::list<cryptonote::block_complete_entry> &blocks, const std::vector<cryptonote::COMMAND_RPC_GET_BLOCKS_FAST::block_output_indices> &o_indices, uint64_t& blocks_added);
    uint64_t select_transfers(uint64_t needed_money, std::vector<size_t> unused_transfers_indices, std::vector<size_t>& selected_transfers, bool trusted_daemon);
    bool prepare_file_names(const std::string& file_path);
    void process_unconfirmed(const crypto::hash &txid, const cryptonote::transaction& tx, uint64_t height);
    void process_outgoing(const crypto::hash &txid, const cryptonote::transaction& tx, uint64_t height, uint64_t ts, uint64_t spent, uint64_t received, uint32_t subaddr_account, const std::set<uint32_t>& subaddr_indices);
    void add_unconfirmed_tx(const cryptonote::transaction& tx, uint64_t amount_in, const std::vector<cryptonote::tx_destination_entry> &dests, const crypto::hash &payment_id, uint64_t change_amount, uint32_t subaddr_account, const std::set<uint32_t>& subaddr_indices);
    void generate_genesis(cryptonote::block& b);
    void check_genesis(const crypto::hash& genesis_hash) const; //throws
    bool generate_chacha_key_from_secret_keys(crypto::chacha_key &key) const;
    crypto::hash get_payment_id(const pending_tx &ptx) const;
    void check_acc_out_precomp(const cryptonote::tx_out &o, const crypto::key_derivation &derivation, const std::vector<crypto::key_derivation> &additional_derivations, size_t i, tx_scan_info_t &tx_scan_info) const;
    void parse_block_round(const cryptonote::blobdata &blob, cryptonote::block &bl, crypto::hash &bl_id, bool &error) const;
    uint64_t get_upper_transaction_size_limit();
    std::vector<uint64_t> get_unspent_amounts_vector();
    uint64_t get_dynamic_per_kb_fee_estimate();
    float get_output_relatedness(const transfer_details &td0, const transfer_details &td1) const;
    std::vector<size_t> pick_preferred_rct_inputs(uint64_t needed_money, uint32_t subaddr_account, const std::set<uint32_t> &subaddr_indices) const;
    void set_spent(size_t idx, uint64_t height);
    void set_unspent(size_t idx);
    void get_outs(std::vector<std::vector<get_outs_entry>> &outs, const std::vector<size_t> &selected_transfers, size_t fake_outputs_count);
    bool tx_add_fake_output(std::vector<std::vector<tools::wallet2::get_outs_entry>> &outs, uint64_t global_index, const crypto::public_key& tx_public_key, const rct::key& mask, uint64_t real_index, bool unlocked) const;
    crypto::public_key get_tx_pub_key_from_received_outs(const tools::wallet2::transfer_details &td) const;
    bool should_pick_a_second_output(bool use_rct, size_t n_transfers, const std::vector<size_t> &unused_transfers_indices, const std::vector<size_t> &unused_dust_indices) const;
    std::vector<size_t> get_only_rct(const std::vector<size_t> &unused_dust_indices, const std::vector<size_t> &unused_transfers_indices) const;
    void scan_output(const cryptonote::account_keys &keys, const cryptonote::transaction &tx, const crypto::public_key &tx_pub_key, size_t i, tx_scan_info_t &tx_scan_info, int &num_vouts_received, std::unordered_map<cryptonote::subaddress_index, uint64_t> &tx_money_got_in_outs, std::vector<size_t> &outs);
    void trim_hashchain();
    crypto::key_image get_multisig_composite_key_image(size_t n) const;
    rct::multisig_kLRki get_multisig_composite_kLRki(size_t n, const crypto::public_key &ignore, std::unordered_set<rct::key> &used_L, std::unordered_set<rct::key> &new_used_L) const;
    rct::multisig_kLRki get_multisig_kLRki(size_t n, const rct::key &k) const;
    rct::key get_multisig_k(size_t idx, const std::unordered_set<rct::key> &used_L) const;
    void update_multisig_rescan_info(const std::vector<std::vector<rct::key>> &multisig_k, const std::vector<std::vector<tools::wallet2::multisig_info>> &info, size_t n);

    cryptonote::account_base m_account;
    boost::optional<epee::net_utils::http::login> m_daemon_login;
    std::string m_daemon_address;
    std::string m_wallet_file;
    std::string m_keys_file;
    epee::net_utils::http::http_simple_client m_http_client;
    hashchain m_blockchain;
    std::atomic<uint64_t> m_local_bc_height; //temporary workaround
    std::unordered_map<crypto::hash, unconfirmed_transfer_details> m_unconfirmed_txs;
    std::unordered_map<crypto::hash, confirmed_transfer_details> m_confirmed_txs;
    std::unordered_multimap<crypto::hash, pool_payment_details> m_unconfirmed_payments;
    std::unordered_map<crypto::hash, crypto::secret_key> m_tx_keys;
    cryptonote::checkpoints m_checkpoints;
    std::unordered_map<crypto::hash, std::vector<crypto::secret_key>> m_additional_tx_keys;

    transfer_container m_transfers;
    payment_container m_payments;
    std::unordered_map<crypto::key_image, size_t> m_key_images;
    std::unordered_map<crypto::public_key, size_t> m_pub_keys;
    cryptonote::account_public_address m_account_public_address;
    std::unordered_map<crypto::public_key, cryptonote::subaddress_index> m_subaddresses;
    std::unordered_map<cryptonote::subaddress_index, crypto::public_key> m_subaddresses_inv;
    std::vector<std::vector<std::string>> m_subaddress_labels;
    std::unordered_map<crypto::hash, std::string> m_tx_notes;
    std::unordered_map<std::string, std::string> m_attributes;
    std::vector<tools::wallet2::address_book_row> m_address_book;
    std::pair<std::map<std::string, std::string>, std::vector<std::string>> m_account_tags;
    uint64_t m_upper_transaction_size_limit; //TODO: auto-calc this value or request from daemon, now use some fixed value
    const std::vector<std::vector<tools::wallet2::multisig_info>> *m_multisig_rescan_info;
    const std::vector<std::vector<rct::key>> *m_multisig_rescan_k;

    std::atomic<bool> m_run;

    boost::mutex m_daemon_rpc_mutex;

    i_wallet2_callback* m_callback;
    bool m_key_on_device;
    bool m_testnet;
    bool m_restricted;
    std::string seed_language; /*!< Language of the mnemonics (seed). */
    bool is_old_file_format; /*!< Whether the wallet file is of an old file format */
    bool m_watch_only; /*!< no spend key */
    bool m_multisig; /*!< if > 1 spend secret key will not match spend public key */
    uint32_t m_multisig_threshold;
    std::vector<crypto::public_key> m_multisig_signers;
    bool m_always_confirm_transfers;
    bool m_print_ring_members;
    bool m_store_tx_info; /*!< request txkey to be returned in RPC, and store in the wallet cache file */
    uint32_t m_default_mixin;
    uint32_t m_default_priority;
    RefreshType m_refresh_type;
    bool m_auto_refresh;
    uint64_t m_refresh_from_block_height;
    bool m_confirm_missing_payment_id;
    bool m_ask_password;
    uint32_t m_min_output_count;
    uint64_t m_min_output_value;
    bool m_merge_destinations;
    bool m_confirm_backlog;
    uint32_t m_confirm_backlog_threshold;
    bool m_is_initialized;
    NodeRPCProxy m_node_rpc_proxy;
    std::unordered_set<crypto::hash> m_scanned_pool_txs[2];
    size_t m_subaddress_lookahead_major, m_subaddress_lookahead_minor;

    // Light wallet
    bool m_light_wallet; /* sends view key to daemon for scanning */
    uint64_t m_light_wallet_scanned_block_height;
    uint64_t m_light_wallet_blockchain_height;
    uint64_t m_light_wallet_per_kb_fee = FEE_PER_KB;
    bool m_light_wallet_connected;
    uint64_t m_light_wallet_balance;
    uint64_t m_light_wallet_unlocked_balance;
    // Light wallet info needed to populate m_payment requires 2 separate api calls (get_address_txs and get_unspent_outs)
    // We save the info from the first call in m_light_wallet_address_txs for easier lookup.
    std::unordered_map<crypto::hash, address_tx> m_light_wallet_address_txs;
    // store calculated key image for faster lookup
    std::unordered_map<crypto::public_key, std::map<uint64_t, crypto::key_image> > m_key_image_cache;
  };
}
BOOST_CLASS_VERSION(tools::wallet2, 23)
BOOST_CLASS_VERSION(tools::wallet2::transfer_details, 9)
BOOST_CLASS_VERSION(tools::wallet2::multisig_info, 1)
BOOST_CLASS_VERSION(tools::wallet2::multisig_info::LR, 0)
BOOST_CLASS_VERSION(tools::wallet2::multisig_tx_set, 1)
BOOST_CLASS_VERSION(tools::wallet2::payment_details, 2)
BOOST_CLASS_VERSION(tools::wallet2::pool_payment_details, 1)
BOOST_CLASS_VERSION(tools::wallet2::unconfirmed_transfer_details, 7)
BOOST_CLASS_VERSION(tools::wallet2::confirmed_transfer_details, 5)
BOOST_CLASS_VERSION(tools::wallet2::address_book_row, 17)
BOOST_CLASS_VERSION(tools::wallet2::unsigned_tx_set, 0)
BOOST_CLASS_VERSION(tools::wallet2::signed_tx_set, 0)
BOOST_CLASS_VERSION(tools::wallet2::tx_construction_data, 2)
BOOST_CLASS_VERSION(tools::wallet2::pending_tx, 3)
BOOST_CLASS_VERSION(tools::wallet2::multisig_sig, 0)

namespace boost
{
  namespace serialization
  {
    template <class Archive>
    inline typename std::enable_if<!Archive::is_loading::value, void>::type initialize_transfer_details(Archive &a, tools::wallet2::transfer_details &x, const boost::serialization::version_type ver)
    {
    }
    template <class Archive>
    inline typename std::enable_if<Archive::is_loading::value, void>::type initialize_transfer_details(Archive &a, tools::wallet2::transfer_details &x, const boost::serialization::version_type ver)
    {
        if (ver < 1)
        {
          x.m_mask = rct::identity();
          x.m_amount = x.m_tx.vout[x.m_internal_output_index].amount;
        }
        if (ver < 2)
        {
          x.m_spent_height = 0;
        }
        if (ver < 4)
        {
          x.m_rct = x.m_tx.vout[x.m_internal_output_index].amount == 0;
        }
        if (ver < 6)
        {
          x.m_key_image_known = true;
        }
        if (ver < 7)
        {
          x.m_pk_index = 0;
        }
        if (ver < 8)
        {
          x.m_subaddr_index = {};
        }
        if (ver < 9)
        {
          x.m_key_image_partial = false;
          x.m_multisig_k.clear();
          x.m_multisig_info.clear();
        }
    }

    template <class Archive>
    inline void serialize(Archive &a, tools::wallet2::transfer_details &x, const boost::serialization::version_type ver)
    {
      a & x.m_block_height;
      a & x.m_global_output_index;
      a & x.m_internal_output_index;
      if (ver < 3)
      {
        cryptonote::transaction tx;
        a & tx;
        x.m_tx = (const cryptonote::transaction_prefix&)tx;
        x.m_txid = cryptonote::get_transaction_hash(tx);
      }
      else
      {
        a & x.m_tx;
      }
      a & x.m_spent;
      a & x.m_key_image;
      if (ver < 1)
      {
        // ensure mask and amount are set
        initialize_transfer_details(a, x, ver);
        return;
      }
      a & x.m_mask;
      a & x.m_amount;
      if (ver < 2)
      {
        initialize_transfer_details(a, x, ver);
        return;
      }
      a & x.m_spent_height;
      if (ver < 3)
      {
        initialize_transfer_details(a, x, ver);
        return;
      }
      a & x.m_txid;
      if (ver < 4)
      {
        initialize_transfer_details(a, x, ver);
        return;
      }
      a & x.m_rct;
      if (ver < 5)
      {
        initialize_transfer_details(a, x, ver);
        return;
      }
      if (ver < 6)
      {
        // v5 did not properly initialize
        uint8_t u;
        a & u;
        x.m_key_image_known = true;
        return;
      }
      a & x.m_key_image_known;
      if (ver < 7)
      {
        initialize_transfer_details(a, x, ver);
        return;
      }
      a & x.m_pk_index;
      if (ver < 8)
      {
        initialize_transfer_details(a, x, ver);
        return;
      }
      a & x.m_subaddr_index;
      if (ver < 9)
      {
        initialize_transfer_details(a, x, ver);
        return;
      }
      a & x.m_multisig_info;
      a & x.m_multisig_k;
      a & x.m_key_image_partial;
    }

    template <class Archive>
    inline void serialize(Archive &a, tools::wallet2::multisig_info::LR &x, const boost::serialization::version_type ver)
    {
      a & x.m_L;
      a & x.m_R;
    }

    template <class Archive>
    inline void serialize(Archive &a, tools::wallet2::multisig_info &x, const boost::serialization::version_type ver)
    {
      a & x.m_signer;
      a & x.m_LR;
      a & x.m_partial_key_images;
    }

    template <class Archive>
    inline void serialize(Archive &a, tools::wallet2::multisig_tx_set &x, const boost::serialization::version_type ver)
    {
      a & x.m_ptx;
      a & x.m_signers;
    }

    template <class Archive>
    inline void serialize(Archive &a, tools::wallet2::unconfirmed_transfer_details &x, const boost::serialization::version_type ver)
    {
      a & x.m_change;
      a & x.m_sent_time;
      if (ver < 5)
      {
        cryptonote::transaction tx;
        a & tx;
        x.m_tx = (const cryptonote::transaction_prefix&)tx;
      }
      else
      {
        a & x.m_tx;
      }
      if (ver < 1)
        return;
      a & x.m_dests;
      a & x.m_payment_id;
      if (ver < 2)
        return;
      a & x.m_state;
      if (ver < 3)
        return;
      a & x.m_timestamp;
      if (ver < 4)
        return;
      a & x.m_amount_in;
      a & x.m_amount_out;
      if (ver < 6)
      {
        // v<6 may not have change accumulated in m_amount_out, which is a pain,
        // as it's readily understood to be sum of outputs.
        // We convert it to include change from v6
        if (!typename Archive::is_saving() && x.m_change != (uint64_t)-1)
          x.m_amount_out += x.m_change;
      }
      if (ver < 7)
      {
        x.m_subaddr_account = 0;
        return;
      }
      a & x.m_subaddr_account;
      a & x.m_subaddr_indices;
    }

    template <class Archive>
    inline void serialize(Archive &a, tools::wallet2::confirmed_transfer_details &x, const boost::serialization::version_type ver)
    {
      a & x.m_amount_in;
      a & x.m_amount_out;
      a & x.m_change;
      a & x.m_block_height;
      if (ver < 1)
        return;
      a & x.m_dests;
      a & x.m_payment_id;
      if (ver < 2)
        return;
      a & x.m_timestamp;
      if (ver < 3)
      {
        // v<3 may not have change accumulated in m_amount_out, which is a pain,
        // as it's readily understood to be sum of outputs. Whether it got added
        // or not depends on whether it came from a unconfirmed_transfer_details
        // (not included) or not (included). We can't reliably tell here, so we
        // check whether either yields a "negative" fee, or use the other if so.
        // We convert it to include change from v3
        if (!typename Archive::is_saving() && x.m_change != (uint64_t)-1)
        {
          if (x.m_amount_in > (x.m_amount_out + x.m_change))
            x.m_amount_out += x.m_change;
        }
      }
      if (ver < 4)
      {
        if (!typename Archive::is_saving())
          x.m_unlock_time = 0;
        return;
      }
      a & x.m_unlock_time;
      if (ver < 5)
      {
        x.m_subaddr_account = 0;
        return;
      }
      a & x.m_subaddr_account;
      a & x.m_subaddr_indices;
    }

    template <class Archive>
    inline void serialize(Archive& a, tools::wallet2::payment_details& x, const boost::serialization::version_type ver)
    {
      a & x.m_tx_hash;
      a & x.m_amount;
      a & x.m_block_height;
      a & x.m_unlock_time;
      if (ver < 1)
        return;
      a & x.m_timestamp;
      if (ver < 2)
      {
        x.m_subaddr_index = {};
        return;
      }
      a & x.m_subaddr_index;
    }

    template <class Archive>
    inline void serialize(Archive& a, tools::wallet2::pool_payment_details& x, const boost::serialization::version_type ver)
    {
      a & x.m_pd;
      a & x.m_double_spend_seen;
    }

    template <class Archive>
    inline void serialize(Archive& a, tools::wallet2::address_book_row& x, const boost::serialization::version_type ver)
    {
      a & x.m_address;
      a & x.m_payment_id;
      a & x.m_description;
      if (ver < 17)
      {
        x.m_is_subaddress = false;
        return;
      }
      a & x.m_is_subaddress;
    }

    template <class Archive>
    inline void serialize(Archive &a, tools::wallet2::unsigned_tx_set &x, const boost::serialization::version_type ver)
    {
      a & x.txes;
      a & x.transfers;
    }

    template <class Archive>
    inline void serialize(Archive &a, tools::wallet2::signed_tx_set &x, const boost::serialization::version_type ver)
    {
      a & x.ptx;
      a & x.key_images;
    }

    template <class Archive>
    inline void serialize(Archive &a, tools::wallet2::tx_construction_data &x, const boost::serialization::version_type ver)
    {
      a & x.sources;
      a & x.change_dts;
      a & x.splitted_dsts;
      if (ver < 2)
      {
        // load list to vector
        std::list<size_t> selected_transfers;
        a & selected_transfers;
        x.selected_transfers.clear();
        x.selected_transfers.reserve(selected_transfers.size());
        for (size_t t: selected_transfers)
          x.selected_transfers.push_back(t);
      }
      a & x.extra;
      a & x.unlock_time;
      a & x.use_rct;
      a & x.dests;
      if (ver < 1)
      {
        x.subaddr_account = 0;
        return;
      }
      a & x.subaddr_account;
      a & x.subaddr_indices;
      if (ver < 2)
        return;
      a & x.selected_transfers;
    }

    template <class Archive>
    inline void serialize(Archive &a, tools::wallet2::multisig_sig &x, const boost::serialization::version_type ver)
    {
      a & x.sigs;
      a & x.ignore;
      a & x.used_L;
      a & x.signing_keys;
      a & x.msout;
    }

    template <class Archive>
    inline void serialize(Archive &a, tools::wallet2::pending_tx &x, const boost::serialization::version_type ver)
    {
      a & x.tx;
      a & x.dust;
      a & x.fee;
      a & x.dust_added_to_fee;
      a & x.change_dts;
      if (ver < 2)
      {
        // load list to vector
        std::list<size_t> selected_transfers;
        a & selected_transfers;
        x.selected_transfers.clear();
        x.selected_transfers.reserve(selected_transfers.size());
        for (size_t t: selected_transfers)
          x.selected_transfers.push_back(t);
      }
      a & x.key_images;
      a & x.tx_key;
      a & x.dests;
      a & x.construction_data;
      if (ver < 1)
        return;
      a & x.additional_tx_keys;
      if (ver < 2)
        return;
      a & x.selected_transfers;
      if (ver < 3)
        return;
      a & x.multisig_sigs;
    }
  }
}

namespace tools
{

  namespace detail
  {
    //----------------------------------------------------------------------------------------------------
    inline void digit_split_strategy(const std::vector<cryptonote::tx_destination_entry>& dsts,
      const cryptonote::tx_destination_entry& change_dst, uint64_t dust_threshold,
      std::vector<cryptonote::tx_destination_entry>& splitted_dsts, std::vector<cryptonote::tx_destination_entry> &dust_dsts)
    {
      splitted_dsts.clear();
      dust_dsts.clear();

      for(auto& de: dsts)
      {
        cryptonote::decompose_amount_into_digits(de.amount, 0,
          [&](uint64_t chunk) { splitted_dsts.push_back(cryptonote::tx_destination_entry(chunk, de.addr, de.is_subaddress)); },
          [&](uint64_t a_dust) { splitted_dsts.push_back(cryptonote::tx_destination_entry(a_dust, de.addr, de.is_subaddress)); } );
      }

      cryptonote::decompose_amount_into_digits(change_dst.amount, 0,
        [&](uint64_t chunk) {
          if (chunk <= dust_threshold)
            dust_dsts.push_back(cryptonote::tx_destination_entry(chunk, change_dst.addr, false));
          else
            splitted_dsts.push_back(cryptonote::tx_destination_entry(chunk, change_dst.addr, false));
        },
        [&](uint64_t a_dust) { dust_dsts.push_back(cryptonote::tx_destination_entry(a_dust, change_dst.addr, false)); } );
    }
    //----------------------------------------------------------------------------------------------------
    inline void null_split_strategy(const std::vector<cryptonote::tx_destination_entry>& dsts,
      const cryptonote::tx_destination_entry& change_dst, uint64_t dust_threshold,
      std::vector<cryptonote::tx_destination_entry>& splitted_dsts, std::vector<cryptonote::tx_destination_entry> &dust_dsts)
    {
      splitted_dsts = dsts;

      dust_dsts.clear();
      uint64_t change = change_dst.amount;

      if (0 != change)
      {
        splitted_dsts.push_back(cryptonote::tx_destination_entry(change, change_dst.addr, false));
      }
    }
    //----------------------------------------------------------------------------------------------------
    inline void print_source_entry(const cryptonote::tx_source_entry& src)
    {
      std::string indexes;
      std::for_each(src.outputs.begin(), src.outputs.end(), [&](const cryptonote::tx_source_entry::output_entry& s_e) { indexes += boost::to_string(s_e.first) + " "; });
      LOG_PRINT_L0("amount=" << cryptonote::print_money(src.amount) << ", real_output=" <<src.real_output << ", real_output_in_tx_index=" << src.real_output_in_tx_index << ", indexes: " << indexes);
    }
    //----------------------------------------------------------------------------------------------------
  }
  //----------------------------------------------------------------------------------------------------
  template<typename T>
  void wallet2::transfer(const std::vector<cryptonote::tx_destination_entry>& dsts, const size_t fake_outs_count, const std::vector<size_t> &unused_transfers_indices,
    uint64_t unlock_time, uint64_t fee, const std::vector<uint8_t>& extra, T destination_split_strategy, const tx_dust_policy& dust_policy, bool trusted_daemon)
  {
    pending_tx ptx;
    cryptonote::transaction tx;
    transfer(dsts, fake_outs_count, unused_transfers_indices, unlock_time, fee, extra, destination_split_strategy, dust_policy, tx, ptx, trusted_daemon);
  }

  template<typename T>
  void wallet2::transfer(const std::vector<cryptonote::tx_destination_entry>& dsts, const size_t fake_outputs_count, const std::vector<size_t> &unused_transfers_indices,
    uint64_t unlock_time, uint64_t fee, const std::vector<uint8_t>& extra, T destination_split_strategy, const tx_dust_policy& dust_policy, cryptonote::transaction& tx, pending_tx &ptx, bool trusted_daemon)
  {
    using namespace cryptonote;
    // throw if attempting a transaction with no destinations
    THROW_WALLET_EXCEPTION_IF(dsts.empty(), error::zero_destination);

    THROW_WALLET_EXCEPTION_IF(m_multisig, error::wallet_internal_error, "Multisig wallets cannot spend non rct outputs");

    uint64_t upper_transaction_size_limit = get_upper_transaction_size_limit();
    uint64_t needed_money = fee;

    // calculate total amount being sent to all destinations
    // throw if total amount overflows uint64_t
    for(auto& dt: dsts)
    {
      THROW_WALLET_EXCEPTION_IF(0 == dt.amount, error::zero_destination);
      needed_money += dt.amount;
      THROW_WALLET_EXCEPTION_IF(needed_money < dt.amount, error::tx_sum_overflow, dsts, fee, m_testnet);
    }

    // randomly select inputs for transaction
    // throw if requested send amount is greater than (unlocked) amount available to send
    std::vector<size_t> selected_transfers;
    uint64_t found_money = select_transfers(needed_money, unused_transfers_indices, selected_transfers, trusted_daemon);
    THROW_WALLET_EXCEPTION_IF(found_money < needed_money, error::not_enough_unlocked_money, found_money, needed_money - fee, fee);

    uint32_t subaddr_account = m_transfers[*selected_transfers.begin()].m_subaddr_index.major;
    for (auto i = ++selected_transfers.begin(); i != selected_transfers.end(); ++i)
      THROW_WALLET_EXCEPTION_IF(subaddr_account != *i, error::wallet_internal_error, "the tx uses funds from multiple accounts");

    typedef COMMAND_RPC_GET_RANDOM_OUTPUTS_FOR_AMOUNTS::out_entry out_entry;
    typedef cryptonote::tx_source_entry::output_entry tx_output_entry;

    COMMAND_RPC_GET_RANDOM_OUTPUTS_FOR_AMOUNTS::response daemon_resp = AUTO_VAL_INIT(daemon_resp);
    if(fake_outputs_count)
    {
      COMMAND_RPC_GET_RANDOM_OUTPUTS_FOR_AMOUNTS::request req = AUTO_VAL_INIT(req);
      req.outs_count = fake_outputs_count + 1;// add one to make possible (if need) to skip real output key
      for(size_t idx: selected_transfers)
      {
        const transfer_container::const_iterator it = m_transfers.begin() + idx;
        THROW_WALLET_EXCEPTION_IF(it->m_tx.vout.size() <= it->m_internal_output_index, error::wallet_internal_error,
          "m_internal_output_index = " + std::to_string(it->m_internal_output_index) +
          " is greater or equal to outputs count = " + std::to_string(it->m_tx.vout.size()));
        req.amounts.push_back(it->amount());
      }

      m_daemon_rpc_mutex.lock();
      bool r = epee::net_utils::invoke_http_bin("/getrandom_outs.bin", req, daemon_resp, m_http_client, rpc_timeout);
      m_daemon_rpc_mutex.unlock();
      THROW_WALLET_EXCEPTION_IF(!r, error::no_connection_to_daemon, "getrandom_outs.bin");
      THROW_WALLET_EXCEPTION_IF(daemon_resp.status == CORE_RPC_STATUS_BUSY, error::daemon_busy, "getrandom_outs.bin");
      THROW_WALLET_EXCEPTION_IF(daemon_resp.status != CORE_RPC_STATUS_OK, error::get_random_outs_error, daemon_resp.status);
      THROW_WALLET_EXCEPTION_IF(daemon_resp.outs.size() != selected_transfers.size(), error::wallet_internal_error,
        "daemon returned wrong response for getrandom_outs.bin, wrong amounts count = " +
        std::to_string(daemon_resp.outs.size()) + ", expected " +  std::to_string(selected_transfers.size()));

      std::unordered_map<uint64_t, uint64_t> scanty_outs;
      for(COMMAND_RPC_GET_RANDOM_OUTPUTS_FOR_AMOUNTS::outs_for_amount& amount_outs: daemon_resp.outs)
      {
        if (amount_outs.outs.size() < fake_outputs_count)
        {
          scanty_outs[amount_outs.amount] = amount_outs.outs.size();
        }
      }
      THROW_WALLET_EXCEPTION_IF(!scanty_outs.empty(), error::not_enough_outs_to_mix, scanty_outs, fake_outputs_count);
    }

    //prepare inputs
    size_t i = 0;
    std::vector<cryptonote::tx_source_entry> sources;
    for(size_t idx: selected_transfers)
    {
      sources.resize(sources.size()+1);
      cryptonote::tx_source_entry& src = sources.back();
      const transfer_details& td = m_transfers[idx];
      src.amount = td.amount();
      src.rct = false;
      //paste mixin transaction
      if(daemon_resp.outs.size())
      {
        daemon_resp.outs[i].outs.sort([](const out_entry& a, const out_entry& b){return a.global_amount_index < b.global_amount_index;});
        for(out_entry& daemon_oe: daemon_resp.outs[i].outs)
        {
          if(td.m_global_output_index == daemon_oe.global_amount_index)
            continue;
          tx_output_entry oe;
          oe.first = daemon_oe.global_amount_index;
          oe.second.dest = rct::pk2rct(daemon_oe.out_key);
          oe.second.mask = rct::identity();
          src.outputs.push_back(oe);
          if(src.outputs.size() >= fake_outputs_count)
            break;
        }
      }

      //paste real transaction to the random index
      auto it_to_insert = std::find_if(src.outputs.begin(), src.outputs.end(), [&](const tx_output_entry& a)
      {
        return a.first >= td.m_global_output_index;
      });
      //size_t real_index = src.outputs.size() ? (rand() % src.outputs.size() ):0;
      tx_output_entry real_oe;
      real_oe.first = td.m_global_output_index;
      real_oe.second.dest = rct::pk2rct(boost::get<txout_to_key>(td.m_tx.vout[td.m_internal_output_index].target).key);
      real_oe.second.mask = rct::identity();
      auto interted_it = src.outputs.insert(it_to_insert, real_oe);
      src.real_out_tx_key = get_tx_pub_key_from_extra(td.m_tx);
      src.real_output = interted_it - src.outputs.begin();
      src.real_output_in_tx_index = td.m_internal_output_index;
      src.multisig_kLRki = rct::multisig_kLRki({rct::zero(), rct::zero(), rct::zero(), rct::zero()});
      detail::print_source_entry(src);
      ++i;
    }

    cryptonote::tx_destination_entry change_dts = AUTO_VAL_INIT(change_dts);
    if (needed_money < found_money)
    {
      change_dts.addr = get_subaddress({subaddr_account, 0});
      change_dts.amount = found_money - needed_money;
    }

    std::vector<cryptonote::tx_destination_entry> splitted_dsts, dust_dsts;
    uint64_t dust = 0;
    destination_split_strategy(dsts, change_dts, dust_policy.dust_threshold, splitted_dsts, dust_dsts);
    for(auto& d: dust_dsts) {
      THROW_WALLET_EXCEPTION_IF(dust_policy.dust_threshold < d.amount, error::wallet_internal_error, "invalid dust value: dust = " +
        std::to_string(d.amount) + ", dust_threshold = " + std::to_string(dust_policy.dust_threshold));
    }
    for(auto& d: dust_dsts) {
      if (!dust_policy.add_to_fee)
        splitted_dsts.push_back(cryptonote::tx_destination_entry(d.amount, dust_policy.addr_for_dust, d.is_subaddress));
      dust += d.amount;
    }

    crypto::secret_key tx_key;
    std::vector<crypto::secret_key> additional_tx_keys;
    rct::multisig_out msout;
    bool r = cryptonote::construct_tx_and_get_tx_key(m_account.get_keys(), m_subaddresses, sources, splitted_dsts, change_dts.addr, extra, tx, unlock_time, tx_key, additional_tx_keys, false, false, m_multisig ? &msout : NULL, m_account.get_device());
    THROW_WALLET_EXCEPTION_IF(!r, error::tx_not_constructed, sources, splitted_dsts, unlock_time, m_testnet);
    THROW_WALLET_EXCEPTION_IF(upper_transaction_size_limit <= get_object_blobsize(tx), error::tx_too_big, tx, upper_transaction_size_limit);

    std::string key_images;
    bool all_are_txin_to_key = std::all_of(tx.vin.begin(), tx.vin.end(), [&](const txin_v& s_e) -> bool
    {
      CHECKED_GET_SPECIFIC_VARIANT(s_e, const txin_to_key, in, false);
      key_images += boost::to_string(in.k_image) + " ";
      return true;
    });
    THROW_WALLET_EXCEPTION_IF(!all_are_txin_to_key, error::unexpected_txin_type, tx);
    
    bool dust_sent_elsewhere = (dust_policy.addr_for_dust.m_view_public_key != change_dts.addr.m_view_public_key
                                || dust_policy.addr_for_dust.m_spend_public_key != change_dts.addr.m_spend_public_key);      

    if (dust_policy.add_to_fee || dust_sent_elsewhere) change_dts.amount -= dust;

    ptx.key_images = key_images;
    ptx.fee = (dust_policy.add_to_fee ? fee+dust : fee);
    ptx.dust = ((dust_policy.add_to_fee || dust_sent_elsewhere) ? dust : 0);
    ptx.dust_added_to_fee = dust_policy.add_to_fee;
    ptx.tx = tx;
    ptx.change_dts = change_dts;
    ptx.selected_transfers = selected_transfers;
    ptx.tx_key = tx_key;
    ptx.additional_tx_keys = additional_tx_keys;
    ptx.dests = dsts;
    ptx.construction_data.sources = sources;
    ptx.construction_data.change_dts = change_dts;
    ptx.construction_data.splitted_dsts = splitted_dsts;
    ptx.construction_data.selected_transfers = selected_transfers;
    ptx.construction_data.extra = tx.extra;
    ptx.construction_data.unlock_time = unlock_time;
    ptx.construction_data.use_rct = false;
    ptx.construction_data.dests = dsts;
    // record which subaddress indices are being used as inputs
    ptx.construction_data.subaddr_account = subaddr_account;
    ptx.construction_data.subaddr_indices.clear();
    for (size_t idx: selected_transfers)
      ptx.construction_data.subaddr_indices.insert(m_transfers[idx].m_subaddr_index.minor);
  }


}<|MERGE_RESOLUTION|>--- conflicted
+++ resolved
@@ -624,11 +624,8 @@
     bool watch_only() const { return m_watch_only; }
     bool multisig(bool *ready = NULL, uint32_t *threshold = NULL, uint32_t *total = NULL) const;
     bool has_multisig_partial_key_images() const;
-<<<<<<< HEAD
+    bool get_multisig_seed(std::string& seed, const epee::wipeable_string &passphrase = std::string(), bool raw = true) const;
     bool key_on_device() const { return m_key_on_device; }
-=======
-    bool get_multisig_seed(std::string& seed, const epee::wipeable_string &passphrase = std::string(), bool raw = true) const;
->>>>>>> a529f0a6
 
     // locked & unlocked balance of given or current subaddress account
     uint64_t balance(uint32_t subaddr_index_major) const;
