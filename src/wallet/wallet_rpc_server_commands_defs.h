// Copyright (c) 2014-2019, The Monero Project
// 
// All rights reserved.
// 
// Redistribution and use in source and binary forms, with or without modification, are
// permitted provided that the following conditions are met:
// 
// 1. Redistributions of source code must retain the above copyright notice, this list of
//    conditions and the following disclaimer.
// 
// 2. Redistributions in binary form must reproduce the above copyright notice, this list
//    of conditions and the following disclaimer in the documentation and/or other
//    materials provided with the distribution.
// 
// 3. Neither the name of the copyright holder nor the names of its contributors may be
//    used to endorse or promote products derived from this software without specific
//    prior written permission.
// 
// THIS SOFTWARE IS PROVIDED BY THE COPYRIGHT HOLDERS AND CONTRIBUTORS "AS IS" AND ANY
// EXPRESS OR IMPLIED WARRANTIES, INCLUDING, BUT NOT LIMITED TO, THE IMPLIED WARRANTIES OF
// MERCHANTABILITY AND FITNESS FOR A PARTICULAR PURPOSE ARE DISCLAIMED. IN NO EVENT SHALL
// THE COPYRIGHT HOLDER OR CONTRIBUTORS BE LIABLE FOR ANY DIRECT, INDIRECT, INCIDENTAL,
// SPECIAL, EXEMPLARY, OR CONSEQUENTIAL DAMAGES (INCLUDING, BUT NOT LIMITED TO,
// PROCUREMENT OF SUBSTITUTE GOODS OR SERVICES; LOSS OF USE, DATA, OR PROFITS; OR BUSINESS
// INTERRUPTION) HOWEVER CAUSED AND ON ANY THEORY OF LIABILITY, WHETHER IN CONTRACT,
// STRICT LIABILITY, OR TORT (INCLUDING NEGLIGENCE OR OTHERWISE) ARISING IN ANY WAY OUT OF
// THE USE OF THIS SOFTWARE, EVEN IF ADVISED OF THE POSSIBILITY OF SUCH DAMAGE.
// 
// Parts of this file are originally copyright (c) 2012-2013 The Cryptonote developers

#pragma once
#include "cryptonote_config.h"
#include "cryptonote_protocol/cryptonote_protocol_defs.h"
#include "cryptonote_basic/cryptonote_basic.h"
#include "cryptonote_basic/subaddress_index.h"
#include "crypto/hash.h"
#include "wallet_rpc_server_error_codes.h"

#undef MONERO_DEFAULT_LOG_CATEGORY
#define MONERO_DEFAULT_LOG_CATEGORY "wallet.rpc"

// When making *any* change here, bump minor
// If the change is incompatible, then bump major and set minor to 0
// This ensures WALLET_RPC_VERSION always increases, that every change
// has its own version, and that clients can just test major to see
// whether they can talk to a given wallet without having to know in
// advance which version they will stop working with
// Don't go over 32767 for any of these
#define WALLET_RPC_VERSION_MAJOR 1
<<<<<<< HEAD
#define WALLET_RPC_VERSION_MINOR 10
=======
#define WALLET_RPC_VERSION_MINOR 18
>>>>>>> 25419b4b
#define MAKE_WALLET_RPC_VERSION(major,minor) (((major)<<16)|(minor))
#define WALLET_RPC_VERSION MAKE_WALLET_RPC_VERSION(WALLET_RPC_VERSION_MAJOR, WALLET_RPC_VERSION_MINOR)
namespace tools
{
namespace wallet_rpc
{
#define WALLET_RPC_STATUS_OK      "OK"
#define WALLET_RPC_STATUS_BUSY    "BUSY"

  struct COMMAND_RPC_GET_BALANCE
  {
    struct request_t
    {
      uint32_t account_index;
      std::set<uint32_t> address_indices;
      bool all_accounts;
      bool strict;
      BEGIN_KV_SERIALIZE_MAP()
        KV_SERIALIZE(account_index)
        KV_SERIALIZE(address_indices)
        KV_SERIALIZE_OPT(all_accounts, false);
        KV_SERIALIZE_OPT(strict, false);
      END_KV_SERIALIZE_MAP()
    };
    typedef epee::misc_utils::struct_init<request_t> request;

    struct per_subaddress_info
    {
      uint32_t account_index;
      uint32_t address_index;
      std::string address;
      uint64_t balance;
      uint64_t unlocked_balance;
      std::string label;
      uint64_t num_unspent_outputs;
      uint64_t blocks_to_unlock;
      uint64_t time_to_unlock;

      BEGIN_KV_SERIALIZE_MAP()
        KV_SERIALIZE(account_index)
        KV_SERIALIZE(address_index)
        KV_SERIALIZE(address)
        KV_SERIALIZE(balance)
        KV_SERIALIZE(unlocked_balance)
        KV_SERIALIZE(label)
        KV_SERIALIZE(num_unspent_outputs)
        KV_SERIALIZE(blocks_to_unlock)
        KV_SERIALIZE(time_to_unlock)
      END_KV_SERIALIZE_MAP()
    };

    struct response_t
    {
      uint64_t 	 balance;
      uint64_t 	 unlocked_balance;
      bool       multisig_import_needed;
      std::vector<per_subaddress_info> per_subaddress;
      uint64_t   blocks_to_unlock;
      uint64_t   time_to_unlock;

      BEGIN_KV_SERIALIZE_MAP()
        KV_SERIALIZE(balance)
        KV_SERIALIZE(unlocked_balance)
        KV_SERIALIZE(multisig_import_needed)
        KV_SERIALIZE(per_subaddress)
        KV_SERIALIZE(blocks_to_unlock)
        KV_SERIALIZE(time_to_unlock)
      END_KV_SERIALIZE_MAP()
    };
    typedef epee::misc_utils::struct_init<response_t> response;
  };

    struct COMMAND_RPC_GET_ADDRESS
  {
    struct request_t
    {
      uint32_t account_index;
      std::vector<uint32_t> address_index;
      BEGIN_KV_SERIALIZE_MAP()
        KV_SERIALIZE(account_index)
        KV_SERIALIZE(address_index)
      END_KV_SERIALIZE_MAP()
    };
    typedef epee::misc_utils::struct_init<request_t> request;

    struct address_info
    {
      std::string address;
      std::string label;
      uint32_t address_index;
      bool used;

      BEGIN_KV_SERIALIZE_MAP()
        KV_SERIALIZE(address)
        KV_SERIALIZE(label)
        KV_SERIALIZE(address_index)
        KV_SERIALIZE(used)
      END_KV_SERIALIZE_MAP()
    };

    struct response_t
    {
      std::string address;                  // to remain compatible with older RPC format
      std::vector<address_info> addresses;

      BEGIN_KV_SERIALIZE_MAP()
        KV_SERIALIZE(address)
        KV_SERIALIZE(addresses)
      END_KV_SERIALIZE_MAP()
    };
    typedef epee::misc_utils::struct_init<response_t> response;
  };

  struct COMMAND_RPC_GET_ADDRESS_INDEX
  {
    struct request_t
    {
      std::string address;
      BEGIN_KV_SERIALIZE_MAP()
        KV_SERIALIZE(address)
      END_KV_SERIALIZE_MAP()
    };
    typedef epee::misc_utils::struct_init<request_t> request;

    struct response_t
    {
      cryptonote::subaddress_index index;
      BEGIN_KV_SERIALIZE_MAP()
        KV_SERIALIZE(index)
      END_KV_SERIALIZE_MAP()
    };
    typedef epee::misc_utils::struct_init<response_t> response;
  };

  struct COMMAND_RPC_CREATE_ADDRESS
  {
    struct request_t
    {
      uint32_t    account_index;
      uint32_t    count;
      std::string label;

      BEGIN_KV_SERIALIZE_MAP()
        KV_SERIALIZE(account_index)
        KV_SERIALIZE_OPT(count, 1U)
        KV_SERIALIZE(label)
      END_KV_SERIALIZE_MAP()
    };
    typedef epee::misc_utils::struct_init<request_t> request;

    struct response_t
    {
      std::string              address;
      uint32_t                 address_index;
      std::vector<std::string> addresses;
      std::vector<uint32_t>    address_indices;

      BEGIN_KV_SERIALIZE_MAP()
        KV_SERIALIZE(address)
        KV_SERIALIZE(address_index)
        KV_SERIALIZE(addresses)
        KV_SERIALIZE(address_indices)
      END_KV_SERIALIZE_MAP()
    };
    typedef epee::misc_utils::struct_init<response_t> response;
  };

  struct COMMAND_RPC_LABEL_ADDRESS
  {
    struct request_t
    {
      cryptonote::subaddress_index index;
      std::string label;

      BEGIN_KV_SERIALIZE_MAP()
        KV_SERIALIZE(index)
        KV_SERIALIZE(label)
      END_KV_SERIALIZE_MAP()
    };
    typedef epee::misc_utils::struct_init<request_t> request;

    struct response_t
    {
      BEGIN_KV_SERIALIZE_MAP()
      END_KV_SERIALIZE_MAP()
    };
    typedef epee::misc_utils::struct_init<response_t> response;
  };

  struct COMMAND_RPC_GET_ACCOUNTS
  {
    struct request_t
    {
      std::string tag;      // all accounts if empty, otherwise those accounts with this tag
      bool strict_balances;

      BEGIN_KV_SERIALIZE_MAP()
        KV_SERIALIZE(tag)
        KV_SERIALIZE_OPT(strict_balances, false)
      END_KV_SERIALIZE_MAP()
    };
    typedef epee::misc_utils::struct_init<request_t> request;

    struct subaddress_account_info
    {
      uint32_t account_index;
      std::string base_address;
      uint64_t balance;
      uint64_t unlocked_balance;
      std::string label;
      std::string tag;

      BEGIN_KV_SERIALIZE_MAP()
        KV_SERIALIZE(account_index)
        KV_SERIALIZE(base_address)
        KV_SERIALIZE(balance)
        KV_SERIALIZE(unlocked_balance)
        KV_SERIALIZE(label)
        KV_SERIALIZE(tag)
      END_KV_SERIALIZE_MAP()
    };

    struct response_t
    {
      uint64_t total_balance;
      uint64_t total_unlocked_balance;
      std::vector<subaddress_account_info> subaddress_accounts;

      BEGIN_KV_SERIALIZE_MAP()
        KV_SERIALIZE(total_balance)
        KV_SERIALIZE(total_unlocked_balance)
        KV_SERIALIZE(subaddress_accounts)
      END_KV_SERIALIZE_MAP()
    };
    typedef epee::misc_utils::struct_init<response_t> response;
  };

  struct COMMAND_RPC_CREATE_ACCOUNT
  {
    struct request_t
    {
      std::string label;
      BEGIN_KV_SERIALIZE_MAP()
        KV_SERIALIZE(label)
      END_KV_SERIALIZE_MAP()
    };
    typedef epee::misc_utils::struct_init<request_t> request;

    struct response_t
    {
      uint32_t account_index;
      std::string address;      // the 0-th address for convenience
      BEGIN_KV_SERIALIZE_MAP()
        KV_SERIALIZE(account_index)
        KV_SERIALIZE(address)
      END_KV_SERIALIZE_MAP()
    };
    typedef epee::misc_utils::struct_init<response_t> response;
  };

  struct COMMAND_RPC_LABEL_ACCOUNT
  {
    struct request_t
    {
      uint32_t account_index;
      std::string label;

      BEGIN_KV_SERIALIZE_MAP()
        KV_SERIALIZE(account_index)
        KV_SERIALIZE(label)
      END_KV_SERIALIZE_MAP()
    };
    typedef epee::misc_utils::struct_init<request_t> request;

    struct response_t
    {
      BEGIN_KV_SERIALIZE_MAP()
      END_KV_SERIALIZE_MAP()
    };
    typedef epee::misc_utils::struct_init<response_t> response;
  };

  struct COMMAND_RPC_GET_ACCOUNT_TAGS
  {
    struct request_t
    {
      BEGIN_KV_SERIALIZE_MAP()
      END_KV_SERIALIZE_MAP()
    };
    typedef epee::misc_utils::struct_init<request_t> request;

    struct account_tag_info
    {
      std::string tag;
      std::string label;
      std::vector<uint32_t> accounts;

      BEGIN_KV_SERIALIZE_MAP()
        KV_SERIALIZE(tag);
        KV_SERIALIZE(label);
        KV_SERIALIZE(accounts);
      END_KV_SERIALIZE_MAP()
    };

    struct response_t
    {
      std::vector<account_tag_info> account_tags;

      BEGIN_KV_SERIALIZE_MAP()
        KV_SERIALIZE(account_tags)
      END_KV_SERIALIZE_MAP()
    };
    typedef epee::misc_utils::struct_init<response_t> response;
  };

  struct COMMAND_RPC_TAG_ACCOUNTS
  {
    struct request_t
    {
      std::string tag;
      std::set<uint32_t> accounts;

      BEGIN_KV_SERIALIZE_MAP()
        KV_SERIALIZE(tag)
        KV_SERIALIZE(accounts)
      END_KV_SERIALIZE_MAP()
    };
    typedef epee::misc_utils::struct_init<request_t> request;

    struct response_t
    {
      BEGIN_KV_SERIALIZE_MAP()
      END_KV_SERIALIZE_MAP()
    };
    typedef epee::misc_utils::struct_init<response_t> response;
  };

  struct COMMAND_RPC_UNTAG_ACCOUNTS
  {
    struct request_t
    {
      std::set<uint32_t> accounts;

      BEGIN_KV_SERIALIZE_MAP()
        KV_SERIALIZE(accounts)
      END_KV_SERIALIZE_MAP()
    };
    typedef epee::misc_utils::struct_init<request_t> request;

    struct response_t
    {
      BEGIN_KV_SERIALIZE_MAP()
      END_KV_SERIALIZE_MAP()
    };
    typedef epee::misc_utils::struct_init<response_t> response;
  };

  struct COMMAND_RPC_SET_ACCOUNT_TAG_DESCRIPTION
  {
    struct request_t
    {
      std::string tag;
      std::string description;

      BEGIN_KV_SERIALIZE_MAP()
        KV_SERIALIZE(tag)
        KV_SERIALIZE(description)
      END_KV_SERIALIZE_MAP()
    };
    typedef epee::misc_utils::struct_init<request_t> request;

    struct response_t
    {
      BEGIN_KV_SERIALIZE_MAP()
      END_KV_SERIALIZE_MAP()
    };
    typedef epee::misc_utils::struct_init<response_t> response;
  };

    struct COMMAND_RPC_GET_HEIGHT
    {
      struct request_t
      {
        BEGIN_KV_SERIALIZE_MAP()
        END_KV_SERIALIZE_MAP()
      };
      typedef epee::misc_utils::struct_init<request_t> request;

      struct response_t
      {
        uint64_t  height;
        BEGIN_KV_SERIALIZE_MAP()
          KV_SERIALIZE(height)
        END_KV_SERIALIZE_MAP()
      };
      typedef epee::misc_utils::struct_init<response_t> response;
    };

  struct transfer_destination
  {
    uint64_t amount;
    std::string address;
    BEGIN_KV_SERIALIZE_MAP()
      KV_SERIALIZE(amount)
      KV_SERIALIZE(address)
    END_KV_SERIALIZE_MAP()
  };

  struct COMMAND_RPC_TRANSFER
  {
    struct request_t
    {
      std::list<transfer_destination> destinations;
      uint32_t account_index;
      std::set<uint32_t> subaddr_indices;
      uint32_t priority;
      uint64_t ring_size;
      uint64_t unlock_time;
      std::string payment_id;
      bool get_tx_key;
      bool do_not_relay;
      bool get_tx_hex;
      bool get_tx_metadata;

      BEGIN_KV_SERIALIZE_MAP()
        KV_SERIALIZE(destinations)
        KV_SERIALIZE(account_index)
        KV_SERIALIZE(subaddr_indices)
        KV_SERIALIZE(priority)
        KV_SERIALIZE_OPT(ring_size, (uint64_t)0)
        KV_SERIALIZE(unlock_time)
        KV_SERIALIZE(payment_id)
        KV_SERIALIZE(get_tx_key)
        KV_SERIALIZE_OPT(do_not_relay, false)
        KV_SERIALIZE_OPT(get_tx_hex, false)
        KV_SERIALIZE_OPT(get_tx_metadata, false)
      END_KV_SERIALIZE_MAP()
    };
    typedef epee::misc_utils::struct_init<request_t> request;

    struct response_t
    {
      std::string tx_hash;
      std::string tx_key;
      uint64_t amount;
      uint64_t fee;
      uint64_t weight;
      std::string tx_blob;
      std::string tx_metadata;
      std::string multisig_txset;
      std::string unsigned_txset;

      BEGIN_KV_SERIALIZE_MAP()
        KV_SERIALIZE(tx_hash)
        KV_SERIALIZE(tx_key)
        KV_SERIALIZE(amount)
        KV_SERIALIZE(fee)
        KV_SERIALIZE(weight)
        KV_SERIALIZE(tx_blob)
        KV_SERIALIZE(tx_metadata)
        KV_SERIALIZE(multisig_txset)
        KV_SERIALIZE(unsigned_txset)
      END_KV_SERIALIZE_MAP()
    };
    typedef epee::misc_utils::struct_init<response_t> response;
  };

  struct COMMAND_RPC_TRANSFER_SPLIT
  {
    struct request_t
    {
      std::list<transfer_destination> destinations;
      uint32_t account_index;
      std::set<uint32_t> subaddr_indices;
      uint32_t priority;
      uint64_t ring_size;
      uint64_t unlock_time;
      std::string payment_id;
      bool get_tx_keys;
      bool do_not_relay;
      bool get_tx_hex;
      bool get_tx_metadata;

      BEGIN_KV_SERIALIZE_MAP()
        KV_SERIALIZE(destinations)
        KV_SERIALIZE(account_index)
        KV_SERIALIZE(subaddr_indices)
        KV_SERIALIZE(priority)
        KV_SERIALIZE_OPT(ring_size, (uint64_t)0)
        KV_SERIALIZE(unlock_time)
        KV_SERIALIZE(payment_id)
        KV_SERIALIZE(get_tx_keys)
        KV_SERIALIZE_OPT(do_not_relay, false)
        KV_SERIALIZE_OPT(get_tx_hex, false)
        KV_SERIALIZE_OPT(get_tx_metadata, false)
      END_KV_SERIALIZE_MAP()
    };
    typedef epee::misc_utils::struct_init<request_t> request;

    struct key_list
    {
      std::list<std::string> keys;

      BEGIN_KV_SERIALIZE_MAP()
        KV_SERIALIZE(keys)
      END_KV_SERIALIZE_MAP()
    };

    struct response_t
    {
      std::list<std::string> tx_hash_list;
      std::list<std::string> tx_key_list;
      std::list<uint64_t> amount_list;
      std::list<uint64_t> fee_list;
      std::list<uint64_t> weight_list;
      std::list<std::string> tx_blob_list;
      std::list<std::string> tx_metadata_list;
      std::string multisig_txset;
      std::string unsigned_txset;

      BEGIN_KV_SERIALIZE_MAP()
        KV_SERIALIZE(tx_hash_list)
        KV_SERIALIZE(tx_key_list)
        KV_SERIALIZE(amount_list)
        KV_SERIALIZE(fee_list)
        KV_SERIALIZE(weight_list)
        KV_SERIALIZE(tx_blob_list)
        KV_SERIALIZE(tx_metadata_list)
        KV_SERIALIZE(multisig_txset)
        KV_SERIALIZE(unsigned_txset)
      END_KV_SERIALIZE_MAP()
    };
    typedef epee::misc_utils::struct_init<response_t> response;
  };

  struct COMMAND_RPC_DESCRIBE_TRANSFER
  {
    struct recipient
    {
      std::string address;
      uint64_t amount;

      BEGIN_KV_SERIALIZE_MAP()
        KV_SERIALIZE(address)
        KV_SERIALIZE(amount)
      END_KV_SERIALIZE_MAP()
    };

    struct transfer_description
    {
      uint64_t amount_in;
      uint64_t amount_out;
      uint32_t ring_size;
      uint64_t unlock_time;
      std::list<recipient> recipients;
      std::string payment_id;
      uint64_t change_amount;
      std::string change_address;
      uint64_t fee;
      uint32_t dummy_outputs;
      std::string extra;

      BEGIN_KV_SERIALIZE_MAP()
        KV_SERIALIZE(amount_in)
        KV_SERIALIZE(amount_out)
        KV_SERIALIZE(ring_size)
        KV_SERIALIZE(unlock_time)
        KV_SERIALIZE(recipients)
        KV_SERIALIZE(payment_id)
        KV_SERIALIZE(change_amount)
        KV_SERIALIZE(change_address)
        KV_SERIALIZE(fee)
        KV_SERIALIZE(dummy_outputs)
        KV_SERIALIZE(extra)
      END_KV_SERIALIZE_MAP()
    };

    struct request_t
    {
      std::string unsigned_txset;
      std::string multisig_txset;

      BEGIN_KV_SERIALIZE_MAP()
        KV_SERIALIZE(unsigned_txset)
        KV_SERIALIZE(multisig_txset)
      END_KV_SERIALIZE_MAP()
    };
    typedef epee::misc_utils::struct_init<request_t> request;

    struct response_t
    {
      std::list<transfer_description> desc;

      BEGIN_KV_SERIALIZE_MAP()
        KV_SERIALIZE(desc)
      END_KV_SERIALIZE_MAP()
    };
    typedef epee::misc_utils::struct_init<response_t> response;
  };

  struct COMMAND_RPC_SIGN_TRANSFER
  {
    struct request_t
    {
      std::string unsigned_txset;
      bool export_raw;
      bool get_tx_keys;

      BEGIN_KV_SERIALIZE_MAP()
        KV_SERIALIZE(unsigned_txset)
        KV_SERIALIZE_OPT(export_raw, false)
        KV_SERIALIZE_OPT(get_tx_keys, false)
      END_KV_SERIALIZE_MAP()
    };
    typedef epee::misc_utils::struct_init<request_t> request;

    struct response_t
    {
      std::string signed_txset;
      std::list<std::string> tx_hash_list;
      std::list<std::string> tx_raw_list;
      std::list<std::string> tx_key_list;

      BEGIN_KV_SERIALIZE_MAP()
        KV_SERIALIZE(signed_txset)
        KV_SERIALIZE(tx_hash_list)
        KV_SERIALIZE(tx_raw_list)
        KV_SERIALIZE(tx_key_list)
      END_KV_SERIALIZE_MAP()
    };
    typedef epee::misc_utils::struct_init<response_t> response;
  };

  struct COMMAND_RPC_SUBMIT_TRANSFER
  {
    struct request_t
    {
      std::string tx_data_hex;

      BEGIN_KV_SERIALIZE_MAP()
        KV_SERIALIZE(tx_data_hex)
      END_KV_SERIALIZE_MAP()
    };
    typedef epee::misc_utils::struct_init<request_t> request;

    struct response_t
    {
      std::list<std::string> tx_hash_list;

      BEGIN_KV_SERIALIZE_MAP()
        KV_SERIALIZE(tx_hash_list)
      END_KV_SERIALIZE_MAP()
    };
    typedef epee::misc_utils::struct_init<response_t> response;
  };

  struct COMMAND_RPC_SWEEP_DUST
  {
    struct request_t
    {
      bool get_tx_keys;
      bool do_not_relay;
      bool get_tx_hex;
      bool get_tx_metadata;

      BEGIN_KV_SERIALIZE_MAP()
        KV_SERIALIZE(get_tx_keys)
        KV_SERIALIZE_OPT(do_not_relay, false)
        KV_SERIALIZE_OPT(get_tx_hex, false)
        KV_SERIALIZE_OPT(get_tx_metadata, false)
      END_KV_SERIALIZE_MAP()
    };
    typedef epee::misc_utils::struct_init<request_t> request;

    struct key_list
    {
      std::list<std::string> keys;

      BEGIN_KV_SERIALIZE_MAP()
        KV_SERIALIZE(keys)
      END_KV_SERIALIZE_MAP()
    };

    struct response_t
    {
      std::list<std::string> tx_hash_list;
      std::list<std::string> tx_key_list;
      std::list<uint64_t> amount_list;
      std::list<uint64_t> fee_list;
      std::list<uint64_t> weight_list;
      std::list<std::string> tx_blob_list;
      std::list<std::string> tx_metadata_list;
      std::string multisig_txset;
      std::string unsigned_txset;

      BEGIN_KV_SERIALIZE_MAP()
        KV_SERIALIZE(tx_hash_list)
        KV_SERIALIZE(tx_key_list)
        KV_SERIALIZE(amount_list)
        KV_SERIALIZE(fee_list)
        KV_SERIALIZE(weight_list)
        KV_SERIALIZE(tx_blob_list)
        KV_SERIALIZE(tx_metadata_list)
        KV_SERIALIZE(multisig_txset)
        KV_SERIALIZE(unsigned_txset)
      END_KV_SERIALIZE_MAP()
    };
    typedef epee::misc_utils::struct_init<response_t> response;
  };

  struct COMMAND_RPC_SWEEP_ALL
  {
    struct request_t
    {
      std::string address;
      uint32_t account_index;
      std::set<uint32_t> subaddr_indices;
      bool subaddr_indices_all;
      uint32_t priority;
      uint64_t ring_size;
      uint64_t outputs;
      uint64_t unlock_time;
      std::string payment_id;
      bool get_tx_keys;
      uint64_t below_amount;
      bool do_not_relay;
      bool get_tx_hex;
      bool get_tx_metadata;

      BEGIN_KV_SERIALIZE_MAP()
        KV_SERIALIZE(address)
        KV_SERIALIZE(account_index)
        KV_SERIALIZE(subaddr_indices)
        KV_SERIALIZE_OPT(subaddr_indices_all, false)
        KV_SERIALIZE(priority)
        KV_SERIALIZE_OPT(ring_size, (uint64_t)0)
        KV_SERIALIZE_OPT(outputs, (uint64_t)1)
        KV_SERIALIZE(unlock_time)
        KV_SERIALIZE(payment_id)
        KV_SERIALIZE(get_tx_keys)
        KV_SERIALIZE(below_amount)
        KV_SERIALIZE_OPT(do_not_relay, false)
        KV_SERIALIZE_OPT(get_tx_hex, false)
        KV_SERIALIZE_OPT(get_tx_metadata, false)
      END_KV_SERIALIZE_MAP()
    };
    typedef epee::misc_utils::struct_init<request_t> request;

    struct key_list
    {
      std::list<std::string> keys;

      BEGIN_KV_SERIALIZE_MAP()
        KV_SERIALIZE(keys)
      END_KV_SERIALIZE_MAP()
    };

    struct response_t
    {
      std::list<std::string> tx_hash_list;
      std::list<std::string> tx_key_list;
      std::list<uint64_t> amount_list;
      std::list<uint64_t> fee_list;
      std::list<uint64_t> weight_list;
      std::list<std::string> tx_blob_list;
      std::list<std::string> tx_metadata_list;
      std::string multisig_txset;
      std::string unsigned_txset;

      BEGIN_KV_SERIALIZE_MAP()
        KV_SERIALIZE(tx_hash_list)
        KV_SERIALIZE(tx_key_list)
        KV_SERIALIZE(amount_list)
        KV_SERIALIZE(fee_list)
        KV_SERIALIZE(weight_list)
        KV_SERIALIZE(tx_blob_list)
        KV_SERIALIZE(tx_metadata_list)
        KV_SERIALIZE(multisig_txset)
        KV_SERIALIZE(unsigned_txset)
      END_KV_SERIALIZE_MAP()
    };
    typedef epee::misc_utils::struct_init<response_t> response;
  };

  struct COMMAND_RPC_SWEEP_SINGLE
  {
    struct request_t
    {
      std::string address;
      uint32_t priority;
      uint64_t ring_size;
      uint64_t outputs;
      uint64_t unlock_time;
      std::string payment_id;
      bool get_tx_key;
      std::string key_image;
      bool do_not_relay;
      bool get_tx_hex;
      bool get_tx_metadata;

      BEGIN_KV_SERIALIZE_MAP()
        KV_SERIALIZE(address)
        KV_SERIALIZE(priority)
        KV_SERIALIZE_OPT(ring_size, (uint64_t)0)
        KV_SERIALIZE_OPT(outputs, (uint64_t)1)
        KV_SERIALIZE(unlock_time)
        KV_SERIALIZE(payment_id)
        KV_SERIALIZE(get_tx_key)
        KV_SERIALIZE(key_image)
        KV_SERIALIZE_OPT(do_not_relay, false)
        KV_SERIALIZE_OPT(get_tx_hex, false)
        KV_SERIALIZE_OPT(get_tx_metadata, false)
      END_KV_SERIALIZE_MAP()
    };
    typedef epee::misc_utils::struct_init<request_t> request;

    struct response_t
    {
      std::string tx_hash;
      std::string tx_key;
      uint64_t amount;
      uint64_t fee;
      uint64_t weight;
      std::string tx_blob;
      std::string tx_metadata;
      std::string multisig_txset;
      std::string unsigned_txset;

      BEGIN_KV_SERIALIZE_MAP()
        KV_SERIALIZE(tx_hash)
        KV_SERIALIZE(tx_key)
        KV_SERIALIZE(amount)
        KV_SERIALIZE(fee)
        KV_SERIALIZE(weight)
        KV_SERIALIZE(tx_blob)
        KV_SERIALIZE(tx_metadata)
        KV_SERIALIZE(multisig_txset)
        KV_SERIALIZE(unsigned_txset)
      END_KV_SERIALIZE_MAP()
    };
    typedef epee::misc_utils::struct_init<response_t> response;
  };

  struct COMMAND_RPC_RELAY_TX
  {
    struct request_t
    {
      std::string hex;

      BEGIN_KV_SERIALIZE_MAP()
        KV_SERIALIZE(hex)
      END_KV_SERIALIZE_MAP()
    };
    typedef epee::misc_utils::struct_init<request_t> request;

    struct response_t
    {
      std::string tx_hash;

      BEGIN_KV_SERIALIZE_MAP()
        KV_SERIALIZE(tx_hash)
      END_KV_SERIALIZE_MAP()
    };
    typedef epee::misc_utils::struct_init<response_t> response;
  };

  struct COMMAND_RPC_STORE
  {
    struct request_t
    {
      BEGIN_KV_SERIALIZE_MAP()
      END_KV_SERIALIZE_MAP()
    };
    typedef epee::misc_utils::struct_init<request_t> request;

    struct response_t
    {
      BEGIN_KV_SERIALIZE_MAP()
      END_KV_SERIALIZE_MAP()
    };
    typedef epee::misc_utils::struct_init<response_t> response;
  };

  struct payment_details
  {
    std::string payment_id;
    std::string tx_hash;
    uint64_t amount;
    uint64_t block_height;
    uint64_t unlock_time;
    bool locked;
    cryptonote::subaddress_index subaddr_index;
    std::string address;

    BEGIN_KV_SERIALIZE_MAP()
      KV_SERIALIZE(payment_id)
      KV_SERIALIZE(tx_hash)
      KV_SERIALIZE(amount)
      KV_SERIALIZE(block_height)
      KV_SERIALIZE(unlock_time)
      KV_SERIALIZE(locked)
      KV_SERIALIZE(subaddr_index)
      KV_SERIALIZE(address)
    END_KV_SERIALIZE_MAP()
  };

  struct COMMAND_RPC_GET_PAYMENTS
  {
    struct request_t
    {
      std::string payment_id;

      BEGIN_KV_SERIALIZE_MAP()
        KV_SERIALIZE(payment_id)
      END_KV_SERIALIZE_MAP()
    };
    typedef epee::misc_utils::struct_init<request_t> request;

    struct response_t
    {
      std::list<payment_details> payments;

      BEGIN_KV_SERIALIZE_MAP()
        KV_SERIALIZE(payments)
      END_KV_SERIALIZE_MAP()
    };
    typedef epee::misc_utils::struct_init<response_t> response;
  };

  struct COMMAND_RPC_GET_BULK_PAYMENTS
  {
    struct request_t
    {
      std::vector<std::string> payment_ids;
      uint64_t min_block_height;

      BEGIN_KV_SERIALIZE_MAP()
        KV_SERIALIZE(payment_ids)
        KV_SERIALIZE(min_block_height)
      END_KV_SERIALIZE_MAP()
    };
    typedef epee::misc_utils::struct_init<request_t> request;

    struct response_t
    {
      std::list<payment_details> payments;

      BEGIN_KV_SERIALIZE_MAP()
        KV_SERIALIZE(payments)
      END_KV_SERIALIZE_MAP()
    };
    typedef epee::misc_utils::struct_init<response_t> response;
  };
  
  struct transfer_details
  {
    uint64_t amount;
    bool spent;
    uint64_t global_index;
    std::string tx_hash;
    cryptonote::subaddress_index subaddr_index;
    std::string key_image;
    uint64_t block_height;
    bool frozen;
    bool unlocked;

    BEGIN_KV_SERIALIZE_MAP()
      KV_SERIALIZE(amount)
      KV_SERIALIZE(spent)
      KV_SERIALIZE(global_index)
      KV_SERIALIZE(tx_hash)
      KV_SERIALIZE(subaddr_index)
      KV_SERIALIZE(key_image)
      KV_SERIALIZE(block_height)
      KV_SERIALIZE(frozen)
      KV_SERIALIZE(unlocked)
    END_KV_SERIALIZE_MAP()
  };

  struct COMMAND_RPC_INCOMING_TRANSFERS
  {
    struct request_t
    {
      std::string transfer_type;
      uint32_t account_index;
      std::set<uint32_t> subaddr_indices;

      BEGIN_KV_SERIALIZE_MAP()
        KV_SERIALIZE(transfer_type)
        KV_SERIALIZE(account_index)
        KV_SERIALIZE(subaddr_indices)
      END_KV_SERIALIZE_MAP()
    };
    typedef epee::misc_utils::struct_init<request_t> request;

    struct response_t
    {
      std::list<transfer_details> transfers;

      BEGIN_KV_SERIALIZE_MAP()
        KV_SERIALIZE(transfers)
      END_KV_SERIALIZE_MAP()
    };
    typedef epee::misc_utils::struct_init<response_t> response;
  };

  //JSON RPC V2
  struct COMMAND_RPC_QUERY_KEY
  {
    struct request_t
    {
      std::string key_type;

      BEGIN_KV_SERIALIZE_MAP()
        KV_SERIALIZE(key_type)
      END_KV_SERIALIZE_MAP()
    };
    typedef epee::misc_utils::struct_init<request_t> request;

    struct response_t
    {
      std::string key;

      BEGIN_KV_SERIALIZE_MAP()
        KV_SERIALIZE(key)
      END_KV_SERIALIZE_MAP()
    };
    typedef epee::misc_utils::struct_init<response_t> response;
  };

  struct COMMAND_RPC_MAKE_INTEGRATED_ADDRESS
  {
    struct request_t
    {
      std::string standard_address;
      std::string payment_id;

      BEGIN_KV_SERIALIZE_MAP()
        KV_SERIALIZE(standard_address)
        KV_SERIALIZE(payment_id)
      END_KV_SERIALIZE_MAP()
    };
    typedef epee::misc_utils::struct_init<request_t> request;

    struct response_t
    {
      std::string integrated_address;
      std::string payment_id;

      BEGIN_KV_SERIALIZE_MAP()
        KV_SERIALIZE(integrated_address)
        KV_SERIALIZE(payment_id)
      END_KV_SERIALIZE_MAP()
    };
    typedef epee::misc_utils::struct_init<response_t> response;
  };

  struct COMMAND_RPC_SPLIT_INTEGRATED_ADDRESS
  {
    struct request_t
    {
      std::string integrated_address;

      BEGIN_KV_SERIALIZE_MAP()
        KV_SERIALIZE(integrated_address)
      END_KV_SERIALIZE_MAP()
    };
    typedef epee::misc_utils::struct_init<request_t> request;

    struct response_t
    {
      std::string standard_address;
      std::string payment_id;
      bool is_subaddress;

      BEGIN_KV_SERIALIZE_MAP()
        KV_SERIALIZE(standard_address)
        KV_SERIALIZE(payment_id)
        KV_SERIALIZE(is_subaddress)
      END_KV_SERIALIZE_MAP()
    };
    typedef epee::misc_utils::struct_init<response_t> response;
  };

  struct COMMAND_RPC_STOP_WALLET
  {
    struct request_t
    {
      BEGIN_KV_SERIALIZE_MAP()
      END_KV_SERIALIZE_MAP()
    };
    typedef epee::misc_utils::struct_init<request_t> request;

    struct response_t
    {
      BEGIN_KV_SERIALIZE_MAP()
      END_KV_SERIALIZE_MAP()
    };
    typedef epee::misc_utils::struct_init<response_t> response;
  };

  struct COMMAND_RPC_RESCAN_BLOCKCHAIN
  {
    struct request_t
    {
<<<<<<< HEAD
		bool hard;
      BEGIN_KV_SERIALIZE_MAP()
		  KV_SERIALIZE_OPT(hard, false);

=======
      bool hard;

      BEGIN_KV_SERIALIZE_MAP()
        KV_SERIALIZE_OPT(hard, false);
>>>>>>> 25419b4b
      END_KV_SERIALIZE_MAP()
    };
    typedef epee::misc_utils::struct_init<request_t> request;

    struct response_t
    {
      BEGIN_KV_SERIALIZE_MAP()
      END_KV_SERIALIZE_MAP()
    };
    typedef epee::misc_utils::struct_init<response_t> response;
  };

  struct COMMAND_RPC_SET_TX_NOTES
  {
    struct request_t
    {
      std::list<std::string> txids;
      std::list<std::string> notes;

      BEGIN_KV_SERIALIZE_MAP()
        KV_SERIALIZE(txids)
        KV_SERIALIZE(notes)
      END_KV_SERIALIZE_MAP()
    };
    typedef epee::misc_utils::struct_init<request_t> request;

    struct response_t
    {
      BEGIN_KV_SERIALIZE_MAP()
      END_KV_SERIALIZE_MAP()
    };
    typedef epee::misc_utils::struct_init<response_t> response;
  };

  struct COMMAND_RPC_GET_TX_NOTES
  {
    struct request_t
    {
      std::list<std::string> txids;

      BEGIN_KV_SERIALIZE_MAP()
        KV_SERIALIZE(txids)
      END_KV_SERIALIZE_MAP()
    };
    typedef epee::misc_utils::struct_init<request_t> request;

    struct response_t
    {
      std::list<std::string> notes;

      BEGIN_KV_SERIALIZE_MAP()
        KV_SERIALIZE(notes)
      END_KV_SERIALIZE_MAP()
    };
    typedef epee::misc_utils::struct_init<response_t> response;
  };

  struct COMMAND_RPC_SET_ATTRIBUTE
  {
    struct request_t
    {
      std::string key;
      std::string value;

      BEGIN_KV_SERIALIZE_MAP()
        KV_SERIALIZE(key)
        KV_SERIALIZE(value)
      END_KV_SERIALIZE_MAP()
    };
    typedef epee::misc_utils::struct_init<request_t> request;

    struct response_t
    {
      BEGIN_KV_SERIALIZE_MAP()
      END_KV_SERIALIZE_MAP()
    };
    typedef epee::misc_utils::struct_init<response_t> response;
  };

  struct COMMAND_RPC_GET_ATTRIBUTE
  {
    struct request_t
    {

      std::string key;

      BEGIN_KV_SERIALIZE_MAP()
        KV_SERIALIZE(key)
      END_KV_SERIALIZE_MAP()
    };
    typedef epee::misc_utils::struct_init<request_t> request;

    struct response_t
    {
      std::string value;

      BEGIN_KV_SERIALIZE_MAP()
        KV_SERIALIZE(value)
      END_KV_SERIALIZE_MAP()
    };
    typedef epee::misc_utils::struct_init<response_t> response;
  };

  struct COMMAND_RPC_GET_TX_KEY
  {
    struct request_t
    {
      std::string txid;

      BEGIN_KV_SERIALIZE_MAP()
        KV_SERIALIZE(txid)
      END_KV_SERIALIZE_MAP()
    };
    typedef epee::misc_utils::struct_init<request_t> request;

    struct response_t
    {
      std::string tx_key;

      BEGIN_KV_SERIALIZE_MAP()
        KV_SERIALIZE(tx_key)
      END_KV_SERIALIZE_MAP()
    };
    typedef epee::misc_utils::struct_init<response_t> response;
  };

  struct COMMAND_RPC_CHECK_TX_KEY
  {
    struct request_t
    {
      std::string txid;
      std::string tx_key;
      std::string address;

      BEGIN_KV_SERIALIZE_MAP()
        KV_SERIALIZE(txid)
        KV_SERIALIZE(tx_key)
        KV_SERIALIZE(address)
      END_KV_SERIALIZE_MAP()
    };
    typedef epee::misc_utils::struct_init<request_t> request;

    struct response_t
    {
      uint64_t received;
      bool in_pool;
      uint64_t confirmations;

      BEGIN_KV_SERIALIZE_MAP()
        KV_SERIALIZE(received)
        KV_SERIALIZE(in_pool)
        KV_SERIALIZE(confirmations)
      END_KV_SERIALIZE_MAP()
    };
    typedef epee::misc_utils::struct_init<response_t> response;
  };

  struct COMMAND_RPC_GET_TX_PROOF
  {
    struct request_t
    {
      std::string txid;
      std::string address;
      std::string message;

      BEGIN_KV_SERIALIZE_MAP()
        KV_SERIALIZE(txid)
        KV_SERIALIZE(address)
        KV_SERIALIZE(message)
      END_KV_SERIALIZE_MAP()
    };
    typedef epee::misc_utils::struct_init<request_t> request;

    struct response_t
    {
      std::string signature;

      BEGIN_KV_SERIALIZE_MAP()
        KV_SERIALIZE(signature)
      END_KV_SERIALIZE_MAP()
    };
    typedef epee::misc_utils::struct_init<response_t> response;
  };

  struct COMMAND_RPC_CHECK_TX_PROOF
  {
    struct request_t
    {
      std::string txid;
      std::string address;
      std::string message;
      std::string signature;

      BEGIN_KV_SERIALIZE_MAP()
        KV_SERIALIZE(txid)
        KV_SERIALIZE(address)
        KV_SERIALIZE(message)
        KV_SERIALIZE(signature)
      END_KV_SERIALIZE_MAP()
    };
    typedef epee::misc_utils::struct_init<request_t> request;

    struct response_t
    {
      bool good;
      uint64_t received;
      bool in_pool;
      uint64_t confirmations;

      BEGIN_KV_SERIALIZE_MAP()
        KV_SERIALIZE(good)
        KV_SERIALIZE(received)
        KV_SERIALIZE(in_pool)
        KV_SERIALIZE(confirmations)
      END_KV_SERIALIZE_MAP()
    };
    typedef epee::misc_utils::struct_init<response_t> response;
  };

  typedef std::vector<uint64_t> amounts_container;
  struct transfer_entry
  {
    std::string txid;
    std::string payment_id;
    uint64_t height;
    uint64_t timestamp;
    uint64_t amount;
    amounts_container amounts;
    uint64_t fee;
    std::string note;
    std::list<transfer_destination> destinations;
    std::string type;
    uint64_t unlock_time;
    bool locked;
    cryptonote::subaddress_index subaddr_index;
    std::vector<cryptonote::subaddress_index> subaddr_indices;
    std::string address;
    bool double_spend_seen;
    uint64_t confirmations;
    uint64_t suggested_confirmations_threshold;

    BEGIN_KV_SERIALIZE_MAP()
      KV_SERIALIZE(txid);
      KV_SERIALIZE(payment_id);
      KV_SERIALIZE(height);
      KV_SERIALIZE(timestamp);
      KV_SERIALIZE(amount);
      KV_SERIALIZE(amounts);
      KV_SERIALIZE(fee);
      KV_SERIALIZE(note);
      KV_SERIALIZE(destinations);
      KV_SERIALIZE(type);
      KV_SERIALIZE(unlock_time)
      KV_SERIALIZE(locked)
      KV_SERIALIZE(subaddr_index);
      KV_SERIALIZE(subaddr_indices);
      KV_SERIALIZE(address);
      KV_SERIALIZE(double_spend_seen)
      KV_SERIALIZE_OPT(confirmations, (uint64_t)0)
      KV_SERIALIZE_OPT(suggested_confirmations_threshold, (uint64_t)0)
    END_KV_SERIALIZE_MAP()
  };

  struct COMMAND_RPC_GET_SPEND_PROOF
  {
    struct request_t
    {
      std::string txid;
      std::string message;

      BEGIN_KV_SERIALIZE_MAP()
        KV_SERIALIZE(txid)
        KV_SERIALIZE(message)
      END_KV_SERIALIZE_MAP()
    };
    typedef epee::misc_utils::struct_init<request_t> request;

    struct response_t
    {
      std::string signature;

      BEGIN_KV_SERIALIZE_MAP()
        KV_SERIALIZE(signature)
      END_KV_SERIALIZE_MAP()
    };
    typedef epee::misc_utils::struct_init<response_t> response;
  };

  struct COMMAND_RPC_CHECK_SPEND_PROOF
  {
    struct request_t
    {
      std::string txid;
      std::string message;
      std::string signature;

      BEGIN_KV_SERIALIZE_MAP()
        KV_SERIALIZE(txid)
        KV_SERIALIZE(message)
        KV_SERIALIZE(signature)
      END_KV_SERIALIZE_MAP()
    };
    typedef epee::misc_utils::struct_init<request_t> request;

    struct response_t
    {
      bool good;

      BEGIN_KV_SERIALIZE_MAP()
        KV_SERIALIZE(good)
      END_KV_SERIALIZE_MAP()
    };
    typedef epee::misc_utils::struct_init<response_t> response;
  };

  struct COMMAND_RPC_GET_RESERVE_PROOF
  {
    struct request_t
    {
      bool all;
      uint32_t account_index;     // ignored when `all` is true
      uint64_t amount;            // ignored when `all` is true
      std::string message;

      BEGIN_KV_SERIALIZE_MAP()
        KV_SERIALIZE(all)
        KV_SERIALIZE(account_index)
        KV_SERIALIZE(amount)
        KV_SERIALIZE(message)
      END_KV_SERIALIZE_MAP()
    };
    typedef epee::misc_utils::struct_init<request_t> request;

    struct response_t
    {
      std::string signature;

      BEGIN_KV_SERIALIZE_MAP()
        KV_SERIALIZE(signature)
      END_KV_SERIALIZE_MAP()
    };
    typedef epee::misc_utils::struct_init<response_t> response;
  };

  struct COMMAND_RPC_CHECK_RESERVE_PROOF
  {
    struct request_t
    {
      std::string address;
      std::string message;
      std::string signature;

      BEGIN_KV_SERIALIZE_MAP()
        KV_SERIALIZE(address)
        KV_SERIALIZE(message)
        KV_SERIALIZE(signature)
      END_KV_SERIALIZE_MAP()
    };
    typedef epee::misc_utils::struct_init<request_t> request;

    struct response_t
    {
      bool good;
      uint64_t total;
      uint64_t spent;

      BEGIN_KV_SERIALIZE_MAP()
        KV_SERIALIZE(good)
        KV_SERIALIZE(total)
        KV_SERIALIZE(spent)
      END_KV_SERIALIZE_MAP()
    };
    typedef epee::misc_utils::struct_init<response_t> response;
  };

  struct COMMAND_RPC_GET_TRANSFERS
  {
    struct request_t
    {
      bool in;
      bool out;
      bool pending;
      bool failed;
      bool pool;

      bool filter_by_height;
      uint64_t min_height;
      uint64_t max_height;
      uint32_t account_index;
      std::set<uint32_t> subaddr_indices;
      bool all_accounts;

      BEGIN_KV_SERIALIZE_MAP()
        KV_SERIALIZE(in);
        KV_SERIALIZE(out);
        KV_SERIALIZE(pending);
        KV_SERIALIZE(failed);
        KV_SERIALIZE(pool);
        KV_SERIALIZE(filter_by_height);
        KV_SERIALIZE(min_height);
        KV_SERIALIZE_OPT(max_height, (uint64_t)CRYPTONOTE_MAX_BLOCK_NUMBER);
        KV_SERIALIZE(account_index);
        KV_SERIALIZE(subaddr_indices);
        KV_SERIALIZE_OPT(all_accounts, false);
      END_KV_SERIALIZE_MAP()
    };
    typedef epee::misc_utils::struct_init<request_t> request;

    struct response_t
    {
      std::list<transfer_entry> in;
      std::list<transfer_entry> out;
      std::list<transfer_entry> pending;
      std::list<transfer_entry> failed;
      std::list<transfer_entry> pool;

      BEGIN_KV_SERIALIZE_MAP()
        KV_SERIALIZE(in);
        KV_SERIALIZE(out);
        KV_SERIALIZE(pending);
        KV_SERIALIZE(failed);
        KV_SERIALIZE(pool);
      END_KV_SERIALIZE_MAP()
    };
    typedef epee::misc_utils::struct_init<response_t> response;
  };

  struct COMMAND_RPC_GET_TRANSFER_BY_TXID
  {
    struct request_t
    {
      std::string txid;
      uint32_t account_index;

      BEGIN_KV_SERIALIZE_MAP()
        KV_SERIALIZE(txid);
        KV_SERIALIZE_OPT(account_index, (uint32_t)0)
      END_KV_SERIALIZE_MAP()
    };
    typedef epee::misc_utils::struct_init<request_t> request;

    struct response_t
    {
      transfer_entry transfer;
      std::list<transfer_entry> transfers;

      BEGIN_KV_SERIALIZE_MAP()
        KV_SERIALIZE(transfer);
        KV_SERIALIZE(transfers);
      END_KV_SERIALIZE_MAP()
    };
    typedef epee::misc_utils::struct_init<response_t> response;
  };

  struct COMMAND_RPC_SIGN
  {
    struct request_t
    {
      std::string data;
      uint32_t account_index;
      uint32_t address_index;

      BEGIN_KV_SERIALIZE_MAP()
        KV_SERIALIZE(data)
        KV_SERIALIZE_OPT(account_index, 0u)
        KV_SERIALIZE_OPT(address_index, 0u)
      END_KV_SERIALIZE_MAP()
    };
    typedef epee::misc_utils::struct_init<request_t> request;

    struct response_t
    {
      std::string signature;

      BEGIN_KV_SERIALIZE_MAP()
        KV_SERIALIZE(signature);
      END_KV_SERIALIZE_MAP()
    };
    typedef epee::misc_utils::struct_init<response_t> response;
  };

  struct COMMAND_RPC_VERIFY
  {
    struct request_t
    {
      std::string data;
      std::string address;
      std::string signature;

      BEGIN_KV_SERIALIZE_MAP()
        KV_SERIALIZE(data);
        KV_SERIALIZE(address);
        KV_SERIALIZE(signature);
      END_KV_SERIALIZE_MAP()
    };
    typedef epee::misc_utils::struct_init<request_t> request;

    struct response_t
    {
      bool good;

      BEGIN_KV_SERIALIZE_MAP()
        KV_SERIALIZE(good);
      END_KV_SERIALIZE_MAP()
    };
    typedef epee::misc_utils::struct_init<response_t> response;
  };

  struct COMMAND_RPC_EXPORT_OUTPUTS
  {
    struct request_t
    {
      bool all;

      BEGIN_KV_SERIALIZE_MAP()
        KV_SERIALIZE(all)
      END_KV_SERIALIZE_MAP()
    };
    typedef epee::misc_utils::struct_init<request_t> request;

    struct response_t
    {
      std::string outputs_data_hex;

      BEGIN_KV_SERIALIZE_MAP()
        KV_SERIALIZE(outputs_data_hex);
      END_KV_SERIALIZE_MAP()
    };
    typedef epee::misc_utils::struct_init<response_t> response;
  };

  struct COMMAND_RPC_IMPORT_OUTPUTS
  {
    struct request_t
    {
      std::string outputs_data_hex;

      BEGIN_KV_SERIALIZE_MAP()
        KV_SERIALIZE(outputs_data_hex);
      END_KV_SERIALIZE_MAP()
    };
    typedef epee::misc_utils::struct_init<request_t> request;

    struct response_t
    {
      uint64_t num_imported;

      BEGIN_KV_SERIALIZE_MAP()
        KV_SERIALIZE(num_imported);
      END_KV_SERIALIZE_MAP()
    };
    typedef epee::misc_utils::struct_init<response_t> response;
  };

  struct COMMAND_RPC_EXPORT_KEY_IMAGES
  {
    struct request_t
    {
      bool all;

      BEGIN_KV_SERIALIZE_MAP()
        KV_SERIALIZE_OPT(all, false);
      END_KV_SERIALIZE_MAP()
    };
    typedef epee::misc_utils::struct_init<request_t> request;

    struct signed_key_image
    {
      std::string key_image;
      std::string signature;

      BEGIN_KV_SERIALIZE_MAP()
        KV_SERIALIZE(key_image);
        KV_SERIALIZE(signature);
      END_KV_SERIALIZE_MAP()
    };

    struct response_t
    {
      uint32_t offset;
      std::vector<signed_key_image> signed_key_images;

      BEGIN_KV_SERIALIZE_MAP()
        KV_SERIALIZE(offset);
        KV_SERIALIZE(signed_key_images);
      END_KV_SERIALIZE_MAP()
    };
    typedef epee::misc_utils::struct_init<response_t> response;
  };

  struct COMMAND_RPC_IMPORT_KEY_IMAGES
  {
    struct signed_key_image
    {
      std::string key_image;
      std::string signature;

      BEGIN_KV_SERIALIZE_MAP()
        KV_SERIALIZE(key_image);
        KV_SERIALIZE(signature);
      END_KV_SERIALIZE_MAP()
    };

    struct request_t
    {
      uint32_t offset;
      std::vector<signed_key_image> signed_key_images;

      BEGIN_KV_SERIALIZE_MAP()
        KV_SERIALIZE_OPT(offset, (uint32_t)0);
        KV_SERIALIZE(signed_key_images);
      END_KV_SERIALIZE_MAP()
    };
    typedef epee::misc_utils::struct_init<request_t> request;

    struct response_t
    {
      uint64_t height;
      uint64_t spent;
      uint64_t unspent;

      BEGIN_KV_SERIALIZE_MAP()
        KV_SERIALIZE(height)
        KV_SERIALIZE(spent)
        KV_SERIALIZE(unspent)
      END_KV_SERIALIZE_MAP()
    };
    typedef epee::misc_utils::struct_init<response_t> response;
  };

  struct uri_spec
  {
    std::string address;
    std::string payment_id;
    uint64_t amount;
    std::string tx_description;
    std::string recipient_name;

    BEGIN_KV_SERIALIZE_MAP()
      KV_SERIALIZE(address);
      KV_SERIALIZE(payment_id);
      KV_SERIALIZE(amount);
      KV_SERIALIZE(tx_description);
      KV_SERIALIZE(recipient_name);
    END_KV_SERIALIZE_MAP()
  };

  struct COMMAND_RPC_MAKE_URI
  {
    struct request_t: public uri_spec
    {
    };
    typedef epee::misc_utils::struct_init<request_t> request;

    struct response_t
    {
      std::string uri;

      BEGIN_KV_SERIALIZE_MAP()
        KV_SERIALIZE(uri)
      END_KV_SERIALIZE_MAP()
    };
    typedef epee::misc_utils::struct_init<response_t> response;
  };

  struct COMMAND_RPC_PARSE_URI
  {
    struct request_t
    {
      std::string uri;

      BEGIN_KV_SERIALIZE_MAP()
        KV_SERIALIZE(uri)
      END_KV_SERIALIZE_MAP()
    };
    typedef epee::misc_utils::struct_init<request_t> request;

    struct response_t
    {
      uri_spec uri;
      std::vector<std::string> unknown_parameters;

      BEGIN_KV_SERIALIZE_MAP()
        KV_SERIALIZE(uri);
        KV_SERIALIZE(unknown_parameters);
      END_KV_SERIALIZE_MAP()
    };
    typedef epee::misc_utils::struct_init<response_t> response;
  };

  struct COMMAND_RPC_ADD_ADDRESS_BOOK_ENTRY
  {
    struct request_t
    {
      std::string address;
      std::string description;

      BEGIN_KV_SERIALIZE_MAP()
        KV_SERIALIZE(address)
        KV_SERIALIZE(description)
      END_KV_SERIALIZE_MAP()
    };
    typedef epee::misc_utils::struct_init<request_t> request;

    struct response_t
    {
      uint64_t index;

      BEGIN_KV_SERIALIZE_MAP()
        KV_SERIALIZE(index);
      END_KV_SERIALIZE_MAP()
    };
    typedef epee::misc_utils::struct_init<response_t> response;
  };

  struct COMMAND_RPC_EDIT_ADDRESS_BOOK_ENTRY
  {
    struct request_t
    {
      uint64_t index;
      bool set_address;
      std::string address;
      bool set_description;
      std::string description;

      BEGIN_KV_SERIALIZE_MAP()
        KV_SERIALIZE(index)
        KV_SERIALIZE(set_address)
        KV_SERIALIZE(address)
        KV_SERIALIZE(set_description)
        KV_SERIALIZE(description)
      END_KV_SERIALIZE_MAP()
    };
    typedef epee::misc_utils::struct_init<request_t> request;

    struct response_t
    {
      BEGIN_KV_SERIALIZE_MAP()
      END_KV_SERIALIZE_MAP()
    };
    typedef epee::misc_utils::struct_init<response_t> response;
  };

  struct COMMAND_RPC_GET_ADDRESS_BOOK_ENTRY
  {
    struct request_t
    {
      std::list<uint64_t> entries;

      BEGIN_KV_SERIALIZE_MAP()
        KV_SERIALIZE(entries)
      END_KV_SERIALIZE_MAP()
    };
    typedef epee::misc_utils::struct_init<request_t> request;

    struct entry
    {
      uint64_t index;
      std::string address;
      std::string description;

      BEGIN_KV_SERIALIZE_MAP()
        KV_SERIALIZE(index)
        KV_SERIALIZE(address)
        KV_SERIALIZE(description)
      END_KV_SERIALIZE_MAP()
    };

    struct response_t
    {
      std::vector<entry> entries;

      BEGIN_KV_SERIALIZE_MAP()
        KV_SERIALIZE(entries)
      END_KV_SERIALIZE_MAP()
    };
    typedef epee::misc_utils::struct_init<response_t> response;
  };

  struct COMMAND_RPC_DELETE_ADDRESS_BOOK_ENTRY
  {
    struct request_t
    {
      uint64_t index;

      BEGIN_KV_SERIALIZE_MAP()
        KV_SERIALIZE(index);
      END_KV_SERIALIZE_MAP()
    };
    typedef epee::misc_utils::struct_init<request_t> request;

    struct response_t
    {
      BEGIN_KV_SERIALIZE_MAP()
      END_KV_SERIALIZE_MAP()
    };
    typedef epee::misc_utils::struct_init<response_t> response;
  };

  struct COMMAND_RPC_RESCAN_SPENT
  {
    struct request_t
    {
      BEGIN_KV_SERIALIZE_MAP()
      END_KV_SERIALIZE_MAP()
    };
    typedef epee::misc_utils::struct_init<request_t> request;

    struct response_t
    {
      BEGIN_KV_SERIALIZE_MAP()
      END_KV_SERIALIZE_MAP()
    };
    typedef epee::misc_utils::struct_init<response_t> response;
  };

  struct COMMAND_RPC_REFRESH
  {
    struct request_t
    {
      uint64_t start_height;

      BEGIN_KV_SERIALIZE_MAP()
        KV_SERIALIZE_OPT(start_height, (uint64_t) 0)
      END_KV_SERIALIZE_MAP()
    };
    typedef epee::misc_utils::struct_init<request_t> request;

    struct response_t
    {
      uint64_t blocks_fetched;
      bool received_money;

      BEGIN_KV_SERIALIZE_MAP()
        KV_SERIALIZE(blocks_fetched);
        KV_SERIALIZE(received_money);
      END_KV_SERIALIZE_MAP()
    };
    typedef epee::misc_utils::struct_init<response_t> response;
  };

  struct COMMAND_RPC_AUTO_REFRESH
  {
    struct request_t
    {
      bool enable;
      uint32_t period; // seconds

      BEGIN_KV_SERIALIZE_MAP()
        KV_SERIALIZE_OPT(enable, true)
        KV_SERIALIZE_OPT(period, (uint32_t)0)
      END_KV_SERIALIZE_MAP()
    };
    typedef epee::misc_utils::struct_init<request_t> request;

    struct response_t
    {
      BEGIN_KV_SERIALIZE_MAP()
      END_KV_SERIALIZE_MAP()
    };
    typedef epee::misc_utils::struct_init<response_t> response;
  };

  struct COMMAND_RPC_START_MINING
  {
    struct request_t
    {
      uint64_t    threads_count;
      bool        do_background_mining;
      bool        ignore_battery;

      BEGIN_KV_SERIALIZE_MAP()
        KV_SERIALIZE(threads_count)
        KV_SERIALIZE(do_background_mining)        
        KV_SERIALIZE(ignore_battery)        
      END_KV_SERIALIZE_MAP()
    };
    typedef epee::misc_utils::struct_init<request_t> request;

    struct response_t
    {
      BEGIN_KV_SERIALIZE_MAP()
      END_KV_SERIALIZE_MAP()
    };
    typedef epee::misc_utils::struct_init<response_t> response;
  };

  struct COMMAND_RPC_STOP_MINING
  {
    struct request_t
    {
      BEGIN_KV_SERIALIZE_MAP()
      END_KV_SERIALIZE_MAP()
    };
    typedef epee::misc_utils::struct_init<request_t> request;

    struct response_t
    {
      BEGIN_KV_SERIALIZE_MAP()
      END_KV_SERIALIZE_MAP()
    };
    typedef epee::misc_utils::struct_init<response_t> response;
  };

  struct COMMAND_RPC_GET_LANGUAGES
  {
    struct request_t
    {
      BEGIN_KV_SERIALIZE_MAP()
      END_KV_SERIALIZE_MAP()
    };
    typedef epee::misc_utils::struct_init<request_t> request;

    struct response_t
    {
      std::vector<std::string> languages;
      std::vector<std::string> languages_local;

      BEGIN_KV_SERIALIZE_MAP()
        KV_SERIALIZE(languages)
        KV_SERIALIZE(languages_local)
      END_KV_SERIALIZE_MAP()
    };
    typedef epee::misc_utils::struct_init<response_t> response;
  };

  struct COMMAND_RPC_CREATE_WALLET
  {
    struct request_t
    {
      std::string filename;
      std::string password;
      std::string language;

      BEGIN_KV_SERIALIZE_MAP()
        KV_SERIALIZE(filename)
        KV_SERIALIZE(password)
        KV_SERIALIZE(language)
      END_KV_SERIALIZE_MAP()
    };
    typedef epee::misc_utils::struct_init<request_t> request;

    struct response_t
    {
      BEGIN_KV_SERIALIZE_MAP()
      END_KV_SERIALIZE_MAP()
    };
    typedef epee::misc_utils::struct_init<response_t> response;
  };

  struct COMMAND_RPC_OPEN_WALLET
  {
    struct request_t
    {
      std::string filename;
      std::string password;
      bool autosave_current;

      BEGIN_KV_SERIALIZE_MAP()
        KV_SERIALIZE(filename)
        KV_SERIALIZE(password)
        KV_SERIALIZE_OPT(autosave_current, true)
      END_KV_SERIALIZE_MAP()
    };
    typedef epee::misc_utils::struct_init<request_t> request;

    struct response_t
    {
      BEGIN_KV_SERIALIZE_MAP()
      END_KV_SERIALIZE_MAP()
    };
    typedef epee::misc_utils::struct_init<response_t> response;
  };

  struct COMMAND_RPC_CLOSE_WALLET
  {
    struct request_t
    {
      bool autosave_current;

      BEGIN_KV_SERIALIZE_MAP()
        KV_SERIALIZE_OPT(autosave_current, true)
      END_KV_SERIALIZE_MAP()
    };
    typedef epee::misc_utils::struct_init<request_t> request;

    struct response_t
    {
      BEGIN_KV_SERIALIZE_MAP()
      END_KV_SERIALIZE_MAP()
    };
    typedef epee::misc_utils::struct_init<response_t> response;
  };

  struct COMMAND_RPC_CHANGE_WALLET_PASSWORD
  {
    struct request_t
    {
      std::string old_password;
      std::string new_password;

      BEGIN_KV_SERIALIZE_MAP()
        KV_SERIALIZE(old_password)
        KV_SERIALIZE(new_password)
      END_KV_SERIALIZE_MAP()
    };
    typedef epee::misc_utils::struct_init<request_t> request;

    struct response_t
    {
      BEGIN_KV_SERIALIZE_MAP()
      END_KV_SERIALIZE_MAP()
    };
    typedef epee::misc_utils::struct_init<response_t> response;
  };

  struct COMMAND_RPC_GENERATE_FROM_KEYS
<<<<<<< HEAD
  {
    struct request
    {
      uint64_t restore_height;
      std::string filename;
      std::string address;
      std::string spendkey;
      std::string viewkey;
      std::string password;
      bool autosave_current;

      BEGIN_KV_SERIALIZE_MAP()
      KV_SERIALIZE_OPT(restore_height, (uint64_t)0)
      KV_SERIALIZE(filename)
      KV_SERIALIZE(address)
      KV_SERIALIZE(spendkey)
      KV_SERIALIZE(viewkey)
      KV_SERIALIZE(password)
      KV_SERIALIZE_OPT(autosave_current, true)
      END_KV_SERIALIZE_MAP()
    };

    struct response
    {
      std::string address;
      std::string info;

      BEGIN_KV_SERIALIZE_MAP()
      KV_SERIALIZE(address)
      KV_SERIALIZE(info)
      END_KV_SERIALIZE_MAP()
    };
  };

  struct COMMAND_RPC_RESTORE_DETERMINISTIC_WALLET
  {
    struct request
    {
      uint64_t restore_height;
      std::string filename;
      std::string seed;
      std::string seed_offset;
      std::string password;
      std::string language;
      bool autosave_current;

      BEGIN_KV_SERIALIZE_MAP()
      KV_SERIALIZE_OPT(restore_height, (uint64_t)0)
      KV_SERIALIZE(filename)
      KV_SERIALIZE(seed)
      KV_SERIALIZE(seed_offset)
      KV_SERIALIZE(password)
      KV_SERIALIZE(language)
      KV_SERIALIZE_OPT(autosave_current, true)
      END_KV_SERIALIZE_MAP()
    };

    struct response
    {
      std::string address;
      std::string seed;
      std::string info;
      bool was_deprecated;

      BEGIN_KV_SERIALIZE_MAP()
      KV_SERIALIZE(address)
      KV_SERIALIZE(seed)
      KV_SERIALIZE(info)
      KV_SERIALIZE(was_deprecated)
      END_KV_SERIALIZE_MAP()
    };
  };
  
  struct COMMAND_RPC_IS_MULTISIG
=======
>>>>>>> 25419b4b
  {
    struct request
    {
      uint64_t restore_height;
      std::string filename;
      std::string address;
      std::string spendkey;
      std::string viewkey;
      std::string password;
      bool autosave_current;

      BEGIN_KV_SERIALIZE_MAP()
      KV_SERIALIZE_OPT(restore_height, (uint64_t)0)
      KV_SERIALIZE(filename)
      KV_SERIALIZE(address)
      KV_SERIALIZE(spendkey)
      KV_SERIALIZE(viewkey)
      KV_SERIALIZE(password)
      KV_SERIALIZE_OPT(autosave_current, true)
      END_KV_SERIALIZE_MAP()
    };

    struct response
    {
      std::string address;
      std::string info;

      BEGIN_KV_SERIALIZE_MAP()
      KV_SERIALIZE(address)
      KV_SERIALIZE(info)
      END_KV_SERIALIZE_MAP()
    };
  };

  struct COMMAND_RPC_RESTORE_DETERMINISTIC_WALLET
  {
    struct request_t
    {
      uint64_t restore_height;
      std::string filename;
      std::string seed;
      std::string seed_offset;
      std::string password;
      std::string language;
      bool autosave_current;

      BEGIN_KV_SERIALIZE_MAP()
      KV_SERIALIZE_OPT(restore_height, (uint64_t)0)
      KV_SERIALIZE(filename)
      KV_SERIALIZE(seed)
      KV_SERIALIZE(seed_offset)
      KV_SERIALIZE(password)
      KV_SERIALIZE(language)
      KV_SERIALIZE_OPT(autosave_current, true)
      END_KV_SERIALIZE_MAP()
    };
    typedef epee::misc_utils::struct_init<request_t> request;

    struct response_t
    {
      std::string address;
      std::string seed;
      std::string info;
      bool was_deprecated;

      BEGIN_KV_SERIALIZE_MAP()
      KV_SERIALIZE(address)
      KV_SERIALIZE(seed)
      KV_SERIALIZE(info)
      KV_SERIALIZE(was_deprecated)
      END_KV_SERIALIZE_MAP()
    };
    typedef epee::misc_utils::struct_init<response_t> response;
  };
  
  struct COMMAND_RPC_IS_MULTISIG
  {
    struct request_t
    {
      BEGIN_KV_SERIALIZE_MAP()
      END_KV_SERIALIZE_MAP()
    };
    typedef epee::misc_utils::struct_init<request_t> request;

    struct response_t
    {
      bool multisig;
      bool ready;
      uint32_t threshold;
      uint32_t total;

      BEGIN_KV_SERIALIZE_MAP()
        KV_SERIALIZE(multisig)
        KV_SERIALIZE(ready)
        KV_SERIALIZE(threshold)
        KV_SERIALIZE(total)
      END_KV_SERIALIZE_MAP()
    };
    typedef epee::misc_utils::struct_init<response_t> response;
  };

  struct COMMAND_RPC_PREPARE_MULTISIG
  {
    struct request_t
    {
      BEGIN_KV_SERIALIZE_MAP()
      END_KV_SERIALIZE_MAP()
    };
    typedef epee::misc_utils::struct_init<request_t> request;

    struct response_t
    {
      std::string multisig_info;

      BEGIN_KV_SERIALIZE_MAP()
        KV_SERIALIZE(multisig_info)
      END_KV_SERIALIZE_MAP()
    };
    typedef epee::misc_utils::struct_init<response_t> response;
  };

  struct COMMAND_RPC_MAKE_MULTISIG
  {
    struct request_t
    {
      std::vector<std::string> multisig_info;
      uint32_t threshold;
      std::string password;

      BEGIN_KV_SERIALIZE_MAP()
        KV_SERIALIZE(multisig_info)
        KV_SERIALIZE(threshold)
        KV_SERIALIZE(password)
      END_KV_SERIALIZE_MAP()
    };
    typedef epee::misc_utils::struct_init<request_t> request;

    struct response_t
    {
      std::string address;
      std::string multisig_info;

      BEGIN_KV_SERIALIZE_MAP()
        KV_SERIALIZE(address)
        KV_SERIALIZE(multisig_info)
      END_KV_SERIALIZE_MAP()
    };
    typedef epee::misc_utils::struct_init<response_t> response;
  };

  struct COMMAND_RPC_EXPORT_MULTISIG
  {
    struct request_t
    {
      BEGIN_KV_SERIALIZE_MAP()
      END_KV_SERIALIZE_MAP()
    };
    typedef epee::misc_utils::struct_init<request_t> request;

    struct response_t
    {
      std::string info;

      BEGIN_KV_SERIALIZE_MAP()
        KV_SERIALIZE(info)
      END_KV_SERIALIZE_MAP()
    };
    typedef epee::misc_utils::struct_init<response_t> response;
  };

  struct COMMAND_RPC_IMPORT_MULTISIG
  {
    struct request_t
    {
      std::vector<std::string> info;

      BEGIN_KV_SERIALIZE_MAP()
        KV_SERIALIZE(info)
      END_KV_SERIALIZE_MAP()
    };
    typedef epee::misc_utils::struct_init<request_t> request;

    struct response_t
    {
      uint64_t n_outputs;

      BEGIN_KV_SERIALIZE_MAP()
        KV_SERIALIZE(n_outputs)
      END_KV_SERIALIZE_MAP()
    };
    typedef epee::misc_utils::struct_init<response_t> response;
  };

  struct COMMAND_RPC_FINALIZE_MULTISIG
  {
    struct request_t
    {
      std::string password;
      std::vector<std::string> multisig_info;

      BEGIN_KV_SERIALIZE_MAP()
        KV_SERIALIZE(password)
        KV_SERIALIZE(multisig_info)
      END_KV_SERIALIZE_MAP()
    };
    typedef epee::misc_utils::struct_init<request_t> request;

    struct response_t
    {
      std::string address;

      BEGIN_KV_SERIALIZE_MAP()
        KV_SERIALIZE(address)
      END_KV_SERIALIZE_MAP()
    };
    typedef epee::misc_utils::struct_init<response_t> response;
  };

  struct COMMAND_RPC_EXCHANGE_MULTISIG_KEYS
  {
    struct request_t
    {
      std::string password;
      std::vector<std::string> multisig_info;

      BEGIN_KV_SERIALIZE_MAP()
        KV_SERIALIZE(password)
        KV_SERIALIZE(multisig_info)
      END_KV_SERIALIZE_MAP()
    };
    typedef epee::misc_utils::struct_init<request_t> request;

    struct response_t
    {
      std::string address;
      std::string multisig_info;

      BEGIN_KV_SERIALIZE_MAP()
        KV_SERIALIZE(address)
        KV_SERIALIZE(multisig_info)
      END_KV_SERIALIZE_MAP()
    };
    typedef epee::misc_utils::struct_init<response_t> response;
  };

  struct COMMAND_RPC_SIGN_MULTISIG
  {
    struct request_t
    {
      std::string tx_data_hex;

      BEGIN_KV_SERIALIZE_MAP()
        KV_SERIALIZE(tx_data_hex)
      END_KV_SERIALIZE_MAP()
    };
    typedef epee::misc_utils::struct_init<request_t> request;

    struct response_t
    {
      std::string tx_data_hex;
      std::list<std::string> tx_hash_list;

      BEGIN_KV_SERIALIZE_MAP()
        KV_SERIALIZE(tx_data_hex)
        KV_SERIALIZE(tx_hash_list)
      END_KV_SERIALIZE_MAP()
    };
    typedef epee::misc_utils::struct_init<response_t> response;
  };

  struct COMMAND_RPC_SUBMIT_MULTISIG
  {
    struct request_t
    {
      std::string tx_data_hex;

      BEGIN_KV_SERIALIZE_MAP()
        KV_SERIALIZE(tx_data_hex)
      END_KV_SERIALIZE_MAP()
    };
    typedef epee::misc_utils::struct_init<request_t> request;

    struct response_t
    {
      std::list<std::string> tx_hash_list;

      BEGIN_KV_SERIALIZE_MAP()
        KV_SERIALIZE(tx_hash_list)
      END_KV_SERIALIZE_MAP()
    };
    typedef epee::misc_utils::struct_init<response_t> response;
  };

  struct COMMAND_RPC_GET_VERSION
  {
    struct request_t
    {
      BEGIN_KV_SERIALIZE_MAP()
      END_KV_SERIALIZE_MAP()
    };
    typedef epee::misc_utils::struct_init<request_t> request;

    struct response_t
    {
      uint32_t version;
      bool release;

      BEGIN_KV_SERIALIZE_MAP()
        KV_SERIALIZE(version)
        KV_SERIALIZE(release)
      END_KV_SERIALIZE_MAP()
    };
    typedef epee::misc_utils::struct_init<response_t> response;
  };

  struct COMMAND_RPC_VALIDATE_ADDRESS
  {
    struct request_t
    {
      std::string address;
      bool any_net_type;
      bool allow_openalias;

      BEGIN_KV_SERIALIZE_MAP()
        KV_SERIALIZE(address)
        KV_SERIALIZE_OPT(any_net_type, false)
        KV_SERIALIZE_OPT(allow_openalias, false)
      END_KV_SERIALIZE_MAP()
    };
    typedef epee::misc_utils::struct_init<request_t> request;

    struct response_t
    {
      bool valid;
      bool integrated;
      bool subaddress;
      std::string nettype;
      std::string openalias_address;

      BEGIN_KV_SERIALIZE_MAP()
        KV_SERIALIZE(valid)
        KV_SERIALIZE(integrated)
        KV_SERIALIZE(subaddress)
        KV_SERIALIZE(nettype)
        KV_SERIALIZE(openalias_address)
      END_KV_SERIALIZE_MAP()
    };
    typedef epee::misc_utils::struct_init<response_t> response;
  };

  struct COMMAND_RPC_SET_DAEMON
  {
    struct request_t
    {
      std::string address;
      bool trusted;
      std::string ssl_support; // disabled, enabled, autodetect
      std::string ssl_private_key_path;
      std::string ssl_certificate_path;
      std::string ssl_ca_file;
      std::vector<std::string> ssl_allowed_fingerprints;
      bool ssl_allow_any_cert;

      BEGIN_KV_SERIALIZE_MAP()
        KV_SERIALIZE(address)
        KV_SERIALIZE_OPT(trusted, false)
        KV_SERIALIZE_OPT(ssl_support, (std::string)"autodetect")
        KV_SERIALIZE(ssl_private_key_path)
        KV_SERIALIZE(ssl_certificate_path)
        KV_SERIALIZE(ssl_ca_file)
        KV_SERIALIZE(ssl_allowed_fingerprints)
        KV_SERIALIZE_OPT(ssl_allow_any_cert, false)
      END_KV_SERIALIZE_MAP()
    };
    typedef epee::misc_utils::struct_init<request_t> request;

    struct response_t
    {
      BEGIN_KV_SERIALIZE_MAP()
      END_KV_SERIALIZE_MAP()
    };
    typedef epee::misc_utils::struct_init<response_t> response;
  };

  struct COMMAND_RPC_SET_LOG_LEVEL
  {
    struct request_t
    {
      int8_t level;

      BEGIN_KV_SERIALIZE_MAP()
        KV_SERIALIZE(level)
      END_KV_SERIALIZE_MAP()
    };
    typedef epee::misc_utils::struct_init<request_t> request;

    struct response_t
    {
      BEGIN_KV_SERIALIZE_MAP()
      END_KV_SERIALIZE_MAP()
    };
    typedef epee::misc_utils::struct_init<response_t> response;
  };

  struct COMMAND_RPC_SET_LOG_CATEGORIES
  {
    struct request_t
    {
      std::string categories;

      BEGIN_KV_SERIALIZE_MAP()
        KV_SERIALIZE(categories)
      END_KV_SERIALIZE_MAP()
    };
    typedef epee::misc_utils::struct_init<request_t> request;

    struct response_t
    {
      std::string categories;

      BEGIN_KV_SERIALIZE_MAP()
        KV_SERIALIZE(categories)
      END_KV_SERIALIZE_MAP()
    };
    typedef epee::misc_utils::struct_init<response_t> response;
  };

  struct COMMAND_RPC_ESTIMATE_TX_SIZE_AND_WEIGHT
  {
    struct request_t
    {
      uint32_t n_inputs;
      uint32_t n_outputs;
      uint32_t ring_size;
      bool rct;

      BEGIN_KV_SERIALIZE_MAP()
        KV_SERIALIZE(n_inputs)
        KV_SERIALIZE(n_outputs)
        KV_SERIALIZE_OPT(ring_size, 0u)
        KV_SERIALIZE_OPT(rct, true)
      END_KV_SERIALIZE_MAP()
    };
    typedef epee::misc_utils::struct_init<request_t> request;

    struct response_t
    {
      uint64_t size;
      uint64_t weight;

      BEGIN_KV_SERIALIZE_MAP()
        KV_SERIALIZE(size)
        KV_SERIALIZE(weight)
      END_KV_SERIALIZE_MAP()
    };
    typedef epee::misc_utils::struct_init<response_t> response;
  };

  struct COMMAND_RPC_VALIDATE_ADDRESS
  {
    struct request
    {
      std::string address;
      bool any_net_type;
      bool allow_openalias;

      BEGIN_KV_SERIALIZE_MAP()
        KV_SERIALIZE(address)
        KV_SERIALIZE_OPT(any_net_type, false)
        KV_SERIALIZE_OPT(allow_openalias, false)
      END_KV_SERIALIZE_MAP()
    };

    struct response
    {
      bool valid;
      bool integrated;
      bool subaddress;
      std::string nettype;
      std::string openalias_address;

      BEGIN_KV_SERIALIZE_MAP()
        KV_SERIALIZE(valid)
        KV_SERIALIZE(integrated)
        KV_SERIALIZE(subaddress)
        KV_SERIALIZE(nettype)
        KV_SERIALIZE(openalias_address)
      END_KV_SERIALIZE_MAP()
    };
  };

}
}<|MERGE_RESOLUTION|>--- conflicted
+++ resolved
@@ -47,11 +47,7 @@
 // advance which version they will stop working with
 // Don't go over 32767 for any of these
 #define WALLET_RPC_VERSION_MAJOR 1
-<<<<<<< HEAD
-#define WALLET_RPC_VERSION_MINOR 10
-=======
 #define WALLET_RPC_VERSION_MINOR 18
->>>>>>> 25419b4b
 #define MAKE_WALLET_RPC_VERSION(major,minor) (((major)<<16)|(minor))
 #define WALLET_RPC_VERSION MAKE_WALLET_RPC_VERSION(WALLET_RPC_VERSION_MAJOR, WALLET_RPC_VERSION_MINOR)
 namespace tools
@@ -1157,17 +1153,10 @@
   {
     struct request_t
     {
-<<<<<<< HEAD
-		bool hard;
-      BEGIN_KV_SERIALIZE_MAP()
-		  KV_SERIALIZE_OPT(hard, false);
-
-=======
       bool hard;
 
       BEGIN_KV_SERIALIZE_MAP()
         KV_SERIALIZE_OPT(hard, false);
->>>>>>> 25419b4b
       END_KV_SERIALIZE_MAP()
     };
     typedef epee::misc_utils::struct_init<request_t> request;
@@ -2185,7 +2174,6 @@
   };
 
   struct COMMAND_RPC_GENERATE_FROM_KEYS
-<<<<<<< HEAD
   {
     struct request
     {
@@ -2222,7 +2210,7 @@
 
   struct COMMAND_RPC_RESTORE_DETERMINISTIC_WALLET
   {
-    struct request
+    struct request_t
     {
       uint64_t restore_height;
       std::string filename;
@@ -2242,8 +2230,9 @@
       KV_SERIALIZE_OPT(autosave_current, true)
       END_KV_SERIALIZE_MAP()
     };
-
-    struct response
+    typedef epee::misc_utils::struct_init<request_t> request;
+
+    struct response_t
     {
       std::string address;
       std::string seed;
@@ -2257,83 +2246,6 @@
       KV_SERIALIZE(was_deprecated)
       END_KV_SERIALIZE_MAP()
     };
-  };
-  
-  struct COMMAND_RPC_IS_MULTISIG
-=======
->>>>>>> 25419b4b
-  {
-    struct request
-    {
-      uint64_t restore_height;
-      std::string filename;
-      std::string address;
-      std::string spendkey;
-      std::string viewkey;
-      std::string password;
-      bool autosave_current;
-
-      BEGIN_KV_SERIALIZE_MAP()
-      KV_SERIALIZE_OPT(restore_height, (uint64_t)0)
-      KV_SERIALIZE(filename)
-      KV_SERIALIZE(address)
-      KV_SERIALIZE(spendkey)
-      KV_SERIALIZE(viewkey)
-      KV_SERIALIZE(password)
-      KV_SERIALIZE_OPT(autosave_current, true)
-      END_KV_SERIALIZE_MAP()
-    };
-
-    struct response
-    {
-      std::string address;
-      std::string info;
-
-      BEGIN_KV_SERIALIZE_MAP()
-      KV_SERIALIZE(address)
-      KV_SERIALIZE(info)
-      END_KV_SERIALIZE_MAP()
-    };
-  };
-
-  struct COMMAND_RPC_RESTORE_DETERMINISTIC_WALLET
-  {
-    struct request_t
-    {
-      uint64_t restore_height;
-      std::string filename;
-      std::string seed;
-      std::string seed_offset;
-      std::string password;
-      std::string language;
-      bool autosave_current;
-
-      BEGIN_KV_SERIALIZE_MAP()
-      KV_SERIALIZE_OPT(restore_height, (uint64_t)0)
-      KV_SERIALIZE(filename)
-      KV_SERIALIZE(seed)
-      KV_SERIALIZE(seed_offset)
-      KV_SERIALIZE(password)
-      KV_SERIALIZE(language)
-      KV_SERIALIZE_OPT(autosave_current, true)
-      END_KV_SERIALIZE_MAP()
-    };
-    typedef epee::misc_utils::struct_init<request_t> request;
-
-    struct response_t
-    {
-      std::string address;
-      std::string seed;
-      std::string info;
-      bool was_deprecated;
-
-      BEGIN_KV_SERIALIZE_MAP()
-      KV_SERIALIZE(address)
-      KV_SERIALIZE(seed)
-      KV_SERIALIZE(info)
-      KV_SERIALIZE(was_deprecated)
-      END_KV_SERIALIZE_MAP()
-    };
     typedef epee::misc_utils::struct_init<response_t> response;
   };
   
@@ -2579,7 +2491,7 @@
 
   struct COMMAND_RPC_VALIDATE_ADDRESS
   {
-    struct request_t
+    struct request
     {
       std::string address;
       bool any_net_type;
@@ -2591,9 +2503,8 @@
         KV_SERIALIZE_OPT(allow_openalias, false)
       END_KV_SERIALIZE_MAP()
     };
-    typedef epee::misc_utils::struct_init<request_t> request;
-
-    struct response_t
+
+    struct response
     {
       bool valid;
       bool integrated;
@@ -2609,7 +2520,6 @@
         KV_SERIALIZE(openalias_address)
       END_KV_SERIALIZE_MAP()
     };
-    typedef epee::misc_utils::struct_init<response_t> response;
   };
 
   struct COMMAND_RPC_SET_DAEMON
@@ -2720,38 +2630,5 @@
     typedef epee::misc_utils::struct_init<response_t> response;
   };
 
-  struct COMMAND_RPC_VALIDATE_ADDRESS
-  {
-    struct request
-    {
-      std::string address;
-      bool any_net_type;
-      bool allow_openalias;
-
-      BEGIN_KV_SERIALIZE_MAP()
-        KV_SERIALIZE(address)
-        KV_SERIALIZE_OPT(any_net_type, false)
-        KV_SERIALIZE_OPT(allow_openalias, false)
-      END_KV_SERIALIZE_MAP()
-    };
-
-    struct response
-    {
-      bool valid;
-      bool integrated;
-      bool subaddress;
-      std::string nettype;
-      std::string openalias_address;
-
-      BEGIN_KV_SERIALIZE_MAP()
-        KV_SERIALIZE(valid)
-        KV_SERIALIZE(integrated)
-        KV_SERIALIZE(subaddress)
-        KV_SERIALIZE(nettype)
-        KV_SERIALIZE(openalias_address)
-      END_KV_SERIALIZE_MAP()
-    };
-  };
-
 }
 }