--- conflicted
+++ resolved
@@ -107,12 +107,8 @@
   const command_line::arg_descriptor<std::string> daemon_host = {"daemon-host", tools::wallet2::tr("Use daemon instance at host <arg> instead of localhost"), ""};
   const command_line::arg_descriptor<std::string> password = {"password", tools::wallet2::tr("Wallet password"), "", true};
   const command_line::arg_descriptor<std::string> password_file = {"password-file", tools::wallet2::tr("Wallet password file"), "", true};
-<<<<<<< HEAD
   const command_line::arg_descriptor<int> daemon_port = {"daemon-port", tools::wallet2::tr("Use daemon instance at port <arg> instead of 18082"), 0};
-=======
-  const command_line::arg_descriptor<int> daemon_port = {"daemon-port", tools::wallet2::tr("Use daemon instance at port <arg> instead of 18081"), 0};
   const command_line::arg_descriptor<std::string> daemon_login = {"daemon-login", tools::wallet2::tr("Specify username[:password] for daemon RPC client"), "", true};
->>>>>>> b1313aef
   const command_line::arg_descriptor<bool> testnet = {"testnet", tools::wallet2::tr("For testnet. Daemon must also be launched with --testnet flag"), false};
   const command_line::arg_descriptor<bool> restricted = {"restricted-rpc", tools::wallet2::tr("Restricts to view-only commands"), false};
 };
@@ -508,15 +504,10 @@
   if(m_http_client.is_connected())
     m_http_client.disconnect();
   m_upper_transaction_size_limit = upper_transaction_size_limit;
-<<<<<<< HEAD
-  m_daemon_address = daemon_address;
-
-  m_daemon.connect(daemon_address);
-=======
   m_daemon_address = std::move(daemon_address);
   m_daemon_login = std::move(daemon_login);
-  return m_http_client.set_server(get_daemon_address(), get_daemon_login());
->>>>>>> b1313aef
+  m_daemon.connect(daemon_address);
+  return true;
 }
 //----------------------------------------------------------------------------------------------------
 bool wallet2::is_deterministic() const
@@ -1113,29 +1104,13 @@
   if(b.timestamp + 60*60*24 > m_account.get_createtime() && height >= m_refresh_from_block_height)
   {
     TIME_MEASURE_START(miner_tx_handle_time);
-<<<<<<< HEAD
-    process_new_transaction(b.miner_tx, o_indices[txidx++], height, b.timestamp, true, false);
+    process_new_transaction(cryptonote::get_transaction_hash(b.miner_tx), b.miner_tx, o_indices[txidx++], height, b.timestamp, true, false);
     TIME_MEASURE_FINISH(miner_tx_handle_time);
 
     TIME_MEASURE_START(txs_handle_time);
     for (auto& tx_pair : bwt.transactions)
     {
-      process_new_transaction(tx_pair.second, o_indices[txidx++], height, b.timestamp, false, false);
-=======
-    process_new_transaction(get_transaction_hash(b.miner_tx), b.miner_tx, o_indices.indices[txidx++].indices, height, b.timestamp, true, false);
-    TIME_MEASURE_FINISH(miner_tx_handle_time);
-
-    TIME_MEASURE_START(txs_handle_time);
-    THROW_WALLET_EXCEPTION_IF(bche.txs.size() != b.tx_hashes.size(), error::wallet_internal_error, "Wrong amount of transactions for block");
-    size_t idx = 0;
-    for (const auto& txblob: bche.txs)
-    {
-      cryptonote::transaction tx;
-      bool r = parse_and_validate_tx_base_from_blob(txblob, tx);
-      THROW_WALLET_EXCEPTION_IF(!r, error::tx_parse_error, txblob);
-      process_new_transaction(b.tx_hashes[idx], tx, o_indices.indices[txidx++].indices, height, b.timestamp, false, false);
-      ++idx;
->>>>>>> b1313aef
+      process_new_transaction(cryptonote::get_transaction_hash(tx_pair.second), tx_pair.second, o_indices[txidx++], height, b.timestamp, false, false);
     }
     TIME_MEASURE_FINISH(txs_handle_time);
     LOG_PRINT_L2("Processed block: " << bl_id << ", height " << height << ", " <<  miner_tx_handle_time + txs_handle_time << "(" << miner_tx_handle_time << "/" << txs_handle_time <<")ms");
@@ -1185,7 +1160,7 @@
     bl_id = get_block_hash(bl);
 }
 //----------------------------------------------------------------------------------------------------
-<<<<<<< HEAD
+//TODO: pruned blocks in zmq rpc
 void wallet2::pull_blocks(uint64_t start_height, uint64_t &blocks_start_height, const std::list<crypto::hash> &short_chain_history, std::vector<cryptonote::rpc::block_with_transactions>& blocks, std::vector<cryptonote::rpc::block_output_indices> &o_indices)
 {
   uint64_t current_height;
@@ -1196,56 +1171,6 @@
   THROW_WALLET_EXCEPTION_IF(blocks.size() != o_indices.size(), error::wallet_internal_error,
       "mismatched blocks (" + boost::lexical_cast<std::string>(blocks.size()) + ") and output_indices (" +
       boost::lexical_cast<std::string>(o_indices.size()) + ") sizes from daemon");
-=======
-void wallet2::pull_blocks(uint64_t start_height, uint64_t &blocks_start_height, const std::list<crypto::hash> &short_chain_history, std::list<cryptonote::block_complete_entry> &blocks, std::vector<cryptonote::COMMAND_RPC_GET_BLOCKS_FAST::block_output_indices> &o_indices)
-{
-  cryptonote::COMMAND_RPC_GET_BLOCKS_FAST::request req = AUTO_VAL_INIT(req);
-  cryptonote::COMMAND_RPC_GET_BLOCKS_FAST::response res = AUTO_VAL_INIT(res);
-  req.block_ids = short_chain_history;
-
-  uint32_t rpc_version;
-  boost::optional<std::string> result = m_node_rpc_proxy.get_rpc_version(rpc_version);
-  // no error
-  if (!!result)
-  {
-    // empty string -> not connection
-    THROW_WALLET_EXCEPTION_IF(result->empty(), tools::error::no_connection_to_daemon, "getversion");
-    THROW_WALLET_EXCEPTION_IF(*result == CORE_RPC_STATUS_BUSY, tools::error::daemon_busy, "getversion");
-    if (*result != CORE_RPC_STATUS_OK)
-    {
-      MDEBUG("Cannot determined daemon RPC version, not asking for pruned blocks");
-      req.prune = false; // old daemon
-    }
-  }
-  else
-  {
-    if (rpc_version >= MAKE_CORE_RPC_VERSION(1, 7))
-    {
-      MDEBUG("Daemon is recent enough, asking for pruned blocks");
-      req.prune = true;
-    }
-    else
-    {
-      MDEBUG("Daemon is too old, not asking for pruned blocks");
-      req.prune = false;
-    }
-  }
-
-  req.start_height = start_height;
-  m_daemon_rpc_mutex.lock();
-  bool r = net_utils::invoke_http_bin("/getblocks.bin", req, res, m_http_client, rpc_timeout);
-  m_daemon_rpc_mutex.unlock();
-  THROW_WALLET_EXCEPTION_IF(!r, error::no_connection_to_daemon, "getblocks.bin");
-  THROW_WALLET_EXCEPTION_IF(res.status == CORE_RPC_STATUS_BUSY, error::daemon_busy, "getblocks.bin");
-  THROW_WALLET_EXCEPTION_IF(res.status != CORE_RPC_STATUS_OK, error::get_blocks_error, res.status);
-  THROW_WALLET_EXCEPTION_IF(res.blocks.size() != res.output_indices.size(), error::wallet_internal_error,
-      "mismatched blocks (" + boost::lexical_cast<std::string>(res.blocks.size()) + ") and output_indices (" +
-      boost::lexical_cast<std::string>(res.output_indices.size()) + ") sizes from daemon");
-
-  blocks_start_height = res.start_height;
-  blocks = res.blocks;
-  o_indices = res.output_indices;
->>>>>>> b1313aef
 }
 //----------------------------------------------------------------------------------------------------
 void wallet2::pull_hashes(uint64_t start_height, uint64_t &blocks_start_height, const std::list<crypto::hash> &short_chain_history, std::list<crypto::hash> &hashes)
@@ -1254,20 +1179,7 @@
   std::string error_details;
   bool r = m_daemon.getHashesFast(short_chain_history, start_height, hashes, blocks_start_height, current_height, error_details);
 
-<<<<<<< HEAD
   THROW_WALLET_EXCEPTION_IF(!r, error::get_hashes_error, error_details);
-=======
-  req.start_height = start_height;
-  m_daemon_rpc_mutex.lock();
-  bool r = net_utils::invoke_http_bin("/gethashes.bin", req, res, m_http_client, rpc_timeout);
-  m_daemon_rpc_mutex.unlock();
-  THROW_WALLET_EXCEPTION_IF(!r, error::no_connection_to_daemon, "gethashes.bin");
-  THROW_WALLET_EXCEPTION_IF(res.status == CORE_RPC_STATUS_BUSY, error::daemon_busy, "gethashes.bin");
-  THROW_WALLET_EXCEPTION_IF(res.status != CORE_RPC_STATUS_OK, error::get_hashes_error, res.status);
-
-  blocks_start_height = res.start_height;
-  hashes = res.m_block_ids;
->>>>>>> b1313aef
 }
 //----------------------------------------------------------------------------------------------------
 void wallet2::process_blocks(uint64_t start_height, const std::vector<cryptonote::rpc::block_with_transactions> &blocks, const std::vector<cryptonote::rpc::block_output_indices> &o_indices, uint64_t& blocks_added)
@@ -1281,15 +1193,7 @@
   int threads = tools::get_max_concurrency();
   for (auto& bl_entry : blocks)
   {
-<<<<<<< HEAD
     const cryptonote::block& bl = bl_entry.block;
-=======
-  for(auto& bl_entry: blocks)
-  {
-    cryptonote::block bl;
-    bool r = cryptonote::parse_and_validate_block_from_blob(bl_entry.block, bl);
-    THROW_WALLET_EXCEPTION_IF(!r, error::block_parse_error, bl_entry.block);
->>>>>>> b1313aef
 
     crypto::hash bl_id = get_block_hash(bl);
     if(current_index >= m_blockchain.size())
@@ -1362,7 +1266,6 @@
   MDEBUG("update_pool_state start");
 
   // get the pool state
-<<<<<<< HEAD
 
   std::unordered_map<crypto::hash, cryptonote::rpc::tx_in_pool> transactions;
   std::unordered_map<crypto::key_image, std::vector<crypto::hash> > key_images;
@@ -1370,40 +1273,18 @@
 
   bool r = m_daemon.getTransactionPool(transactions, key_images, error_details);
   THROW_WALLET_EXCEPTION_IF(!r, error::get_tx_pool_error);
-=======
-  cryptonote::COMMAND_RPC_GET_TRANSACTION_POOL_HASHES::request req;
-  cryptonote::COMMAND_RPC_GET_TRANSACTION_POOL_HASHES::response res;
-  m_daemon_rpc_mutex.lock();
-  bool r = epee::net_utils::invoke_http_json("/get_transaction_pool_hashes.bin", req, res, m_http_client, rpc_timeout);
-  m_daemon_rpc_mutex.unlock();
-  THROW_WALLET_EXCEPTION_IF(!r, error::no_connection_to_daemon, "get_transaction_pool_hashes.bin");
-  THROW_WALLET_EXCEPTION_IF(res.status == CORE_RPC_STATUS_BUSY, error::daemon_busy, "get_transaction_pool_hashes.bin");
-  THROW_WALLET_EXCEPTION_IF(res.status != CORE_RPC_STATUS_OK, error::get_tx_pool_error);
   MDEBUG("update_pool_state got pool");
->>>>>>> b1313aef
 
   // remove any pending tx that's not in the pool
   std::unordered_map<crypto::hash, wallet2::unconfirmed_transfer_details>::iterator it = m_unconfirmed_txs.begin();
   while (it != m_unconfirmed_txs.end())
   {
-<<<<<<< HEAD
-    const std::string txid = epee::string_tools::pod_to_hex(it->first);
+    const std::string& txid = epee::string_tools::pod_to_hex(it->first);
 
     bool found = false;
     if (transactions.find(it->first) != transactions.end())
     {
       found = true;
-=======
-    const crypto::hash &txid = it->first;
-    bool found = false;
-    for (const auto &it2: res.tx_hashes)
-    {
-      if (it2 == txid)
-      {
-        found = true;
-        break;
-      }
->>>>>>> b1313aef
     }
 
     auto pit = it++;
@@ -1451,29 +1332,15 @@
   std::unordered_map<crypto::hash, wallet2::payment_details>::iterator uit = m_unconfirmed_payments.begin();
   while (uit != m_unconfirmed_payments.end())
   {
-<<<<<<< HEAD
-=======
-    const crypto::hash &txid = uit->first;
-    bool found = false;
-    for (const auto &it2: res.tx_hashes)
-    {
-      if (it2 == txid)
-      {
-        found = true;
-        break;
-      }
-    }
->>>>>>> b1313aef
     auto pit = uit++;
     if (transactions.find(uit->first) == transactions.end())
     {
-      MDEBUG("Removing " << txid << " from unconfirmed payments, not found in pool");
+      MDEBUG("Removing " << uit->first << " from unconfirmed payments, not found in pool");
       m_unconfirmed_payments.erase(pit);
     }
   }
   MDEBUG("update_pool_state done second loop");
 
-<<<<<<< HEAD
   // add new pool txes to us
   for (auto it: transactions)
   {
@@ -1489,124 +1356,16 @@
       if (!found)
       {
 	// not one of those we sent ourselves
-	process_new_transaction(it.second.tx, std::vector<uint64_t>(), 0, time(NULL), false, true);
+	process_new_transaction(txid, it.second.tx, std::vector<uint64_t>(), 0, time(NULL), false, true);
       }
       else
       {
 	LOG_PRINT_L1("We sent that one");
-=======
-  // gather txids of new pool txes to us
-  std::vector<crypto::hash> txids;
-  for (const auto &txid: res.tx_hashes)
-  {
-    if (m_scanned_pool_txs[0].find(txid) != m_scanned_pool_txs[0].end() || m_scanned_pool_txs[1].find(txid) != m_scanned_pool_txs[1].end())
-    {
-      LOG_PRINT_L2("Already seen " << txid << ", skipped");
-      continue;
-    }
-    if (m_unconfirmed_payments.find(txid) == m_unconfirmed_payments.end())
-    {
-      LOG_PRINT_L1("Found new pool tx: " << txid);
-      bool found = false;
-      for (const auto &i: m_unconfirmed_txs)
-      {
-        if (i.first == txid)
-        {
-          found = true;
-          break;
-        }
-      }
-      if (!found)
-      {
-        // not one of those we sent ourselves
-        txids.push_back(txid);
-      }
-      else
-      {
-        LOG_PRINT_L1("We sent that one");
       }
     }
     else
     {
       LOG_PRINT_L1("Already saw that one, it's for us");
-    }
-  }
-
-  // get those txes
-  if (!txids.empty())
-  {
-    cryptonote::COMMAND_RPC_GET_TRANSACTIONS::request req;
-    cryptonote::COMMAND_RPC_GET_TRANSACTIONS::response res;
-    for (const auto &txid: txids)
-      req.txs_hashes.push_back(epee::string_tools::pod_to_hex(txid));
-    MDEBUG("asking for " << txids.size() << " transactions");
-    req.decode_as_json = false;
-    m_daemon_rpc_mutex.lock();
-    bool r = epee::net_utils::invoke_http_json("/gettransactions", req, res, m_http_client, rpc_timeout);
-    m_daemon_rpc_mutex.unlock();
-    MDEBUG("Got " << r << " and " << res.status);
-    if (r && res.status == CORE_RPC_STATUS_OK)
-    {
-      if (res.txs.size() == txids.size())
-      {
-        size_t n = 0;
-        for (const auto &txid: txids)
-        {
-          // might have just been put in a block
-          if (res.txs[n].in_pool)
-          {
-            cryptonote::transaction tx;
-            cryptonote::blobdata bd;
-            crypto::hash tx_hash, tx_prefix_hash;
-            if (epee::string_tools::parse_hexstr_to_binbuff(res.txs[n].as_hex, bd))
-            {
-              if (cryptonote::parse_and_validate_tx_from_blob(bd, tx, tx_hash, tx_prefix_hash))
-              {
-                if (tx_hash == txid)
-                {
-                  process_new_transaction(txid, tx, std::vector<uint64_t>(), 0, time(NULL), false, true);
-                  m_scanned_pool_txs[0].insert(txid);
-                  if (m_scanned_pool_txs[0].size() > 5000)
-                  {
-                    std::swap(m_scanned_pool_txs[0], m_scanned_pool_txs[1]);
-                    m_scanned_pool_txs[0].clear();
-                  }
-                }
-                else
-                {
-                  LOG_PRINT_L0("Mismatched txids when processing unconfimed txes from pool");
-                }
-              }
-              else
-              {
-                LOG_PRINT_L0("failed to validate transaction from daemon");
-              }
-            }
-            else
-            {
-              LOG_PRINT_L0("Failed to parse tx " << txid);
-            }
-          }
-          else
-          {
-            LOG_PRINT_L1("Tx " << txid << " was in pool, but is no more");
-          }
-          ++n;
-        }
-      }
-      else
-      {
-        LOG_PRINT_L0("Expected " << txids.size() << " tx(es), got " << res.txs.size());
->>>>>>> b1313aef
-      }
-    }
-    else
-    {
-<<<<<<< HEAD
-      LOG_PRINT_L1("Already saw that one");
-=======
-      LOG_PRINT_L0("Error calling gettransactions daemon RPC: r " << r << ", status " << res.status);
->>>>>>> b1313aef
     }
   }
   MDEBUG("update_pool_state end");
@@ -2385,35 +2144,12 @@
   bool r = m_daemon.getRPCVersion(remote_version, error_details);
   if (!r || !error_details.empty())
   {
-<<<<<<< HEAD
     LOG_ERROR(std::string("Error in wallet2::check_connection -- ") + error_details);
     return false;
-=======
-    m_node_rpc_proxy.invalidate();
-    if (!m_http_client.connect(std::chrono::milliseconds(timeout)))
-      return false;
->>>>>>> b1313aef
   }
   if (version)
   {
-<<<<<<< HEAD
     *version = remote_version;
-=======
-    epee::json_rpc::request<cryptonote::COMMAND_RPC_GET_VERSION::request> req_t = AUTO_VAL_INIT(req_t);
-    epee::json_rpc::response<cryptonote::COMMAND_RPC_GET_VERSION::response, std::string> resp_t = AUTO_VAL_INIT(resp_t);
-    req_t.jsonrpc = "2.0";
-    req_t.id = epee::serialization::storage_entry(0);
-    req_t.method = "get_version";
-    bool r = net_utils::invoke_http_json("/json_rpc", req_t, resp_t, m_http_client);
-    if(!r) {
-      *version = 0;
-      return false;
-    }
-    if (resp_t.result.status != CORE_RPC_STATUS_OK)
-      *version = 0;
-    else
-      *version = resp_t.result.version;
->>>>>>> b1313aef
   }
 
   return true;
@@ -2717,7 +2453,6 @@
 //----------------------------------------------------------------------------------------------------
 void wallet2::rescan_spent()
 {
-<<<<<<< HEAD
   std::vector<crypto::key_image> key_images;
 
   // make a list of key images for all our outputs
@@ -2739,33 +2474,6 @@
     "daemon returned wrong response for is_key_image_spent, wrong amounts count = " +
     std::to_string(spent.size()) + ", expected " +  std::to_string(key_images.size()));
 
-=======
-  // This is RPC call that can take a long time if there are many outputs,
-  // so we call it several times, in stripes, so we don't time out spuriously
-  std::vector<int> spent_status;
-  spent_status.reserve(m_transfers.size());
-  const size_t chunk_size = 1000;
-  for (size_t start_offset = 0; start_offset < m_transfers.size(); start_offset += chunk_size)
-  {
-    const size_t n_outputs = std::min<size_t>(chunk_size, m_transfers.size() - start_offset);
-    MDEBUG("Calling is_key_image_spent on " << start_offset << " - " << (start_offset + n_outputs - 1) << ", out of " << m_transfers.size());
-    COMMAND_RPC_IS_KEY_IMAGE_SPENT::request req = AUTO_VAL_INIT(req);
-    COMMAND_RPC_IS_KEY_IMAGE_SPENT::response daemon_resp = AUTO_VAL_INIT(daemon_resp);
-    for (size_t n = start_offset; n < start_offset + n_outputs; ++n)
-      req.key_images.push_back(string_tools::pod_to_hex(m_transfers[n].m_key_image));
-    m_daemon_rpc_mutex.lock();
-    bool r = epee::net_utils::invoke_http_json("/is_key_image_spent", req, daemon_resp, m_http_client, rpc_timeout);
-    m_daemon_rpc_mutex.unlock();
-    THROW_WALLET_EXCEPTION_IF(!r, error::no_connection_to_daemon, "is_key_image_spent");
-    THROW_WALLET_EXCEPTION_IF(daemon_resp.status == CORE_RPC_STATUS_BUSY, error::daemon_busy, "is_key_image_spent");
-    THROW_WALLET_EXCEPTION_IF(daemon_resp.status != CORE_RPC_STATUS_OK, error::is_key_image_spent_error, daemon_resp.status);
-    THROW_WALLET_EXCEPTION_IF(daemon_resp.spent_status.size() != n_outputs, error::wallet_internal_error,
-      "daemon returned wrong response for is_key_image_spent, wrong amounts count = " +
-      std::to_string(daemon_resp.spent_status.size()) + ", expected " +  std::to_string(n_outputs));
-    std::copy(daemon_resp.spent_status.begin(), daemon_resp.spent_status.end(), std::back_inserter(spent_status));
-  }
-
->>>>>>> b1313aef
   // update spent status
   for (size_t i = 0; i < m_transfers.size(); ++i)
   {
@@ -2773,12 +2481,8 @@
     // a view wallet may not know about key images
     if (!td.m_key_image_known)
       continue;
-<<<<<<< HEAD
 
     if (td.m_spent != spent[i])
-=======
-    if (td.m_spent != (spent_status[i] != COMMAND_RPC_IS_KEY_IMAGE_SPENT::UNSPENT))
->>>>>>> b1313aef
     {
       if (td.m_spent)
       {
@@ -3129,21 +2833,6 @@
 void wallet2::commit_tx(pending_tx& ptx)
 {
   using namespace cryptonote;
-<<<<<<< HEAD
-=======
-  crypto::hash txid;
-
-  COMMAND_RPC_SEND_RAW_TX::request req;
-  req.tx_as_hex = epee::string_tools::buff_to_hex_nodelimer(tx_to_blob(ptx.tx));
-  req.do_not_relay = false;
-  COMMAND_RPC_SEND_RAW_TX::response daemon_send_resp;
-  m_daemon_rpc_mutex.lock();
-  bool r = epee::net_utils::invoke_http_json("/sendrawtransaction", req, daemon_send_resp, m_http_client, rpc_timeout);
-  m_daemon_rpc_mutex.unlock();
-  THROW_WALLET_EXCEPTION_IF(!r, error::no_connection_to_daemon, "sendrawtransaction");
-  THROW_WALLET_EXCEPTION_IF(daemon_send_resp.status == CORE_RPC_STATUS_BUSY, error::daemon_busy, "sendrawtransaction");
-  THROW_WALLET_EXCEPTION_IF(daemon_send_resp.status != CORE_RPC_STATUS_OK, error::tx_rejected, ptx.tx, daemon_send_resp.status, daemon_send_resp.reason);
->>>>>>> b1313aef
 
   // sanity checks
   for (size_t idx: ptx.selected_transfers)
@@ -3635,7 +3324,6 @@
     std::string error_details;
 
     for(size_t idx: selected_transfers)
-<<<<<<< HEAD
     {
       amounts.push_back(m_transfers[idx].is_rct() ? 0 : m_transfers[idx].amount());
     }
@@ -3648,19 +3336,6 @@
     uint64_t recent_cutoff = time(NULL) - RECENT_OUTPUT_ZONE;
     bool r = m_daemon.getOutputHistogram(amounts, min_count, max_count, unlocked, recent_cutoff, histogram, error_details);
     THROW_WALLET_EXCEPTION_IF(!r, error::get_histogram_error, error_details);
-=======
-      req_t.params.amounts.push_back(m_transfers[idx].is_rct() ? 0 : m_transfers[idx].amount());
-    std::sort(req_t.params.amounts.begin(), req_t.params.amounts.end());
-    auto end = std::unique(req_t.params.amounts.begin(), req_t.params.amounts.end());
-    req_t.params.amounts.resize(std::distance(req_t.params.amounts.begin(), end));
-    req_t.params.unlocked = true;
-    req_t.params.recent_cutoff = time(NULL) - RECENT_OUTPUT_ZONE;
-    bool r = net_utils::invoke_http_json("/json_rpc", req_t, resp_t, m_http_client, rpc_timeout);
-    m_daemon_rpc_mutex.unlock();
-    THROW_WALLET_EXCEPTION_IF(!r, error::no_connection_to_daemon, "transfer_selected");
-    THROW_WALLET_EXCEPTION_IF(resp_t.result.status == CORE_RPC_STATUS_BUSY, error::daemon_busy, "get_output_histogram");
-    THROW_WALLET_EXCEPTION_IF(resp_t.result.status != CORE_RPC_STATUS_OK, error::get_histogram_error, resp_t.result.status);
->>>>>>> b1313aef
 
     // we ask for more, to have spares if some outputs are still locked
     size_t base_requested_outputs_count = (size_t)((fake_outputs_count + 1) * 1.5 + 1);
@@ -3781,19 +3456,9 @@
 
     error_details = "";
     // get the keys for those
-<<<<<<< HEAD
     r = m_daemon.getOutputKeys(req_outputs, keys, error_details);
     THROW_WALLET_EXCEPTION_IF(!r, error::get_random_outs_error, error_details);
     THROW_WALLET_EXCEPTION_IF(keys.size() != req_outputs.size(), error::wallet_internal_error,
-=======
-    m_daemon_rpc_mutex.lock();
-    r = epee::net_utils::invoke_http_bin("/get_outs.bin", req, daemon_resp, m_http_client, rpc_timeout);
-    m_daemon_rpc_mutex.unlock();
-    THROW_WALLET_EXCEPTION_IF(!r, error::no_connection_to_daemon, "get_outs.bin");
-    THROW_WALLET_EXCEPTION_IF(daemon_resp.status == CORE_RPC_STATUS_BUSY, error::daemon_busy, "get_outs.bin");
-    THROW_WALLET_EXCEPTION_IF(daemon_resp.status != CORE_RPC_STATUS_OK, error::get_random_outs_error, daemon_resp.status);
-    THROW_WALLET_EXCEPTION_IF(daemon_resp.outs.size() != req.outputs.size(), error::wallet_internal_error,
->>>>>>> b1313aef
       "daemon returned wrong response for get_outs.bin, wrong amounts count = " +
       std::to_string(keys.size()) + ", expected " +  std::to_string(req_outputs.size()));
 
@@ -4914,7 +4579,6 @@
   std::string error_details;
 
   if (trusted_daemon)
-<<<<<<< HEAD
     amounts = get_unspent_amounts_vector();
 
   min_count = count;
@@ -4922,17 +4586,6 @@
 
   bool r = m_daemon.getOutputHistogram(amounts, min_count, max_count, unlocked, recent_cutoff, histogram, error_details);
   THROW_WALLET_EXCEPTION_IF(!r, error::get_histogram_error, error_details);
-=======
-    req_t.params.amounts = get_unspent_amounts_vector();
-  req_t.params.min_count = count;
-  req_t.params.max_count = 0;
-  req_t.params.unlocked = unlocked;
-  bool r = net_utils::invoke_http_json("/json_rpc", req_t, resp_t, m_http_client, rpc_timeout);
-  m_daemon_rpc_mutex.unlock();
-  THROW_WALLET_EXCEPTION_IF(!r, error::no_connection_to_daemon, "select_available_outputs_from_histogram");
-  THROW_WALLET_EXCEPTION_IF(resp_t.result.status == CORE_RPC_STATUS_BUSY, error::daemon_busy, "get_output_histogram");
-  THROW_WALLET_EXCEPTION_IF(resp_t.result.status != CORE_RPC_STATUS_OK, error::get_histogram_error, resp_t.result.status);
->>>>>>> b1313aef
 
   std::set<uint64_t> mixable;
   for (const auto &i: histogram)
@@ -4958,7 +4611,6 @@
 //----------------------------------------------------------------------------------------------------
 uint64_t wallet2::get_num_rct_outputs()
 {
-<<<<<<< HEAD
   std::vector<uint64_t> amounts;
   uint64_t min_count = 0;
   uint64_t max_count = 0;  // no max
@@ -4975,26 +4627,6 @@
   THROW_WALLET_EXCEPTION_IF(histogram[0].amount != 0, error::get_histogram_error, "Expected 0 amount");
 
   return histogram[0].total_count;
-=======
-  epee::json_rpc::request<cryptonote::COMMAND_RPC_GET_OUTPUT_HISTOGRAM::request> req_t = AUTO_VAL_INIT(req_t);
-  epee::json_rpc::response<cryptonote::COMMAND_RPC_GET_OUTPUT_HISTOGRAM::response, std::string> resp_t = AUTO_VAL_INIT(resp_t);
-  m_daemon_rpc_mutex.lock();
-  req_t.jsonrpc = "2.0";
-  req_t.id = epee::serialization::storage_entry(0);
-  req_t.method = "get_output_histogram";
-  req_t.params.amounts.push_back(0);
-  req_t.params.min_count = 0;
-  req_t.params.max_count = 0;
-  bool r = net_utils::invoke_http_json("/json_rpc", req_t, resp_t, m_http_client, rpc_timeout);
-  m_daemon_rpc_mutex.unlock();
-  THROW_WALLET_EXCEPTION_IF(!r, error::no_connection_to_daemon, "get_num_rct_outputs");
-  THROW_WALLET_EXCEPTION_IF(resp_t.result.status == CORE_RPC_STATUS_BUSY, error::daemon_busy, "get_output_histogram");
-  THROW_WALLET_EXCEPTION_IF(resp_t.result.status != CORE_RPC_STATUS_OK, error::get_histogram_error, resp_t.result.status);
-  THROW_WALLET_EXCEPTION_IF(resp_t.result.histogram.size() != 1, error::get_histogram_error, "Expected exactly one response");
-  THROW_WALLET_EXCEPTION_IF(resp_t.result.histogram[0].amount != 0, error::get_histogram_error, "Expected 0 amount");
-
-  return resp_t.result.histogram[0].total_instances;
->>>>>>> b1313aef
 }
 //----------------------------------------------------------------------------------------------------
 const wallet2::transfer_details &wallet2::get_transfer_details(size_t idx) const
@@ -5085,42 +4717,11 @@
 
 uint64_t wallet2::get_daemon_blockchain_target_height(string &err)
 {
-<<<<<<< HEAD
   uint64_t target_height = 0;
 
   m_daemon.getTargetHeight(target_height, err);
 
   return target_height;
-=======
-  epee::json_rpc::request<cryptonote::COMMAND_RPC_GET_INFO::request> req_t = AUTO_VAL_INIT(req_t);
-  epee::json_rpc::response<cryptonote::COMMAND_RPC_GET_INFO::response, std::string> resp_t = AUTO_VAL_INIT(resp_t);
-  m_daemon_rpc_mutex.lock();
-  req_t.jsonrpc = "2.0";
-  req_t.id = epee::serialization::storage_entry(0);
-  req_t.method = "get_info";
-  bool ok = net_utils::invoke_http_json("/json_rpc", req_t, resp_t, m_http_client);
-  m_daemon_rpc_mutex.unlock();
-  if (ok)
-  {
-    if (resp_t.result.status == CORE_RPC_STATUS_BUSY)
-    {
-      err = "daemon is busy. Please try again later.";
-    }
-    else if (resp_t.result.status != CORE_RPC_STATUS_OK)
-    {
-      err = resp_t.result.status;
-    }
-    else // success, cleaning up error message
-    {
-      err = "";
-    }
-  }
-  else
-  {
-    err = "possibly lost connection to daemon";
-  }
-  return resp_t.result.target_height;
->>>>>>> b1313aef
 }
 
 uint64_t wallet2::get_approximate_blockchain_height() const
@@ -5410,7 +5011,6 @@
     m_transfers[n].m_key_image_known = true;
   }
 
-<<<<<<< HEAD
   std::vector<bool> is_spent;
   std::vector<bool> is_spent_in_chain;
   std::vector<bool> is_spent_in_pool;
@@ -5420,15 +5020,6 @@
 
   THROW_WALLET_EXCEPTION_IF(!r, error::is_key_image_spent_error, error_details);
   THROW_WALLET_EXCEPTION_IF(is_spent.size() != key_images.size(), error::wallet_internal_error,
-=======
-  m_daemon_rpc_mutex.lock();
-  bool r = epee::net_utils::invoke_http_json("/is_key_image_spent", req, daemon_resp, m_http_client, rpc_timeout);
-  m_daemon_rpc_mutex.unlock();
-  THROW_WALLET_EXCEPTION_IF(!r, error::no_connection_to_daemon, "is_key_image_spent");
-  THROW_WALLET_EXCEPTION_IF(daemon_resp.status == CORE_RPC_STATUS_BUSY, error::daemon_busy, "is_key_image_spent");
-  THROW_WALLET_EXCEPTION_IF(daemon_resp.status != CORE_RPC_STATUS_OK, error::is_key_image_spent_error, daemon_resp.status);
-  THROW_WALLET_EXCEPTION_IF(daemon_resp.spent_status.size() != signed_key_images.size(), error::wallet_internal_error,
->>>>>>> b1313aef
     "daemon returned wrong response for is_key_image_spent, wrong amounts count = " +
     std::to_string(is_spent.size()) + ", expected " +  std::to_string(key_images.size()));
 
