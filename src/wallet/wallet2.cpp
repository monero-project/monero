// Copyright (c) 2014-2016, The Monero Project
// 
// All rights reserved.
// 
// Redistribution and use in source and binary forms, with or without modification, are
// permitted provided that the following conditions are met:
// 
// 1. Redistributions of source code must retain the above copyright notice, this list of
//    conditions and the following disclaimer.
// 
// 2. Redistributions in binary form must reproduce the above copyright notice, this list
//    of conditions and the following disclaimer in the documentation and/or other
//    materials provided with the distribution.
// 
// 3. Neither the name of the copyright holder nor the names of its contributors may be
//    used to endorse or promote products derived from this software without specific
//    prior written permission.
// 
// THIS SOFTWARE IS PROVIDED BY THE COPYRIGHT HOLDERS AND CONTRIBUTORS "AS IS" AND ANY
// EXPRESS OR IMPLIED WARRANTIES, INCLUDING, BUT NOT LIMITED TO, THE IMPLIED WARRANTIES OF
// MERCHANTABILITY AND FITNESS FOR A PARTICULAR PURPOSE ARE DISCLAIMED. IN NO EVENT SHALL
// THE COPYRIGHT HOLDER OR CONTRIBUTORS BE LIABLE FOR ANY DIRECT, INDIRECT, INCIDENTAL,
// SPECIAL, EXEMPLARY, OR CONSEQUENTIAL DAMAGES (INCLUDING, BUT NOT LIMITED TO,
// PROCUREMENT OF SUBSTITUTE GOODS OR SERVICES; LOSS OF USE, DATA, OR PROFITS; OR BUSINESS
// INTERRUPTION) HOWEVER CAUSED AND ON ANY THEORY OF LIABILITY, WHETHER IN CONTRACT,
// STRICT LIABILITY, OR TORT (INCLUDING NEGLIGENCE OR OTHERWISE) ARISING IN ANY WAY OUT OF
// THE USE OF THIS SOFTWARE, EVEN IF ADVISED OF THE POSSIBILITY OF SUCH DAMAGE.
// 
// Parts of this file are originally copyright (c) 2012-2013 The Cryptonote developers

#include <random>
<<<<<<< HEAD

=======
#include <tuple>
>>>>>>> 0fde289e
#include <boost/archive/binary_oarchive.hpp>
#include <boost/archive/binary_iarchive.hpp>

#include <boost/utility/value_init.hpp>
#include "include_base_utils.h"
using namespace epee;

#include "cryptonote_config.h"
#include "wallet2.h"
#include "cryptonote_core/cryptonote_format_utils.h"
#include "rpc/core_rpc_server_commands_defs.h"
#include "misc_language.h"
#include "cryptonote_core/cryptonote_basic_impl.h"
#include "common/boost_serialization_helper.h"
#include "profile_tools.h"
#include "crypto/crypto.h"
#include "serialization/binary_utils.h"
#include "cryptonote_protocol/blobdatatype.h"
#include "mnemonics/electrum-words.h"
#include "common/dns_utils.h"
#include "common/util.h"
#include "rapidjson/document.h"
#include "rapidjson/writer.h"
#include "rapidjson/stringbuffer.h"
#include "common/json_util.h"
#include "common/base58.h"
#include "ringct/rctSigs.h"

extern "C"
{
#include "crypto/keccak.h"
#include "crypto/crypto-ops.h"
}
using namespace cryptonote;

// used to choose when to stop adding outputs to a tx
#define APPROXIMATE_INPUT_BYTES 80

// used to target a given block size (additional outputs may be added on top to build fee)
#define TX_SIZE_TARGET(bytes) (bytes*2/3)

// arbitrary, used to generate different hashes from the same input
#define CHACHA8_KEY_TAIL 0x8c

#define KILL_IOSERVICE()  \
    do { \
      work.reset(); \
      while (!ioservice.stopped()) ioservice.poll(); \
      threadpool.join_all(); \
      ioservice.stop(); \
    } while(0)

namespace
{
void do_prepare_file_names(const std::string& file_path, std::string& keys_file, std::string& wallet_file)
{
  keys_file = file_path;
  wallet_file = file_path;
  boost::system::error_code e;
  if(string_tools::get_extension(keys_file) == "keys")
  {//provided keys file name
    wallet_file = string_tools::cut_off_extension(wallet_file);
  }else
  {//provided wallet file name
    keys_file += ".keys";
  }
}

uint64_t calculate_fee(size_t  bytes, uint64_t fee_multiplier)
{
  THROW_WALLET_EXCEPTION_IF(fee_multiplier <= 0 || fee_multiplier > 3, tools::error::invalid_fee_multiplier);
  uint64_t kB = (bytes + 1023) / 1024;
  return kB * FEE_PER_KB * fee_multiplier;
}

uint64_t calculate_fee(const cryptonote::blobdata &blob, uint64_t fee_multiplier)
{
  return calculate_fee(blob.size(), fee_multiplier);
}

} //namespace

namespace tools
{
// for now, limit to 30 attempts.  TODO: discuss a good number to limit to.
const size_t MAX_SPLIT_ATTEMPTS = 30;

//----------------------------------------------------------------------------------------------------
void wallet2::init(const std::string& daemon_address, uint64_t upper_transaction_size_limit)
{
  m_upper_transaction_size_limit = upper_transaction_size_limit;
  m_daemon_address = daemon_address;

  m_daemon.connect("localhost", "31337");
}
//----------------------------------------------------------------------------------------------------
bool wallet2::is_deterministic() const
{
  crypto::secret_key second;
  keccak((uint8_t *)&get_account().get_keys().m_spend_secret_key, sizeof(crypto::secret_key), (uint8_t *)&second, sizeof(crypto::secret_key));
  sc_reduce32((uint8_t *)&second);
  bool keys_deterministic = memcmp(second.data,get_account().get_keys().m_view_secret_key.data, sizeof(crypto::secret_key)) == 0;
  return keys_deterministic;
}
//----------------------------------------------------------------------------------------------------
bool wallet2::get_seed(std::string& electrum_words) const
{
  bool keys_deterministic = is_deterministic();
  if (!keys_deterministic)
  {
    std::cout << "This is not a deterministic wallet" << std::endl;
    return false;
  }
  if (seed_language.empty())
  {
    std::cout << "seed_language not set" << std::endl;
    return false;
  }

  crypto::ElectrumWords::bytes_to_words(get_account().get_keys().m_spend_secret_key, electrum_words, seed_language);

  return true;
}
/*!
 * \brief Gets the seed language
 */
const std::string &wallet2::get_seed_language() const
{
  return seed_language;
}
/*!
 * \brief Sets the seed language
 * \param language  Seed language to set to
 */
void wallet2::set_seed_language(const std::string &language)
{
  seed_language = language;
}
/*!
 * \brief Tells if the wallet file is deprecated.
 */
bool wallet2::is_deprecated() const
{
  return is_old_file_format;
}
//----------------------------------------------------------------------------------------------------
void wallet2::set_spent(transfer_details &td, uint64_t height)
{
  LOG_PRINT_L2("Setting SPENT at " << height << ": ki " << td.m_key_image << ", amount " << print_money(td.m_amount));
  td.m_spent = true;
  td.m_spent_height = height;
}
//----------------------------------------------------------------------------------------------------
void wallet2::set_unspent(transfer_details &td)
{
  LOG_PRINT_L2("Setting UNSPENT: ki " << td.m_key_image << ", amount " << print_money(td.m_amount));
  td.m_spent = false;
  td.m_spent_height = 0;
}
//----------------------------------------------------------------------------------------------------
void wallet2::check_acc_out(const account_keys &acc, const tx_out &o, const crypto::public_key &tx_pub_key, size_t i, bool &received, uint64_t &money_transfered, bool &error) const
{
  if (o.target.type() !=  typeid(txout_to_key))
  {
     error = true;
     LOG_ERROR("wrong type id in transaction out");
     return;
  }
  received = is_out_to_acc(acc, boost::get<txout_to_key>(o.target), tx_pub_key, i);
  if(received)
  {
    money_transfered = o.amount; // may be 0 for ringct outputs
  }
  else
  {
    money_transfered = 0;
  }
  error = false;
}
//----------------------------------------------------------------------------------------------------
static uint64_t decodeRct(const rct::rctSig & rv, const crypto::public_key pub, const crypto::secret_key &sec, unsigned int i, rct::key & mask)
{
  crypto::key_derivation derivation;
  bool r = crypto::generate_key_derivation(pub, sec, derivation);
  if (!r)
  {
    LOG_ERROR("Failed to generate key derivation to decode rct output " << i);
    return 0;
  }
  crypto::secret_key scalar1;
  crypto::derivation_to_scalar(derivation, i, scalar1);
  try
  {
    switch (rv.type)
    {
    case rct::RCTTypeSimple:
      return rct::decodeRctSimple(rv, rct::sk2rct(scalar1), i, mask);
    case rct::RCTTypeFull:
      return rct::decodeRct(rv, rct::sk2rct(scalar1), i, mask);
    default:
      LOG_ERROR("Unsupported rct type: " << rv.type);
      return 0;
    }
  }
  catch (const std::exception &e)
  {
    LOG_ERROR("Failed to decode input " << i);
    return 0;
  }
}
//----------------------------------------------------------------------------------------------------
void wallet2::process_new_transaction(const cryptonote::transaction& tx, const std::vector<uint64_t> &o_indices, uint64_t height, uint64_t ts, bool miner_tx, bool pool)
{
  class lazy_txid_getter
  {
    const cryptonote::transaction &tx;
    crypto::hash lazy_txid;
    bool computed;
    public:
    lazy_txid_getter(const transaction &tx): tx(tx), computed(false) {}
    const crypto::hash &operator()()
    {
      if (!computed)
      {
        lazy_txid = cryptonote::get_transaction_hash(tx);
        computed = true;
      }
      return lazy_txid;
    }
  } txid(tx);

  if (!miner_tx)
    process_unconfirmed(tx, height);
  std::vector<size_t> outs;
  uint64_t tx_money_got_in_outs = 0;
  crypto::public_key tx_pub_key = null_pkey;

  std::vector<tx_extra_field> tx_extra_fields;
  if(!parse_tx_extra(tx.extra, tx_extra_fields))
  {
    // Extra may only be partially parsed, it's OK if tx_extra_fields contains public key
    LOG_PRINT_L0("Transaction extra has unsupported format: " << txid());
  }

  // Don't try to extract tx public key if tx has no ouputs
  if (!tx.vout.empty()) 
  {
    tx_extra_pub_key pub_key_field;
    if(!find_tx_extra_field_by_type(tx_extra_fields, pub_key_field))
    {
      LOG_PRINT_L0("Public key wasn't found in the transaction extra. Skipping transaction " << txid());
      if(0 != m_callback)
	m_callback->on_skip_transaction(height, tx);
      return;
    }

    int num_vouts_received = 0;
    tx_pub_key = pub_key_field.pub_key;
    bool r = true;
    std::deque<cryptonote::keypair> in_ephemeral(tx.vout.size());
    std::deque<crypto::key_image> ki(tx.vout.size());
    std::deque<uint64_t> amount(tx.vout.size());
    std::deque<rct::key> mask(tx.vout.size());
    int threads = tools::get_max_concurrency();
    if (miner_tx && m_refresh_type == RefreshNoCoinbase)
    {
      // assume coinbase isn't for us
    }
    else if (miner_tx && m_refresh_type == RefreshOptimizeCoinbase)
    {
      uint64_t money_transfered = 0;
      bool error = false, received = false;
      check_acc_out(m_account.get_keys(), tx.vout[0], tx_pub_key, 0, received, money_transfered, error);
      if (error)
      {
        r = false;
      }
      else
      {
        // this assumes that the miner tx pays a single address
        if (received)
        {
          cryptonote::generate_key_image_helper(m_account.get_keys(), tx_pub_key, 0, in_ephemeral[0], ki[0]);
          THROW_WALLET_EXCEPTION_IF(in_ephemeral[0].pub != boost::get<cryptonote::txout_to_key>(tx.vout[0].target).key,
              error::wallet_internal_error, "key_image generated ephemeral public key not matched with output_key");

          outs.push_back(0);
          if (money_transfered == 0)
          {
            const cryptonote::account_keys& keys = m_account.get_keys();
            money_transfered = tools::decodeRct(tx.rct_signatures, pub_key_field.pub_key, keys.m_view_secret_key, 0, mask[0]);
          }
          amount[0] = money_transfered;
          tx_money_got_in_outs = money_transfered;
          ++num_vouts_received;

          // process the other outs from that tx
          boost::asio::io_service ioservice;
          boost::thread_group threadpool;
          std::unique_ptr < boost::asio::io_service::work > work(new boost::asio::io_service::work(ioservice));
          for (int i = 0; i < threads; i++)
          {
            threadpool.create_thread(boost::bind(&boost::asio::io_service::run, &ioservice));
          }

          const account_keys &keys = m_account.get_keys();
          std::vector<uint64_t> money_transfered(tx.vout.size());
          std::deque<bool> error(tx.vout.size());
          std::deque<bool> received(tx.vout.size());
          // the first one was already checked
          for (size_t i = 1; i < tx.vout.size(); ++i)
          {
            ioservice.dispatch(boost::bind(&wallet2::check_acc_out, this, std::cref(keys), std::cref(tx.vout[i]), std::cref(tx_pub_key), i,
              std::ref(received[i]), std::ref(money_transfered[i]), std::ref(error[i])));
          }
          KILL_IOSERVICE();
          for (size_t i = 1; i < tx.vout.size(); ++i)
          {
            if (error[i])
            {
              r = false;
              break;
            }
            if (received[i])
            {
              cryptonote::generate_key_image_helper(m_account.get_keys(), tx_pub_key, i, in_ephemeral[i], ki[i]);
              THROW_WALLET_EXCEPTION_IF(in_ephemeral[i].pub != boost::get<cryptonote::txout_to_key>(tx.vout[i].target).key,
                  error::wallet_internal_error, "key_image generated ephemeral public key not matched with output_key");

              outs.push_back(i);
              if (money_transfered[i] == 0)
              {
                const cryptonote::account_keys& keys = m_account.get_keys();
                money_transfered[i] = tools::decodeRct(tx.rct_signatures, pub_key_field.pub_key, keys.m_view_secret_key, i, mask[i]);
              }
              tx_money_got_in_outs += money_transfered[i];
              amount[i] = money_transfered[i];
              ++num_vouts_received;
            }
          }
        }
      }
    }
    else if (tx.vout.size() > 1 && threads > 1)
    {
      boost::asio::io_service ioservice;
      boost::thread_group threadpool;
      std::unique_ptr < boost::asio::io_service::work > work(new boost::asio::io_service::work(ioservice));
      for (int i = 0; i < threads; i++)
      {
        threadpool.create_thread(boost::bind(&boost::asio::io_service::run, &ioservice));
      }

      const account_keys &keys = m_account.get_keys();
      std::vector<uint64_t> money_transfered(tx.vout.size());
      std::deque<bool> error(tx.vout.size());
      std::deque<bool> received(tx.vout.size());
      for (size_t i = 0; i < tx.vout.size(); ++i)
      {
        ioservice.dispatch(boost::bind(&wallet2::check_acc_out, this, std::cref(keys), std::cref(tx.vout[i]), std::cref(tx_pub_key), i,
          std::ref(received[i]), std::ref(money_transfered[i]), std::ref(error[i])));
      }
      KILL_IOSERVICE();
      tx_money_got_in_outs = 0;
      for (size_t i = 0; i < tx.vout.size(); ++i)
      {
        if (error[i])
        {
          r = false;
          break;
        }
        if (received[i])
        {
          cryptonote::generate_key_image_helper(m_account.get_keys(), tx_pub_key, i, in_ephemeral[i], ki[i]);
          THROW_WALLET_EXCEPTION_IF(in_ephemeral[i].pub != boost::get<cryptonote::txout_to_key>(tx.vout[i].target).key,
              error::wallet_internal_error, "key_image generated ephemeral public key not matched with output_key");

          outs.push_back(i);
          if (money_transfered[i] == 0)
          {
            const cryptonote::account_keys& keys = m_account.get_keys();
            money_transfered[i] = tools::decodeRct(tx.rct_signatures, pub_key_field.pub_key, keys.m_view_secret_key, i, mask[i]);
          }
          tx_money_got_in_outs += money_transfered[i];
          amount[i] = money_transfered[i];
          ++num_vouts_received;
        }
      }
    }
    else
    {
      for (size_t i = 0; i < tx.vout.size(); ++i)
      {
        uint64_t money_transfered = 0;
        bool error = false, received = false;
        check_acc_out(m_account.get_keys(), tx.vout[i], tx_pub_key, i, received, money_transfered, error);
        if (error)
        {
          r = false;
          break;
        }
        else
        {
          if (received)
          {
            cryptonote::generate_key_image_helper(m_account.get_keys(), tx_pub_key, i, in_ephemeral[i], ki[i]);
            THROW_WALLET_EXCEPTION_IF(in_ephemeral[i].pub != boost::get<cryptonote::txout_to_key>(tx.vout[i].target).key,
                error::wallet_internal_error, "key_image generated ephemeral public key not matched with output_key");

            outs.push_back(i);
            if (money_transfered == 0)
            {
              const cryptonote::account_keys& keys = m_account.get_keys();
              money_transfered = tools::decodeRct(tx.rct_signatures, pub_key_field.pub_key, keys.m_view_secret_key, i, mask[i]);
            }
            amount[i] = money_transfered;
            tx_money_got_in_outs += money_transfered;
            ++num_vouts_received;
          }
        }
      }
    }
    THROW_WALLET_EXCEPTION_IF(!r, error::acc_outs_lookup_error, tx, tx_pub_key, m_account.get_keys());

    if(!outs.empty() && num_vouts_received > 0)
    {
      //good news - got money! take care about it
      //usually we have only one transfer for user in transaction
<<<<<<< HEAD
      std::vector<uint64_t> output_indices;
      if (!pool)
      {
        bool r = m_daemon.getTxGlobalOutputIndices(get_transaction_hash(tx), output_indices);
        THROW_WALLET_EXCEPTION_IF(!r, error::get_out_indices_error, "Error getting tx global output indices from daemon");
        THROW_WALLET_EXCEPTION_IF(output_indices.size() != tx.vout.size(), error::wallet_internal_error,
				  "transactions outputs size=" + std::to_string(tx.vout.size()) +
				  " not match with RPC GetTxGlobalOutputIndices response size=" + std::to_string(output_indices.size()));
=======
      if (!pool)
      {
        THROW_WALLET_EXCEPTION_IF(tx.vout.size() != o_indices.size(), error::wallet_internal_error,
            "transactions outputs size=" + std::to_string(tx.vout.size()) +
            " not match with daemon response size=" + std::to_string(o_indices.size()));
>>>>>>> 0fde289e
      }

      BOOST_FOREACH(size_t o, outs)
      {
	THROW_WALLET_EXCEPTION_IF(tx.vout.size() <= o, error::wallet_internal_error, "wrong out in transaction: internal index=" +
				  std::to_string(o) + ", total_outs=" + std::to_string(tx.vout.size()));

        auto kit = m_key_images.find(ki[o]);
	THROW_WALLET_EXCEPTION_IF(kit != m_key_images.end() && kit->second >= m_transfers.size(),
            error::wallet_internal_error, std::string("Unexpected transfer index from key image: ")
            + "got " + (kit == m_key_images.end() ? "<none>" : boost::lexical_cast<std::string>(kit->second))
            + ", m_transfers.size() is " + boost::lexical_cast<std::string>(m_transfers.size()));
        if (kit == m_key_images.end())
        {
          if (!pool)
          {
	    m_transfers.push_back(boost::value_initialized<transfer_details>());
	    transfer_details& td = m_transfers.back();
	    td.m_block_height = height;
	    td.m_internal_output_index = o;
<<<<<<< HEAD
	    td.m_global_output_index = output_indices[o];
	    td.m_tx = tx;
            td.m_key_image = ki;
	    td.m_spent = false;
=======
	    td.m_global_output_index = o_indices[o];
	    td.m_tx = (const cryptonote::transaction_prefix&)tx;
	    td.m_txid = txid();
            td.m_key_image = ki[o];
            td.m_amount = tx.vout[o].amount;
            if (td.m_amount == 0)
            {
              td.m_mask = mask[o];
              td.m_amount = amount[o];
              td.m_rct = true;
            }
            else if (miner_tx && tx.version == 2)
            {
              td.m_mask = rct::identity();
              td.m_rct = true;
            }
            else
            {
              td.m_mask = rct::identity();
              td.m_rct = false;
            }
	    set_unspent(td);
>>>>>>> 0fde289e
	    m_key_images[td.m_key_image] = m_transfers.size()-1;
	    LOG_PRINT_L0("Received money: " << print_money(td.amount()) << ", with tx: " << txid());
	    if (0 != m_callback)
	      m_callback->on_money_received(height, tx, td.m_amount);
          }
        }
	else if (m_transfers[kit->second].m_spent || m_transfers[kit->second].amount() >= tx.vout[o].amount)
        {
	  LOG_ERROR("key image " << epee::string_tools::pod_to_hex(ki)
              << " from received " << print_money(tx.vout[o].amount) << " output already exists with "
              << (m_transfers[kit->second].m_spent ? "spent" : "unspent") << " "
              << print_money(m_transfers[kit->second].amount()) << ", received output ignored");
        }
        else
        {
	  LOG_ERROR("key image " << epee::string_tools::pod_to_hex(ki)
              << " from received " << print_money(tx.vout[o].amount) << " output already exists with "
              << print_money(m_transfers[kit->second].amount()) << ", replacing with new output");
          // The new larger output replaced a previous smaller one
          tx_money_got_in_outs -= tx.vout[o].amount;

          if (!pool)
          {
            transfer_details &td = m_transfers[kit->second];
	    td.m_block_height = height;
	    td.m_internal_output_index = o;
<<<<<<< HEAD
	    td.m_global_output_index = output_indices[o];
	    td.m_tx = tx;
            THROW_WALLET_EXCEPTION_IF(td.m_key_image != ki, error::wallet_internal_error, "Inconsistent key images");
=======
	    td.m_global_output_index = o_indices[o];
	    td.m_tx = (const cryptonote::transaction_prefix&)tx;
	    td.m_txid = txid();
            td.m_amount = tx.vout[o].amount;
            if (td.m_amount == 0)
            {
              td.m_mask = mask[o];
              td.m_amount = amount[o];
              td.m_rct = true;
            }
            else if (miner_tx && tx.version == 2)
            {
              td.m_mask = rct::identity();
              td.m_rct = true;
            }
            else
            {
              td.m_mask = rct::identity();
              td.m_rct = false;
            }
            THROW_WALLET_EXCEPTION_IF(td.m_key_image != ki[o], error::wallet_internal_error, "Inconsistent key images");
>>>>>>> 0fde289e
	    THROW_WALLET_EXCEPTION_IF(td.m_spent, error::wallet_internal_error, "Inconsistent spent status");

	    LOG_PRINT_L0("Received money: " << print_money(td.amount()) << ", with tx: " << txid());
	    if (0 != m_callback)
	      m_callback->on_money_received(height, tx, td.m_amount);
          }
        }
      }
    }
  }

  uint64_t tx_money_spent_in_ins = 0;
  // check all outputs for spending (compare key images)
  BOOST_FOREACH(auto& in, tx.vin)
  {
    if(in.type() != typeid(cryptonote::txin_to_key))
      continue;
    auto it = m_key_images.find(boost::get<cryptonote::txin_to_key>(in).k_image);
    if(it != m_key_images.end())
    {
      transfer_details& td = m_transfers[it->second];
      uint64_t amount = boost::get<cryptonote::txin_to_key>(in).amount;
      if (amount > 0)
      {
        THROW_WALLET_EXCEPTION_IF(amount != td.amount(), error::wallet_internal_error,
            std::string("Inconsistent amount in tx input: got ") + print_money(amount) +
            std::string(", expected ") + print_money(td.amount()));
      }
      amount = td.amount();
      LOG_PRINT_L0("Spent money: " << print_money(amount) << ", with tx: " << txid());
      tx_money_spent_in_ins += amount;
      set_spent(td, height);
      if (0 != m_callback)
        m_callback->on_money_spent(height, tx, amount, tx);
    }
  }

  if (tx_money_spent_in_ins > 0)
  {
    process_outgoing(tx, height, ts, tx_money_spent_in_ins, tx_money_got_in_outs);
  }

  uint64_t received = (tx_money_spent_in_ins < tx_money_got_in_outs) ? tx_money_got_in_outs - tx_money_spent_in_ins : 0;
  if (0 < received)
  {
    tx_extra_nonce extra_nonce;
    crypto::hash payment_id = null_hash;
    if (find_tx_extra_field_by_type(tx_extra_fields, extra_nonce))
    {
      crypto::hash8 payment_id8 = null_hash8;
      if(get_encrypted_payment_id_from_tx_extra_nonce(extra_nonce.nonce, payment_id8))
      {
        // We got a payment ID to go with this tx
        LOG_PRINT_L2("Found encrypted payment ID: " << payment_id8);
        if (tx_pub_key != null_pkey)
        {
          if (!decrypt_payment_id(payment_id8, tx_pub_key, m_account.get_keys().m_view_secret_key))
          {
            LOG_PRINT_L0("Failed to decrypt payment ID: " << payment_id8);
          }
          else
          {
            LOG_PRINT_L2("Decrypted payment ID: " << payment_id8);
            // put the 64 bit decrypted payment id in the first 8 bytes
            memcpy(payment_id.data, payment_id8.data, 8);
            // rest is already 0, but guard against code changes above
            memset(payment_id.data + 8, 0, 24);
          }
        }
        else
        {
          LOG_PRINT_L1("No public key found in tx, unable to decrypt payment id");
        }
      }
      else if (get_payment_id_from_tx_extra_nonce(extra_nonce.nonce, payment_id))
      {
        LOG_PRINT_L2("Found unencrypted payment ID: " << payment_id);
      }
    }
    else if (get_payment_id_from_tx_extra_nonce(extra_nonce.nonce, payment_id))
    {
      LOG_PRINT_L2("Found unencrypted payment ID: " << payment_id);
    }

    payment_details payment;
    payment.m_tx_hash      = txid();
    payment.m_amount       = received;
    payment.m_block_height = height;
    payment.m_unlock_time  = tx.unlock_time;
    payment.m_timestamp    = ts;
    if (pool)
      m_unconfirmed_payments.emplace(payment_id, payment);
    else
      m_payments.emplace(payment_id, payment);
    LOG_PRINT_L2("Payment found in " << (pool ? "pool" : "block") << ": " << payment_id << " / " << payment.m_tx_hash << " / " << payment.m_amount);
  }
}
//----------------------------------------------------------------------------------------------------
void wallet2::process_unconfirmed(const cryptonote::transaction& tx, uint64_t height)
{
  if (m_unconfirmed_txs.empty())
    return;

  crypto::hash txid = get_transaction_hash(tx);
  auto unconf_it = m_unconfirmed_txs.find(txid);
  if(unconf_it != m_unconfirmed_txs.end()) {
    if (store_tx_info()) {
      try {
        m_confirmed_txs.insert(std::make_pair(txid, confirmed_transfer_details(unconf_it->second, height)));
      }
      catch (...) {
        // can fail if the tx has unexpected input types
        LOG_PRINT_L0("Failed to add outgoing transaction to confirmed transaction map");
      }
    }
    m_unconfirmed_txs.erase(unconf_it);
  }
}
//----------------------------------------------------------------------------------------------------
void wallet2::process_outgoing(const cryptonote::transaction &tx, uint64_t height, uint64_t ts, uint64_t spent, uint64_t received)
{
  crypto::hash txid = get_transaction_hash(tx);
  std::pair<std::unordered_map<crypto::hash, confirmed_transfer_details>::iterator, bool> entry = m_confirmed_txs.insert(std::make_pair(txid, confirmed_transfer_details()));
  // fill with the info we know, some info might already be there
  if (entry.second)
  {
    // this case will happen if the tx is from our outputs, but was sent by another
    // wallet (eg, we're a cold wallet and the hot wallet sent it). For RCT transactions,
    // we only see 0 input amounts, so have to deduce amount out from other parameters.
    entry.first->second.m_amount_in = spent;
    if (tx.version == 1)
      entry.first->second.m_amount_out = get_outs_money_amount(tx);
    else
      entry.first->second.m_amount_out = spent - tx.rct_signatures.txnFee;
    entry.first->second.m_change = received;
  }
  entry.first->second.m_block_height = height;
  entry.first->second.m_timestamp = ts;
}
//----------------------------------------------------------------------------------------------------
<<<<<<< HEAD
void wallet2::process_new_blockchain_entry(const cryptonote::block& b, const cryptonote::rpc::block_with_transactions& bche, const crypto::hash& bl_id, uint64_t height)
=======
void wallet2::process_new_blockchain_entry(const cryptonote::block& b, const cryptonote::block_complete_entry& bche, const crypto::hash& bl_id, uint64_t height, const cryptonote::COMMAND_RPC_GET_BLOCKS_FAST::block_output_indices &o_indices)
>>>>>>> 0fde289e
{
  size_t txidx = 0;
  THROW_WALLET_EXCEPTION_IF(bche.txs.size() + 1 != o_indices.indices.size(), error::wallet_internal_error,
      "block transactions=" + std::to_string(bche.txs.size()) +
      " not match with daemon response size=" + std::to_string(o_indices.indices.size()));

  //handle transactions from new block
    
  //optimization: seeking only for blocks that are not older then the wallet creation time plus 1 day. 1 day is for possible user incorrect time setup
  if(b.timestamp + 60*60*24 > m_account.get_createtime() && height >= m_refresh_from_block_height)
  {
    TIME_MEASURE_START(miner_tx_handle_time);
    process_new_transaction(b.miner_tx, o_indices.indices[txidx++].indices, height, b.timestamp, true, false);
    TIME_MEASURE_FINISH(miner_tx_handle_time);

    TIME_MEASURE_START(txs_handle_time);
    BOOST_FOREACH(auto& hash_and_tx, bche.transactions)
    {
<<<<<<< HEAD
      process_new_transaction(hash_and_tx.second, height, b.timestamp, false, false);
=======
      cryptonote::transaction tx;
      bool r = parse_and_validate_tx_from_blob(txblob, tx);
      THROW_WALLET_EXCEPTION_IF(!r, error::tx_parse_error, txblob);
      process_new_transaction(tx, o_indices.indices[txidx++].indices, height, b.timestamp, false, false);
>>>>>>> 0fde289e
    }
    TIME_MEASURE_FINISH(txs_handle_time);
    LOG_PRINT_L2("Processed block: " << bl_id << ", height " << height << ", " <<  miner_tx_handle_time + txs_handle_time << "(" << miner_tx_handle_time << "/" << txs_handle_time <<")ms");
  }else
  {
    if (!(height % 100))
      LOG_PRINT_L2( "Skipped block by timestamp, height: " << height << ", block time " << b.timestamp << ", account time " << m_account.get_createtime());
  }
  m_blockchain.push_back(bl_id);
  ++m_local_bc_height;

  if (0 != m_callback)
    m_callback->on_new_block(height, b);
}
//----------------------------------------------------------------------------------------------------
void wallet2::get_short_chain_history(std::list<crypto::hash>& ids) const
{
  size_t i = 0;
  size_t current_multiplier = 1;
  size_t sz = m_blockchain.size();
  if(!sz)
    return;
  size_t current_back_offset = 1;
  bool genesis_included = false;
  while(current_back_offset < sz)
  {
    ids.push_back(m_blockchain[sz-current_back_offset]);
    if(sz-current_back_offset == 0)
      genesis_included = true;
    if(i < 10)
    {
      ++current_back_offset;
    }else
    {
      current_back_offset += current_multiplier *= 2;
    }
    ++i;
  }
  if(!genesis_included)
    ids.push_back(m_blockchain[0]);
}
//----------------------------------------------------------------------------------------------------
void wallet2::parse_block_round(const cryptonote::block &block_in, cryptonote::block &bl, crypto::hash &bl_id) const
{
  bl = block_in;
  bl_id = get_block_hash(bl);
}
//----------------------------------------------------------------------------------------------------
<<<<<<< HEAD
void wallet2::pull_blocks(uint64_t start_height, uint64_t &blocks_start_height, const std::list<crypto::hash> &short_chain_history, std::vector<cryptonote::rpc::block_with_transactions> &blocks)
{
  uint64_t current_height; // not used, but need for call to RPC

  bool r = m_daemon.getBlocksFast(short_chain_history, start_height, blocks, blocks_start_height, current_height);
  THROW_WALLET_EXCEPTION_IF(!r, error::get_blocks_error, "Error in RPC call GetBlocksFast");
=======
void wallet2::pull_blocks(uint64_t start_height, uint64_t &blocks_start_height, const std::list<crypto::hash> &short_chain_history, std::list<cryptonote::block_complete_entry> &blocks, std::vector<cryptonote::COMMAND_RPC_GET_BLOCKS_FAST::block_output_indices> &o_indices)
{
  cryptonote::COMMAND_RPC_GET_BLOCKS_FAST::request req = AUTO_VAL_INIT(req);
  cryptonote::COMMAND_RPC_GET_BLOCKS_FAST::response res = AUTO_VAL_INIT(res);
  req.block_ids = short_chain_history;

  req.start_height = start_height;
  m_daemon_rpc_mutex.lock();
  bool r = net_utils::invoke_http_bin_remote_command2(m_daemon_address + "/getblocks.bin", req, res, m_http_client, WALLET_RCP_CONNECTION_TIMEOUT);
  m_daemon_rpc_mutex.unlock();
  THROW_WALLET_EXCEPTION_IF(!r, error::no_connection_to_daemon, "getblocks.bin");
  THROW_WALLET_EXCEPTION_IF(res.status == CORE_RPC_STATUS_BUSY, error::daemon_busy, "getblocks.bin");
  THROW_WALLET_EXCEPTION_IF(res.status != CORE_RPC_STATUS_OK, error::get_blocks_error, res.status);
  THROW_WALLET_EXCEPTION_IF(res.blocks.size() != res.output_indices.size(), error::wallet_internal_error,
      "mismatched blocks (" + boost::lexical_cast<std::string>(res.blocks.size()) + ") and output_indices (" +
      boost::lexical_cast<std::string>(res.output_indices.size()) + ") sizes from daemon");

  blocks_start_height = res.start_height;
  blocks = res.blocks;
  o_indices = res.output_indices;
>>>>>>> 0fde289e
}
//----------------------------------------------------------------------------------------------------
void wallet2::pull_hashes(uint64_t start_height, uint64_t &blocks_start_height, const std::list<crypto::hash> &short_chain_history, std::list<crypto::hash> &hashes)
{
  uint64_t current_height; // not used, but need for call to RPC

  bool r = m_daemon.getHashesFast(short_chain_history, start_height, hashes, blocks_start_height, current_height);
  THROW_WALLET_EXCEPTION_IF(!r, error::get_hashes_error, "Error in RPC call GetHashesFast");
}
//----------------------------------------------------------------------------------------------------
<<<<<<< HEAD
void wallet2::process_blocks(uint64_t start_height, const std::vector<cryptonote::rpc::block_with_transactions> &blocks, uint64_t& blocks_added)
=======
void wallet2::process_blocks(uint64_t start_height, const std::list<cryptonote::block_complete_entry> &blocks, const std::vector<cryptonote::COMMAND_RPC_GET_BLOCKS_FAST::block_output_indices> &o_indices, uint64_t& blocks_added)
>>>>>>> 0fde289e
{
  size_t current_index = start_height;
  blocks_added = 0;
  size_t tx_o_indices_idx = 0;

  THROW_WALLET_EXCEPTION_IF(blocks.size() != o_indices.size(), error::wallet_internal_error, "size mismatch");

  int threads = tools::get_max_concurrency();
  if (threads > 1)
  {
    std::vector<crypto::hash> round_block_hashes(threads);
    std::vector<cryptonote::block> round_blocks(threads);
    size_t blocks_size = blocks.size();
    std::vector<cryptonote::rpc::block_with_transactions>::const_iterator blocki = blocks.begin();
    for (size_t b = 0; b < blocks_size; b += threads)
    {
      size_t round_size = std::min((size_t)threads, blocks_size - b);

      boost::asio::io_service ioservice;
      boost::thread_group threadpool;
      std::unique_ptr < boost::asio::io_service::work > work(new boost::asio::io_service::work(ioservice));
      for (size_t i = 0; i < round_size; i++)
      {
        threadpool.create_thread(boost::bind(&boost::asio::io_service::run, &ioservice));
      }

      std::vector<cryptonote::rpc::block_with_transactions>::const_iterator tmpblocki = blocki;
      for (size_t i = 0; i < round_size; ++i)
      {
        ioservice.dispatch(boost::bind(&wallet2::parse_block_round, this, std::cref(tmpblocki->block),
          std::ref(round_blocks[i]), std::ref(round_block_hashes[i])));
        ++tmpblocki;
      }
      KILL_IOSERVICE();

      for (size_t i = 0; i < round_size; ++i)
      {
        const crypto::hash &bl_id = round_block_hashes[i];
        cryptonote::block &bl = round_blocks[i];

        if(current_index >= m_blockchain.size())
        {
          process_new_blockchain_entry(bl, *blocki, bl_id, current_index, o_indices[b+i]);
          ++blocks_added;
        }
        else if(bl_id != m_blockchain[current_index])
        {
          //split detected here !!!
          THROW_WALLET_EXCEPTION_IF(current_index == start_height, error::wallet_internal_error,
            "wrong daemon response: split starts from the first block in response " + string_tools::pod_to_hex(bl_id) +
            " (height " + std::to_string(start_height) + "), local block id at this height: " +
            string_tools::pod_to_hex(m_blockchain[current_index]));

          detach_blockchain(current_index);
          process_new_blockchain_entry(bl, *blocki, bl_id, current_index, o_indices[b+i]);
        }
        else
        {
          LOG_PRINT_L2("Block is already in blockchain: " << string_tools::pod_to_hex(bl_id));
        }
        ++current_index;
        ++blocki;
      }
    }
  }
  else
  {
  BOOST_FOREACH(auto& bl_entry, blocks)
  {
    const cryptonote::block& bl = bl_entry.block;

    crypto::hash bl_id = get_block_hash(bl);
    if(current_index >= m_blockchain.size())
    {
      process_new_blockchain_entry(bl, bl_entry, bl_id, current_index, o_indices[tx_o_indices_idx]);
      ++blocks_added;
    }
    else if(bl_id != m_blockchain[current_index])
    {
      //split detected here !!!
      THROW_WALLET_EXCEPTION_IF(current_index == start_height, error::wallet_internal_error,
        "wrong daemon response: split starts from the first block in response " + string_tools::pod_to_hex(bl_id) +
        " (height " + std::to_string(start_height) + "), local block id at this height: " +
        string_tools::pod_to_hex(m_blockchain[current_index]));

      detach_blockchain(current_index);
      process_new_blockchain_entry(bl, bl_entry, bl_id, current_index, o_indices[tx_o_indices_idx]);
    }
    else
    {
      LOG_PRINT_L2("Block is already in blockchain: " << string_tools::pod_to_hex(bl_id));
    }

    ++current_index;
    ++tx_o_indices_idx;
  }
  }
}
//----------------------------------------------------------------------------------------------------
void wallet2::refresh()
{
  uint64_t blocks_fetched = 0;
  refresh(0, blocks_fetched);
}
//----------------------------------------------------------------------------------------------------
void wallet2::refresh(uint64_t start_height, uint64_t & blocks_fetched)
{
  bool received_money = false;
  refresh(start_height, blocks_fetched, received_money);
}
//----------------------------------------------------------------------------------------------------
<<<<<<< HEAD
void wallet2::pull_next_blocks(uint64_t start_height, uint64_t &blocks_start_height, std::list<crypto::hash> &short_chain_history, const std::vector<cryptonote::rpc::block_with_transactions> &prev_blocks, std::vector<cryptonote::rpc::block_with_transactions> &blocks, bool &error)
=======
void wallet2::pull_next_blocks(uint64_t start_height, uint64_t &blocks_start_height, std::list<crypto::hash> &short_chain_history, const std::list<cryptonote::block_complete_entry> &prev_blocks, std::list<cryptonote::block_complete_entry> &blocks, std::vector<cryptonote::COMMAND_RPC_GET_BLOCKS_FAST::block_output_indices> &o_indices, bool &error)
>>>>>>> 0fde289e
{
  error = false;

  try
  {
    // prepend the last 3 blocks, should be enough to guard against a block or two's reorg
    std::vector<cryptonote::rpc::block_with_transactions>::const_reverse_iterator i = prev_blocks.rbegin();
    for (size_t n = 0; n < std::min((size_t)3, prev_blocks.size()); ++n)
    {
      short_chain_history.push_front(cryptonote::get_block_hash(i->block));
      ++i;
    }

    // pull the new blocks
    pull_blocks(start_height, blocks_start_height, short_chain_history, blocks, o_indices);
  }
  catch(...)
  {
    error = true;
  }
}
//----------------------------------------------------------------------------------------------------
void wallet2::update_pool_state()
{
  // get the pool state
  std::unordered_map<crypto::hash, cryptonote::rpc::tx_in_pool> transactions;
  std::unordered_map<crypto::key_image, std::vector<crypto::hash> > key_images;

  bool r = m_daemon.getTransactionPool(transactions, key_images);
  THROW_WALLET_EXCEPTION_IF(!r, error::get_tx_pool_error);

  // remove any pending tx that's not in the pool
  std::unordered_map<crypto::hash, wallet2::unconfirmed_transfer_details>::iterator it = m_unconfirmed_txs.begin();
  while (it != m_unconfirmed_txs.end())
  {
<<<<<<< HEAD
    const crypto::hash tx_hash = cryptonote::get_transaction_hash(it->second.m_tx);
    const std::string txid = epee::string_tools::pod_to_hex(tx_hash);
    auto it2 = transactions.find(tx_hash);

=======
    const std::string txid = epee::string_tools::pod_to_hex(it->first);
    bool found = false;
    for (auto it2: res.transactions)
    {
      if (it2.id_hash == txid)
      {
        found = true;
        break;
      }
    }
>>>>>>> 0fde289e
    auto pit = it++;
    if (it2 == transactions.end())
    {
      // we want to avoid a false positive when we ask for the pool just after
      // a tx is removed from the pool due to being found in a new block, but
      // just before the block is visible by refresh. So we keep a boolean, so
      // that the first time we don't see the tx, we set that boolean, and only
      // delete it the second time it is checked
      if (pit->second.m_state == wallet2::unconfirmed_transfer_details::pending)
      {
        LOG_PRINT_L1("Pending txid " << txid << " not in pool, marking as not in pool");
        pit->second.m_state = wallet2::unconfirmed_transfer_details::pending_not_in_pool;
      }
      else if (pit->second.m_state == wallet2::unconfirmed_transfer_details::pending_not_in_pool)
      {
        LOG_PRINT_L1("Pending txid " << txid << " not in pool, marking as failed");
        pit->second.m_state = wallet2::unconfirmed_transfer_details::failed;

        // the inputs aren't spent anymore, since the tx failed
        for (size_t vini = 0; vini < pit->second.m_tx.vin.size(); ++vini)
        {
          if (pit->second.m_tx.vin[vini].type() == typeid(txin_to_key))
          {
            txin_to_key &tx_in_to_key = boost::get<txin_to_key>(pit->second.m_tx.vin[vini]);
            for (auto &td: m_transfers)
            {
              if (td.m_key_image == tx_in_to_key.k_image)
              {
                 LOG_PRINT_L1("Resetting spent status for output " << vini << ": " << td.m_key_image);
                 set_unspent(td);
                 break;
              }
            }
          }
        }
      }
    }
  }

  // remove pool txes to us that aren't in the pool anymore
  std::unordered_map<crypto::hash, wallet2::payment_details>::iterator uit = m_unconfirmed_payments.begin();
  while (uit != m_unconfirmed_payments.end())
  {
    auto pit = uit++;
    auto it2 = transactions.find(uit->first);
    if (it2 == transactions.end())
    {
      m_unconfirmed_payments.erase(pit);
    }
  }

  // add new pool txes to us
  for (auto it: transactions)
  {
    const crypto::hash& txid = it.first;
    if (m_unconfirmed_payments.find(txid) == m_unconfirmed_payments.end())
    {
      LOG_PRINT_L1("Found new pool tx: " << txid);
      if (m_unconfirmed_txs.find(txid) == m_unconfirmed_txs.end())
      {
<<<<<<< HEAD
	process_new_transaction(it.second.tx, 0, time(NULL), false, true);
=======
        LOG_PRINT_L1("Found new pool tx: " << txid);
        bool found = false;
        for (const auto &i: m_unconfirmed_txs)
        {
          if (i.first == txid)
          {
            found = true;
            break;
          }
        }
        if (!found)
        {
          // not one of those we sent ourselves
          cryptonote::COMMAND_RPC_GET_TRANSACTIONS::request req;
          cryptonote::COMMAND_RPC_GET_TRANSACTIONS::response res;
          req.txs_hashes.push_back(it.id_hash);
          req.decode_as_json = false;
          m_daemon_rpc_mutex.lock();
          bool r = epee::net_utils::invoke_http_json_remote_command2(m_daemon_address + "/gettransactions", req, res, m_http_client, 200000);
          m_daemon_rpc_mutex.unlock();
          if (r && res.status == CORE_RPC_STATUS_OK)
          {
            if (res.txs.size() == 1)
            {
              // might have just been put in a block
              if (res.txs[0].in_pool)
              {
                cryptonote::transaction tx;
                cryptonote::blobdata bd;
                crypto::hash tx_hash, tx_prefix_hash;
                if (epee::string_tools::parse_hexstr_to_binbuff(res.txs[0].as_hex, bd))
                {
                  if (cryptonote::parse_and_validate_tx_from_blob(bd, tx, tx_hash, tx_prefix_hash))
                  {
                    if (tx_hash == txid)
                    {
                      process_new_transaction(tx, std::vector<uint64_t>(), 0, time(NULL), false, true);
                    }
                    else
                    {
                      LOG_PRINT_L0("Mismatched txids when processing unconfimed txes from pool");
                    }
                  }
                  else
                  {
                    LOG_PRINT_L0("failed to validate transaction from daemon");
                  }
                }
                else
                {
                  LOG_PRINT_L0("Failed to parse tx " << txid);
                }
              }
              else
              {
                LOG_PRINT_L1("Tx " << txid << " was in pool, but is no more");
              }
            }
            else
            {
              LOG_PRINT_L0("Expected 1 tx, got " << res.txs.size());
            }
          }
          else
          {
            LOG_PRINT_L0("Error calling gettransactions daemon RPC: r " << r << ", status " << res.status);
          }
        }
        else
        {
          LOG_PRINT_L1("We sent that one");
        }
>>>>>>> 0fde289e
      }
      else
      {
	LOG_PRINT_L1("We sent that one");
      }
    }
    else
    {
      LOG_PRINT_L1("Already saw that one");
    }
  }
}
//----------------------------------------------------------------------------------------------------
void wallet2::fast_refresh(uint64_t stop_height, uint64_t &blocks_start_height, std::list<crypto::hash> &short_chain_history)
{
  std::list<crypto::hash> hashes;
  size_t current_index = m_blockchain.size();

  while(m_run.load(std::memory_order_relaxed) && current_index < stop_height)
  {
    pull_hashes(0, blocks_start_height, short_chain_history, hashes);
    if (hashes.size() < 3)
      return;
    if (hashes.size() + current_index < stop_height) {
      std::list<crypto::hash>::iterator right;
      // drop early 3 off, skipping the genesis block
      if (short_chain_history.size() > 3) {
        right = short_chain_history.end();
        std::advance(right,-1);
        std::list<crypto::hash>::iterator left = right;
        std::advance(left, -3);
        short_chain_history.erase(left, right);
      }
      right = hashes.end();
      // prepend 3 more
      for (int i = 0; i<3; i++) {
        right--;
        short_chain_history.push_front(*right);
      }
    }
    current_index = blocks_start_height;
    BOOST_FOREACH(auto& bl_id, hashes)
    {
      if(current_index >= m_blockchain.size())
      {
        if (!(current_index % 1000))
          LOG_PRINT_L2( "Skipped block by height: " << current_index);
        m_blockchain.push_back(bl_id);
        ++m_local_bc_height;

        if (0 != m_callback)
        { // FIXME: this isn't right, but simplewallet just logs that we got a block.
          cryptonote::block dummy;
          m_callback->on_new_block(current_index, dummy);
        }
      }
      else if(bl_id != m_blockchain[current_index])
      {
        //split detected here !!!
        return;
      }
      ++current_index;
      if (current_index >= stop_height)
        return;
    }
  }
}

//----------------------------------------------------------------------------------------------------
void wallet2::refresh(uint64_t start_height, uint64_t & blocks_fetched, bool& received_money)
{
  received_money = false;
  blocks_fetched = 0;
  uint64_t added_blocks = 0;
  size_t try_count = 0;
  crypto::hash last_tx_hash_id = m_transfers.size() ? m_transfers.back().m_txid : null_hash;
  std::list<crypto::hash> short_chain_history;
  boost::thread pull_thread;
  uint64_t blocks_start_height;
<<<<<<< HEAD
  std::vector<cryptonote::rpc::block_with_transactions> blocks;
=======
  std::list<cryptonote::block_complete_entry> blocks;
  std::vector<COMMAND_RPC_GET_BLOCKS_FAST::block_output_indices> o_indices;
>>>>>>> 0fde289e

  // pull the first set of blocks
  get_short_chain_history(short_chain_history);
  m_run.store(true, std::memory_order_relaxed);
  if (start_height > m_blockchain.size() || m_refresh_from_block_height > m_blockchain.size()) {
    if (!start_height)
      start_height = m_refresh_from_block_height;
    // we can shortcut by only pulling hashes up to the start_height
    fast_refresh(start_height, blocks_start_height, short_chain_history);
    // regenerate the history now that we've got a full set of hashes
    short_chain_history.clear();
    get_short_chain_history(short_chain_history);
    start_height = 0;
    // and then fall through to regular refresh processing
  }

  pull_blocks(start_height, blocks_start_height, short_chain_history, blocks, o_indices);
  // always reset start_height to 0 to force short_chain_ history to be used on
  // subsequent pulls in this refresh.
  start_height = 0;

  while(m_run.load(std::memory_order_relaxed))
  {
    try
    {
      // pull the next set of blocks while we're processing the current one
      uint64_t next_blocks_start_height;
<<<<<<< HEAD
      std::vector<cryptonote::rpc::block_with_transactions> next_blocks;
=======
      std::list<cryptonote::block_complete_entry> next_blocks;
      std::vector<cryptonote::COMMAND_RPC_GET_BLOCKS_FAST::block_output_indices> next_o_indices;
>>>>>>> 0fde289e
      bool error = false;
      pull_thread = boost::thread([&]{pull_next_blocks(start_height, next_blocks_start_height, short_chain_history, blocks, next_blocks, next_o_indices, error);});

      process_blocks(blocks_start_height, blocks, o_indices, added_blocks);
      blocks_fetched += added_blocks;
      pull_thread.join();
      if(!added_blocks)
        break;

      // switch to the new blocks from the daemon
      blocks_start_height = next_blocks_start_height;
      blocks = next_blocks;
      o_indices = next_o_indices;

      // handle error from async fetching thread
      if (error)
      {
        throw std::runtime_error("proxy exception in refresh thread");
      }
    }
    catch (const std::exception&)
    {
      blocks_fetched += added_blocks;
      if (pull_thread.joinable())
        pull_thread.join();
      if(try_count < 3)
      {
        LOG_PRINT_L1("Another try pull_blocks (try_count=" << try_count << ")...");
        ++try_count;
      }
      else
      {
        LOG_ERROR("pull_blocks failed, try_count=" << try_count);
        throw;
      }
    }
  }
  if(last_tx_hash_id != (m_transfers.size() ? m_transfers.back().m_txid : null_hash))
    received_money = true;

  try
  {
    update_pool_state();
  }
  catch (...)
  {
    LOG_PRINT_L1("Failed to check pending transactions");
  }

  LOG_PRINT_L1("Refresh done, blocks received: " << blocks_fetched << ", balance: " << print_money(balance()) << ", unlocked: " << print_money(unlocked_balance()));
}
//----------------------------------------------------------------------------------------------------
bool wallet2::refresh(uint64_t & blocks_fetched, bool& received_money, bool& ok)
{
  try
  {
    refresh(0, blocks_fetched, received_money);
    ok = true;
  }
  catch (...)
  {
    ok = false;
  }
  return ok;
}
//----------------------------------------------------------------------------------------------------
void wallet2::detach_blockchain(uint64_t height)
{
  LOG_PRINT_L0("Detaching blockchain on height " << height);
  size_t transfers_detached = 0;

  for (size_t i = 0; i < m_transfers.size(); ++i)
  {
    wallet2::transfer_details &td = m_transfers[i];
    if (td.m_spent && td.m_spent_height >= height)
    {
      LOG_PRINT_L1("Resetting spent status for output " << i << ": " << td.m_key_image);
      set_unspent(td);
    }
  }

  auto it = std::find_if(m_transfers.begin(), m_transfers.end(), [&](const transfer_details& td){return td.m_block_height >= height;});
  size_t i_start = it - m_transfers.begin();

  for(size_t i = i_start; i!= m_transfers.size();i++)
  {
    auto it_ki = m_key_images.find(m_transfers[i].m_key_image);
    THROW_WALLET_EXCEPTION_IF(it_ki == m_key_images.end(), error::wallet_internal_error, "key image not found");
    m_key_images.erase(it_ki);
    ++transfers_detached;
  }
  m_transfers.erase(it, m_transfers.end());

  size_t blocks_detached = m_blockchain.end() - (m_blockchain.begin()+height);
  m_blockchain.erase(m_blockchain.begin()+height, m_blockchain.end());
  m_local_bc_height -= blocks_detached;

  for (auto it = m_payments.begin(); it != m_payments.end(); )
  {
    if(height <= it->second.m_block_height)
      it = m_payments.erase(it);
    else
      ++it;
  }

  for (auto it = m_confirmed_txs.begin(); it != m_confirmed_txs.end(); )
  {
    if(height <= it->second.m_block_height)
      it = m_confirmed_txs.erase(it);
    else
      ++it;
  }

  LOG_PRINT_L0("Detached blockchain on height " << height << ", transfers detached " << transfers_detached << ", blocks detached " << blocks_detached);
}
//----------------------------------------------------------------------------------------------------
bool wallet2::deinit()
{
  return true;
}
//----------------------------------------------------------------------------------------------------
bool wallet2::clear()
{
  m_blockchain.clear();
  m_transfers.clear();
  m_key_images.clear();
  m_unconfirmed_txs.clear();
  m_payments.clear();
  m_tx_keys.clear();
  m_confirmed_txs.clear();
  m_local_bc_height = 1;
  return true;
}

/*!
 * \brief Stores wallet information to wallet file.
 * \param  keys_file_name Name of wallet file
 * \param  password       Password of wallet file
 * \param  watch_only     true to save only view key, false to save both spend and view keys
 * \return                Whether it was successful.
 */
bool wallet2::store_keys(const std::string& keys_file_name, const std::string& password, bool watch_only)
{
  std::string account_data;
  cryptonote::account_base account = m_account;

  if (watch_only)
    account.forget_spend_key();
  bool r = epee::serialization::store_t_to_binary(account, account_data);
  CHECK_AND_ASSERT_MES(r, false, "failed to serialize wallet keys");
  wallet2::keys_file_data keys_file_data = boost::value_initialized<wallet2::keys_file_data>();

  // Create a JSON object with "key_data" and "seed_language" as keys.
  rapidjson::Document json;
  json.SetObject();
  rapidjson::Value value(rapidjson::kStringType);
  value.SetString(account_data.c_str(), account_data.length());
  json.AddMember("key_data", value, json.GetAllocator());
  if (!seed_language.empty())
  {
    value.SetString(seed_language.c_str(), seed_language.length());
    json.AddMember("seed_language", value, json.GetAllocator());
  }

  rapidjson::Value value2(rapidjson::kNumberType);
  value2.SetInt(watch_only ? 1 :0); // WTF ? JSON has different true and false types, and not boolean ??
  json.AddMember("watch_only", value2, json.GetAllocator());

  value2.SetInt(m_always_confirm_transfers ? 1 :0);
  json.AddMember("always_confirm_transfers", value2, json.GetAllocator());

  value2.SetInt(m_store_tx_info ? 1 :0);
  json.AddMember("store_tx_info", value2, json.GetAllocator());

  value2.SetUint(m_default_mixin);
  json.AddMember("default_mixin", value2, json.GetAllocator());

  value2.SetUint(m_default_fee_multiplier);
  json.AddMember("default_fee_multiplier", value2, json.GetAllocator());

  value2.SetInt(m_auto_refresh ? 1 :0);
  json.AddMember("auto_refresh", value2, json.GetAllocator());

  value2.SetInt(m_refresh_type);
  json.AddMember("refresh_type", value2, json.GetAllocator());

  value2.SetUint64(m_refresh_from_block_height);
  json.AddMember("refresh_height", value2, json.GetAllocator());

  // Serialize the JSON object
  rapidjson::StringBuffer buffer;
  rapidjson::Writer<rapidjson::StringBuffer> writer(buffer);
  json.Accept(writer);
  account_data = buffer.GetString();

  // Encrypt the entire JSON object.
  crypto::chacha8_key key;
  crypto::generate_chacha8_key(password, key);
  std::string cipher;
  cipher.resize(account_data.size());
  keys_file_data.iv = crypto::rand<crypto::chacha8_iv>();
  crypto::chacha8(account_data.data(), account_data.size(), key, keys_file_data.iv, &cipher[0]);
  keys_file_data.account_data = cipher;

  std::string buf;
  r = ::serialization::dump_binary(keys_file_data, buf);
  r = r && epee::file_io_utils::save_string_to_file(keys_file_name, buf); //and never touch wallet_keys_file again, only read
  CHECK_AND_ASSERT_MES(r, false, "failed to generate wallet keys file " << keys_file_name);

  return true;
}
//----------------------------------------------------------------------------------------------------
namespace
{
  bool verify_keys(const crypto::secret_key& sec, const crypto::public_key& expected_pub)
  {
    crypto::public_key pub;
    bool r = crypto::secret_key_to_public_key(sec, pub);
    return r && expected_pub == pub;
  }
}

/*!
 * \brief Load wallet information from wallet file.
 * \param keys_file_name Name of wallet file
 * \param password       Password of wallet file
 */
bool wallet2::load_keys(const std::string& keys_file_name, const std::string& password)
{
  wallet2::keys_file_data keys_file_data;
  std::string buf;
  bool r = epee::file_io_utils::load_file_to_string(keys_file_name, buf);
  THROW_WALLET_EXCEPTION_IF(!r, error::file_read_error, keys_file_name);

  // Decrypt the contents
  r = ::serialization::parse_binary(buf, keys_file_data);
  THROW_WALLET_EXCEPTION_IF(!r, error::wallet_internal_error, "internal error: failed to deserialize \"" + keys_file_name + '\"');
  crypto::chacha8_key key;
  crypto::generate_chacha8_key(password, key);
  std::string account_data;
  account_data.resize(keys_file_data.account_data.size());
  crypto::chacha8(keys_file_data.account_data.data(), keys_file_data.account_data.size(), key, keys_file_data.iv, &account_data[0]);

  // The contents should be JSON if the wallet follows the new format.
  rapidjson::Document json;
  if (json.Parse(account_data.c_str()).HasParseError())
  {
    is_old_file_format = true;
    m_watch_only = false;
    m_always_confirm_transfers = false;
    m_default_mixin = 0;
    m_default_fee_multiplier = 0;
    m_auto_refresh = true;
    m_refresh_type = RefreshType::RefreshDefault;
  }
  else
  {
    if (!json.HasMember("key_data"))
    {
      LOG_ERROR("Field key_data not found in JSON");
      return false;
    }
    if (!json["key_data"].IsString())
    {
      LOG_ERROR("Field key_data found in JSON, but not String");
      return false;
    }
    const char *field_key_data = json["key_data"].GetString();
    account_data = std::string(field_key_data, field_key_data + json["key_data"].GetStringLength());

    GET_FIELD_FROM_JSON_RETURN_ON_ERROR(json, seed_language, std::string, String, false, std::string());
    if (field_seed_language_found)
    {
      set_seed_language(field_seed_language);
    }
    GET_FIELD_FROM_JSON_RETURN_ON_ERROR(json, watch_only, int, Int, false, false);
    m_watch_only = field_watch_only;
    GET_FIELD_FROM_JSON_RETURN_ON_ERROR(json, always_confirm_transfers, int, Int, false, false);
    m_always_confirm_transfers = field_always_confirm_transfers_found && field_always_confirm_transfers;
    GET_FIELD_FROM_JSON_RETURN_ON_ERROR(json, store_tx_keys, int, Int, false, true);
    GET_FIELD_FROM_JSON_RETURN_ON_ERROR(json, store_tx_info, int, Int, false, true);
    m_store_tx_info = ((field_store_tx_keys != 0) || (field_store_tx_info != 0));
    GET_FIELD_FROM_JSON_RETURN_ON_ERROR(json, default_mixin, unsigned int, Uint, false, 0);
    m_default_mixin = field_default_mixin;
    GET_FIELD_FROM_JSON_RETURN_ON_ERROR(json, default_fee_multiplier, unsigned int, Uint, false, 0);
    m_default_fee_multiplier = field_default_fee_multiplier;
    GET_FIELD_FROM_JSON_RETURN_ON_ERROR(json, auto_refresh, int, Int, false, true);
    m_auto_refresh = field_auto_refresh;
    GET_FIELD_FROM_JSON_RETURN_ON_ERROR(json, refresh_type, int, Int, false, RefreshType::RefreshDefault);
    m_refresh_type = RefreshType::RefreshDefault;
    if (field_refresh_type_found)
    {
      if (field_refresh_type == RefreshFull || field_refresh_type == RefreshOptimizeCoinbase || field_refresh_type == RefreshNoCoinbase)
        m_refresh_type = (RefreshType)field_refresh_type;
      else
        LOG_PRINT_L0("Unknown refresh-type value (" << field_refresh_type << "), using default");
    }
    GET_FIELD_FROM_JSON_RETURN_ON_ERROR(json, refresh_height, uint64_t, Uint64, false, 0);
    if (field_refresh_height_found)
      m_refresh_from_block_height = field_refresh_height;
  }

  const cryptonote::account_keys& keys = m_account.get_keys();
  r = epee::serialization::load_t_from_binary(m_account, account_data);
  r = r && verify_keys(keys.m_view_secret_key,  keys.m_account_address.m_view_public_key);
  if(!m_watch_only)
    r = r && verify_keys(keys.m_spend_secret_key, keys.m_account_address.m_spend_public_key);
  THROW_WALLET_EXCEPTION_IF(!r, error::invalid_password);
  return true;
}

/*!
 * \brief verify password for default wallet keys file.
 * \param password       Password to verify
 *
 * for verification only
 * should not mutate state, unlike load_keys()
 * can be used prior to rewriting wallet keys file, to ensure user has entered the correct password
 *
 */
bool wallet2::verify_password(const std::string& password) const
{
  const std::string keys_file_name = m_keys_file;
  wallet2::keys_file_data keys_file_data;
  std::string buf;
  bool r = epee::file_io_utils::load_file_to_string(keys_file_name, buf);
  THROW_WALLET_EXCEPTION_IF(!r, error::file_read_error, keys_file_name);

  // Decrypt the contents
  r = ::serialization::parse_binary(buf, keys_file_data);
  THROW_WALLET_EXCEPTION_IF(!r, error::wallet_internal_error, "internal error: failed to deserialize \"" + keys_file_name + '\"');
  crypto::chacha8_key key;
  crypto::generate_chacha8_key(password, key);
  std::string account_data;
  account_data.resize(keys_file_data.account_data.size());
  crypto::chacha8(keys_file_data.account_data.data(), keys_file_data.account_data.size(), key, keys_file_data.iv, &account_data[0]);

  // The contents should be JSON if the wallet follows the new format.
  rapidjson::Document json;
  if (json.Parse(account_data.c_str()).HasParseError())
  {
    // old format before JSON wallet key file format
  }
  else
  {
    account_data = std::string(json["key_data"].GetString(), json["key_data"].GetString() +
      json["key_data"].GetStringLength());
  }

  cryptonote::account_base account_data_check;

  r = epee::serialization::load_t_from_binary(account_data_check, account_data);
  const cryptonote::account_keys& keys = account_data_check.get_keys();

  r = r && verify_keys(keys.m_view_secret_key,  keys.m_account_address.m_view_public_key);
  r = r && verify_keys(keys.m_spend_secret_key, keys.m_account_address.m_spend_public_key);
  return r;
}

/*!
 * \brief  Generates a wallet or restores one.
 * \param  wallet_        Name of wallet file
 * \param  password       Password of wallet file
 * \param  recovery_param If it is a restore, the recovery key
 * \param  recover        Whether it is a restore
 * \param  two_random     Whether it is a non-deterministic wallet
 * \return                The secret key of the generated wallet
 */
crypto::secret_key wallet2::generate(const std::string& wallet_, const std::string& password,
  const crypto::secret_key& recovery_param, bool recover, bool two_random)
{
  clear();
  prepare_file_names(wallet_);

  boost::system::error_code ignored_ec;
  THROW_WALLET_EXCEPTION_IF(boost::filesystem::exists(m_wallet_file, ignored_ec), error::file_exists, m_wallet_file);
  THROW_WALLET_EXCEPTION_IF(boost::filesystem::exists(m_keys_file,   ignored_ec), error::file_exists, m_keys_file);

  crypto::secret_key retval = m_account.generate(recovery_param, recover, two_random);

  m_account_public_address = m_account.get_keys().m_account_address;
  m_watch_only = false;

  bool r = store_keys(m_keys_file, password, false);
  THROW_WALLET_EXCEPTION_IF(!r, error::file_save_error, m_keys_file);

  r = file_io_utils::save_string_to_file(m_wallet_file + ".address.txt", m_account.get_public_address_str(m_testnet));
  if(!r) LOG_PRINT_RED_L0("String with address text not saved");

  cryptonote::block b;
  generate_genesis(b);
  m_blockchain.push_back(get_block_hash(b));

  store();
  return retval;
}

/*!
* \brief Creates a watch only wallet from a public address and a view secret key.
* \param  wallet_        Name of wallet file
* \param  password       Password of wallet file
* \param  viewkey        view secret key
*/
void wallet2::generate(const std::string& wallet_, const std::string& password,
  const cryptonote::account_public_address &account_public_address,
  const crypto::secret_key& viewkey)
{
  clear();
  prepare_file_names(wallet_);

  boost::system::error_code ignored_ec;
  THROW_WALLET_EXCEPTION_IF(boost::filesystem::exists(m_wallet_file, ignored_ec), error::file_exists, m_wallet_file);
  THROW_WALLET_EXCEPTION_IF(boost::filesystem::exists(m_keys_file,   ignored_ec), error::file_exists, m_keys_file);

  m_account.create_from_viewkey(account_public_address, viewkey);
  m_account_public_address = account_public_address;
  m_watch_only = true;

  bool r = store_keys(m_keys_file, password, true);
  THROW_WALLET_EXCEPTION_IF(!r, error::file_save_error, m_keys_file);

  r = file_io_utils::save_string_to_file(m_wallet_file + ".address.txt", m_account.get_public_address_str(m_testnet));
  if(!r) LOG_PRINT_RED_L0("String with address text not saved");

  cryptonote::block b;
  generate_genesis(b);
  m_blockchain.push_back(get_block_hash(b));

  store();
}

/*!
* \brief Creates a wallet from a public address and a spend/view secret key pair.
* \param  wallet_        Name of wallet file
* \param  password       Password of wallet file
* \param  spendkey       spend secret key
* \param  viewkey        view secret key
*/
void wallet2::generate(const std::string& wallet_, const std::string& password,
  const cryptonote::account_public_address &account_public_address,
  const crypto::secret_key& spendkey, const crypto::secret_key& viewkey)
{
  clear();
  prepare_file_names(wallet_);

  boost::system::error_code ignored_ec;
  THROW_WALLET_EXCEPTION_IF(boost::filesystem::exists(m_wallet_file, ignored_ec), error::file_exists, m_wallet_file);
  THROW_WALLET_EXCEPTION_IF(boost::filesystem::exists(m_keys_file,   ignored_ec), error::file_exists, m_keys_file);

  m_account.create_from_keys(account_public_address, spendkey, viewkey);
  m_account_public_address = account_public_address;
  m_watch_only = false;

  bool r = store_keys(m_keys_file, password, false);
  THROW_WALLET_EXCEPTION_IF(!r, error::file_save_error, m_keys_file);

  r = file_io_utils::save_string_to_file(m_wallet_file + ".address.txt", m_account.get_public_address_str(m_testnet));
  if(!r) LOG_PRINT_RED_L0("String with address text not saved");

  cryptonote::block b;
  generate_genesis(b);
  m_blockchain.push_back(get_block_hash(b));

  store();
}

/*!
 * \brief Rewrites to the wallet file for wallet upgrade (doesn't generate key, assumes it's already there)
 * \param wallet_name Name of wallet file (should exist)
 * \param password    Password for wallet file
 */
void wallet2::rewrite(const std::string& wallet_name, const std::string& password)
{
  prepare_file_names(wallet_name);
  boost::system::error_code ignored_ec;
  THROW_WALLET_EXCEPTION_IF(!boost::filesystem::exists(m_keys_file, ignored_ec), error::file_not_found, m_keys_file);
  bool r = store_keys(m_keys_file, password, false);
  THROW_WALLET_EXCEPTION_IF(!r, error::file_save_error, m_keys_file);
}
/*!
 * \brief Writes to a file named based on the normal wallet (doesn't generate key, assumes it's already there)
 * \param wallet_name Base name of wallet file
 * \param password    Password for wallet file
 */
void wallet2::write_watch_only_wallet(const std::string& wallet_name, const std::string& password)
{
  prepare_file_names(wallet_name);
  boost::system::error_code ignored_ec;
  std::string filename = m_keys_file + "-watchonly";
  bool watch_only_keys_file_exists = boost::filesystem::exists(filename, ignored_ec);
  THROW_WALLET_EXCEPTION_IF(watch_only_keys_file_exists, error::file_save_error, filename);
  bool r = store_keys(filename, password, true);
  THROW_WALLET_EXCEPTION_IF(!r, error::file_save_error, filename);
}
//----------------------------------------------------------------------------------------------------
void wallet2::wallet_exists(const std::string& file_path, bool& keys_file_exists, bool& wallet_file_exists)
{
  std::string keys_file, wallet_file;
  do_prepare_file_names(file_path, keys_file, wallet_file);

  boost::system::error_code ignore;
  keys_file_exists = boost::filesystem::exists(keys_file, ignore);
  wallet_file_exists = boost::filesystem::exists(wallet_file, ignore);
}
//----------------------------------------------------------------------------------------------------
bool wallet2::wallet_valid_path_format(const std::string& file_path)
{
  return !file_path.empty();
}
//----------------------------------------------------------------------------------------------------
bool wallet2::parse_long_payment_id(const std::string& payment_id_str, crypto::hash& payment_id)
{
  cryptonote::blobdata payment_id_data;
  if(!epee::string_tools::parse_hexstr_to_binbuff(payment_id_str, payment_id_data))
    return false;

  if(sizeof(crypto::hash) != payment_id_data.size())
    return false;

  payment_id = *reinterpret_cast<const crypto::hash*>(payment_id_data.data());
  return true;
}
//----------------------------------------------------------------------------------------------------
bool wallet2::parse_short_payment_id(const std::string& payment_id_str, crypto::hash8& payment_id)
{
  cryptonote::blobdata payment_id_data;
  if(!epee::string_tools::parse_hexstr_to_binbuff(payment_id_str, payment_id_data))
    return false;

  if(sizeof(crypto::hash8) != payment_id_data.size())
    return false;

  payment_id = *reinterpret_cast<const crypto::hash8*>(payment_id_data.data());
  return true;
}
//----------------------------------------------------------------------------------------------------
bool wallet2::parse_payment_id(const std::string& payment_id_str, crypto::hash& payment_id)
{
  if (parse_long_payment_id(payment_id_str, payment_id))
    return true;
  crypto::hash8 payment_id8;
  if (parse_short_payment_id(payment_id_str, payment_id8))
  {
    memcpy(payment_id.data, payment_id8.data, 8);
    memset(payment_id.data + 8, 0, 24);
    return true;
  }
  return false;
}
//----------------------------------------------------------------------------------------------------
bool wallet2::prepare_file_names(const std::string& file_path)
{
  do_prepare_file_names(file_path, m_keys_file, m_wallet_file);
  return true;
}
//----------------------------------------------------------------------------------------------------
bool wallet2::check_connection(bool *same_version)
{
  if (same_version)
  {
    uint32_t version;
    bool r = m_daemon.getRPCVersion(version);
    if (!r)
    {
      *same_version = false;
    }
    else
    {
      *same_version = (version == cryptonote::rpc::DAEMON_RPC_VERSION);
    }
  }

  return true;
}
//----------------------------------------------------------------------------------------------------
bool wallet2::generate_chacha8_key_from_secret_keys(crypto::chacha8_key &key) const
{
  const account_keys &keys = m_account.get_keys();
  const crypto::secret_key &view_key = keys.m_view_secret_key;
  const crypto::secret_key &spend_key = keys.m_spend_secret_key;
  char data[sizeof(view_key) + sizeof(spend_key) + 1];
  memcpy(data, &view_key, sizeof(view_key));
  memcpy(data + sizeof(view_key), &spend_key, sizeof(spend_key));
  data[sizeof(data) - 1] = CHACHA8_KEY_TAIL;
  crypto::generate_chacha8_key(data, sizeof(data), key);
  memset(data, 0, sizeof(data));
  return true;
}
//----------------------------------------------------------------------------------------------------
void wallet2::load(const std::string& wallet_, const std::string& password)
{
  clear();
  prepare_file_names(wallet_);

  boost::system::error_code e;
  bool exists = boost::filesystem::exists(m_keys_file, e);
  THROW_WALLET_EXCEPTION_IF(e || !exists, error::file_not_found, m_keys_file);

  if (!load_keys(m_keys_file, password))
  {
    THROW_WALLET_EXCEPTION_IF(true, error::file_read_error, m_keys_file);
  }
  LOG_PRINT_L0("Loaded wallet keys file, with public address: " << m_account.get_public_address_str(m_testnet));

  //keys loaded ok!
  //try to load wallet file. but even if we failed, it is not big problem
  if(!boost::filesystem::exists(m_wallet_file, e) || e)
  {
    LOG_PRINT_L0("file not found: " << m_wallet_file << ", starting with empty blockchain");
    m_account_public_address = m_account.get_keys().m_account_address;
  }
  else
  {
    wallet2::cache_file_data cache_file_data;
    std::string buf;
    bool r = epee::file_io_utils::load_file_to_string(m_wallet_file, buf);
    THROW_WALLET_EXCEPTION_IF(!r, error::file_read_error, m_wallet_file);

    // try to read it as an encrypted cache
    try
    {
      LOG_PRINT_L1("Trying to decrypt cache data");

      r = ::serialization::parse_binary(buf, cache_file_data);
      THROW_WALLET_EXCEPTION_IF(!r, error::wallet_internal_error, "internal error: failed to deserialize \"" + m_wallet_file + '\"');
      crypto::chacha8_key key;
      generate_chacha8_key_from_secret_keys(key);
      std::string cache_data;
      cache_data.resize(cache_file_data.cache_data.size());
      crypto::chacha8(cache_file_data.cache_data.data(), cache_file_data.cache_data.size(), key, cache_file_data.iv, &cache_data[0]);

      std::stringstream iss;
      iss << cache_data;
      boost::archive::binary_iarchive ar(iss);
      ar >> *this;
    }
    catch (...)
    {
      LOG_PRINT_L1("Failed to load encrypted cache, trying unencrypted");
      std::stringstream iss;
      iss << buf;
      boost::archive::binary_iarchive ar(iss);
      ar >> *this;
    }
    THROW_WALLET_EXCEPTION_IF(
      m_account_public_address.m_spend_public_key != m_account.get_keys().m_account_address.m_spend_public_key ||
      m_account_public_address.m_view_public_key  != m_account.get_keys().m_account_address.m_view_public_key,
      error::wallet_files_doesnt_correspond, m_keys_file, m_wallet_file);
  }

  cryptonote::block genesis;
  generate_genesis(genesis);
  crypto::hash genesis_hash = get_block_hash(genesis);

  if (m_blockchain.empty())
  {
    m_blockchain.push_back(genesis_hash);
  }
  else
  {
    check_genesis(genesis_hash);
  }

  m_local_bc_height = m_blockchain.size();
}
//----------------------------------------------------------------------------------------------------
void wallet2::check_genesis(const crypto::hash& genesis_hash) const {
  std::string what("Genesis block missmatch. You probably use wallet without testnet flag with blockchain from test network or vice versa");

  THROW_WALLET_EXCEPTION_IF(genesis_hash != m_blockchain[0], error::wallet_internal_error, what);
}
//----------------------------------------------------------------------------------------------------
void wallet2::store()
{
  store_to("", "");
}
//----------------------------------------------------------------------------------------------------
void wallet2::store_to(const std::string &path, const std::string &password)
{
  // if file is the same, we do:
  // 1. save wallet to the *.new file
  // 2. remove old wallet file
  // 3. rename *.new to wallet_name

  // handle if we want just store wallet state to current files (ex store() replacement);
  bool same_file = true;
  if (!path.empty())
  {
    std::string canonical_path = boost::filesystem::canonical(m_wallet_file).string();
    size_t pos = canonical_path.find(path);
    same_file = pos != std::string::npos;
  }


  if (!same_file)
  {
    // check if we want to store to directory which doesn't exists yet
    boost::filesystem::path parent_path = boost::filesystem::path(path).parent_path();

    // if path is not exists, try to create it
    if (!parent_path.empty() &&  !boost::filesystem::exists(parent_path))
    {
      boost::system::error_code ec;
      if (!boost::filesystem::create_directories(parent_path, ec))
      {
        throw std::logic_error(ec.message());
      }
    }
  }
  // preparing wallet data
  std::stringstream oss;
  boost::archive::binary_oarchive ar(oss);
  ar << *this;

  wallet2::cache_file_data cache_file_data = boost::value_initialized<wallet2::cache_file_data>();
  cache_file_data.cache_data = oss.str();
  crypto::chacha8_key key;
  generate_chacha8_key_from_secret_keys(key);
  std::string cipher;
  cipher.resize(cache_file_data.cache_data.size());
  cache_file_data.iv = crypto::rand<crypto::chacha8_iv>();
  crypto::chacha8(cache_file_data.cache_data.data(), cache_file_data.cache_data.size(), key, cache_file_data.iv, &cipher[0]);
  cache_file_data.cache_data = cipher;

  const std::string new_file = same_file ? m_wallet_file + ".new" : path;
  const std::string old_file = m_wallet_file;
  const std::string old_keys_file = m_keys_file;
  const std::string old_address_file = m_wallet_file + ".address.txt";

  // save to new file
  std::ofstream ostr;
  ostr.open(new_file, std::ios_base::binary | std::ios_base::out | std::ios_base::trunc);
  binary_archive<true> oar(ostr);
  bool success = ::serialization::serialize(oar, cache_file_data);
  ostr.close();
  THROW_WALLET_EXCEPTION_IF(!success || !ostr.good(), error::file_save_error, new_file);

  // save keys to the new file
  // if we here, main wallet file is saved and we only need to save keys and address files
  if (!same_file) {
    prepare_file_names(path);
    store_keys(m_keys_file, password, false);
    // save address to the new file
    const std::string address_file = m_wallet_file + ".address.txt";
    bool r = file_io_utils::save_string_to_file(address_file, m_account.get_public_address_str(m_testnet));
    THROW_WALLET_EXCEPTION_IF(!r, error::file_save_error, m_wallet_file);
    // remove old wallet file
    r = boost::filesystem::remove(old_file);
    if (!r) {
      LOG_ERROR("error removing file: " << old_file);
    }
    // remove old keys file
    r = boost::filesystem::remove(old_keys_file);
    if (!r) {
      LOG_ERROR("error removing file: " << old_keys_file);
    }
    // remove old address file
    r = boost::filesystem::remove(old_address_file);
    if (!r) {
      LOG_ERROR("error removing file: " << old_address_file);
    }
  } else {
    // here we have "*.new" file, we need to rename it to be without ".new"
    std::error_code e = tools::replace_file(new_file, m_wallet_file);
    THROW_WALLET_EXCEPTION_IF(e, error::file_save_error, m_wallet_file, e);
  }
}
//----------------------------------------------------------------------------------------------------
uint64_t wallet2::unlocked_balance() const
{
  uint64_t amount = 0;
  BOOST_FOREACH(const transfer_details& td, m_transfers)
    if(!td.m_spent && is_transfer_unlocked(td))
      amount += td.amount();

  return amount;
}
//----------------------------------------------------------------------------------------------------
uint64_t wallet2::balance() const
{
  uint64_t amount = 0;
  BOOST_FOREACH(auto& td, m_transfers)
    if(!td.m_spent)
      amount += td.amount();


  BOOST_FOREACH(auto& utx, m_unconfirmed_txs)
    if (utx.second.m_state != wallet2::unconfirmed_transfer_details::failed)
      amount+= utx.second.m_change;

  return amount;
}
//----------------------------------------------------------------------------------------------------
void wallet2::get_transfers(wallet2::transfer_container& incoming_transfers) const
{
  incoming_transfers = m_transfers;
}
//----------------------------------------------------------------------------------------------------
void wallet2::get_payments(const crypto::hash& payment_id, std::list<wallet2::payment_details>& payments, uint64_t min_height) const
{
  auto range = m_payments.equal_range(payment_id);
  std::for_each(range.first, range.second, [&payments, &min_height](const payment_container::value_type& x) {
    if (min_height < x.second.m_block_height)
    {
      payments.push_back(x.second);
    }
  });
}
//----------------------------------------------------------------------------------------------------
void wallet2::get_payments(std::list<std::pair<crypto::hash,wallet2::payment_details>>& payments, uint64_t min_height, uint64_t max_height) const
{
  auto range = std::make_pair(m_payments.begin(), m_payments.end());
  std::for_each(range.first, range.second, [&payments, &min_height, &max_height](const payment_container::value_type& x) {
    if (min_height < x.second.m_block_height && max_height >= x.second.m_block_height)
    {
      payments.push_back(x);
    }
  });
}
//----------------------------------------------------------------------------------------------------
void wallet2::get_payments_out(std::list<std::pair<crypto::hash,wallet2::confirmed_transfer_details>>& confirmed_payments,
    uint64_t min_height, uint64_t max_height) const
{
  for (auto i = m_confirmed_txs.begin(); i != m_confirmed_txs.end(); ++i) {
    if (i->second.m_block_height > min_height && i->second.m_block_height <= max_height) {
      confirmed_payments.push_back(*i);
    }
  }
}
//----------------------------------------------------------------------------------------------------
void wallet2::get_unconfirmed_payments_out(std::list<std::pair<crypto::hash,wallet2::unconfirmed_transfer_details>>& unconfirmed_payments) const
{
  for (auto i = m_unconfirmed_txs.begin(); i != m_unconfirmed_txs.end(); ++i) {
    unconfirmed_payments.push_back(*i);
  }
}
//----------------------------------------------------------------------------------------------------
void wallet2::get_unconfirmed_payments(std::list<std::pair<crypto::hash,wallet2::payment_details>>& unconfirmed_payments) const
{
  for (auto i = m_unconfirmed_payments.begin(); i != m_unconfirmed_payments.end(); ++i) {
    unconfirmed_payments.push_back(*i);
  }
}
//----------------------------------------------------------------------------------------------------
void wallet2::rescan_spent()
{
  std::vector<crypto::key_image> key_images;

  // make a list of key images for all our outputs
  for (auto& td: m_transfers)
  {
    key_images.push_back(td.m_key_image);
  }

  std::vector<bool> spent;
  std::vector<bool> spent_in_chain;
  std::vector<bool> spent_in_pool;

  bool r = m_daemon.keyImagesSpent(key_images, spent, spent_in_chain, spent_in_pool, /*don't care, so where=*/ false);

  THROW_WALLET_EXCEPTION_IF(!r, error::is_key_image_spent_error, "Error in RPC call KeyImagesSpent");
  THROW_WALLET_EXCEPTION_IF(spent.size() != key_images.size(), error::wallet_internal_error,
      "daemon returned wrong response for KeyImagesSpent, wrong amounts count = " +
      std::to_string(spent.size()) + ", expected " +  std::to_string(key_images.size()));

  // update spent status
  for (size_t i = 0; i < m_transfers.size(); ++i)
  {
    transfer_details& td = m_transfers[i];
    if (td.m_spent != spent[i])
    {
      if (td.m_spent)
      {
        LOG_PRINT_L0("Marking output " << i << "(" << td.m_key_image << ") as unspent, it was marked as spent");
        set_unspent(td);
        td.m_spent_height = 0;
      }
      else
      {
        LOG_PRINT_L0("Marking output " << i << "(" << td.m_key_image << ") as spent, it was marked as unspent");
        set_spent(td, td.m_spent_height);
        // unknown height, if this gets reorged, it might still be missed
      }
<<<<<<< HEAD
      td.m_spent = spent[i];
=======
>>>>>>> 0fde289e
    }
  }
}
//----------------------------------------------------------------------------------------------------
void wallet2::rescan_blockchain(bool refresh)
{
  clear();

  cryptonote::block genesis;
  generate_genesis(genesis);
  crypto::hash genesis_hash = get_block_hash(genesis);
  m_blockchain.push_back(genesis_hash);
  m_local_bc_height = 1;

  if (refresh)
    this->refresh();
}
//----------------------------------------------------------------------------------------------------
bool wallet2::is_transfer_unlocked(const transfer_details& td) const
{
  if(!is_tx_spendtime_unlocked(td.m_tx.unlock_time, td.m_block_height))
    return false;

  if(td.m_block_height + CRYPTONOTE_DEFAULT_TX_SPENDABLE_AGE > m_blockchain.size())
    return false;

  return true;
}
//----------------------------------------------------------------------------------------------------
bool wallet2::is_tx_spendtime_unlocked(uint64_t unlock_time, uint64_t block_height) const
{
  if(unlock_time < CRYPTONOTE_MAX_BLOCK_NUMBER)
  {
    //interpret as block index
    if(m_blockchain.size()-1 + CRYPTONOTE_LOCKED_TX_ALLOWED_DELTA_BLOCKS >= unlock_time)
      return true;
    else
      return false;
  }else
  {
    //interpret as time
    uint64_t current_time = static_cast<uint64_t>(time(NULL));
    // XXX: this needs to be fast, so we'd need to get the starting heights
    // from the daemon to be correct once voting kicks in
    uint64_t v2height = m_testnet ? 624634 : 1009827;
    uint64_t leeway = block_height < v2height ? CRYPTONOTE_LOCKED_TX_ALLOWED_DELTA_SECONDS_V1 : CRYPTONOTE_LOCKED_TX_ALLOWED_DELTA_SECONDS_V2;
    if(current_time + leeway >= unlock_time)
      return true;
    else
      return false;
  }
  return false;
}
//----------------------------------------------------------------------------------------------------
namespace
{
  template<typename T>
  T pop_index(std::vector<T>& vec, size_t idx)
  {
    CHECK_AND_ASSERT_MES(!vec.empty(), T(), "Vector must be non-empty");
    CHECK_AND_ASSERT_MES(idx < vec.size(), T(), "idx out of bounds");

    T res = vec[idx];
    if (idx + 1 != vec.size())
    {
      vec[idx] = vec.back();
    }
    vec.resize(vec.size() - 1);

    return res;
  }

  template<typename T>
  T pop_random_value(std::vector<T>& vec)
  {
    CHECK_AND_ASSERT_MES(!vec.empty(), T(), "Vector must be non-empty");

    size_t idx = crypto::rand<size_t>() % vec.size();
    return pop_index (vec, idx);
  }

  template<typename T>
  T pop_back(std::vector<T>& vec)
  {
    CHECK_AND_ASSERT_MES(!vec.empty(), T(), "Vector must be non-empty");

    T res = vec.back();
    vec.pop_back();
    return res;
  }
}
//----------------------------------------------------------------------------------------------------
// This returns a handwavy estimation of how much two outputs are related
// If they're from the same tx, then they're fully related. From close block
// heights, they're kinda related. The actual values don't matter, just
// their ordering, but it could become more murky if we add scores later.
float wallet2::get_output_relatedness(const transfer_details &td0, const transfer_details &td1) const
{
  int dh;

  // expensive test, and same tx will fall onto the same block height below
  if (td0.m_txid == td1.m_txid)
    return 1.0f;

  // same block height -> possibly tx burst, or same tx (since above is disabled)
  dh = td0.m_block_height > td1.m_block_height ? td0.m_block_height - td1.m_block_height : td1.m_block_height - td0.m_block_height;
  if (dh == 0)
    return 0.9f;

  // adjacent blocks -> possibly tx burst
  if (dh == 1)
    return 0.8f;

  // could extract the payment id, and compare them, but this is a bit expensive too

  // similar block heights
  if (dh < 10)
    return 0.2f;

  // don't think these are particularly related
  return 0.0f;
}
//----------------------------------------------------------------------------------------------------
size_t wallet2::pop_best_value_from(const transfer_container &transfers, std::vector<size_t> &unused_indices, const std::list<transfer_container::iterator>& selected_transfers) const
{
  std::vector<size_t> candidates;
  float best_relatedness = 1.0f;
  for (size_t n = 0; n < unused_indices.size(); ++n)
  {
    const transfer_details &candidate = transfers[unused_indices[n]];
    float relatedness = 0.0f;
    for (const auto &i: selected_transfers)
    {
      float r = get_output_relatedness(candidate, *i);
      if (r > relatedness)
      {
        relatedness = r;
        if (relatedness == 1.0f)
          break;
      }
    }

    if (relatedness < best_relatedness)
    {
      best_relatedness = relatedness;
      candidates.clear();
    }

    if (relatedness == best_relatedness)
      candidates.push_back(n);
  }
  size_t idx = crypto::rand<size_t>() % candidates.size();
  return pop_index (unused_indices, candidates[idx]);
}
//----------------------------------------------------------------------------------------------------
size_t wallet2::pop_best_value(std::vector<size_t> &unused_indices, const std::list<transfer_container::iterator>& selected_transfers) const
{
  return pop_best_value_from(m_transfers, unused_indices, selected_transfers);
}
//----------------------------------------------------------------------------------------------------
// Select random input sources for transaction.
// returns:
//    direct return: amount of money found
//    modified reference: selected_transfers, a list of iterators/indices of input sources
uint64_t wallet2::select_transfers(uint64_t needed_money, std::vector<size_t> unused_transfers_indices, std::list<transfer_container::iterator>& selected_transfers, bool trusted_daemon)
{
  uint64_t found_money = 0;
  while (found_money < needed_money && !unused_transfers_indices.empty())
  {
    size_t idx = pop_best_value(unused_transfers_indices, selected_transfers);

    transfer_container::iterator it = m_transfers.begin() + idx;
    selected_transfers.push_back(it);
    found_money += it->amount();
  }

  return found_money;
}
//----------------------------------------------------------------------------------------------------
void wallet2::add_unconfirmed_tx(const cryptonote::transaction& tx, uint64_t amount_in, const std::vector<cryptonote::tx_destination_entry> &dests, const crypto::hash &payment_id, uint64_t change_amount)
{
  unconfirmed_transfer_details& utd = m_unconfirmed_txs[cryptonote::get_transaction_hash(tx)];
  utd.m_amount_in = amount_in;
  utd.m_amount_out = 0;
  for (const auto &d: dests)
    utd.m_amount_out += d.amount;
  utd.m_change = change_amount;
  utd.m_sent_time = time(NULL);
  utd.m_tx = (const cryptonote::transaction_prefix&)tx;
  utd.m_dests = dests;
  utd.m_payment_id = payment_id;
  utd.m_state = wallet2::unconfirmed_transfer_details::pending;
  utd.m_timestamp = time(NULL);
}

//----------------------------------------------------------------------------------------------------
void wallet2::transfer(const std::vector<cryptonote::tx_destination_entry>& dsts, const size_t fake_outs_count, const std::vector<size_t> &unused_transfers_indices,
                       uint64_t unlock_time, uint64_t fee, const std::vector<uint8_t>& extra, cryptonote::transaction& tx, pending_tx& ptx, bool trusted_daemon)
{
  transfer(dsts, fake_outs_count, unused_transfers_indices, unlock_time, fee, extra, detail::digit_split_strategy, tx_dust_policy(::config::DEFAULT_DUST_THRESHOLD), tx, ptx, trusted_daemon);
}
//----------------------------------------------------------------------------------------------------
void wallet2::transfer(const std::vector<cryptonote::tx_destination_entry>& dsts, const size_t fake_outs_count, const std::vector<size_t> &unused_transfers_indices,
                       uint64_t unlock_time, uint64_t fee, const std::vector<uint8_t>& extra, bool trusted_daemon)
{
  cryptonote::transaction tx;
  pending_tx ptx;
  transfer(dsts, fake_outs_count, unused_transfers_indices, unlock_time, fee, extra, tx, ptx, trusted_daemon);
}

namespace {
// split_amounts(vector<cryptonote::tx_destination_entry> dsts, size_t num_splits)
//
// split amount for each dst in dsts into num_splits parts
// and make num_splits new vector<crypt...> instances to hold these new amounts
std::vector<std::vector<cryptonote::tx_destination_entry>> split_amounts(
    std::vector<cryptonote::tx_destination_entry> dsts, size_t num_splits)
{
  std::vector<std::vector<cryptonote::tx_destination_entry>> retVal;

  if (num_splits <= 1)
  {
    retVal.push_back(dsts);
    return retVal;
  }

  // for each split required
  for (size_t i=0; i < num_splits; i++)
  {
    std::vector<cryptonote::tx_destination_entry> new_dsts;

    // for each destination
    for (size_t j=0; j < dsts.size(); j++)
    {
      cryptonote::tx_destination_entry de;
      uint64_t amount;

      amount = dsts[j].amount;
      amount = amount / num_splits;

      // if last split, add remainder
      if (i + 1 == num_splits)
      {
        amount += dsts[j].amount % num_splits;
      }
      
      de.addr = dsts[j].addr;
      de.amount = amount;

      new_dsts.push_back(de);
    }

    retVal.push_back(new_dsts);
  }

  return retVal;
}
} // anonymous namespace

/**
 * @brief gets a monero address from the TXT record of a DNS entry
 *
 * gets the monero address from the TXT record of the DNS entry associated
 * with <url>.  If this lookup fails, or the TXT record does not contain an
 * XMR address in the correct format, returns an empty string.  <dnssec_valid>
 * will be set true or false according to whether or not the DNS query passes
 * DNSSEC validation.
 *
 * @param url the url to look up
 * @param dnssec_valid return-by-reference for DNSSEC status of query
 *
 * @return a monero address (as a string) or an empty string
 */
std::vector<std::string> wallet2::addresses_from_url(const std::string& url, bool& dnssec_valid)
{
  std::vector<std::string> addresses;
  // get txt records
  bool dnssec_available, dnssec_isvalid;
  std::string oa_addr = tools::DNSResolver::instance().get_dns_format_from_oa_address(url);
  auto records = tools::DNSResolver::instance().get_txt_record(oa_addr, dnssec_available, dnssec_isvalid);

  // TODO: update this to allow for conveying that dnssec was not available
  if (dnssec_available && dnssec_isvalid)
  {
    dnssec_valid = true;
  }
  else dnssec_valid = false;

  // for each txt record, try to find a monero address in it.
  for (auto& rec : records)
  {
    std::string addr = address_from_txt_record(rec);
    if (addr.size())
    {
      addresses.push_back(addr);
    }
  }

  return addresses;
}

//----------------------------------------------------------------------------------------------------
// TODO: parse the string in a less stupid way, probably with regex
std::string wallet2::address_from_txt_record(const std::string& s)
{
  // make sure the txt record has "oa1:xmr" and find it
  auto pos = s.find("oa1:xmr");

  // search from there to find "recipient_address="
  pos = s.find("recipient_address=", pos);

  pos += 18; // move past "recipient_address="

  // find the next semicolon
  auto pos2 = s.find(";", pos);
  if (pos2 != std::string::npos)
  {
    // length of address == 95, we can at least validate that much here
    if (pos2 - pos == 95)
    {
      return s.substr(pos, 95);
    }
  }
  return std::string();
}

crypto::hash wallet2::get_payment_id(const pending_tx &ptx) const
{
  std::vector<tx_extra_field> tx_extra_fields;
  if(!parse_tx_extra(ptx.tx.extra, tx_extra_fields))
    return cryptonote::null_hash;
  tx_extra_nonce extra_nonce;
  crypto::hash payment_id = null_hash;
  if (find_tx_extra_field_by_type(tx_extra_fields, extra_nonce))
  {
    crypto::hash8 payment_id8 = null_hash8;
    if(get_encrypted_payment_id_from_tx_extra_nonce(extra_nonce.nonce, payment_id8))
    {
      if (decrypt_payment_id(payment_id8, ptx.dests[0].addr.m_view_public_key, ptx.tx_key))
      {
        memcpy(payment_id.data, payment_id8.data, 8);
      }
    }
    else if (!get_payment_id_from_tx_extra_nonce(extra_nonce.nonce, payment_id))
    {
      payment_id = cryptonote::null_hash;
    }
  }
  return payment_id;
}
//----------------------------------------------------------------------------------------------------
// take a pending tx and actually send it to the daemon
void wallet2::commit_tx(pending_tx& ptx)
{
  using namespace cryptonote;
  crypto::hash txid;

  bool relayed;
  std::string error_details;
  bool r = m_daemon.sendRawTx(ptx.tx, relayed, error_details, /*want to relay=*/ true);

  THROW_WALLET_EXCEPTION_IF(!r, error::tx_rejected, ptx.tx, "Failed", error_details);

  txid = get_transaction_hash(ptx.tx);
  crypto::hash payment_id = cryptonote::null_hash;
  std::vector<cryptonote::tx_destination_entry> dests;
  uint64_t amount_in = 0;
  if (store_tx_info())
  {
    payment_id = get_payment_id(ptx);
    dests = ptx.dests;
    BOOST_FOREACH(transfer_container::iterator it, ptx.selected_transfers)
      amount_in += it->amount();
  }
  add_unconfirmed_tx(ptx.tx, amount_in, dests, payment_id, ptx.change_dts.amount);
  if (store_tx_info())
  {
    m_tx_keys.insert(std::make_pair(txid, ptx.tx_key));
  }

  LOG_PRINT_L2("transaction " << txid << " generated ok and sent to daemon, key_images: [" << ptx.key_images << "]");

  BOOST_FOREACH(transfer_container::iterator it, ptx.selected_transfers)
  {
    set_spent(*it, 0);
  }

  //fee includes dust if dust policy specified it.
  LOG_PRINT_L0("Transaction successfully sent. <" << txid << ">" << ENDL
            << "Commission: " << print_money(ptx.fee) << " (dust sent to dust addr: " << print_money((ptx.dust_added_to_fee ? 0 : ptx.dust)) << ")" << ENDL
            << "Balance: " << print_money(balance()) << ENDL
            << "Unlocked: " << print_money(unlocked_balance()) << ENDL
            << "Please, wait for confirmation for your balance to be unlocked.");
}

void wallet2::commit_tx(std::vector<pending_tx>& ptx_vector)
{
  for (auto & ptx : ptx_vector)
  {
    commit_tx(ptx);
  }
}

uint64_t wallet2::sanitize_fee_multiplier(uint64_t fee_multiplier) const
{
  // 0, default value used for previous fee argument, defaults to normal fee
  if (fee_multiplier == 0)
    return m_default_fee_multiplier > 0 ? m_default_fee_multiplier : 1;
  // 1 to 3 are allowed as multipliers
  if (fee_multiplier >= 1 && fee_multiplier <= 3)
    return fee_multiplier;
  THROW_WALLET_EXCEPTION_IF (false, error::invalid_fee_multiplier);
  return 1;
}

//----------------------------------------------------------------------------------------------------
// separated the call(s) to wallet2::transfer into their own function
//
// this function will make multiple calls to wallet2::transfer if multiple
// transactions will be required
std::vector<wallet2::pending_tx> wallet2::create_transactions(std::vector<cryptonote::tx_destination_entry> dsts, const size_t fake_outs_count, const uint64_t unlock_time, uint64_t fee_multiplier, const std::vector<uint8_t> extra, bool trusted_daemon)
{
  const std::vector<size_t> unused_transfers_indices = select_available_outputs_from_histogram(fake_outs_count + 1, true, true, trusted_daemon);

  fee_multiplier = sanitize_fee_multiplier(fee_multiplier);

  // failsafe split attempt counter
  size_t attempt_count = 0;

  for(attempt_count = 1; ;attempt_count++)
  {
    size_t num_tx = 0.5 + pow(1.7,attempt_count-1);

    auto split_values = split_amounts(dsts, num_tx);

    // Throw if split_amounts comes back with a vector of size different than it should
    if (split_values.size() != num_tx)
    {
      throw std::runtime_error("Splitting transactions returned a number of potential tx not equal to what was requested");
    }

    std::vector<pending_tx> ptx_vector;
    try
    {
      // for each new destination vector (i.e. for each new tx)
      for (auto & dst_vector : split_values)
      {
        cryptonote::transaction tx;
        pending_tx ptx;

	// loop until fee is met without increasing tx size to next KB boundary.
	uint64_t needed_fee = 0;
	do
	{
	  transfer(dst_vector, fake_outs_count, unused_transfers_indices, unlock_time, needed_fee, extra, tx, ptx, trusted_daemon);
	  auto txBlob = t_serializable_object_to_blob(ptx.tx);
          needed_fee = calculate_fee(txBlob, fee_multiplier);
	} while (ptx.fee < needed_fee);

        ptx_vector.push_back(ptx);

        // mark transfers to be used as "spent"
        BOOST_FOREACH(transfer_container::iterator it, ptx.selected_transfers)
        {
          set_spent(*it, 0);
        }
      }

      // if we made it this far, we've selected our transactions.  committing them will mark them spent,
      // so this is a failsafe in case they don't go through
      // unmark pending tx transfers as spent
      for (auto & ptx : ptx_vector)
      {
        // mark transfers to be used as not spent
        BOOST_FOREACH(transfer_container::iterator it2, ptx.selected_transfers)
        {
          set_unspent(*it2);
        }

      }

      // if we made it this far, we're OK to actually send the transactions
      return ptx_vector;

    }
    // only catch this here, other exceptions need to pass through to the calling function
    catch (const tools::error::tx_too_big& e)
    {

      // unmark pending tx transfers as spent
      for (auto & ptx : ptx_vector)
      {
        // mark transfers to be used as not spent
        BOOST_FOREACH(transfer_container::iterator it2, ptx.selected_transfers)
        {
          set_unspent(*it2);
        }
      }

      if (attempt_count >= MAX_SPLIT_ATTEMPTS)
      {
        throw;
      }
    }
    catch (...)
    {
      // in case of some other exception, make sure any tx in queue are marked unspent again

      // unmark pending tx transfers as spent
      for (auto & ptx : ptx_vector)
      {
        // mark transfers to be used as not spent
        BOOST_FOREACH(transfer_container::iterator it2, ptx.selected_transfers)
        {
          set_unspent(*it2);
        }
      }

      throw;
    }
  }
}

template<typename entry>
void wallet2::get_outs(std::vector<std::vector<entry>> &outs, const std::list<transfer_container::iterator> &selected_transfers, size_t fake_outputs_count)
{
  LOG_PRINT_L2("fake_outputs_count: " << fake_outputs_count);
  outs.clear();
  if (fake_outputs_count > 0)
  {
    // get histogram for the amounts we need
    std::vector<uint64_t> req_amounts;
    for(auto it: selected_transfers)
<<<<<<< HEAD
      req_amounts.push_back(it->amount());

    std::vector<cryptonote::rpc::output_amount_count> histogram;
    bool r = m_daemon.getOutputHistogram(req_amounts, /*min_count=*/ 0, /*max_count=*/ 0, /*unlocked=*/ true, histogram);
    THROW_WALLET_EXCEPTION_IF(!r, error::get_histogram_error, "Error in daemon RPC call GetOutputHistogram");
=======
      req_t.params.amounts.push_back(it->is_rct() ? 0 : it->amount());
    std::sort(req_t.params.amounts.begin(), req_t.params.amounts.end());
    auto end = std::unique(req_t.params.amounts.begin(), req_t.params.amounts.end());
    req_t.params.amounts.resize(std::distance(req_t.params.amounts.begin(), end));
    req_t.params.unlocked = true;
    bool r = net_utils::invoke_http_json_remote_command2(m_daemon_address + "/json_rpc", req_t, resp_t, m_http_client);
    m_daemon_rpc_mutex.unlock();
    THROW_WALLET_EXCEPTION_IF(!r, error::no_connection_to_daemon, "transfer_selected");
    THROW_WALLET_EXCEPTION_IF(resp_t.result.status == CORE_RPC_STATUS_BUSY, error::daemon_busy, "get_output_histogram");
    THROW_WALLET_EXCEPTION_IF(resp_t.result.status != CORE_RPC_STATUS_OK, error::get_histogram_error, resp_t.result.status);
>>>>>>> 0fde289e

    // we ask for more, to have spares if some outputs are still locked
    size_t base_requested_outputs_count = (size_t)((fake_outputs_count + 1) * 1.5 + 1);
    LOG_PRINT_L2("base_requested_outputs_count: " << base_requested_outputs_count);

    // generate output indices to request
<<<<<<< HEAD
    typedef cryptonote::rpc::output_amount_and_index oai;
    std::vector<oai> req_outputs;
=======
    COMMAND_RPC_GET_OUTPUTS::request req = AUTO_VAL_INIT(req);
    COMMAND_RPC_GET_OUTPUTS::response daemon_resp = AUTO_VAL_INIT(daemon_resp);
>>>>>>> 0fde289e

    for(transfer_container::iterator it: selected_transfers)
    {
      const uint64_t amount = it->is_rct() ? 0 : it->amount();
      std::unordered_set<uint64_t> seen_indices;
<<<<<<< HEAD
      size_t start = req_outputs.size();
=======
      // request more for rct in base recent (locked) coinbases are picked, since they're locked for longer
      size_t requested_outputs_count = base_requested_outputs_count + (it->is_rct() ? CRYPTONOTE_MINED_MONEY_UNLOCK_WINDOW - CRYPTONOTE_DEFAULT_TX_SPENDABLE_AGE : 0);
      size_t start = req.outputs.size();
>>>>>>> 0fde289e

      // if there are just enough outputs to mix with, use all of them.
      // Eventually this should become impossible.
      uint64_t num_outs = 0;
      for (auto he: histogram)
      {
        if (he.amount == amount)
        {
          num_outs = he.count;
          break;
        }
      }
      LOG_PRINT_L1("" << num_outs << " outputs of size " << print_money(amount));
      THROW_WALLET_EXCEPTION_IF(num_outs == 0, error::wallet_internal_error,
          "histogram reports no outputs for " + boost::lexical_cast<std::string>(amount) + ", not even ours");

      if (num_outs <= requested_outputs_count)
      {
        for (uint64_t i = 0; i < num_outs; i++)
<<<<<<< HEAD
          req_outputs.emplace_back(oai{it->amount(), i});
=======
          req.outputs.push_back({amount, i});
>>>>>>> 0fde289e
        // duplicate to make up shortfall: this will be caught after the RPC call,
        // so we can also output the amounts for which we can't reach the required
        // mixin after checking the actual unlockedness
        for (uint64_t i = num_outs; i < requested_outputs_count; ++i)
<<<<<<< HEAD
          req_outputs.emplace_back(oai{it->amount(), num_outs - 1});
=======
          req.outputs.push_back({amount, num_outs - 1});
>>>>>>> 0fde289e
      }
      else
      {
        // start with real one
        uint64_t num_found = 1;
        seen_indices.emplace(it->m_global_output_index);
<<<<<<< HEAD
        req_outputs.emplace_back(oai{it->amount(), it->m_global_output_index});
=======
        req.outputs.push_back({amount, it->m_global_output_index});
>>>>>>> 0fde289e

        // while we still need more mixins
        while (num_found < requested_outputs_count)
        {
          // if we've gone through every possible output, we've gotten all we can
          if (seen_indices.size() == num_outs)
            break;

          // get a random output index from the DB.  If we've already seen it,
          // return to the top of the loop and try again, otherwise add it to the
          // list of output indices we've seen.

          // triangular distribution over [a,b) with a=0, mode c=b=up_index_limit
          uint64_t r = crypto::rand<uint64_t>() % ((uint64_t)1 << 53);
          double frac = std::sqrt((double)r / ((uint64_t)1 << 53));
          uint64_t i = (uint64_t)(frac*num_outs);
          // just in case rounding up to 1 occurs after sqrt
          if (i == num_outs)
            --i;

          if (seen_indices.count(i))
            continue;
          seen_indices.emplace(i);

<<<<<<< HEAD
          req_outputs.emplace_back(oai{it->amount(), i});
=======
          req.outputs.push_back({amount, i});
>>>>>>> 0fde289e
          ++num_found;
        }
      }

      // sort the subsection, to ensure the daemon doesn't know wich output is ours
      std::sort(req_outputs.begin() + start, req_outputs.end(),
          [](const oai &a, const oai &b) { return a.index < b.index; });
    }

<<<<<<< HEAD
    typedef cryptonote::rpc::output_key_and_unlocked oku;

    std::vector<oku> keys;
    r = m_daemon.getOutputKeys(req_outputs, keys);

    THROW_WALLET_EXCEPTION_IF(!r, error::get_random_outs_error, "Error in daemon RPC call GetOutputKeys");
    THROW_WALLET_EXCEPTION_IF(keys.size() != req_outputs.size(), error::wallet_internal_error,
      "daemon returned wrong response for GetOutputKeys, wrong amounts count = " +
      std::to_string(keys.size()) + ", expected " +  std::to_string(req_outputs.size()));
=======
    for (auto i: req.outputs)
      LOG_PRINT_L1("asking for output " << i.index << " for " << print_money(i.amount));

    // get the keys for those
    m_daemon_rpc_mutex.lock();
    r = epee::net_utils::invoke_http_bin_remote_command2(m_daemon_address + "/get_outs.bin", req, daemon_resp, m_http_client, 200000);
    m_daemon_rpc_mutex.unlock();
    THROW_WALLET_EXCEPTION_IF(!r, error::no_connection_to_daemon, "get_outs.bin");
    THROW_WALLET_EXCEPTION_IF(daemon_resp.status == CORE_RPC_STATUS_BUSY, error::daemon_busy, "get_outs.bin");
    THROW_WALLET_EXCEPTION_IF(daemon_resp.status != CORE_RPC_STATUS_OK, error::get_random_outs_error, daemon_resp.status);
    THROW_WALLET_EXCEPTION_IF(daemon_resp.outs.size() != req.outputs.size(), error::wallet_internal_error,
      "daemon returned wrong response for get_outs.bin, wrong amounts count = " +
      std::to_string(daemon_resp.outs.size()) + ", expected " +  std::to_string(req.outputs.size()));
>>>>>>> 0fde289e

    std::unordered_map<uint64_t, uint64_t> scanty_outs;

    size_t base = 0;
    outs.reserve(selected_transfers.size());
    for(transfer_container::iterator it: selected_transfers)
    {
      size_t requested_outputs_count = base_requested_outputs_count + (it->is_rct() ? CRYPTONOTE_MINED_MONEY_UNLOCK_WINDOW - CRYPTONOTE_DEFAULT_TX_SPENDABLE_AGE : 0);
      outs.push_back(std::vector<entry>());
      outs.back().reserve(fake_outputs_count + 1);
      const rct::key mask = it->is_rct() ? rct::commit(it->amount(), it->m_mask) : rct::zeroCommit(it->amount());

      // pick real out first (it will be sorted when done)
      outs.back().push_back(std::make_tuple(it->m_global_output_index, boost::get<txout_to_key>(it->m_tx.vout[it->m_internal_output_index].target).key, mask));

      // then pick others in random order till we reach the required number
      // since we use an equiprobable pick here, we don't upset the triangular distribution
      std::vector<size_t> order;
      order.resize(requested_outputs_count);
      for (size_t n = 0; n < order.size(); ++n)
        order[n] = n;
      std::shuffle(order.begin(), order.end(), std::default_random_engine(crypto::rand<unsigned>()));

      LOG_PRINT_L2("Looking for " << (fake_outputs_count+1) << " outputs of size " << print_money(it->is_rct() ? 0 : it->amount()));
      for (size_t o = 0; o < requested_outputs_count && outs.back().size() < fake_outputs_count + 1; ++o)
      {
        size_t i = base + order[o];
<<<<<<< HEAD
        if (req_outputs[i].index == it->m_global_output_index) // don't re-add real one
=======
        LOG_PRINT_L2("Index " << i << "/" << requested_outputs_count << ": idx " << req.outputs[i].index << " (real " << it->m_global_output_index << "), unlocked " << daemon_resp.outs[i].unlocked << ", key " << daemon_resp.outs[i].key);
        if (req.outputs[i].index == it->m_global_output_index) // don't re-add real one
>>>>>>> 0fde289e
          continue;
        if (!keys[i].unlocked) // don't add locked outs
          continue;
        if (o > 0 && keys[i].key == keys[i - 1].key) // don't add duplicates
          continue;
<<<<<<< HEAD
        outs.back().push_back({req_outputs[i].index, keys[i].key});
=======
        outs.back().push_back(std::make_tuple(req.outputs[i].index, daemon_resp.outs[i].key, daemon_resp.outs[i].mask));
>>>>>>> 0fde289e
      }
      if (outs.back().size() < fake_outputs_count + 1)
      {
        scanty_outs[it->is_rct() ? 0 : it->amount()] = outs.back().size();
      }
      else
      {
        // sort the subsection, so any spares are reset in order
        std::sort(outs.back().begin(), outs.back().end(), [](const entry &a, const entry &b) { return std::get<0>(a) < std::get<0>(b); });

        // sanity check
        for (size_t n = 1; n < outs.back().size(); ++n)
        {
          THROW_WALLET_EXCEPTION_IF(std::get<0>(outs.back()[n]) == std::get<0>(outs.back()[n-1]), error::wallet_internal_error,
              "Duplicate indices though we did not ask for any");
          THROW_WALLET_EXCEPTION_IF(std::get<1>(outs.back()[n]) == std::get<1>(outs.back()[n-1]), error::wallet_internal_error,
              "Duplicate keys after we have weeded them out");
        }
      }
      base += requested_outputs_count;
    }
    THROW_WALLET_EXCEPTION_IF(!scanty_outs.empty(), error::not_enough_outs_to_mix, scanty_outs, fake_outputs_count);
  }
  else
  {
    for (transfer_container::iterator it: selected_transfers)
    {
      std::vector<entry> v;
      const rct::key mask = it->is_rct() ? rct::commit(it->amount(), it->m_mask) : rct::zeroCommit(it->amount());
      v.push_back(std::make_tuple(it->m_global_output_index, boost::get<txout_to_key>(it->m_tx.vout[it->m_internal_output_index].target).key, mask));
      outs.push_back(v);
    }
  }
}

template<typename T>
void wallet2::transfer_selected(const std::vector<cryptonote::tx_destination_entry>& dsts, const std::list<transfer_container::iterator> selected_transfers, size_t fake_outputs_count,
  uint64_t unlock_time, uint64_t fee, const std::vector<uint8_t>& extra, T destination_split_strategy, const tx_dust_policy& dust_policy, cryptonote::transaction& tx, pending_tx &ptx)
{
  using namespace cryptonote;
  // throw if attempting a transaction with no destinations
  THROW_WALLET_EXCEPTION_IF(dsts.empty(), error::zero_destination);

  uint64_t upper_transaction_size_limit = get_upper_tranaction_size_limit();
  uint64_t needed_money = fee;
  LOG_PRINT_L2("transfer: starting with fee " << print_money (needed_money));

  // calculate total amount being sent to all destinations
  // throw if total amount overflows uint64_t
  BOOST_FOREACH(auto& dt, dsts)
  {
    THROW_WALLET_EXCEPTION_IF(0 == dt.amount, error::zero_destination);
    needed_money += dt.amount;
    LOG_PRINT_L2("transfer: adding " << print_money(dt.amount) << ", for a total of " << print_money (needed_money));
    THROW_WALLET_EXCEPTION_IF(needed_money < dt.amount, error::tx_sum_overflow, dsts, fee, m_testnet);
  }

  uint64_t found_money = 0;
  BOOST_FOREACH(auto it, selected_transfers)
  {
    found_money += it->amount();
  }

  LOG_PRINT_L2("wanted " << print_money(needed_money) << ", found " << print_money(found_money) << ", fee " << print_money(fee));
  THROW_WALLET_EXCEPTION_IF(found_money < needed_money, error::not_enough_money, found_money, needed_money - fee, fee);

  typedef std::tuple<uint64_t, crypto::public_key, rct::key> entry;
  std::vector<std::vector<entry>> outs;
  get_outs(outs, selected_transfers, fake_outputs_count); // may throw

  //prepare inputs
  typedef cryptonote::tx_source_entry::output_entry tx_output_entry;
  size_t i = 0, out_index = 0;
  std::vector<cryptonote::tx_source_entry> sources;
  BOOST_FOREACH(transfer_container::iterator it, selected_transfers)
  {
    sources.resize(sources.size()+1);
    cryptonote::tx_source_entry& src = sources.back();
    transfer_details& td = *it;
    src.amount = td.amount();
    src.rct = td.is_rct();
    //paste keys (fake and real)

    for (size_t n = 0; n < fake_outputs_count + 1; ++n)
    {
      tx_output_entry oe;
      oe.first = std::get<0>(outs[out_index][n]);
      oe.second.dest = rct::pk2rct(std::get<1>(outs[out_index][n]));
      oe.second.mask = std::get<2>(outs[out_index][n]);

      src.outputs.push_back(oe);
      ++i;
    }

    //paste real transaction to the random index
    auto it_to_replace = std::find_if(src.outputs.begin(), src.outputs.end(), [&](const tx_output_entry& a)
    {
      return a.first == td.m_global_output_index;
    });
    THROW_WALLET_EXCEPTION_IF(it_to_replace == src.outputs.end(), error::wallet_internal_error,
        "real output not found");

    tx_output_entry real_oe;
    real_oe.first = td.m_global_output_index;
    real_oe.second.dest = rct::pk2rct(boost::get<txout_to_key>(td.m_tx.vout[td.m_internal_output_index].target).key);
    real_oe.second.mask = rct::commit(td.amount(), td.m_mask);
    *it_to_replace = real_oe;
    src.real_out_tx_key = get_tx_pub_key_from_extra(td.m_tx);
    src.real_output = it_to_replace - src.outputs.begin();
    src.real_output_in_tx_index = td.m_internal_output_index;
    detail::print_source_entry(src);
    ++out_index;
  }

  cryptonote::tx_destination_entry change_dts = AUTO_VAL_INIT(change_dts);
  if (needed_money < found_money)
  {
    change_dts.addr = m_account.get_keys().m_account_address;
    change_dts.amount = found_money - needed_money;
  }

  std::vector<cryptonote::tx_destination_entry> splitted_dsts, dust_dsts;
  uint64_t dust = 0;
  destination_split_strategy(dsts, change_dts, dust_policy.dust_threshold, splitted_dsts, dust_dsts);
  BOOST_FOREACH(auto& d, dust_dsts) {
    THROW_WALLET_EXCEPTION_IF(dust_policy.dust_threshold < d.amount, error::wallet_internal_error, "invalid dust value: dust = " +
      std::to_string(d.amount) + ", dust_threshold = " + std::to_string(dust_policy.dust_threshold));
  }
  BOOST_FOREACH(auto& d, dust_dsts) {
    if (!dust_policy.add_to_fee)
      splitted_dsts.push_back(cryptonote::tx_destination_entry(d.amount, dust_policy.addr_for_dust));
    dust += d.amount;
  }

  crypto::secret_key tx_key;
  bool r = cryptonote::construct_tx_and_get_tx_key(m_account.get_keys(), sources, splitted_dsts, extra, tx, unlock_time, tx_key);
  THROW_WALLET_EXCEPTION_IF(!r, error::tx_not_constructed, sources, splitted_dsts, unlock_time, m_testnet);
  THROW_WALLET_EXCEPTION_IF(upper_transaction_size_limit <= get_object_blobsize(tx), error::tx_too_big, tx, upper_transaction_size_limit);

  std::string key_images;
  bool all_are_txin_to_key = std::all_of(tx.vin.begin(), tx.vin.end(), [&](const txin_v& s_e) -> bool
  {
    CHECKED_GET_SPECIFIC_VARIANT(s_e, const txin_to_key, in, false);
    key_images += boost::to_string(in.k_image) + " ";
    return true;
  });
  THROW_WALLET_EXCEPTION_IF(!all_are_txin_to_key, error::unexpected_txin_type, tx);
  
  
  bool dust_sent_elsewhere = (dust_policy.addr_for_dust.m_view_public_key != change_dts.addr.m_view_public_key
                                || dust_policy.addr_for_dust.m_spend_public_key != change_dts.addr.m_spend_public_key);
  
  if (dust_policy.add_to_fee || dust_sent_elsewhere) change_dts.amount -= dust;

  ptx.key_images = key_images;
  ptx.fee = (dust_policy.add_to_fee ? fee+dust : fee);
  ptx.dust = ((dust_policy.add_to_fee || dust_sent_elsewhere) ? dust : 0);
  ptx.dust_added_to_fee = dust_policy.add_to_fee;
  ptx.tx = tx;
  ptx.change_dts = change_dts;
  ptx.selected_transfers = selected_transfers;
  ptx.tx_key = tx_key;
  ptx.dests = dsts;
}

void wallet2::transfer_selected_rct(std::vector<cryptonote::tx_destination_entry> dsts, const std::list<transfer_container::iterator> selected_transfers, size_t fake_outputs_count,
  uint64_t unlock_time, uint64_t fee, const std::vector<uint8_t>& extra, cryptonote::transaction& tx, pending_tx &ptx)
{
  using namespace cryptonote;
  // throw if attempting a transaction with no destinations
  THROW_WALLET_EXCEPTION_IF(dsts.empty(), error::zero_destination);

  uint64_t upper_transaction_size_limit = get_upper_tranaction_size_limit();
  uint64_t needed_money = fee;
  LOG_PRINT_L2("transfer: starting with fee " << print_money (needed_money));

  // calculate total amount being sent to all destinations
  // throw if total amount overflows uint64_t
  BOOST_FOREACH(auto& dt, dsts)
  {
    THROW_WALLET_EXCEPTION_IF(0 == dt.amount, error::zero_destination);
    needed_money += dt.amount;
    LOG_PRINT_L2("transfer: adding " << print_money(dt.amount) << ", for a total of " << print_money (needed_money));
    THROW_WALLET_EXCEPTION_IF(needed_money < dt.amount, error::tx_sum_overflow, dsts, fee, m_testnet);
  }

  uint64_t found_money = 0;
  BOOST_FOREACH(auto it, selected_transfers)
  {
    found_money += it->amount();
  }

  LOG_PRINT_L2("wanted " << print_money(needed_money) << ", found " << print_money(found_money) << ", fee " << print_money(fee));
  THROW_WALLET_EXCEPTION_IF(found_money < needed_money, error::not_enough_money, found_money, needed_money - fee, fee);

  typedef std::tuple<uint64_t, crypto::public_key, rct::key> entry;
  std::vector<std::vector<entry>> outs;
  get_outs(outs, selected_transfers, fake_outputs_count); // may throw

  //prepare inputs
  size_t i = 0, out_index = 0;
  std::vector<cryptonote::tx_source_entry> sources;
  BOOST_FOREACH(transfer_container::iterator it, selected_transfers)
  {
    sources.resize(sources.size()+1);
    cryptonote::tx_source_entry& src = sources.back();
    transfer_details& td = *it;
    src.amount = td.amount();
    src.rct = td.is_rct();
    //paste mixin transaction

    typedef cryptonote::tx_source_entry::output_entry tx_output_entry;
    for (size_t n = 0; n < fake_outputs_count + 1; ++n)
    {
      tx_output_entry oe;
      oe.first = std::get<0>(outs[out_index][n]);
      oe.second.dest = rct::pk2rct(std::get<1>(outs[out_index][n]));
      oe.second.mask = std::get<2>(outs[out_index][n]);
      src.outputs.push_back(oe);
    }
    ++i;

    //paste real transaction to the random index
    auto it_to_replace = std::find_if(src.outputs.begin(), src.outputs.end(), [&](const tx_output_entry& a)
    {
      return a.first == td.m_global_output_index;
    });
    THROW_WALLET_EXCEPTION_IF(it_to_replace == src.outputs.end(), error::wallet_internal_error,
        "real output not found");

    tx_output_entry real_oe;
    real_oe.first = td.m_global_output_index;
    real_oe.second.dest = rct::pk2rct(boost::get<txout_to_key>(td.m_tx.vout[td.m_internal_output_index].target).key);
    real_oe.second.mask = rct::commit(td.amount(), td.m_mask);
    *it_to_replace = real_oe;
    src.real_out_tx_key = get_tx_pub_key_from_extra(td.m_tx);
    src.real_output = it_to_replace - src.outputs.begin();
    src.real_output_in_tx_index = td.m_internal_output_index;
    src.mask = td.m_mask;
    detail::print_source_entry(src);
    ++out_index;
  }

  cryptonote::tx_destination_entry change_dts = AUTO_VAL_INIT(change_dts);
  if (needed_money < found_money)
  {
    change_dts.addr = m_account.get_keys().m_account_address;
    change_dts.amount = found_money - needed_money;
    dsts.push_back(change_dts);
  }

  crypto::secret_key tx_key;
  bool r = cryptonote::construct_tx_and_get_tx_key(m_account.get_keys(), sources, dsts, extra, tx, unlock_time, tx_key, true);
  THROW_WALLET_EXCEPTION_IF(!r, error::tx_not_constructed, sources, dsts, unlock_time, m_testnet);
  THROW_WALLET_EXCEPTION_IF(upper_transaction_size_limit <= get_object_blobsize(tx), error::tx_too_big, tx, upper_transaction_size_limit);

  std::string key_images;
  bool all_are_txin_to_key = std::all_of(tx.vin.begin(), tx.vin.end(), [&](const txin_v& s_e) -> bool
  {
    CHECKED_GET_SPECIFIC_VARIANT(s_e, const txin_to_key, in, false);
    key_images += boost::to_string(in.k_image) + " ";
    return true;
  });
  THROW_WALLET_EXCEPTION_IF(!all_are_txin_to_key, error::unexpected_txin_type, tx);

  ptx.key_images = key_images;
  ptx.fee = fee;
  ptx.dust = 0;
  ptx.dust_added_to_fee = false;
  ptx.tx = tx;
  ptx.change_dts = change_dts;
  ptx.selected_transfers = selected_transfers;
  ptx.tx_key = tx_key;
  ptx.dests = dsts;
}

static size_t estimate_rct_tx_size(int n_inputs, int mixin, int n_outputs)
{
  size_t size = 0;

  // tx prefix

  // first few bytes
  size += 1 + 6;

  // vin
  size += n_inputs * (1+6+(mixin+1)*2+32);

  // vout
  size += n_outputs * (6+32);

  // extra
  size += 40;

  // rct signatures

  // type
  size += 1;

  // rangeSigs
  size += (2*64*32+32+64*32) * n_outputs;

  // MGs
  size += n_inputs * (32 * (mixin+1) + 32);

  // mixRing - not serialized, can be reconstructed
  /* size += 2 * 32 * (mixin+1) * n_inputs; */

  // pseudoOuts
  size += 32 * n_inputs;
  // ecdhInfo
  size += 2 * 32 * n_outputs;
  // outPk - only commitment is saved
  size += 32 * n_outputs;
  // txnFee
  size += 4;

  LOG_PRINT_L2("estimated rct tx size for " << n_inputs << " at mixin " << mixin << " and " << n_outputs << ": " << size << " (" << ((32 * n_inputs/*+1*/) + 2 * 32 * (mixin+1) * n_inputs + 32 * n_outputs) << " saved)");
  return size;
}

std::vector<size_t> wallet2::pick_prefered_rct_inputs(uint64_t needed_money) const
{
  std::vector<size_t> picks;
  float current_output_relatdness = 1.0f;

  LOG_PRINT_L2("pick_prefered_rct_inputs: needed_money " << print_money(needed_money));

  // try to find a rct input of enough size
  for (size_t i = 0; i < m_transfers.size(); ++i)
  {
    const transfer_details& td = m_transfers[i];
    if (!td.m_spent && td.is_rct() && td.amount() >= needed_money && is_transfer_unlocked(td))
    {
      LOG_PRINT_L2("We can use " << i << " alone: " << print_money(td.amount()));
      picks.push_back(i);
      return picks;
    }
  }

  // then try to find two outputs
  // this could be made better by picking one of the outputs to be a small one, since those
  // are less useful since often below the needed money, so if one can be used in a pair,
  // it gets rid of it for the future
  for (size_t i = 0; i < m_transfers.size(); ++i)
  {
    const transfer_details& td = m_transfers[i];
    if (!td.m_spent && td.is_rct() && is_transfer_unlocked(td))
    {
      LOG_PRINT_L2("Considering input " << i << ", " << print_money(td.amount()));
      for (size_t j = i + 1; j < m_transfers.size(); ++j)
      {
        const transfer_details& td2 = m_transfers[j];
        if (!td2.m_spent && td2.is_rct() && td.amount() + td2.amount() >= needed_money && is_transfer_unlocked(td2))
        {
          // update our picks if those outputs are less related than any we
          // already found. If the same, don't update, and oldest suitable outputs
          // will be used in preference.
          float relatedness = get_output_relatedness(td, td2);
          LOG_PRINT_L2("  with input " << j << ", " << print_money(td2.amount()) << ", relatedness " << relatedness);
          if (relatedness < current_output_relatdness)
          {
            // reset the current picks with those, and return them directly
            // if they're unrelated. If they are related, we'll end up returning
            // them if we find nothing better
            picks.clear();
            picks.push_back(i);
            picks.push_back(j);
            LOG_PRINT_L0("we could use " << i << " and " << j);
            if (relatedness == 0.0f)
              return picks;
            current_output_relatdness = relatedness;
          }
        }
      }
    }
  }

  return picks;
}

// Another implementation of transaction creation that is hopefully better
// While there is anything left to pay, it goes through random outputs and tries
// to fill the next destination/amount. If it fully fills it, it will use the
// remainder to try to fill the next one as well.
// The tx size if roughly estimated as a linear function of only inputs, and a
// new tx will be created when that size goes above a given fraction of the
// max tx size. At that point, more outputs may be added if the fee cannot be
// satisfied.
// If the next output in the next tx would go to the same destination (ie, we
// cut off at a tx boundary in the middle of paying a given destination), the
// fee will be carved out of the current input if possible, to avoid having to
// add another output just for the fee and getting change.
// This system allows for sending (almost) the entire balance, since it does
// not generate spurious change in all txes, thus decreasing the instantaneous
// usable balance.
std::vector<wallet2::pending_tx> wallet2::create_transactions_2(std::vector<cryptonote::tx_destination_entry> dsts, const size_t fake_outs_count, const uint64_t unlock_time, uint64_t fee_multiplier, const std::vector<uint8_t> extra, bool trusted_daemon)
{
  std::vector<size_t> unused_transfers_indices;
  std::vector<size_t> unused_dust_indices;
  uint64_t needed_money;
  uint64_t accumulated_fee, accumulated_outputs, accumulated_change;
  struct TX {
    std::list<transfer_container::iterator> selected_transfers;
    std::vector<cryptonote::tx_destination_entry> dsts;
    cryptonote::transaction tx;
    pending_tx ptx;
    size_t bytes;

    void add(const account_public_address &addr, uint64_t amount) {
      std::vector<cryptonote::tx_destination_entry>::iterator i;
      i = std::find_if(dsts.begin(), dsts.end(), [&](const cryptonote::tx_destination_entry &d) { return !memcmp (&d.addr, &addr, sizeof(addr)); });
      if (i == dsts.end())
        dsts.push_back(tx_destination_entry(amount,addr));
      else
        i->amount += amount;
    }
  };
  std::vector<TX> txes;
  bool adding_fee; // true if new outputs go towards fee, rather than destinations
  uint64_t needed_fee, available_for_fee = 0;
  uint64_t upper_transaction_size_limit = get_upper_tranaction_size_limit();
  const bool use_rct = use_fork_rules(4, 0);

  fee_multiplier = sanitize_fee_multiplier(fee_multiplier);

  // throw if attempting a transaction with no destinations
  THROW_WALLET_EXCEPTION_IF(dsts.empty(), error::zero_destination);

  // calculate total amount being sent to all destinations
  // throw if total amount overflows uint64_t
  needed_money = 0;
  BOOST_FOREACH(auto& dt, dsts)
  {
    THROW_WALLET_EXCEPTION_IF(0 == dt.amount, error::zero_destination);
    needed_money += dt.amount;
    LOG_PRINT_L2("transfer: adding " << print_money(dt.amount) << ", for a total of " << print_money (needed_money));
    THROW_WALLET_EXCEPTION_IF(needed_money < dt.amount, error::tx_sum_overflow, dsts, 0, m_testnet);
  }

  // throw if attempting a transaction with no money
  THROW_WALLET_EXCEPTION_IF(needed_money == 0, error::zero_destination);

  // gather all our dust and non dust outputs
  for (size_t i = 0; i < m_transfers.size(); ++i)
  {
    const transfer_details& td = m_transfers[i];
    if (!td.m_spent && (use_rct ? true : !td.is_rct()) && is_transfer_unlocked(td))
    {
      if ((td.is_rct()) || is_valid_decomposed_amount(td.amount()))
        unused_transfers_indices.push_back(i);
      else
        unused_dust_indices.push_back(i);
    }
  }
  LOG_PRINT_L2("Starting with " << unused_transfers_indices.size() << " non-dust outputs and " << unused_dust_indices.size() << " dust outputs");

  // start with an empty tx
  txes.push_back(TX());
  accumulated_fee = 0;
  accumulated_outputs = 0;
  accumulated_change = 0;
  adding_fee = false;
  needed_fee = 0;

  // for rct, since we don't see the amounts, we will try to make all transactions
  // look the same, with 1 or 2 inputs, and 2 outputs. One input is preferable, as
  // this prevents linking to another by provenance analysis, but two is ok if we
  // try to pick outputs not from the same block. We will get two outputs, one for
  // the destination, and one for change.
  std::vector<size_t> prefered_inputs;
  uint64_t rct_outs_needed = 2 * (fake_outs_count + 1);
  rct_outs_needed += 100; // some fudge factor since we don't know how many are locked
  if (use_rct && get_num_rct_outputs() >= rct_outs_needed)
  {
    // this is used to build a tx that's 1 or 2 inputs, and 2 outputs, which
    // will get us a known fee.
    uint64_t estimated_fee = calculate_fee(estimate_rct_tx_size(2, fake_outs_count + 1, 2), fee_multiplier);
    prefered_inputs = pick_prefered_rct_inputs(needed_money + estimated_fee);
    if (!prefered_inputs.empty())
    {
      string s;
      for (auto i: prefered_inputs) s += print_money(m_transfers[i].amount()) + " ";
      LOG_PRINT_L1("Found prefered rct inputs for rct tx: " << s);
    }
  }

  // while we have something to send
  while ((!dsts.empty() && dsts[0].amount > 0) || adding_fee) {
    TX &tx = txes.back();

    // if we need to spend money and don't have any left, we fail
    if (unused_dust_indices.empty() && unused_transfers_indices.empty()) {
      LOG_PRINT_L2("No more outputs to choose from");
      THROW_WALLET_EXCEPTION_IF(1, error::not_enough_money, unlocked_balance(), needed_money, accumulated_fee + needed_fee);
    }

    // get a random unspent output and use it to pay part (or all) of the current destination (and maybe next one, etc)
    // This could be more clever, but maybe at the cost of making probabilistic inferences easier
    size_t idx = !prefered_inputs.empty() ? pop_back(prefered_inputs) : !unused_transfers_indices.empty() ? pop_best_value(unused_transfers_indices, tx.selected_transfers) : pop_best_value(unused_dust_indices, tx.selected_transfers);

    const transfer_details &td = m_transfers[idx];
    LOG_PRINT_L2("Picking output " << idx << ", amount " << print_money(td.amount()));

    // add this output to the list to spend
    tx.selected_transfers.push_back(m_transfers.begin() + idx);
    uint64_t available_amount = td.amount();
    accumulated_outputs += available_amount;

    if (adding_fee)
    {
      LOG_PRINT_L2("We need more fee, adding it to fee");
      available_for_fee += available_amount;
    }
    else
    {
      while (!dsts.empty() && dsts[0].amount <= available_amount)
      {
        // we can fully pay that destination
        LOG_PRINT_L2("We can fully pay " << get_account_address_as_str(m_testnet, dsts[0].addr) <<
          " for " << print_money(dsts[0].amount));
        tx.add(dsts[0].addr, dsts[0].amount);
        available_amount -= dsts[0].amount;
        dsts[0].amount = 0;
        pop_index(dsts, 0);
      }

      if (available_amount > 0 && !dsts.empty()) {
        // we can partially fill that destination
        LOG_PRINT_L2("We can partially pay " << get_account_address_as_str(m_testnet, dsts[0].addr) <<
          " for " << print_money(available_amount) << "/" << print_money(dsts[0].amount));
        tx.add(dsts[0].addr, available_amount);
        dsts[0].amount -= available_amount;
        available_amount = 0;
      }
    }

    // here, check if we need to sent tx and start a new one
    LOG_PRINT_L2("Considering whether to create a tx now, " << tx.selected_transfers.size() << " inputs, tx limit "
      << upper_transaction_size_limit);
    bool try_tx;
    if (adding_fee)
    {
      /* might not actually be enough if adding this output bumps size to next kB, but we need to try */
      try_tx = available_for_fee >= needed_fee;
    }
    else
    {
      size_t estimated_rct_tx_size;
      if (use_rct)
        estimated_rct_tx_size = estimate_rct_tx_size(tx.selected_transfers.size(), fake_outs_count, tx.dsts.size() + 1);
      else
        estimated_rct_tx_size = tx.selected_transfers.size() * (fake_outs_count+1) * APPROXIMATE_INPUT_BYTES;
      try_tx = dsts.empty() || (estimated_rct_tx_size >= TX_SIZE_TARGET(upper_transaction_size_limit));
    }

    if (try_tx) {
      cryptonote::transaction test_tx;
      pending_tx test_ptx;

      needed_fee = 0;

      LOG_PRINT_L2("Trying to create a tx now, with " << tx.dsts.size() << " destinations and " <<
        tx.selected_transfers.size() << " outputs");
      if (use_rct)
        transfer_selected_rct(tx.dsts, tx.selected_transfers, fake_outs_count, unlock_time, needed_fee, extra,
          test_tx, test_ptx);
      else
        transfer_selected(tx.dsts, tx.selected_transfers, fake_outs_count, unlock_time, needed_fee, extra,
          detail::digit_split_strategy, tx_dust_policy(::config::DEFAULT_DUST_THRESHOLD), test_tx, test_ptx);
      auto txBlob = t_serializable_object_to_blob(test_ptx.tx);
      needed_fee = calculate_fee(txBlob, fee_multiplier);
      available_for_fee = test_ptx.fee + test_ptx.change_dts.amount + (!test_ptx.dust_added_to_fee ? test_ptx.dust : 0);
      LOG_PRINT_L2("Made a " << txBlob.size() << " kB tx, with " << print_money(available_for_fee) << " available for fee (" <<
        print_money(needed_fee) << " needed)");

      if (needed_fee > available_for_fee && dsts[0].amount > 0)
      {
        // we don't have enough for the fee, but we've only partially paid the current address,
        // so we can take the fee from the paid amount, since we'll have to make another tx anyway
        std::vector<cryptonote::tx_destination_entry>::iterator i;
        i = std::find_if(tx.dsts.begin(), tx.dsts.end(),
          [&](const cryptonote::tx_destination_entry &d) { return !memcmp (&d.addr, &dsts[0].addr, sizeof(dsts[0].addr)); });
        THROW_WALLET_EXCEPTION_IF(i == tx.dsts.end(), error::wallet_internal_error, "paid address not found in outputs");
        if (i->amount > needed_fee)
        {
          uint64_t new_paid_amount = i->amount /*+ test_ptx.fee*/ - needed_fee;
          LOG_PRINT_L2("Adjusting amount paid to " << get_account_address_as_str(m_testnet, i->addr) << " from " <<
            print_money(i->amount) << " to " << print_money(new_paid_amount) << " to accomodate " <<
            print_money(needed_fee) << " fee");
          dsts[0].amount += i->amount - new_paid_amount;
          i->amount = new_paid_amount;
          test_ptx.fee = needed_fee;
          available_for_fee = needed_fee;
        }
      }

      if (needed_fee > available_for_fee)
      {
        LOG_PRINT_L2("We could not make a tx, switching to fee accumulation");

        adding_fee = true;
      }
      else
      {
        LOG_PRINT_L2("We made a tx, adjusting fee and saving it");
        if (use_rct)
          transfer_selected_rct(tx.dsts, tx.selected_transfers, fake_outs_count, unlock_time, needed_fee, extra,
            test_tx, test_ptx);
        else
          transfer_selected(tx.dsts, tx.selected_transfers, fake_outs_count, unlock_time, needed_fee, extra,
            detail::digit_split_strategy, tx_dust_policy(::config::DEFAULT_DUST_THRESHOLD), test_tx, test_ptx);
        txBlob = t_serializable_object_to_blob(test_ptx.tx);
        LOG_PRINT_L2("Made a final " << ((txBlob.size() + 1023)/1024) << " kB tx, with " << print_money(test_ptx.fee) <<
          " fee  and " << print_money(test_ptx.change_dts.amount) << " change");

        tx.tx = test_tx;
        tx.ptx = test_ptx;
        tx.bytes = txBlob.size();
        accumulated_fee += test_ptx.fee;
        accumulated_change += test_ptx.change_dts.amount;
        adding_fee = false;
        if (!dsts.empty())
        {
          LOG_PRINT_L2("We have more to pay, starting another tx");
          txes.push_back(TX());
        }
      }
    }
  }

  if (adding_fee)
  {
    LOG_PRINT_L1("We ran out of outputs while trying to gather final fee");
    THROW_WALLET_EXCEPTION_IF(1, error::not_enough_money, unlocked_balance(), needed_money, accumulated_fee + needed_fee);
  }

  LOG_PRINT_L1("Done creating " << txes.size() << " transactions, " << print_money(accumulated_fee) <<
    " total fee, " << print_money(accumulated_change) << " total change");

  std::vector<wallet2::pending_tx> ptx_vector;
  for (std::vector<TX>::iterator i = txes.begin(); i != txes.end(); ++i)
  {
    TX &tx = *i;
    uint64_t tx_money = 0;
    for (std::list<transfer_container::iterator>::const_iterator mi = tx.selected_transfers.begin(); mi != tx.selected_transfers.end(); ++mi)
      tx_money += (*mi)->amount();
    LOG_PRINT_L1("  Transaction " << (1+std::distance(txes.begin(), i)) << "/" << txes.size() <<
      ": " << (tx.bytes+1023)/1024 << " kB, sending " << print_money(tx_money) << " in " << tx.selected_transfers.size() <<
      " outputs to " << tx.dsts.size() << " destination(s), including " <<
      print_money(tx.ptx.fee) << " fee, " << print_money(tx.ptx.change_dts.amount) << " change");
    ptx_vector.push_back(tx.ptx);
  }

  // if we made it this far, we're OK to actually send the transactions
  return ptx_vector;
}

std::vector<wallet2::pending_tx> wallet2::create_transactions_all(const cryptonote::account_public_address &address, const size_t fake_outs_count, const uint64_t unlock_time, uint64_t fee_multiplier, const std::vector<uint8_t> extra, bool trusted_daemon)
{
  std::vector<size_t> unused_transfers_indices;
  std::vector<size_t> unused_dust_indices;
  uint64_t accumulated_fee, accumulated_outputs, accumulated_change;
  struct TX {
    std::list<transfer_container::iterator> selected_transfers;
    std::vector<cryptonote::tx_destination_entry> dsts;
    cryptonote::transaction tx;
    pending_tx ptx;
    size_t bytes;
  };
  std::vector<TX> txes;
  uint64_t needed_fee, available_for_fee = 0;
  uint64_t upper_transaction_size_limit = get_upper_tranaction_size_limit();
  const bool use_rct = use_fork_rules(4, 0);

  fee_multiplier = sanitize_fee_multiplier(fee_multiplier);

  // gather all our dust and non dust outputs
  for (size_t i = 0; i < m_transfers.size(); ++i)
  {
    const transfer_details& td = m_transfers[i];
    if (!td.m_spent && (use_rct ? true : !td.is_rct()) && is_transfer_unlocked(td))
    {
      if (td.is_rct() || is_valid_decomposed_amount(td.amount()))
        unused_transfers_indices.push_back(i);
      else
        unused_dust_indices.push_back(i);
    }
  }
  LOG_PRINT_L2("Starting with " << unused_transfers_indices.size() << " non-dust outputs and " << unused_dust_indices.size() << " dust outputs");

  // start with an empty tx
  txes.push_back(TX());
  accumulated_fee = 0;
  accumulated_outputs = 0;
  accumulated_change = 0;
  needed_fee = 0;

  // while we have something to send
  while (!unused_dust_indices.empty() || !unused_transfers_indices.empty()) {
    TX &tx = txes.back();

    // get a random unspent output and use it to pay next chunk. We try to alternate
    // dust and non dust to ensure we never get with only dust, from which we might
    // get a tx that can't pay for itself
    size_t idx = unused_transfers_indices.empty() ? pop_best_value(unused_dust_indices, tx.selected_transfers) : unused_dust_indices.empty() ? pop_best_value(unused_transfers_indices, tx.selected_transfers) : ((tx.selected_transfers.size() & 1) || accumulated_outputs > FEE_PER_KB * fee_multiplier * (upper_transaction_size_limit + 1023) / 1024) ? pop_best_value(unused_dust_indices, tx.selected_transfers) : pop_best_value(unused_transfers_indices, tx.selected_transfers);

    const transfer_details &td = m_transfers[idx];
    LOG_PRINT_L2("Picking output " << idx << ", amount " << print_money(td.amount()));

    // add this output to the list to spend
    tx.selected_transfers.push_back(m_transfers.begin() + idx);
    uint64_t available_amount = td.amount();
    accumulated_outputs += available_amount;

    // here, check if we need to sent tx and start a new one
    LOG_PRINT_L2("Considering whether to create a tx now, " << tx.selected_transfers.size() << " inputs, tx limit "
      << upper_transaction_size_limit);
    size_t estimated_rct_tx_size;
    if (use_rct)
      estimated_rct_tx_size = estimate_rct_tx_size(tx.selected_transfers.size(), fake_outs_count, tx.dsts.size() + 1);
    else
      estimated_rct_tx_size = tx.selected_transfers.size() * (fake_outs_count+1) * APPROXIMATE_INPUT_BYTES;
    bool try_tx = (unused_dust_indices.empty() && unused_transfers_indices.empty()) || ( estimated_rct_tx_size >= TX_SIZE_TARGET(upper_transaction_size_limit));

    if (try_tx) {
      cryptonote::transaction test_tx;
      pending_tx test_ptx;

      needed_fee = 0;

      tx.dsts.push_back(tx_destination_entry(1, address));

      LOG_PRINT_L2("Trying to create a tx now, with " << tx.dsts.size() << " destinations and " <<
        tx.selected_transfers.size() << " outputs");
      if (use_rct)
        transfer_selected_rct(tx.dsts, tx.selected_transfers, fake_outs_count, unlock_time, needed_fee, extra,
          test_tx, test_ptx);
      else
        transfer_selected(tx.dsts, tx.selected_transfers, fake_outs_count, unlock_time, needed_fee, extra,
          detail::digit_split_strategy, tx_dust_policy(::config::DEFAULT_DUST_THRESHOLD), test_tx, test_ptx);
      auto txBlob = t_serializable_object_to_blob(test_ptx.tx);
      needed_fee = calculate_fee(txBlob, fee_multiplier);
      available_for_fee = test_ptx.fee + test_ptx.dests[0].amount + test_ptx.change_dts.amount;
      LOG_PRINT_L2("Made a " << txBlob.size() << " kB tx, with " << print_money(available_for_fee) << " available for fee (" <<
        print_money(needed_fee) << " needed)");

      THROW_WALLET_EXCEPTION_IF(needed_fee > available_for_fee, error::wallet_internal_error, "Transaction cannot pay for itself");

      do {
        LOG_PRINT_L2("We made a tx, adjusting fee and saving it");
        tx.dsts[0].amount = available_for_fee - needed_fee;
        if (use_rct)
          transfer_selected_rct(tx.dsts, tx.selected_transfers, fake_outs_count, unlock_time, needed_fee, extra,
            test_tx, test_ptx);
        else
          transfer_selected(tx.dsts, tx.selected_transfers, fake_outs_count, unlock_time, needed_fee, extra,
            detail::digit_split_strategy, tx_dust_policy(::config::DEFAULT_DUST_THRESHOLD), test_tx, test_ptx);
        txBlob = t_serializable_object_to_blob(test_ptx.tx);
        needed_fee = calculate_fee(txBlob, fee_multiplier);
        LOG_PRINT_L2("Made an attempt at a final " << ((txBlob.size() + 1023)/1024) << " kB tx, with " << print_money(test_ptx.fee) <<
          " fee  and " << print_money(test_ptx.change_dts.amount) << " change");
      } while (needed_fee > test_ptx.fee);

      LOG_PRINT_L2("Made a final " << ((txBlob.size() + 1023)/1024) << " kB tx, with " << print_money(test_ptx.fee) <<
        " fee  and " << print_money(test_ptx.change_dts.amount) << " change");

      tx.tx = test_tx;
      tx.ptx = test_ptx;
      tx.bytes = txBlob.size();
      accumulated_fee += test_ptx.fee;
      accumulated_change += test_ptx.change_dts.amount;
      if (!unused_transfers_indices.empty() || !unused_dust_indices.empty())
      {
        LOG_PRINT_L2("We have more to pay, starting another tx");
        txes.push_back(TX());
      }
    }
  }

  LOG_PRINT_L1("Done creating " << txes.size() << " transactions, " << print_money(accumulated_fee) <<
    " total fee, " << print_money(accumulated_change) << " total change");

  std::vector<wallet2::pending_tx> ptx_vector;
  for (std::vector<TX>::iterator i = txes.begin(); i != txes.end(); ++i)
  {
    TX &tx = *i;
    uint64_t tx_money = 0;
    for (std::list<transfer_container::iterator>::const_iterator mi = tx.selected_transfers.begin(); mi != tx.selected_transfers.end(); ++mi)
      tx_money += (*mi)->amount();
    LOG_PRINT_L1("  Transaction " << (1+std::distance(txes.begin(), i)) << "/" << txes.size() <<
      ": " << (tx.bytes+1023)/1024 << " kB, sending " << print_money(tx_money) << " in " << tx.selected_transfers.size() <<
      " outputs to " << tx.dsts.size() << " destination(s), including " <<
      print_money(tx.ptx.fee) << " fee, " << print_money(tx.ptx.change_dts.amount) << " change");
    ptx_vector.push_back(tx.ptx);
  }

  // if we made it this far, we're OK to actually send the transactions
  return ptx_vector;
}

uint64_t wallet2::unlocked_dust_balance(const tx_dust_policy &dust_policy) const
{
  uint64_t money = 0;
  std::list<transfer_container::iterator> selected_transfers;
  for (transfer_container::const_iterator i = m_transfers.begin(); i != m_transfers.end(); ++i)
  {
    const transfer_details& td = *i;
    if (!td.m_spent && td.amount() < dust_policy.dust_threshold && is_transfer_unlocked(td))
    {
      money += td.amount();
    }
  }
  return money;
}

template<typename T>
void wallet2::transfer_from(const std::vector<size_t> &outs, size_t num_outputs, uint64_t unlock_time, uint64_t needed_fee, T destination_split_strategy, const tx_dust_policy& dust_policy, const std::vector<uint8_t> &extra, cryptonote::transaction& tx, pending_tx &ptx)
{
  using namespace cryptonote;

  uint64_t upper_transaction_size_limit = get_upper_tranaction_size_limit();

  // select all dust inputs for transaction
  // throw if there are none
  uint64_t money = 0;
  std::list<transfer_container::iterator> selected_transfers;
#if 1
  for (size_t n = 0; n < outs.size(); ++n)
  {
    const transfer_details& td = m_transfers[outs[n]];
    if (!td.m_spent)
    {
      selected_transfers.push_back (m_transfers.begin() + outs[n]);
      money += td.amount();
      if (selected_transfers.size() >= num_outputs)
        break;
    }
  }
#else
  for (transfer_container::iterator i = m_transfers.begin(); i != m_transfers.end(); ++i)
  {
    const transfer_details& td = *i;
    if (!td.m_spent && (td.amount() < dust_policy.dust_threshold || !is_valid_decomposed_amount(td.amount())) && is_transfer_unlocked(td))
    {
      selected_transfers.push_back (i);
      money += td.amount();
      if (selected_transfers.size() >= num_outputs)
        break;
    }
  }
#endif

  // we don't allow no output to self, easier, but one may want to burn the dust if = fee
  THROW_WALLET_EXCEPTION_IF(money <= needed_fee, error::not_enough_money, money, needed_fee, needed_fee);

  typedef cryptonote::tx_source_entry::output_entry tx_output_entry;

  //prepare inputs
  size_t i = 0;
  std::vector<cryptonote::tx_source_entry> sources;
  BOOST_FOREACH(transfer_container::iterator it, selected_transfers)
  {
    sources.resize(sources.size()+1);
    cryptonote::tx_source_entry& src = sources.back();
    transfer_details& td = *it;
    src.amount = td.amount();
    src.rct = td.is_rct();

    //paste real transaction to the random index
    auto it_to_insert = std::find_if(src.outputs.begin(), src.outputs.end(), [&](const tx_output_entry& a)
    {
      return a.first >= td.m_global_output_index;
    });
    tx_output_entry real_oe;
    real_oe.first = td.m_global_output_index;
    real_oe.second.dest = rct::pk2rct(boost::get<txout_to_key>(td.m_tx.vout[td.m_internal_output_index].target).key);
    real_oe.second.mask = rct::commit(td.amount(), td.m_mask);
    auto interted_it = src.outputs.insert(it_to_insert, real_oe);
    src.real_out_tx_key = get_tx_pub_key_from_extra(td.m_tx);
    src.real_output = interted_it - src.outputs.begin();
    src.real_output_in_tx_index = td.m_internal_output_index;
    detail::print_source_entry(src);
    ++i;
  }

  cryptonote::tx_destination_entry change_dts = AUTO_VAL_INIT(change_dts);

  std::vector<cryptonote::tx_destination_entry> dsts;
  uint64_t money_back = money - needed_fee;
  if (dust_policy.dust_threshold > 0)
    money_back = money_back - money_back % dust_policy.dust_threshold;
  dsts.push_back(cryptonote::tx_destination_entry(money_back, m_account_public_address));
  std::vector<cryptonote::tx_destination_entry> splitted_dsts, dust;
  destination_split_strategy(dsts, change_dts, dust_policy.dust_threshold, splitted_dsts, dust);
  BOOST_FOREACH(auto& d, dust) {
    THROW_WALLET_EXCEPTION_IF(dust_policy.dust_threshold < d.amount, error::wallet_internal_error, "invalid dust value: dust = " +
      std::to_string(d.amount) + ", dust_threshold = " + std::to_string(dust_policy.dust_threshold));
  }

  crypto::secret_key tx_key;
  bool r = cryptonote::construct_tx_and_get_tx_key(m_account.get_keys(), sources, splitted_dsts, extra, tx, unlock_time, tx_key);
  THROW_WALLET_EXCEPTION_IF(!r, error::tx_not_constructed, sources, splitted_dsts, unlock_time, m_testnet);
  THROW_WALLET_EXCEPTION_IF(upper_transaction_size_limit <= get_object_blobsize(tx), error::tx_too_big, tx, upper_transaction_size_limit);

  std::string key_images;
  bool all_are_txin_to_key = std::all_of(tx.vin.begin(), tx.vin.end(), [&](const txin_v& s_e) -> bool
  {
    CHECKED_GET_SPECIFIC_VARIANT(s_e, const txin_to_key, in, false);
    key_images += boost::to_string(in.k_image) + " ";
    return true;
  });
  THROW_WALLET_EXCEPTION_IF(!all_are_txin_to_key, error::unexpected_txin_type, tx);

  ptx.key_images = key_images;
  ptx.fee = money - money_back;
  ptx.dust = 0;
  ptx.tx = tx;
  ptx.change_dts = change_dts;
  ptx.selected_transfers = selected_transfers;
  ptx.tx_key = tx_key;
  ptx.dests = dsts;
}

//----------------------------------------------------------------------------------------------------
void wallet2::get_hard_fork_info(uint8_t version, uint64_t &earliest_height)
{
<<<<<<< HEAD
  uint64_t current_height;
  
  bool r = m_daemon.getHeight(current_height);
  CHECK_AND_ASSERT_MES(r, false, "Failed to get chain height from daemon");

  cryptonote::rpc::hard_fork_info info;

  r = m_daemon.hardForkInfo(version, info);
  CHECK_AND_ASSERT_MES(r, false, "Daemon RPC command HardForkInfo failed");

  bool close_enough = current_height >=  info.earliest_height - 10; // start using the rules a bit beforehand
=======
  epee::json_rpc::request<cryptonote::COMMAND_RPC_HARD_FORK_INFO::request> req_t = AUTO_VAL_INIT(req_t);
  epee::json_rpc::response<cryptonote::COMMAND_RPC_HARD_FORK_INFO::response, std::string> resp_t = AUTO_VAL_INIT(resp_t);

  m_daemon_rpc_mutex.lock();
  req_t.jsonrpc = "2.0";
  req_t.id = epee::serialization::storage_entry(0);
  req_t.method = "hard_fork_info";
  req_t.params.version = version;
  bool r = net_utils::invoke_http_json_remote_command2(m_daemon_address + "/json_rpc", req_t, resp_t, m_http_client);
  m_daemon_rpc_mutex.unlock();
  CHECK_AND_ASSERT_THROW_MES(r, "Failed to connect to daemon");
  CHECK_AND_ASSERT_THROW_MES(resp_t.result.status != CORE_RPC_STATUS_BUSY, "Failed to connect to daemon");
  CHECK_AND_ASSERT_THROW_MES(resp_t.result.status == CORE_RPC_STATUS_OK, "Failed to get hard fork status");

  earliest_height = resp_t.result.earliest_height;
}
//----------------------------------------------------------------------------------------------------
bool wallet2::use_fork_rules(uint8_t version, uint64_t early_blocks)
{
  cryptonote::COMMAND_RPC_GET_HEIGHT::request req = AUTO_VAL_INIT(req);
  cryptonote::COMMAND_RPC_GET_HEIGHT::response res = AUTO_VAL_INIT(res);

  m_daemon_rpc_mutex.lock();
  bool r = net_utils::invoke_http_json_remote_command2(m_daemon_address + "/getheight", req, res, m_http_client);
  m_daemon_rpc_mutex.unlock();
  CHECK_AND_ASSERT_MES(r, false, "Failed to connect to daemon");
  CHECK_AND_ASSERT_MES(res.status != CORE_RPC_STATUS_BUSY, false, "Failed to connect to daemon");
  CHECK_AND_ASSERT_MES(res.status == CORE_RPC_STATUS_OK, false, "Failed to get current blockchain height");

  uint64_t earliest_height;
  get_hard_fork_info(version, earliest_height); // can throw

  bool close_enough = res.height >=  earliest_height - early_blocks; // start using the rules that many blocks beforehand
>>>>>>> 0fde289e
  if (close_enough)
    LOG_PRINT_L2("Using v" << (unsigned)version << " rules");
  else
    LOG_PRINT_L2("Not using v" << (unsigned)version << " rules");
  return close_enough;
}
//----------------------------------------------------------------------------------------------------
uint64_t wallet2::get_upper_tranaction_size_limit()
{
  if (m_upper_transaction_size_limit > 0)
    return m_upper_transaction_size_limit;
  uint64_t full_reward_zone = use_fork_rules(2, 10) ? CRYPTONOTE_BLOCK_GRANTED_FULL_REWARD_ZONE_V2 : CRYPTONOTE_BLOCK_GRANTED_FULL_REWARD_ZONE_V1;
  return ((full_reward_zone * 125) / 100) - CRYPTONOTE_COINBASE_BLOB_RESERVED_SIZE;
}
//----------------------------------------------------------------------------------------------------
std::vector<size_t> wallet2::select_available_outputs(const std::function<bool(const transfer_details &td)> &f)
{
  std::vector<size_t> outputs;
  size_t n = 0;
  for (transfer_container::const_iterator i = m_transfers.begin(); i != m_transfers.end(); ++i, ++n)
  {
    if (i->m_spent)
      continue;
    if (!is_transfer_unlocked(*i))
      continue;
    if (f(*i))
      outputs.push_back(n);
  }
  return outputs;
}
//----------------------------------------------------------------------------------------------------
std::vector<uint64_t> wallet2::get_unspent_amounts_vector()
{
  std::set<uint64_t> set;
  for (const auto &td: m_transfers)
  {
    if (!td.m_spent)
      set.insert(td.amount());
  }
  std::vector<uint64_t> vector;
  vector.reserve(set.size());
  for (const auto &i: set)
  {
    vector.push_back(i);
  }
  return vector;
}
//----------------------------------------------------------------------------------------------------
std::vector<size_t> wallet2::select_available_outputs_from_histogram(uint64_t count, bool atleast, bool unlocked, bool trusted_daemon)
{
  std::vector<uint64_t> amounts;
  if (trusted_daemon)
    amounts = get_unspent_amounts_vector();

  std::vector<cryptonote::rpc::output_amount_count> histogram;

  bool r = m_daemon.getOutputHistogram(amounts, count, /*max_count=*/ 0, unlocked, histogram);
  THROW_WALLET_EXCEPTION_IF(!r, error::get_histogram_error, "Error in daemon RPC call GetOutputHistogram");

  std::set<uint64_t> mixable;
  for (const auto &i: histogram)
  {
    mixable.insert(i.amount);
  }

  return select_available_outputs([mixable, atleast](const transfer_details &td) {
    if (td.is_rct())
      return false;
    const uint64_t amount = td.amount();
    if (atleast) {
      if (mixable.find(amount) != mixable.end())
        return true;
    }
    else {
      if (mixable.find(amount) == mixable.end())
        return true;
    }
    return false;
  });
}
//----------------------------------------------------------------------------------------------------
<<<<<<< HEAD
//TODO: mixin count should b a parameter
=======
uint64_t wallet2::get_num_rct_outputs()
{
  epee::json_rpc::request<cryptonote::COMMAND_RPC_GET_OUTPUT_HISTOGRAM::request> req_t = AUTO_VAL_INIT(req_t);
  epee::json_rpc::response<cryptonote::COMMAND_RPC_GET_OUTPUT_HISTOGRAM::response, std::string> resp_t = AUTO_VAL_INIT(resp_t);
  m_daemon_rpc_mutex.lock();
  req_t.jsonrpc = "2.0";
  req_t.id = epee::serialization::storage_entry(0);
  req_t.method = "get_output_histogram";
  req_t.params.amounts.push_back(0);
  req_t.params.min_count = 0;
  req_t.params.max_count = 0;
  bool r = net_utils::invoke_http_json_remote_command2(m_daemon_address + "/json_rpc", req_t, resp_t, m_http_client);
  m_daemon_rpc_mutex.unlock();
  THROW_WALLET_EXCEPTION_IF(!r, error::no_connection_to_daemon, "get_num_rct_outputs");
  THROW_WALLET_EXCEPTION_IF(resp_t.result.status == CORE_RPC_STATUS_BUSY, error::daemon_busy, "get_output_histogram");
  THROW_WALLET_EXCEPTION_IF(resp_t.result.status != CORE_RPC_STATUS_OK, error::get_histogram_error, resp_t.result.status);
  THROW_WALLET_EXCEPTION_IF(resp_t.result.histogram.size() != 1, error::get_histogram_error, "Expected exactly one response");
  THROW_WALLET_EXCEPTION_IF(resp_t.result.histogram[0].amount != 0, error::get_histogram_error, "Expected 0 amount");

  return resp_t.result.histogram[0].instances;
}
//----------------------------------------------------------------------------------------------------
>>>>>>> 0fde289e
std::vector<size_t> wallet2::select_available_unmixable_outputs(bool trusted_daemon)
{
  // request all outputs with less than 3 instances
  return select_available_outputs_from_histogram(3, false, true, trusted_daemon);
}
//----------------------------------------------------------------------------------------------------
//TODO: mixin count should b a parameter
std::vector<size_t> wallet2::select_available_mixable_outputs(bool trusted_daemon)
{
  // request all outputs with at least 3 instances, so we can use mixin 2 with
  return select_available_outputs_from_histogram(3, true, true, trusted_daemon);
}
//----------------------------------------------------------------------------------------------------
std::vector<wallet2::pending_tx> wallet2::create_unmixable_sweep_transactions(bool trusted_daemon)
{
  // From hard fork 1, we don't consider small amounts to be dust anymore
  const bool hf1_rules = use_fork_rules(2, 10); // first hard fork has version 2
  tx_dust_policy dust_policy(hf1_rules ? 0 : ::config::DEFAULT_DUST_THRESHOLD);

  // may throw
  std::vector<size_t> unmixable_outputs = select_available_unmixable_outputs(trusted_daemon);
  size_t num_dust_outputs = unmixable_outputs.size();

  if (num_dust_outputs == 0)
  {
    return std::vector<wallet2::pending_tx>();
  }

  // failsafe split attempt counter
  size_t attempt_count = 0;

  for(attempt_count = 1; ;attempt_count++)
  {
    size_t num_tx = 0.5 + pow(1.7,attempt_count-1);
    size_t num_outputs_per_tx = (num_dust_outputs + num_tx - 1) / num_tx;

    std::vector<pending_tx> ptx_vector;
    try
    {
      // for each new tx
      for (size_t i=0; i<num_tx;++i)
      {
        cryptonote::transaction tx;
        pending_tx ptx;
        std::vector<uint8_t> extra;

	// loop until fee is met without increasing tx size to next KB boundary.
	uint64_t needed_fee = 0;
	do
	{
	  transfer_from(unmixable_outputs, num_outputs_per_tx, (uint64_t)0 /* unlock_time */, 0, detail::digit_split_strategy, dust_policy, extra, tx, ptx);
	  auto txBlob = t_serializable_object_to_blob(ptx.tx);
          needed_fee = calculate_fee(txBlob, 1);

          // reroll the tx with the actual amount minus the fee
          // if there's not enough for the fee, it'll throw
	  transfer_from(unmixable_outputs, num_outputs_per_tx, (uint64_t)0 /* unlock_time */, needed_fee, detail::digit_split_strategy, dust_policy, extra, tx, ptx);
	  txBlob = t_serializable_object_to_blob(ptx.tx);
          needed_fee = calculate_fee(txBlob, 1);
	} while (ptx.fee < needed_fee);

        ptx_vector.push_back(ptx);

        // mark transfers to be used as "spent"
        BOOST_FOREACH(transfer_container::iterator it, ptx.selected_transfers)
        {
          set_spent(*it, 0);
        }
      }

      // if we made it this far, we've selected our transactions.  committing them will mark them spent,
      // so this is a failsafe in case they don't go through
      // unmark pending tx transfers as spent
      for (auto & ptx : ptx_vector)
      {
        // mark transfers to be used as not spent
        BOOST_FOREACH(transfer_container::iterator it2, ptx.selected_transfers)
        {
          set_unspent(*it2);
        }
      }

      // if we made it this far, we're OK to actually send the transactions
      return ptx_vector;

    }
    // only catch this here, other exceptions need to pass through to the calling function
    catch (const tools::error::tx_too_big& e)
    {

      // unmark pending tx transfers as spent
      for (auto & ptx : ptx_vector)
      {
        // mark transfers to be used as not spent
        BOOST_FOREACH(transfer_container::iterator it2, ptx.selected_transfers)
        {
          set_unspent(*it2);
        }
      }

      if (attempt_count >= MAX_SPLIT_ATTEMPTS)
      {
        throw;
      }
    }
    catch (...)
    {
      // in case of some other exception, make sure any tx in queue are marked unspent again

      // unmark pending tx transfers as spent
      for (auto & ptx : ptx_vector)
      {
        // mark transfers to be used as not spent
        BOOST_FOREACH(transfer_container::iterator it2, ptx.selected_transfers)
        {
          set_unspent(*it2);
        }
      }

      throw;
    }
  }
}

bool wallet2::get_tx_key(const crypto::hash &txid, crypto::secret_key &tx_key) const
{
  const std::unordered_map<crypto::hash, crypto::secret_key>::const_iterator i = m_tx_keys.find(txid);
  if (i == m_tx_keys.end())
    return false;
  tx_key = i->second;
  return true;
}

std::string wallet2::get_wallet_file() const
{
  return m_wallet_file;
}

std::string wallet2::get_keys_file() const
{
  return m_keys_file;
}

std::string wallet2::get_daemon_address() const
{
  return m_daemon_address;
}

void wallet2::set_tx_note(const crypto::hash &txid, const std::string &note)
{
  m_tx_notes[txid] = note;
}

std::string wallet2::get_tx_note(const crypto::hash &txid) const
{
  std::unordered_map<crypto::hash, std::string>::const_iterator i = m_tx_notes.find(txid);
  if (i == m_tx_notes.end())
    return std::string();
  return i->second;
}

std::string wallet2::sign(const std::string &data) const
{
  crypto::hash hash;
  crypto::cn_fast_hash(data.data(), data.size(), hash);
  const cryptonote::account_keys &keys = m_account.get_keys();
  crypto::signature signature;
  crypto::generate_signature(hash, keys.m_account_address.m_spend_public_key, keys.m_spend_secret_key, signature);
  return std::string("SigV1") + tools::base58::encode(std::string((const char *)&signature, sizeof(signature)));
}

bool wallet2::verify(const std::string &data, const cryptonote::account_public_address &address, const std::string &signature) const
{
  const size_t header_len = strlen("SigV1");
  if (signature.size() < header_len || signature.substr(0, header_len) != "SigV1") {
    LOG_PRINT_L0("Signature header check error");
    return false;
  }
  crypto::hash hash;
  crypto::cn_fast_hash(data.data(), data.size(), hash);
  std::string decoded;
  if (!tools::base58::decode(signature.substr(header_len), decoded)) {
    LOG_PRINT_L0("Signature decoding error");
    return false;
  }
  crypto::signature s;
  if (sizeof(s) != decoded.size()) {
    LOG_PRINT_L0("Signature decoding error");
    return false;
  }
  memcpy(&s, decoded.data(), sizeof(s));
  return crypto::check_signature(hash, address.m_spend_public_key, s);
}
//----------------------------------------------------------------------------------------------------
std::vector<std::pair<crypto::key_image, crypto::signature>> wallet2::export_key_images() const
{
  std::vector<std::pair<crypto::key_image, crypto::signature>> ski;

  ski.reserve(m_transfers.size());
  for (size_t n = 0; n < m_transfers.size(); ++n)
  {
    const transfer_details &td = m_transfers[n];

    crypto::hash hash;
    crypto::cn_fast_hash(&td.m_key_image, sizeof(td.m_key_image), hash);

    // get ephemeral public key
    const cryptonote::tx_out &out = td.m_tx.vout[td.m_internal_output_index];
    THROW_WALLET_EXCEPTION_IF(out.target.type() != typeid(txout_to_key), error::wallet_internal_error,
        "Output is not txout_to_key");
    const cryptonote::txout_to_key &o = boost::get<const cryptonote::txout_to_key>(out.target);
    const crypto::public_key pkey = o.key;

    // get tx pub key
    std::vector<tx_extra_field> tx_extra_fields;
    if(!parse_tx_extra(td.m_tx.extra, tx_extra_fields))
    {
      // Extra may only be partially parsed, it's OK if tx_extra_fields contains public key
    }
    tx_extra_pub_key pub_key_field;
    THROW_WALLET_EXCEPTION_IF(!find_tx_extra_field_by_type(tx_extra_fields, pub_key_field), error::wallet_internal_error,
        "Public key wasn't found in the transaction extra");
    crypto::public_key tx_pub_key = pub_key_field.pub_key;

    // generate ephemeral secret key
    crypto::key_image ki;
    cryptonote::keypair in_ephemeral;
    cryptonote::generate_key_image_helper(m_account.get_keys(), tx_pub_key, td.m_internal_output_index, in_ephemeral, ki);
    THROW_WALLET_EXCEPTION_IF(ki != td.m_key_image,
        error::wallet_internal_error, "key_image generated not matched with cached key image");
    THROW_WALLET_EXCEPTION_IF(in_ephemeral.pub != pkey,
        error::wallet_internal_error, "key_image generated ephemeral public key not matched with output_key");

    // sign the key image with the output secret key
    crypto::signature signature;
    std::vector<const crypto::public_key*> key_ptrs;
    key_ptrs.push_back(&pkey);

    crypto::generate_ring_signature((const crypto::hash&)td.m_key_image, td.m_key_image, key_ptrs, in_ephemeral.sec, 0, &signature);

    ski.push_back(std::make_pair(td.m_key_image, signature));
  }
  return ski;
}
//----------------------------------------------------------------------------------------------------
uint64_t wallet2::import_key_images(const std::vector<std::pair<crypto::key_image, crypto::signature>> &signed_key_images, uint64_t &spent, uint64_t &unspent)
{
  THROW_WALLET_EXCEPTION_IF(signed_key_images.size() > m_transfers.size(), error::wallet_internal_error,
      "The blockchain is out of date compared to the signed key images");

  if (signed_key_images.empty())
  {
    spent = 0;
    unspent = 0;
    return 0;
  }

  std::vector<crypto::key_image> req_key_images;

  for (size_t n = 0; n < signed_key_images.size(); ++n)
  {
    const transfer_details &td = m_transfers[n];
    const crypto::key_image &key_image = signed_key_images[n].first;
    const crypto::signature &signature = signed_key_images[n].second;

    // get ephemeral public key
    const cryptonote::tx_out &out = td.m_tx.vout[td.m_internal_output_index];
    THROW_WALLET_EXCEPTION_IF(out.target.type() != typeid(txout_to_key), error::wallet_internal_error,
      "Non txout_to_key output found");
    const cryptonote::txout_to_key &o = boost::get<cryptonote::txout_to_key>(out.target);
    const crypto::public_key pkey = o.key;

    std::vector<const crypto::public_key*> pkeys;
    pkeys.push_back(&pkey);
    THROW_WALLET_EXCEPTION_IF(!crypto::check_ring_signature((const crypto::hash&)key_image, key_image, pkeys, &signature),
        error::wallet_internal_error, "Signature check failed: input " + boost::lexical_cast<std::string>(n) + "/"
        + boost::lexical_cast<std::string>(signed_key_images.size()) + ", key image " + epee::string_tools::pod_to_hex(key_image)
        + ", signature " + epee::string_tools::pod_to_hex(signature) + ", pubkey " + epee::string_tools::pod_to_hex(*pkeys[0]));

    req_key_images.push_back(key_image);
  }

<<<<<<< HEAD
  std::vector<bool> spent_status;
  std::vector<bool> spent_in_chain;
  std::vector<bool> spent_in_pool;

  bool r = m_daemon.keyImagesSpent(req_key_images, spent_status, spent_in_chain, spent_in_pool, /*don't care, so where=*/ false);
  THROW_WALLET_EXCEPTION_IF(!r, error::is_key_image_spent_error, "Error in RPC call KeyImagesSpent");
  THROW_WALLET_EXCEPTION_IF(spent_status.size() != signed_key_images.size(), error::wallet_internal_error,
      "daemon returned wrong response for KeyImagesSpent, wrong amounts count = " +
      std::to_string(spent_status.size()) + ", expected " +  std::to_string(signed_key_images.size()));
=======
  for (size_t n = 0; n < signed_key_images.size(); ++n)
    m_transfers[n].m_key_image = signed_key_images[n].first;

  m_daemon_rpc_mutex.lock();
  bool r = epee::net_utils::invoke_http_json_remote_command2(m_daemon_address + "/is_key_image_spent", req, daemon_resp, m_http_client, 200000);
  m_daemon_rpc_mutex.unlock();
  THROW_WALLET_EXCEPTION_IF(!r, error::no_connection_to_daemon, "is_key_image_spent");
  THROW_WALLET_EXCEPTION_IF(daemon_resp.status == CORE_RPC_STATUS_BUSY, error::daemon_busy, "is_key_image_spent");
  THROW_WALLET_EXCEPTION_IF(daemon_resp.status != CORE_RPC_STATUS_OK, error::is_key_image_spent_error, daemon_resp.status);
  THROW_WALLET_EXCEPTION_IF(daemon_resp.spent_status.size() != signed_key_images.size(), error::wallet_internal_error,
    "daemon returned wrong response for is_key_image_spent, wrong amounts count = " +
    std::to_string(daemon_resp.spent_status.size()) + ", expected " +  std::to_string(signed_key_images.size()));
>>>>>>> 0fde289e

  spent = 0;
  unspent = 0;
  for (size_t n = 0; n < spent_status.size(); ++n)
  {
    transfer_details &td = m_transfers[n];
<<<<<<< HEAD
    uint64_t amount = td.m_tx.vout[td.m_internal_output_index].amount;
    td.m_spent = spent_status[n];
=======
    uint64_t amount = td.amount();
    td.m_spent = daemon_resp.spent_status[n] != COMMAND_RPC_IS_KEY_IMAGE_SPENT::UNSPENT;
>>>>>>> 0fde289e
    if (td.m_spent)
      spent += amount;
    else
      unspent += amount;
    LOG_PRINT_L2("Transfer " << n << ": " << print_money(amount) << " (" << td.m_global_output_index << "): "
        << (td.m_spent ? "spent" : "unspent") << " (key image " << epee::string_tools::pod_to_hex(req_key_images[n]) << ")");
  }
  LOG_PRINT_L1("Total: " << print_money(spent) << " spent, " << print_money(unspent) << " unspent");

  return m_transfers[signed_key_images.size() - 1].m_block_height;
}
//----------------------------------------------------------------------------------------------------
void wallet2::generate_genesis(cryptonote::block& b) {
  if (m_testnet)
  {
    cryptonote::generate_genesis_block(b, config::testnet::GENESIS_TX, config::testnet::GENESIS_NONCE);
  }
  else
  {
    cryptonote::generate_genesis_block(b, config::GENESIS_TX, config::GENESIS_NONCE);
  }
}
}<|MERGE_RESOLUTION|>--- conflicted
+++ resolved
@@ -29,11 +29,7 @@
 // Parts of this file are originally copyright (c) 2012-2013 The Cryptonote developers
 
 #include <random>
-<<<<<<< HEAD
-
-=======
 #include <tuple>
->>>>>>> 0fde289e
 #include <boost/archive/binary_oarchive.hpp>
 #include <boost/archive/binary_iarchive.hpp>
 
@@ -126,8 +122,6 @@
 {
   m_upper_transaction_size_limit = upper_transaction_size_limit;
   m_daemon_address = daemon_address;
-
-  m_daemon.connect("localhost", "31337");
 }
 //----------------------------------------------------------------------------------------------------
 bool wallet2::is_deterministic() const
@@ -462,22 +456,11 @@
     {
       //good news - got money! take care about it
       //usually we have only one transfer for user in transaction
-<<<<<<< HEAD
-      std::vector<uint64_t> output_indices;
-      if (!pool)
-      {
-        bool r = m_daemon.getTxGlobalOutputIndices(get_transaction_hash(tx), output_indices);
-        THROW_WALLET_EXCEPTION_IF(!r, error::get_out_indices_error, "Error getting tx global output indices from daemon");
-        THROW_WALLET_EXCEPTION_IF(output_indices.size() != tx.vout.size(), error::wallet_internal_error,
-				  "transactions outputs size=" + std::to_string(tx.vout.size()) +
-				  " not match with RPC GetTxGlobalOutputIndices response size=" + std::to_string(output_indices.size()));
-=======
       if (!pool)
       {
         THROW_WALLET_EXCEPTION_IF(tx.vout.size() != o_indices.size(), error::wallet_internal_error,
             "transactions outputs size=" + std::to_string(tx.vout.size()) +
             " not match with daemon response size=" + std::to_string(o_indices.size()));
->>>>>>> 0fde289e
       }
 
       BOOST_FOREACH(size_t o, outs)
@@ -498,12 +481,6 @@
 	    transfer_details& td = m_transfers.back();
 	    td.m_block_height = height;
 	    td.m_internal_output_index = o;
-<<<<<<< HEAD
-	    td.m_global_output_index = output_indices[o];
-	    td.m_tx = tx;
-            td.m_key_image = ki;
-	    td.m_spent = false;
-=======
 	    td.m_global_output_index = o_indices[o];
 	    td.m_tx = (const cryptonote::transaction_prefix&)tx;
 	    td.m_txid = txid();
@@ -526,7 +503,6 @@
               td.m_rct = false;
             }
 	    set_unspent(td);
->>>>>>> 0fde289e
 	    m_key_images[td.m_key_image] = m_transfers.size()-1;
 	    LOG_PRINT_L0("Received money: " << print_money(td.amount()) << ", with tx: " << txid());
 	    if (0 != m_callback)
@@ -553,11 +529,6 @@
             transfer_details &td = m_transfers[kit->second];
 	    td.m_block_height = height;
 	    td.m_internal_output_index = o;
-<<<<<<< HEAD
-	    td.m_global_output_index = output_indices[o];
-	    td.m_tx = tx;
-            THROW_WALLET_EXCEPTION_IF(td.m_key_image != ki, error::wallet_internal_error, "Inconsistent key images");
-=======
 	    td.m_global_output_index = o_indices[o];
 	    td.m_tx = (const cryptonote::transaction_prefix&)tx;
 	    td.m_txid = txid();
@@ -579,7 +550,6 @@
               td.m_rct = false;
             }
             THROW_WALLET_EXCEPTION_IF(td.m_key_image != ki[o], error::wallet_internal_error, "Inconsistent key images");
->>>>>>> 0fde289e
 	    THROW_WALLET_EXCEPTION_IF(td.m_spent, error::wallet_internal_error, "Inconsistent spent status");
 
 	    LOG_PRINT_L0("Received money: " << print_money(td.amount()) << ", with tx: " << txid());
@@ -720,11 +690,7 @@
   entry.first->second.m_timestamp = ts;
 }
 //----------------------------------------------------------------------------------------------------
-<<<<<<< HEAD
-void wallet2::process_new_blockchain_entry(const cryptonote::block& b, const cryptonote::rpc::block_with_transactions& bche, const crypto::hash& bl_id, uint64_t height)
-=======
 void wallet2::process_new_blockchain_entry(const cryptonote::block& b, const cryptonote::block_complete_entry& bche, const crypto::hash& bl_id, uint64_t height, const cryptonote::COMMAND_RPC_GET_BLOCKS_FAST::block_output_indices &o_indices)
->>>>>>> 0fde289e
 {
   size_t txidx = 0;
   THROW_WALLET_EXCEPTION_IF(bche.txs.size() + 1 != o_indices.indices.size(), error::wallet_internal_error,
@@ -741,16 +707,12 @@
     TIME_MEASURE_FINISH(miner_tx_handle_time);
 
     TIME_MEASURE_START(txs_handle_time);
-    BOOST_FOREACH(auto& hash_and_tx, bche.transactions)
-    {
-<<<<<<< HEAD
-      process_new_transaction(hash_and_tx.second, height, b.timestamp, false, false);
-=======
+    BOOST_FOREACH(auto& txblob, bche.txs)
+    {
       cryptonote::transaction tx;
       bool r = parse_and_validate_tx_from_blob(txblob, tx);
       THROW_WALLET_EXCEPTION_IF(!r, error::tx_parse_error, txblob);
       process_new_transaction(tx, o_indices.indices[txidx++].indices, height, b.timestamp, false, false);
->>>>>>> 0fde289e
     }
     TIME_MEASURE_FINISH(txs_handle_time);
     LOG_PRINT_L2("Processed block: " << bl_id << ", height " << height << ", " <<  miner_tx_handle_time + txs_handle_time << "(" << miner_tx_handle_time << "/" << txs_handle_time <<")ms");
@@ -793,20 +755,13 @@
     ids.push_back(m_blockchain[0]);
 }
 //----------------------------------------------------------------------------------------------------
-void wallet2::parse_block_round(const cryptonote::block &block_in, cryptonote::block &bl, crypto::hash &bl_id) const
-{
-  bl = block_in;
-  bl_id = get_block_hash(bl);
-}
-//----------------------------------------------------------------------------------------------------
-<<<<<<< HEAD
-void wallet2::pull_blocks(uint64_t start_height, uint64_t &blocks_start_height, const std::list<crypto::hash> &short_chain_history, std::vector<cryptonote::rpc::block_with_transactions> &blocks)
-{
-  uint64_t current_height; // not used, but need for call to RPC
-
-  bool r = m_daemon.getBlocksFast(short_chain_history, start_height, blocks, blocks_start_height, current_height);
-  THROW_WALLET_EXCEPTION_IF(!r, error::get_blocks_error, "Error in RPC call GetBlocksFast");
-=======
+void wallet2::parse_block_round(const cryptonote::blobdata &blob, cryptonote::block &bl, crypto::hash &bl_id, bool &error) const
+{
+  error = !cryptonote::parse_and_validate_block_from_blob(blob, bl);
+  if (!error)
+    bl_id = get_block_hash(bl);
+}
+//----------------------------------------------------------------------------------------------------
 void wallet2::pull_blocks(uint64_t start_height, uint64_t &blocks_start_height, const std::list<crypto::hash> &short_chain_history, std::list<cryptonote::block_complete_entry> &blocks, std::vector<cryptonote::COMMAND_RPC_GET_BLOCKS_FAST::block_output_indices> &o_indices)
 {
   cryptonote::COMMAND_RPC_GET_BLOCKS_FAST::request req = AUTO_VAL_INIT(req);
@@ -827,22 +782,27 @@
   blocks_start_height = res.start_height;
   blocks = res.blocks;
   o_indices = res.output_indices;
->>>>>>> 0fde289e
 }
 //----------------------------------------------------------------------------------------------------
 void wallet2::pull_hashes(uint64_t start_height, uint64_t &blocks_start_height, const std::list<crypto::hash> &short_chain_history, std::list<crypto::hash> &hashes)
 {
-  uint64_t current_height; // not used, but need for call to RPC
-
-  bool r = m_daemon.getHashesFast(short_chain_history, start_height, hashes, blocks_start_height, current_height);
-  THROW_WALLET_EXCEPTION_IF(!r, error::get_hashes_error, "Error in RPC call GetHashesFast");
-}
-//----------------------------------------------------------------------------------------------------
-<<<<<<< HEAD
-void wallet2::process_blocks(uint64_t start_height, const std::vector<cryptonote::rpc::block_with_transactions> &blocks, uint64_t& blocks_added)
-=======
+  cryptonote::COMMAND_RPC_GET_HASHES_FAST::request req = AUTO_VAL_INIT(req);
+  cryptonote::COMMAND_RPC_GET_HASHES_FAST::response res = AUTO_VAL_INIT(res);
+  req.block_ids = short_chain_history;
+
+  req.start_height = start_height;
+  m_daemon_rpc_mutex.lock();
+  bool r = net_utils::invoke_http_bin_remote_command2(m_daemon_address + "/gethashes.bin", req, res, m_http_client, WALLET_RCP_CONNECTION_TIMEOUT);
+  m_daemon_rpc_mutex.unlock();
+  THROW_WALLET_EXCEPTION_IF(!r, error::no_connection_to_daemon, "gethashes.bin");
+  THROW_WALLET_EXCEPTION_IF(res.status == CORE_RPC_STATUS_BUSY, error::daemon_busy, "gethashes.bin");
+  THROW_WALLET_EXCEPTION_IF(res.status != CORE_RPC_STATUS_OK, error::get_hashes_error, res.status);
+
+  blocks_start_height = res.start_height;
+  hashes = res.m_block_ids;
+}
+//----------------------------------------------------------------------------------------------------
 void wallet2::process_blocks(uint64_t start_height, const std::list<cryptonote::block_complete_entry> &blocks, const std::vector<cryptonote::COMMAND_RPC_GET_BLOCKS_FAST::block_output_indices> &o_indices, uint64_t& blocks_added)
->>>>>>> 0fde289e
 {
   size_t current_index = start_height;
   blocks_added = 0;
@@ -855,8 +815,9 @@
   {
     std::vector<crypto::hash> round_block_hashes(threads);
     std::vector<cryptonote::block> round_blocks(threads);
+    std::deque<bool> error(threads);
     size_t blocks_size = blocks.size();
-    std::vector<cryptonote::rpc::block_with_transactions>::const_iterator blocki = blocks.begin();
+    std::list<block_complete_entry>::const_iterator blocki = blocks.begin();
     for (size_t b = 0; b < blocks_size; b += threads)
     {
       size_t round_size = std::min((size_t)threads, blocks_size - b);
@@ -869,15 +830,20 @@
         threadpool.create_thread(boost::bind(&boost::asio::io_service::run, &ioservice));
       }
 
-      std::vector<cryptonote::rpc::block_with_transactions>::const_iterator tmpblocki = blocki;
+      std::list<block_complete_entry>::const_iterator tmpblocki = blocki;
       for (size_t i = 0; i < round_size; ++i)
       {
         ioservice.dispatch(boost::bind(&wallet2::parse_block_round, this, std::cref(tmpblocki->block),
-          std::ref(round_blocks[i]), std::ref(round_block_hashes[i])));
+          std::ref(round_blocks[i]), std::ref(round_block_hashes[i]), std::ref(error[i])));
         ++tmpblocki;
       }
       KILL_IOSERVICE();
-
+      tmpblocki = blocki;
+      for (size_t i = 0; i < round_size; ++i)
+      {
+        THROW_WALLET_EXCEPTION_IF(error[i], error::block_parse_error, tmpblocki->block);
+        ++tmpblocki;
+      }
       for (size_t i = 0; i < round_size; ++i)
       {
         const crypto::hash &bl_id = round_block_hashes[i];
@@ -912,7 +878,9 @@
   {
   BOOST_FOREACH(auto& bl_entry, blocks)
   {
-    const cryptonote::block& bl = bl_entry.block;
+    cryptonote::block bl;
+    bool r = cryptonote::parse_and_validate_block_from_blob(bl_entry.block, bl);
+    THROW_WALLET_EXCEPTION_IF(!r, error::block_parse_error, bl_entry.block);
 
     crypto::hash bl_id = get_block_hash(bl);
     if(current_index >= m_blockchain.size())
@@ -954,21 +922,20 @@
   refresh(start_height, blocks_fetched, received_money);
 }
 //----------------------------------------------------------------------------------------------------
-<<<<<<< HEAD
-void wallet2::pull_next_blocks(uint64_t start_height, uint64_t &blocks_start_height, std::list<crypto::hash> &short_chain_history, const std::vector<cryptonote::rpc::block_with_transactions> &prev_blocks, std::vector<cryptonote::rpc::block_with_transactions> &blocks, bool &error)
-=======
 void wallet2::pull_next_blocks(uint64_t start_height, uint64_t &blocks_start_height, std::list<crypto::hash> &short_chain_history, const std::list<cryptonote::block_complete_entry> &prev_blocks, std::list<cryptonote::block_complete_entry> &blocks, std::vector<cryptonote::COMMAND_RPC_GET_BLOCKS_FAST::block_output_indices> &o_indices, bool &error)
->>>>>>> 0fde289e
 {
   error = false;
 
   try
   {
     // prepend the last 3 blocks, should be enough to guard against a block or two's reorg
-    std::vector<cryptonote::rpc::block_with_transactions>::const_reverse_iterator i = prev_blocks.rbegin();
+    cryptonote::block bl;
+    std::list<cryptonote::block_complete_entry>::const_reverse_iterator i = prev_blocks.rbegin();
     for (size_t n = 0; n < std::min((size_t)3, prev_blocks.size()); ++n)
     {
-      short_chain_history.push_front(cryptonote::get_block_hash(i->block));
+      bool ok = cryptonote::parse_and_validate_block_from_blob(i->block, bl);
+      THROW_WALLET_EXCEPTION_IF(!ok, error::block_parse_error, i->block);
+      short_chain_history.push_front(cryptonote::get_block_hash(bl));
       ++i;
     }
 
@@ -984,22 +951,19 @@
 void wallet2::update_pool_state()
 {
   // get the pool state
-  std::unordered_map<crypto::hash, cryptonote::rpc::tx_in_pool> transactions;
-  std::unordered_map<crypto::key_image, std::vector<crypto::hash> > key_images;
-
-  bool r = m_daemon.getTransactionPool(transactions, key_images);
-  THROW_WALLET_EXCEPTION_IF(!r, error::get_tx_pool_error);
+  cryptonote::COMMAND_RPC_GET_TRANSACTION_POOL::request req;
+  cryptonote::COMMAND_RPC_GET_TRANSACTION_POOL::response res;
+  m_daemon_rpc_mutex.lock();
+  bool r = epee::net_utils::invoke_http_json_remote_command2(m_daemon_address + "/get_transaction_pool", req, res, m_http_client, 200000);
+  m_daemon_rpc_mutex.unlock();
+  THROW_WALLET_EXCEPTION_IF(!r, error::no_connection_to_daemon, "get_transaction_pool");
+  THROW_WALLET_EXCEPTION_IF(res.status == CORE_RPC_STATUS_BUSY, error::daemon_busy, "get_transaction_pool");
+  THROW_WALLET_EXCEPTION_IF(res.status != CORE_RPC_STATUS_OK, error::get_tx_pool_error);
 
   // remove any pending tx that's not in the pool
   std::unordered_map<crypto::hash, wallet2::unconfirmed_transfer_details>::iterator it = m_unconfirmed_txs.begin();
   while (it != m_unconfirmed_txs.end())
   {
-<<<<<<< HEAD
-    const crypto::hash tx_hash = cryptonote::get_transaction_hash(it->second.m_tx);
-    const std::string txid = epee::string_tools::pod_to_hex(tx_hash);
-    auto it2 = transactions.find(tx_hash);
-
-=======
     const std::string txid = epee::string_tools::pod_to_hex(it->first);
     bool found = false;
     for (auto it2: res.transactions)
@@ -1010,9 +974,8 @@
         break;
       }
     }
->>>>>>> 0fde289e
     auto pit = it++;
-    if (it2 == transactions.end())
+    if (!found)
     {
       // we want to avoid a false positive when we ask for the pool just after
       // a tx is removed from the pool due to being found in a new block, but
@@ -1054,26 +1017,32 @@
   std::unordered_map<crypto::hash, wallet2::payment_details>::iterator uit = m_unconfirmed_payments.begin();
   while (uit != m_unconfirmed_payments.end())
   {
+    const std::string txid = string_tools::pod_to_hex(uit->first);
+    bool found = false;
+    for (auto it2: res.transactions)
+    {
+      if (it2.id_hash == txid)
+      {
+        found = true;
+        break;
+      }
+    }
     auto pit = uit++;
-    auto it2 = transactions.find(uit->first);
-    if (it2 == transactions.end())
+    if (!found)
     {
       m_unconfirmed_payments.erase(pit);
     }
   }
 
   // add new pool txes to us
-  for (auto it: transactions)
-  {
-    const crypto::hash& txid = it.first;
-    if (m_unconfirmed_payments.find(txid) == m_unconfirmed_payments.end())
-    {
-      LOG_PRINT_L1("Found new pool tx: " << txid);
-      if (m_unconfirmed_txs.find(txid) == m_unconfirmed_txs.end())
-      {
-<<<<<<< HEAD
-	process_new_transaction(it.second.tx, 0, time(NULL), false, true);
-=======
+  for (auto it: res.transactions)
+  {
+    cryptonote::blobdata txid_data;
+    if(epee::string_tools::parse_hexstr_to_binbuff(it.id_hash, txid_data))
+    {
+      const crypto::hash txid = *reinterpret_cast<const crypto::hash*>(txid_data.data());
+      if (m_unconfirmed_payments.find(txid) == m_unconfirmed_payments.end())
+      {
         LOG_PRINT_L1("Found new pool tx: " << txid);
         bool found = false;
         for (const auto &i: m_unconfirmed_txs)
@@ -1146,16 +1115,15 @@
         {
           LOG_PRINT_L1("We sent that one");
         }
->>>>>>> 0fde289e
       }
       else
       {
-	LOG_PRINT_L1("We sent that one");
+        LOG_PRINT_L1("Already saw that one");
       }
     }
     else
     {
-      LOG_PRINT_L1("Already saw that one");
+      LOG_PRINT_L0("Failed to parse txid");
     }
   }
 }
@@ -1226,12 +1194,8 @@
   std::list<crypto::hash> short_chain_history;
   boost::thread pull_thread;
   uint64_t blocks_start_height;
-<<<<<<< HEAD
-  std::vector<cryptonote::rpc::block_with_transactions> blocks;
-=======
   std::list<cryptonote::block_complete_entry> blocks;
   std::vector<COMMAND_RPC_GET_BLOCKS_FAST::block_output_indices> o_indices;
->>>>>>> 0fde289e
 
   // pull the first set of blocks
   get_short_chain_history(short_chain_history);
@@ -1259,12 +1223,8 @@
     {
       // pull the next set of blocks while we're processing the current one
       uint64_t next_blocks_start_height;
-<<<<<<< HEAD
-      std::vector<cryptonote::rpc::block_with_transactions> next_blocks;
-=======
       std::list<cryptonote::block_complete_entry> next_blocks;
       std::vector<cryptonote::COMMAND_RPC_GET_BLOCKS_FAST::block_output_indices> next_o_indices;
->>>>>>> 0fde289e
       bool error = false;
       pull_thread = boost::thread([&]{pull_next_blocks(start_height, next_blocks_start_height, short_chain_history, blocks, next_blocks, next_o_indices, error);});
 
@@ -1823,18 +1783,34 @@
 //----------------------------------------------------------------------------------------------------
 bool wallet2::check_connection(bool *same_version)
 {
+  boost::lock_guard<boost::mutex> lock(m_daemon_rpc_mutex);
+
+  if(!m_http_client.is_connected())
+  {
+    net_utils::http::url_content u;
+    net_utils::parse_url(m_daemon_address, u);
+
+    if(!u.port)
+    {
+      u.port = m_testnet ? config::testnet::RPC_DEFAULT_PORT : config::RPC_DEFAULT_PORT;
+    }
+
+    if (!m_http_client.connect(u.host, std::to_string(u.port), WALLET_RCP_CONNECTION_TIMEOUT))
+      return false;
+  }
+
   if (same_version)
   {
-    uint32_t version;
-    bool r = m_daemon.getRPCVersion(version);
-    if (!r)
-    {
+    epee::json_rpc::request<cryptonote::COMMAND_RPC_GET_VERSION::request> req_t = AUTO_VAL_INIT(req_t);
+    epee::json_rpc::response<cryptonote::COMMAND_RPC_GET_VERSION::response, std::string> resp_t = AUTO_VAL_INIT(resp_t);
+    req_t.jsonrpc = "2.0";
+    req_t.id = epee::serialization::storage_entry(0);
+    req_t.method = "get_version";
+    bool r = net_utils::invoke_http_json_remote_command2(m_daemon_address + "/json_rpc", req_t, resp_t, m_http_client);
+    if (!r || resp_t.result.status != CORE_RPC_STATUS_OK)
       *same_version = false;
-    }
     else
-    {
-      *same_version = (version == cryptonote::rpc::DAEMON_RPC_VERSION);
-    }
+      *same_version = resp_t.result.version == CORE_RPC_VERSION;
   }
 
   return true;
@@ -2111,30 +2087,33 @@
 //----------------------------------------------------------------------------------------------------
 void wallet2::rescan_spent()
 {
-  std::vector<crypto::key_image> key_images;
+  std::vector<std::string> key_images;
 
   // make a list of key images for all our outputs
-  for (auto& td: m_transfers)
-  {
-    key_images.push_back(td.m_key_image);
-  }
-
-  std::vector<bool> spent;
-  std::vector<bool> spent_in_chain;
-  std::vector<bool> spent_in_pool;
-
-  bool r = m_daemon.keyImagesSpent(key_images, spent, spent_in_chain, spent_in_pool, /*don't care, so where=*/ false);
-
-  THROW_WALLET_EXCEPTION_IF(!r, error::is_key_image_spent_error, "Error in RPC call KeyImagesSpent");
-  THROW_WALLET_EXCEPTION_IF(spent.size() != key_images.size(), error::wallet_internal_error,
-      "daemon returned wrong response for KeyImagesSpent, wrong amounts count = " +
-      std::to_string(spent.size()) + ", expected " +  std::to_string(key_images.size()));
+  for (size_t i = 0; i < m_transfers.size(); ++i)
+  {
+    const transfer_details& td = m_transfers[i];
+    key_images.push_back(string_tools::pod_to_hex(td.m_key_image));
+  }
+
+  COMMAND_RPC_IS_KEY_IMAGE_SPENT::request req = AUTO_VAL_INIT(req);
+  COMMAND_RPC_IS_KEY_IMAGE_SPENT::response daemon_resp = AUTO_VAL_INIT(daemon_resp);
+  req.key_images = key_images;
+  m_daemon_rpc_mutex.lock();
+  bool r = epee::net_utils::invoke_http_json_remote_command2(m_daemon_address + "/is_key_image_spent", req, daemon_resp, m_http_client, 200000);
+  m_daemon_rpc_mutex.unlock();
+  THROW_WALLET_EXCEPTION_IF(!r, error::no_connection_to_daemon, "is_key_image_spent");
+  THROW_WALLET_EXCEPTION_IF(daemon_resp.status == CORE_RPC_STATUS_BUSY, error::daemon_busy, "is_key_image_spent");
+  THROW_WALLET_EXCEPTION_IF(daemon_resp.status != CORE_RPC_STATUS_OK, error::is_key_image_spent_error, daemon_resp.status);
+  THROW_WALLET_EXCEPTION_IF(daemon_resp.spent_status.size() != key_images.size(), error::wallet_internal_error,
+    "daemon returned wrong response for is_key_image_spent, wrong amounts count = " +
+    std::to_string(daemon_resp.spent_status.size()) + ", expected " +  std::to_string(key_images.size()));
 
   // update spent status
   for (size_t i = 0; i < m_transfers.size(); ++i)
   {
     transfer_details& td = m_transfers[i];
-    if (td.m_spent != spent[i])
+    if (td.m_spent != (daemon_resp.spent_status[i] != COMMAND_RPC_IS_KEY_IMAGE_SPENT::UNSPENT))
     {
       if (td.m_spent)
       {
@@ -2148,10 +2127,6 @@
         set_spent(td, td.m_spent_height);
         // unknown height, if this gets reorged, it might still be missed
       }
-<<<<<<< HEAD
-      td.m_spent = spent[i];
-=======
->>>>>>> 0fde289e
     }
   }
 }
@@ -2509,11 +2484,16 @@
   using namespace cryptonote;
   crypto::hash txid;
 
-  bool relayed;
-  std::string error_details;
-  bool r = m_daemon.sendRawTx(ptx.tx, relayed, error_details, /*want to relay=*/ true);
-
-  THROW_WALLET_EXCEPTION_IF(!r, error::tx_rejected, ptx.tx, "Failed", error_details);
+  COMMAND_RPC_SEND_RAW_TX::request req;
+  req.tx_as_hex = epee::string_tools::buff_to_hex_nodelimer(tx_to_blob(ptx.tx));
+  req.do_not_relay = false;
+  COMMAND_RPC_SEND_RAW_TX::response daemon_send_resp;
+  m_daemon_rpc_mutex.lock();
+  bool r = epee::net_utils::invoke_http_json_remote_command2(m_daemon_address + "/sendrawtransaction", req, daemon_send_resp, m_http_client, 200000);
+  m_daemon_rpc_mutex.unlock();
+  THROW_WALLET_EXCEPTION_IF(!r, error::no_connection_to_daemon, "sendrawtransaction");
+  THROW_WALLET_EXCEPTION_IF(daemon_send_resp.status == CORE_RPC_STATUS_BUSY, error::daemon_busy, "sendrawtransaction");
+  THROW_WALLET_EXCEPTION_IF(daemon_send_resp.status != CORE_RPC_STATUS_OK, error::tx_rejected, ptx.tx, daemon_send_resp.status, daemon_send_resp.reason);
 
   txid = get_transaction_hash(ptx.tx);
   crypto::hash payment_id = cryptonote::null_hash;
@@ -2683,15 +2663,13 @@
   if (fake_outputs_count > 0)
   {
     // get histogram for the amounts we need
-    std::vector<uint64_t> req_amounts;
+    epee::json_rpc::request<cryptonote::COMMAND_RPC_GET_OUTPUT_HISTOGRAM::request> req_t = AUTO_VAL_INIT(req_t);
+    epee::json_rpc::response<cryptonote::COMMAND_RPC_GET_OUTPUT_HISTOGRAM::response, std::string> resp_t = AUTO_VAL_INIT(resp_t);
+    m_daemon_rpc_mutex.lock();
+    req_t.jsonrpc = "2.0";
+    req_t.id = epee::serialization::storage_entry(0);
+    req_t.method = "get_output_histogram";
     for(auto it: selected_transfers)
-<<<<<<< HEAD
-      req_amounts.push_back(it->amount());
-
-    std::vector<cryptonote::rpc::output_amount_count> histogram;
-    bool r = m_daemon.getOutputHistogram(req_amounts, /*min_count=*/ 0, /*max_count=*/ 0, /*unlocked=*/ true, histogram);
-    THROW_WALLET_EXCEPTION_IF(!r, error::get_histogram_error, "Error in daemon RPC call GetOutputHistogram");
-=======
       req_t.params.amounts.push_back(it->is_rct() ? 0 : it->amount());
     std::sort(req_t.params.amounts.begin(), req_t.params.amounts.end());
     auto end = std::unique(req_t.params.amounts.begin(), req_t.params.amounts.end());
@@ -2702,41 +2680,31 @@
     THROW_WALLET_EXCEPTION_IF(!r, error::no_connection_to_daemon, "transfer_selected");
     THROW_WALLET_EXCEPTION_IF(resp_t.result.status == CORE_RPC_STATUS_BUSY, error::daemon_busy, "get_output_histogram");
     THROW_WALLET_EXCEPTION_IF(resp_t.result.status != CORE_RPC_STATUS_OK, error::get_histogram_error, resp_t.result.status);
->>>>>>> 0fde289e
 
     // we ask for more, to have spares if some outputs are still locked
     size_t base_requested_outputs_count = (size_t)((fake_outputs_count + 1) * 1.5 + 1);
     LOG_PRINT_L2("base_requested_outputs_count: " << base_requested_outputs_count);
 
     // generate output indices to request
-<<<<<<< HEAD
-    typedef cryptonote::rpc::output_amount_and_index oai;
-    std::vector<oai> req_outputs;
-=======
     COMMAND_RPC_GET_OUTPUTS::request req = AUTO_VAL_INIT(req);
     COMMAND_RPC_GET_OUTPUTS::response daemon_resp = AUTO_VAL_INIT(daemon_resp);
->>>>>>> 0fde289e
 
     for(transfer_container::iterator it: selected_transfers)
     {
       const uint64_t amount = it->is_rct() ? 0 : it->amount();
       std::unordered_set<uint64_t> seen_indices;
-<<<<<<< HEAD
-      size_t start = req_outputs.size();
-=======
       // request more for rct in base recent (locked) coinbases are picked, since they're locked for longer
       size_t requested_outputs_count = base_requested_outputs_count + (it->is_rct() ? CRYPTONOTE_MINED_MONEY_UNLOCK_WINDOW - CRYPTONOTE_DEFAULT_TX_SPENDABLE_AGE : 0);
       size_t start = req.outputs.size();
->>>>>>> 0fde289e
 
       // if there are just enough outputs to mix with, use all of them.
       // Eventually this should become impossible.
       uint64_t num_outs = 0;
-      for (auto he: histogram)
+      for (auto he: resp_t.result.histogram)
       {
         if (he.amount == amount)
         {
-          num_outs = he.count;
+          num_outs = he.instances;
           break;
         }
       }
@@ -2747,31 +2715,19 @@
       if (num_outs <= requested_outputs_count)
       {
         for (uint64_t i = 0; i < num_outs; i++)
-<<<<<<< HEAD
-          req_outputs.emplace_back(oai{it->amount(), i});
-=======
           req.outputs.push_back({amount, i});
->>>>>>> 0fde289e
         // duplicate to make up shortfall: this will be caught after the RPC call,
         // so we can also output the amounts for which we can't reach the required
         // mixin after checking the actual unlockedness
         for (uint64_t i = num_outs; i < requested_outputs_count; ++i)
-<<<<<<< HEAD
-          req_outputs.emplace_back(oai{it->amount(), num_outs - 1});
-=======
           req.outputs.push_back({amount, num_outs - 1});
->>>>>>> 0fde289e
       }
       else
       {
         // start with real one
         uint64_t num_found = 1;
         seen_indices.emplace(it->m_global_output_index);
-<<<<<<< HEAD
-        req_outputs.emplace_back(oai{it->amount(), it->m_global_output_index});
-=======
         req.outputs.push_back({amount, it->m_global_output_index});
->>>>>>> 0fde289e
 
         // while we still need more mixins
         while (num_found < requested_outputs_count)
@@ -2796,31 +2752,16 @@
             continue;
           seen_indices.emplace(i);
 
-<<<<<<< HEAD
-          req_outputs.emplace_back(oai{it->amount(), i});
-=======
           req.outputs.push_back({amount, i});
->>>>>>> 0fde289e
           ++num_found;
         }
       }
 
       // sort the subsection, to ensure the daemon doesn't know wich output is ours
-      std::sort(req_outputs.begin() + start, req_outputs.end(),
-          [](const oai &a, const oai &b) { return a.index < b.index; });
-    }
-
-<<<<<<< HEAD
-    typedef cryptonote::rpc::output_key_and_unlocked oku;
-
-    std::vector<oku> keys;
-    r = m_daemon.getOutputKeys(req_outputs, keys);
-
-    THROW_WALLET_EXCEPTION_IF(!r, error::get_random_outs_error, "Error in daemon RPC call GetOutputKeys");
-    THROW_WALLET_EXCEPTION_IF(keys.size() != req_outputs.size(), error::wallet_internal_error,
-      "daemon returned wrong response for GetOutputKeys, wrong amounts count = " +
-      std::to_string(keys.size()) + ", expected " +  std::to_string(req_outputs.size()));
-=======
+      std::sort(req.outputs.begin() + start, req.outputs.end(),
+          [](const COMMAND_RPC_GET_OUTPUTS::out &a, const COMMAND_RPC_GET_OUTPUTS::out &b) { return a.index < b.index; });
+    }
+
     for (auto i: req.outputs)
       LOG_PRINT_L1("asking for output " << i.index << " for " << print_money(i.amount));
 
@@ -2834,10 +2775,8 @@
     THROW_WALLET_EXCEPTION_IF(daemon_resp.outs.size() != req.outputs.size(), error::wallet_internal_error,
       "daemon returned wrong response for get_outs.bin, wrong amounts count = " +
       std::to_string(daemon_resp.outs.size()) + ", expected " +  std::to_string(req.outputs.size()));
->>>>>>> 0fde289e
 
     std::unordered_map<uint64_t, uint64_t> scanty_outs;
-
     size_t base = 0;
     outs.reserve(selected_transfers.size());
     for(transfer_container::iterator it: selected_transfers)
@@ -2862,22 +2801,14 @@
       for (size_t o = 0; o < requested_outputs_count && outs.back().size() < fake_outputs_count + 1; ++o)
       {
         size_t i = base + order[o];
-<<<<<<< HEAD
-        if (req_outputs[i].index == it->m_global_output_index) // don't re-add real one
-=======
         LOG_PRINT_L2("Index " << i << "/" << requested_outputs_count << ": idx " << req.outputs[i].index << " (real " << it->m_global_output_index << "), unlocked " << daemon_resp.outs[i].unlocked << ", key " << daemon_resp.outs[i].key);
         if (req.outputs[i].index == it->m_global_output_index) // don't re-add real one
->>>>>>> 0fde289e
           continue;
-        if (!keys[i].unlocked) // don't add locked outs
+        if (!daemon_resp.outs[i].unlocked) // don't add locked outs
           continue;
-        if (o > 0 && keys[i].key == keys[i - 1].key) // don't add duplicates
+        if (o > 0 && daemon_resp.outs[i].key == daemon_resp.outs[i - 1].key) // don't add duplicates
           continue;
-<<<<<<< HEAD
-        outs.back().push_back({req_outputs[i].index, keys[i].key});
-=======
         outs.back().push_back(std::make_tuple(req.outputs[i].index, daemon_resp.outs[i].key, daemon_resp.outs[i].mask));
->>>>>>> 0fde289e
       }
       if (outs.back().size() < fake_outputs_count + 1)
       {
@@ -3805,19 +3736,6 @@
 //----------------------------------------------------------------------------------------------------
 void wallet2::get_hard_fork_info(uint8_t version, uint64_t &earliest_height)
 {
-<<<<<<< HEAD
-  uint64_t current_height;
-  
-  bool r = m_daemon.getHeight(current_height);
-  CHECK_AND_ASSERT_MES(r, false, "Failed to get chain height from daemon");
-
-  cryptonote::rpc::hard_fork_info info;
-
-  r = m_daemon.hardForkInfo(version, info);
-  CHECK_AND_ASSERT_MES(r, false, "Daemon RPC command HardForkInfo failed");
-
-  bool close_enough = current_height >=  info.earliest_height - 10; // start using the rules a bit beforehand
-=======
   epee::json_rpc::request<cryptonote::COMMAND_RPC_HARD_FORK_INFO::request> req_t = AUTO_VAL_INIT(req_t);
   epee::json_rpc::response<cryptonote::COMMAND_RPC_HARD_FORK_INFO::response, std::string> resp_t = AUTO_VAL_INIT(resp_t);
 
@@ -3851,7 +3769,6 @@
   get_hard_fork_info(version, earliest_height); // can throw
 
   bool close_enough = res.height >=  earliest_height - early_blocks; // start using the rules that many blocks beforehand
->>>>>>> 0fde289e
   if (close_enough)
     LOG_PRINT_L2("Using v" << (unsigned)version << " rules");
   else
@@ -3902,17 +3819,25 @@
 //----------------------------------------------------------------------------------------------------
 std::vector<size_t> wallet2::select_available_outputs_from_histogram(uint64_t count, bool atleast, bool unlocked, bool trusted_daemon)
 {
-  std::vector<uint64_t> amounts;
+  epee::json_rpc::request<cryptonote::COMMAND_RPC_GET_OUTPUT_HISTOGRAM::request> req_t = AUTO_VAL_INIT(req_t);
+  epee::json_rpc::response<cryptonote::COMMAND_RPC_GET_OUTPUT_HISTOGRAM::response, std::string> resp_t = AUTO_VAL_INIT(resp_t);
+  m_daemon_rpc_mutex.lock();
+  req_t.jsonrpc = "2.0";
+  req_t.id = epee::serialization::storage_entry(0);
+  req_t.method = "get_output_histogram";
   if (trusted_daemon)
-    amounts = get_unspent_amounts_vector();
-
-  std::vector<cryptonote::rpc::output_amount_count> histogram;
-
-  bool r = m_daemon.getOutputHistogram(amounts, count, /*max_count=*/ 0, unlocked, histogram);
-  THROW_WALLET_EXCEPTION_IF(!r, error::get_histogram_error, "Error in daemon RPC call GetOutputHistogram");
+    req_t.params.amounts = get_unspent_amounts_vector();
+  req_t.params.min_count = count;
+  req_t.params.max_count = 0;
+  req_t.params.unlocked = unlocked;
+  bool r = net_utils::invoke_http_json_remote_command2(m_daemon_address + "/json_rpc", req_t, resp_t, m_http_client);
+  m_daemon_rpc_mutex.unlock();
+  THROW_WALLET_EXCEPTION_IF(!r, error::no_connection_to_daemon, "select_available_unmixable_outputs");
+  THROW_WALLET_EXCEPTION_IF(resp_t.result.status == CORE_RPC_STATUS_BUSY, error::daemon_busy, "get_output_histogram");
+  THROW_WALLET_EXCEPTION_IF(resp_t.result.status != CORE_RPC_STATUS_OK, error::get_histogram_error, resp_t.result.status);
 
   std::set<uint64_t> mixable;
-  for (const auto &i: histogram)
+  for (const auto &i: resp_t.result.histogram)
   {
     mixable.insert(i.amount);
   }
@@ -3933,9 +3858,6 @@
   });
 }
 //----------------------------------------------------------------------------------------------------
-<<<<<<< HEAD
-//TODO: mixin count should b a parameter
-=======
 uint64_t wallet2::get_num_rct_outputs()
 {
   epee::json_rpc::request<cryptonote::COMMAND_RPC_GET_OUTPUT_HISTOGRAM::request> req_t = AUTO_VAL_INIT(req_t);
@@ -3958,14 +3880,12 @@
   return resp_t.result.histogram[0].instances;
 }
 //----------------------------------------------------------------------------------------------------
->>>>>>> 0fde289e
 std::vector<size_t> wallet2::select_available_unmixable_outputs(bool trusted_daemon)
 {
   // request all outputs with less than 3 instances
   return select_available_outputs_from_histogram(3, false, true, trusted_daemon);
 }
 //----------------------------------------------------------------------------------------------------
-//TODO: mixin count should b a parameter
 std::vector<size_t> wallet2::select_available_mixable_outputs(bool trusted_daemon)
 {
   // request all outputs with at least 3 instances, so we can use mixin 2 with
@@ -4206,6 +4126,9 @@
 //----------------------------------------------------------------------------------------------------
 uint64_t wallet2::import_key_images(const std::vector<std::pair<crypto::key_image, crypto::signature>> &signed_key_images, uint64_t &spent, uint64_t &unspent)
 {
+  COMMAND_RPC_IS_KEY_IMAGE_SPENT::request req = AUTO_VAL_INIT(req);
+  COMMAND_RPC_IS_KEY_IMAGE_SPENT::response daemon_resp = AUTO_VAL_INIT(daemon_resp);
+
   THROW_WALLET_EXCEPTION_IF(signed_key_images.size() > m_transfers.size(), error::wallet_internal_error,
       "The blockchain is out of date compared to the signed key images");
 
@@ -4215,8 +4138,6 @@
     unspent = 0;
     return 0;
   }
-
-  std::vector<crypto::key_image> req_key_images;
 
   for (size_t n = 0; n < signed_key_images.size(); ++n)
   {
@@ -4238,20 +4159,9 @@
         + boost::lexical_cast<std::string>(signed_key_images.size()) + ", key image " + epee::string_tools::pod_to_hex(key_image)
         + ", signature " + epee::string_tools::pod_to_hex(signature) + ", pubkey " + epee::string_tools::pod_to_hex(*pkeys[0]));
 
-    req_key_images.push_back(key_image);
-  }
-
-<<<<<<< HEAD
-  std::vector<bool> spent_status;
-  std::vector<bool> spent_in_chain;
-  std::vector<bool> spent_in_pool;
-
-  bool r = m_daemon.keyImagesSpent(req_key_images, spent_status, spent_in_chain, spent_in_pool, /*don't care, so where=*/ false);
-  THROW_WALLET_EXCEPTION_IF(!r, error::is_key_image_spent_error, "Error in RPC call KeyImagesSpent");
-  THROW_WALLET_EXCEPTION_IF(spent_status.size() != signed_key_images.size(), error::wallet_internal_error,
-      "daemon returned wrong response for KeyImagesSpent, wrong amounts count = " +
-      std::to_string(spent_status.size()) + ", expected " +  std::to_string(signed_key_images.size()));
-=======
+    req.key_images.push_back(epee::string_tools::pod_to_hex(key_image));
+  }
+
   for (size_t n = 0; n < signed_key_images.size(); ++n)
     m_transfers[n].m_key_image = signed_key_images[n].first;
 
@@ -4264,26 +4174,20 @@
   THROW_WALLET_EXCEPTION_IF(daemon_resp.spent_status.size() != signed_key_images.size(), error::wallet_internal_error,
     "daemon returned wrong response for is_key_image_spent, wrong amounts count = " +
     std::to_string(daemon_resp.spent_status.size()) + ", expected " +  std::to_string(signed_key_images.size()));
->>>>>>> 0fde289e
 
   spent = 0;
   unspent = 0;
-  for (size_t n = 0; n < spent_status.size(); ++n)
+  for (size_t n = 0; n < daemon_resp.spent_status.size(); ++n)
   {
     transfer_details &td = m_transfers[n];
-<<<<<<< HEAD
-    uint64_t amount = td.m_tx.vout[td.m_internal_output_index].amount;
-    td.m_spent = spent_status[n];
-=======
     uint64_t amount = td.amount();
     td.m_spent = daemon_resp.spent_status[n] != COMMAND_RPC_IS_KEY_IMAGE_SPENT::UNSPENT;
->>>>>>> 0fde289e
     if (td.m_spent)
       spent += amount;
     else
       unspent += amount;
     LOG_PRINT_L2("Transfer " << n << ": " << print_money(amount) << " (" << td.m_global_output_index << "): "
-        << (td.m_spent ? "spent" : "unspent") << " (key image " << epee::string_tools::pod_to_hex(req_key_images[n]) << ")");
+        << (td.m_spent ? "spent" : "unspent") << " (key image " << req.key_images[n] << ")");
   }
   LOG_PRINT_L1("Total: " << print_money(spent) << " spent, " << print_money(unspent) << " unspent");
 
