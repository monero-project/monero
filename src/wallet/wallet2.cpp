--- conflicted
+++ resolved
@@ -729,19 +729,11 @@
   transfer(dsts, fake_outputs_count, unlock_time, fee, extra, tx, ptx);
 }
 
-<<<<<<< HEAD
-=======
-namespace {
->>>>>>> 78696677
 // split_amounts(vector<cryptonote::tx_destination_entry> dsts, size_t num_splits)
 //
 // split amount for each dst in dsts into num_splits parts
 // and make num_splits new vector<crypt...> instances to hold these new amounts
-<<<<<<< HEAD
 std::vector<std::vector<cryptonote::tx_destination_entry>> wallet2::split_amounts(
-=======
-std::vector<std::vector<cryptonote::tx_destination_entry>> split_amounts(
->>>>>>> 78696677
     std::vector<cryptonote::tx_destination_entry> dsts, size_t num_splits)
 {
   std::vector<std::vector<cryptonote::tx_destination_entry>> retVal;
@@ -783,7 +775,6 @@
 
   return retVal;
 }
-<<<<<<< HEAD
 
 //----------------------------------------------------------------------------------------------------
 // take a pending tx and actually send it to the daemon
@@ -821,46 +812,6 @@
 }
 
 //----------------------------------------------------------------------------------------------------
-=======
-} // anonymous namespace
-
-//----------------------------------------------------------------------------------------------------
-// take a pending tx and actually send it to the daemon
-void wallet2::commit_tx(pending_tx& ptx)
-{
-  using namespace cryptonote;
-  COMMAND_RPC_SEND_RAW_TX::request req;
-  req.tx_as_hex = epee::string_tools::buff_to_hex_nodelimer(tx_to_blob(ptx.tx));
-  COMMAND_RPC_SEND_RAW_TX::response daemon_send_resp;
-  bool r = epee::net_utils::invoke_http_json_remote_command2(m_daemon_address + "/sendrawtransaction", req, daemon_send_resp, m_http_client, 200000);
-  THROW_WALLET_EXCEPTION_IF(!r, error::no_connection_to_daemon, "sendrawtransaction");
-  THROW_WALLET_EXCEPTION_IF(daemon_send_resp.status == CORE_RPC_STATUS_BUSY, error::daemon_busy, "sendrawtransaction");
-  THROW_WALLET_EXCEPTION_IF(daemon_send_resp.status != CORE_RPC_STATUS_OK, error::tx_rejected, ptx.tx, daemon_send_resp.status);
-
-  add_unconfirmed_tx(ptx.tx, ptx.change_dts.amount);
-
-  LOG_PRINT_L2("transaction " << get_transaction_hash(ptx.tx) << " generated ok and sent to daemon, key_images: [" << ptx.key_images << "]");
-
-  BOOST_FOREACH(transfer_container::iterator it, ptx.selected_transfers)
-    it->m_spent = true;
-
-  LOG_PRINT_L0("Transaction successfully sent. <" << get_transaction_hash(ptx.tx) << ">" << ENDL
-            << "Commission: " << print_money(ptx.fee+ptx.dust) << " (dust: " << print_money(ptx.dust) << ")" << ENDL
-            << "Balance: " << print_money(balance()) << ENDL
-            << "Unlocked: " << print_money(unlocked_balance()) << ENDL
-            << "Please, wait for confirmation for your balance to be unlocked.");
-}
-
-void wallet2::commit_tx(std::vector<pending_tx>& ptx_vector)
-{
-  for (auto & ptx : ptx_vector)
-  {
-    commit_tx(ptx);
-  }
-}
-
-//----------------------------------------------------------------------------------------------------
->>>>>>> 78696677
 // separated the call(s) to wallet2::transfer into their own function
 //
 // this function will make multiple calls to wallet2::transfer if multiple
