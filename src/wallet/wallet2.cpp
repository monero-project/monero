--- conflicted
+++ resolved
@@ -7078,12 +7078,9 @@
       }
     }
 
-<<<<<<< HEAD
+
+skip_tx:
     // if unused_*_indices is empty while unused_*_indices_per_subaddr has multiple elements, and if we still have something to pay,
-=======
-skip_tx:
-    // if unused_*_indices is empty while unused_*_indices_per_subaddr has multiple elements, and if we still have something to pay, 
->>>>>>> 35d5aa36
     // pop front of unused_*_indices_per_subaddr and have unused_*_indices point to the front of unused_*_indices_per_subaddr
     if ((!dsts.empty() && dsts[0].amount > 0) || adding_fee)
     {
