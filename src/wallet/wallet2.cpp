// Copyright (c) 2014-2017, The Monero Project
// 
// All rights reserved.
// 
// Redistribution and use in source and binary forms, with or without modification, are
// permitted provided that the following conditions are met:
// 
// 1. Redistributions of source code must retain the above copyright notice, this list of
//    conditions and the following disclaimer.
// 
// 2. Redistributions in binary form must reproduce the above copyright notice, this list
//    of conditions and the following disclaimer in the documentation and/or other
//    materials provided with the distribution.
// 
// 3. Neither the name of the copyright holder nor the names of its contributors may be
//    used to endorse or promote products derived from this software without specific
//    prior written permission.
// 
// THIS SOFTWARE IS PROVIDED BY THE COPYRIGHT HOLDERS AND CONTRIBUTORS "AS IS" AND ANY
// EXPRESS OR IMPLIED WARRANTIES, INCLUDING, BUT NOT LIMITED TO, THE IMPLIED WARRANTIES OF
// MERCHANTABILITY AND FITNESS FOR A PARTICULAR PURPOSE ARE DISCLAIMED. IN NO EVENT SHALL
// THE COPYRIGHT HOLDER OR CONTRIBUTORS BE LIABLE FOR ANY DIRECT, INDIRECT, INCIDENTAL,
// SPECIAL, EXEMPLARY, OR CONSEQUENTIAL DAMAGES (INCLUDING, BUT NOT LIMITED TO,
// PROCUREMENT OF SUBSTITUTE GOODS OR SERVICES; LOSS OF USE, DATA, OR PROFITS; OR BUSINESS
// INTERRUPTION) HOWEVER CAUSED AND ON ANY THEORY OF LIABILITY, WHETHER IN CONTRACT,
// STRICT LIABILITY, OR TORT (INCLUDING NEGLIGENCE OR OTHERWISE) ARISING IN ANY WAY OUT OF
// THE USE OF THIS SOFTWARE, EVEN IF ADVISED OF THE POSSIBILITY OF SUCH DAMAGE.
// 
// Parts of this file are originally copyright (c) 2012-2013 The Cryptonote developers

#include <random>
#include <tuple>
#include <boost/format.hpp>
#include <boost/optional/optional.hpp>
#include <boost/utility/value_init.hpp>
#include "include_base_utils.h"
using namespace epee;

#include "cryptonote_config.h"
#include "wallet2.h"
#include "wallet2_api.h"
#include "cryptonote_basic/cryptonote_format_utils.h"
#include "rpc/core_rpc_server_commands_defs.h"
#include "misc_language.h"
#include "cryptonote_basic/cryptonote_basic_impl.h"
#include "common/boost_serialization_helper.h"
#include "common/command_line.h"
#include "profile_tools.h"
#include "crypto/crypto.h"
#include "serialization/binary_utils.h"
#include "cryptonote_protocol/blobdatatype.h"
#include "mnemonics/electrum-words.h"
#include "common/i18n.h"
#include "common/util.h"
#include "rapidjson/document.h"
#include "rapidjson/writer.h"
#include "rapidjson/stringbuffer.h"
#include "common/json_util.h"
#include "common/base58.h"
#include "common/scoped_message_writer.h"
#include "ringct/rctSigs.h"

extern "C"
{
#include "crypto/keccak.h"
#include "crypto/crypto-ops.h"
}
using namespace cryptonote;

#undef MONERO_DEFAULT_LOG_CATEGORY
#define MONERO_DEFAULT_LOG_CATEGORY "wallet.wallet2"

// used to choose when to stop adding outputs to a tx
#define APPROXIMATE_INPUT_BYTES 80

// used to target a given block size (additional outputs may be added on top to build fee)
#define TX_SIZE_TARGET(bytes) (bytes*2/3)

// arbitrary, used to generate different hashes from the same input
#define CHACHA8_KEY_TAIL 0x8c

#define UNSIGNED_TX_PREFIX "Monero unsigned tx set\003"
#define SIGNED_TX_PREFIX "Monero signed tx set\003"

#define RECENT_OUTPUT_RATIO (0.5) // 50% of outputs are from the recent zone
#define RECENT_OUTPUT_ZONE ((time_t)(1.8 * 86400)) // last 1.8 day makes up the recent zone (taken from monerolink.pdf, Miller et al)

#define FEE_ESTIMATE_GRACE_BLOCKS 10 // estimate fee valid for that many blocks

#define SECOND_OUTPUT_RELATEDNESS_THRESHOLD 0.0f

#define KILL_IOSERVICE()  \
    do { \
      work.reset(); \
      while (!ioservice.stopped()) ioservice.poll(); \
      threadpool.join_all(); \
      ioservice.stop(); \
    } while(0)

#define KEY_IMAGE_EXPORT_FILE_MAGIC "Monero key image export\002"

namespace
{
// Create on-demand to prevent static initialization order fiasco issues.
struct options {
  const command_line::arg_descriptor<std::string> daemon_address = {"daemon-address", tools::wallet2::tr("Use daemon instance at <host>:<port>"), ""};
  const command_line::arg_descriptor<std::string> daemon_host = {"daemon-host", tools::wallet2::tr("Use daemon instance at host <arg> instead of localhost"), ""};
  const command_line::arg_descriptor<std::string> password = {"password", tools::wallet2::tr("Wallet password (escape/quote as needed)"), "", true};
  const command_line::arg_descriptor<std::string> password_file = {"password-file", tools::wallet2::tr("Wallet password file"), "", true};
  const command_line::arg_descriptor<int> daemon_port = {"daemon-port", tools::wallet2::tr("Use daemon instance at port <arg> instead of 18081"), 0};
  const command_line::arg_descriptor<std::string> daemon_login = {"daemon-login", tools::wallet2::tr("Specify username[:password] for daemon RPC client"), "", true};
  const command_line::arg_descriptor<bool> testnet = {"testnet", tools::wallet2::tr("For testnet. Daemon must also be launched with --testnet flag"), false};
  const command_line::arg_descriptor<bool> restricted = {"restricted-rpc", tools::wallet2::tr("Restricts to view-only commands"), false};
};

void do_prepare_file_names(const std::string& file_path, std::string& keys_file, std::string& wallet_file)
{
  keys_file = file_path;
  wallet_file = file_path;
  boost::system::error_code e;
  if(string_tools::get_extension(keys_file) == "keys")
  {//provided keys file name
    wallet_file = string_tools::cut_off_extension(wallet_file);
  }else
  {//provided wallet file name
    keys_file += ".keys";
  }
}

uint64_t calculate_fee(uint64_t fee_per_kb, size_t bytes, uint64_t fee_multiplier)
{
  uint64_t kB = (bytes + 1023) / 1024;
  return kB * fee_per_kb * fee_multiplier;
}

uint64_t calculate_fee(uint64_t fee_per_kb, const cryptonote::blobdata &blob, uint64_t fee_multiplier)
{
  return calculate_fee(fee_per_kb, blob.size(), fee_multiplier);
}

std::unique_ptr<tools::wallet2> make_basic(const boost::program_options::variables_map& vm, const options& opts)
{
  const bool testnet = command_line::get_arg(vm, opts.testnet);
  const bool restricted = command_line::get_arg(vm, opts.restricted);

  auto daemon_address = command_line::get_arg(vm, opts.daemon_address);
  auto daemon_host = command_line::get_arg(vm, opts.daemon_host);
  auto daemon_port = command_line::get_arg(vm, opts.daemon_port);

  if (!daemon_address.empty() && !daemon_host.empty() && 0 != daemon_port)
  {
    tools::fail_msg_writer() << tools::wallet2::tr("can't specify daemon host or port more than once");
    return nullptr;
  }

  boost::optional<epee::net_utils::http::login> login{};
  if (command_line::has_arg(vm, opts.daemon_login))
  {
    auto parsed = tools::login::parse(
      command_line::get_arg(vm, opts.daemon_login), false, "Daemon client password"
    );
    if (!parsed)
      return nullptr;

    login.emplace(std::move(parsed->username), std::move(parsed->password).password());
  }

  if (daemon_host.empty())
    daemon_host = "localhost";

  if (!daemon_port)
  {
    daemon_port = testnet ? config::testnet::RPC_DEFAULT_PORT : config::RPC_DEFAULT_PORT;
  }

  if (daemon_address.empty())
    daemon_address = std::string("http://") + daemon_host + ":" + std::to_string(daemon_port);

  std::unique_ptr<tools::wallet2> wallet(new tools::wallet2(testnet, restricted));
  wallet->init(std::move(daemon_address), std::move(login));
  return wallet;
}

boost::optional<tools::password_container> get_password(const boost::program_options::variables_map& vm, const options& opts, const bool verify)
{
  if (command_line::has_arg(vm, opts.password) && command_line::has_arg(vm, opts.password_file))
  {
    tools::fail_msg_writer() << tools::wallet2::tr("can't specify more than one of --password and --password-file");
    return boost::none;
  }

  if (command_line::has_arg(vm, opts.password))
  {
    return tools::password_container{command_line::get_arg(vm, opts.password)};
  }

  if (command_line::has_arg(vm, opts.password_file))
  {
    std::string password;
    bool r = epee::file_io_utils::load_file_to_string(command_line::get_arg(vm, opts.password_file),
                                                      password);
    if (!r)
    {
      tools::fail_msg_writer() << tools::wallet2::tr("the password file specified could not be read");
      return boost::none;
    }

    // Remove line breaks the user might have inserted
    boost::trim_right_if(password, boost::is_any_of("\r\n"));
    return {tools::password_container{std::move(password)}};
  }

  return tools::wallet2::password_prompt(verify);
}

std::unique_ptr<tools::wallet2> generate_from_json(const std::string& json_file, const boost::program_options::variables_map& vm, const options& opts)
{
  const bool testnet = command_line::get_arg(vm, opts.testnet);

  /* GET_FIELD_FROM_JSON_RETURN_ON_ERROR Is a generic macro that can return
  false. Gcc will coerce this into unique_ptr(nullptr), but clang correctly
  fails. This large wrapper is for the use of that macro */
  std::unique_ptr<tools::wallet2> wallet;
  const auto do_generate = [&]() -> bool {
    std::string buf;
    if (!epee::file_io_utils::load_file_to_string(json_file, buf)) {
      tools::fail_msg_writer() << tools::wallet2::tr("Failed to load file ") << json_file;
      return false;
    }

    rapidjson::Document json;
    if (json.Parse(buf.c_str()).HasParseError()) {
      tools::fail_msg_writer() << tools::wallet2::tr("Failed to parse JSON");
      return false;
    }

    GET_FIELD_FROM_JSON_RETURN_ON_ERROR(json, version, unsigned, Uint, true, 0);
    const int current_version = 1;
    if (field_version > current_version) {
      tools::fail_msg_writer() << boost::format(tools::wallet2::tr("Version %u too new, we can only grok up to %u")) % field_version % current_version;
      return false;
    }

    GET_FIELD_FROM_JSON_RETURN_ON_ERROR(json, filename, std::string, String, true, std::string());

    GET_FIELD_FROM_JSON_RETURN_ON_ERROR(json, scan_from_height, uint64_t, Uint64, false, 0);
    const bool recover = field_scan_from_height_found;

    GET_FIELD_FROM_JSON_RETURN_ON_ERROR(json, password, std::string, String, false, std::string());

    GET_FIELD_FROM_JSON_RETURN_ON_ERROR(json, viewkey, std::string, String, false, std::string());
    crypto::secret_key viewkey;
    if (field_viewkey_found)
    {
      cryptonote::blobdata viewkey_data;
      if(!epee::string_tools::parse_hexstr_to_binbuff(field_viewkey, viewkey_data) || viewkey_data.size() != sizeof(crypto::secret_key))
      {
        tools::fail_msg_writer() << tools::wallet2::tr("failed to parse view key secret key");
        return false;
      }
      viewkey = *reinterpret_cast<const crypto::secret_key*>(viewkey_data.data());
      crypto::public_key pkey;
      if (!crypto::secret_key_to_public_key(viewkey, pkey)) {
        tools::fail_msg_writer() << tools::wallet2::tr("failed to verify view key secret key");
        return false;
      }
    }

    GET_FIELD_FROM_JSON_RETURN_ON_ERROR(json, spendkey, std::string, String, false, std::string());
    crypto::secret_key spendkey;
    if (field_spendkey_found)
    {
      cryptonote::blobdata spendkey_data;
      if(!epee::string_tools::parse_hexstr_to_binbuff(field_spendkey, spendkey_data) || spendkey_data.size() != sizeof(crypto::secret_key))
      {
        tools::fail_msg_writer() << tools::wallet2::tr("failed to parse spend key secret key");
        return false;
      }
      spendkey = *reinterpret_cast<const crypto::secret_key*>(spendkey_data.data());
      crypto::public_key pkey;
      if (!crypto::secret_key_to_public_key(spendkey, pkey)) {
        tools::fail_msg_writer() << tools::wallet2::tr("failed to verify spend key secret key");
        return false;
      }
    }

    GET_FIELD_FROM_JSON_RETURN_ON_ERROR(json, seed, std::string, String, false, std::string());
    std::string old_language;
    crypto::secret_key recovery_key;
    bool restore_deterministic_wallet = false;
    if (field_seed_found)
    {
      if (!crypto::ElectrumWords::words_to_bytes(field_seed, recovery_key, old_language))
      {
        tools::fail_msg_writer() << tools::wallet2::tr("Electrum-style word list failed verification");
        return false;
      }
      restore_deterministic_wallet = true;
    }

    GET_FIELD_FROM_JSON_RETURN_ON_ERROR(json, address, std::string, String, false, std::string());

    // compatibility checks
    if (!field_seed_found && !field_viewkey_found)
    {
      tools::fail_msg_writer() << tools::wallet2::tr("At least one of Electrum-style word list and private view key must be specified");
      return false;
    }
    if (field_seed_found && (field_viewkey_found || field_spendkey_found))
    {
      tools::fail_msg_writer() << tools::wallet2::tr("Both Electrum-style word list and private key(s) specified");
      return false;
    }

    // if an address was given, we check keys against it, and deduce the spend
    // public key if it was not given
    if (field_address_found)
    {
      cryptonote::account_public_address address;
      bool has_payment_id;
      crypto::hash8 new_payment_id;
      if(!get_account_integrated_address_from_str(address, has_payment_id, new_payment_id, testnet, field_address))
      {
        tools::fail_msg_writer() << tools::wallet2::tr("invalid address");
        return false;
      }
      if (field_viewkey_found)
      {
        crypto::public_key pkey;
        if (!crypto::secret_key_to_public_key(viewkey, pkey)) {
          tools::fail_msg_writer() << tools::wallet2::tr("failed to verify view key secret key");
          return false;
        }
        if (address.m_view_public_key != pkey) {
          tools::fail_msg_writer() << tools::wallet2::tr("view key does not match standard address");
          return false;
        }
      }
      if (field_spendkey_found)
      {
        crypto::public_key pkey;
        if (!crypto::secret_key_to_public_key(spendkey, pkey)) {
          tools::fail_msg_writer() << tools::wallet2::tr("failed to verify spend key secret key");
          return false;
        }
        if (address.m_spend_public_key != pkey) {
          tools::fail_msg_writer() << tools::wallet2::tr("spend key does not match standard address");
          return false;
        }
      }
    }

    const bool deprecated_wallet = restore_deterministic_wallet && ((old_language == crypto::ElectrumWords::old_language_name) ||
      crypto::ElectrumWords::get_is_old_style_seed(field_seed));
    if (deprecated_wallet) {
      tools::fail_msg_writer() << tools::wallet2::tr("Cannot create deprecated wallets from JSON");
      return false;
    }

    wallet.reset(make_basic(vm, opts).release());
    wallet->set_refresh_from_block_height(field_scan_from_height);

    try
    {
      if (!field_seed.empty())
      {
        wallet->generate(field_filename, field_password, recovery_key, recover, false);
      }
      else
      {
        cryptonote::account_public_address address;
        if (!crypto::secret_key_to_public_key(viewkey, address.m_view_public_key)) {
          tools::fail_msg_writer() << tools::wallet2::tr("failed to verify view key secret key");
          return false;
        }

        if (field_spendkey.empty())
        {
          // if we have an addres but no spend key, we can deduce the spend public key
          // from the address
          if (field_address_found)
          {
            cryptonote::account_public_address address2;
            bool has_payment_id;
            crypto::hash8 new_payment_id;
            get_account_integrated_address_from_str(address2, has_payment_id, new_payment_id, testnet, field_address);
            address.m_spend_public_key = address2.m_spend_public_key;
          }
          wallet->generate(field_filename, field_password, address, viewkey);
        }
        else
        {
          if (!crypto::secret_key_to_public_key(spendkey, address.m_spend_public_key)) {
            tools::fail_msg_writer() << tools::wallet2::tr("failed to verify spend key secret key");
            return false;
          }
          wallet->generate(field_filename, field_password, address, spendkey, viewkey);
        }
      }
    }
    catch (const std::exception& e)
    {
      tools::fail_msg_writer() << tools::wallet2::tr("failed to generate new wallet: ") << e.what();
      return false;
    }
    return true;
  };

  if (do_generate())
  {
    return wallet;
  }
  return nullptr;
}

static void throw_on_rpc_response_error(const boost::optional<std::string> &status, const char *method)
{
  // no error
  if (!status)
    return;

  // empty string -> not connection
  THROW_WALLET_EXCEPTION_IF(status->empty(), tools::error::no_connection_to_daemon, method);

  THROW_WALLET_EXCEPTION_IF(*status == CORE_RPC_STATUS_BUSY, tools::error::daemon_busy, method);
  THROW_WALLET_EXCEPTION_IF(*status != CORE_RPC_STATUS_OK, tools::error::wallet_generic_rpc_error, method, *status);
}

} //namespace

namespace tools
{
// for now, limit to 30 attempts.  TODO: discuss a good number to limit to.
const size_t MAX_SPLIT_ATTEMPTS = 30;

constexpr const std::chrono::seconds wallet2::rpc_timeout;
const char* wallet2::tr(const char* str) { return i18n_translate(str, "tools::wallet2"); }

bool wallet2::has_testnet_option(const boost::program_options::variables_map& vm)
{
  return command_line::get_arg(vm, options().testnet);
}

void wallet2::init_options(boost::program_options::options_description& desc_params)
{
  const options opts{};
  command_line::add_arg(desc_params, opts.daemon_address);
  command_line::add_arg(desc_params, opts.daemon_host);
  command_line::add_arg(desc_params, opts.password);
  command_line::add_arg(desc_params, opts.password_file);
  command_line::add_arg(desc_params, opts.daemon_port);
  command_line::add_arg(desc_params, opts.daemon_login);
  command_line::add_arg(desc_params, opts.testnet);
  command_line::add_arg(desc_params, opts.restricted);
}

boost::optional<password_container> wallet2::password_prompt(const bool new_password)
{
  auto pwd_container = tools::password_container::prompt(
    new_password, (new_password ? tr("Enter new wallet password") : tr("Wallet password"))
  );
  if (!pwd_container)
  {
    tools::fail_msg_writer() << tr("failed to read wallet password");
  }
  return pwd_container;
}

std::unique_ptr<wallet2> wallet2::make_from_json(const boost::program_options::variables_map& vm, const std::string& json_file)
{
  const options opts{};
  return generate_from_json(json_file, vm, opts);
}

std::pair<std::unique_ptr<wallet2>, password_container> wallet2::make_from_file(
  const boost::program_options::variables_map& vm, const std::string& wallet_file)
{
  const options opts{};
  auto pwd = get_password(vm, opts, false);
  if (!pwd)
  {
    return {nullptr, password_container{}};
  }
  auto wallet = make_basic(vm, opts);
  if (wallet)
  {
    wallet->load(wallet_file, pwd->password());
  }
  return {std::move(wallet), std::move(*pwd)};
}

std::pair<std::unique_ptr<wallet2>, password_container> wallet2::make_new(const boost::program_options::variables_map& vm)
{
  const options opts{};
  auto pwd = get_password(vm, opts, true);
  if (!pwd)
  {
    return {nullptr, password_container{}};
  }
  return {make_basic(vm, opts), std::move(*pwd)};
}

std::unique_ptr<wallet2> wallet2::make_dummy(const boost::program_options::variables_map& vm)
{
  const options opts{};
  return make_basic(vm, opts);
}

//----------------------------------------------------------------------------------------------------
bool wallet2::init(std::string daemon_address, boost::optional<epee::net_utils::http::login> daemon_login, uint64_t upper_transaction_size_limit)
{
  if(m_http_client.is_connected())
    m_http_client.disconnect();
  m_is_initialized = true;
  m_upper_transaction_size_limit = upper_transaction_size_limit;
  m_daemon_address = std::move(daemon_address);
  m_daemon_login = std::move(daemon_login);
  return m_http_client.set_server(get_daemon_address(), get_daemon_login());
}
//----------------------------------------------------------------------------------------------------
bool wallet2::is_deterministic() const
{
  crypto::secret_key second;
  keccak((uint8_t *)&get_account().get_keys().m_spend_secret_key, sizeof(crypto::secret_key), (uint8_t *)&second, sizeof(crypto::secret_key));
  sc_reduce32((uint8_t *)&second);
  bool keys_deterministic = memcmp(second.data,get_account().get_keys().m_view_secret_key.data, sizeof(crypto::secret_key)) == 0;
  return keys_deterministic;
}
//----------------------------------------------------------------------------------------------------
bool wallet2::get_seed(std::string& electrum_words) const
{
  bool keys_deterministic = is_deterministic();
  if (!keys_deterministic)
  {
    std::cout << "This is not a deterministic wallet" << std::endl;
    return false;
  }
  if (seed_language.empty())
  {
    std::cout << "seed_language not set" << std::endl;
    return false;
  }

  crypto::ElectrumWords::bytes_to_words(get_account().get_keys().m_spend_secret_key, electrum_words, seed_language);

  return true;
}
/*!
 * \brief Gets the seed language
 */
const std::string &wallet2::get_seed_language() const
{
  return seed_language;
}
/*!
 * \brief Sets the seed language
 * \param language  Seed language to set to
 */
void wallet2::set_seed_language(const std::string &language)
{
  seed_language = language;
}
/*!
 * \brief Tells if the wallet file is deprecated.
 */
bool wallet2::is_deprecated() const
{
  return is_old_file_format;
}
//----------------------------------------------------------------------------------------------------
void wallet2::set_spent(size_t idx, uint64_t height)
{
  transfer_details &td = m_transfers[idx];
  LOG_PRINT_L2("Setting SPENT at " << height << ": ki " << td.m_key_image << ", amount " << print_money(td.m_amount));
  td.m_spent = true;
  td.m_spent_height = height;
}
//----------------------------------------------------------------------------------------------------
void wallet2::set_unspent(size_t idx)
{
  transfer_details &td = m_transfers[idx];
  LOG_PRINT_L2("Setting UNSPENT: ki " << td.m_key_image << ", amount " << print_money(td.m_amount));
  td.m_spent = false;
  td.m_spent_height = 0;
}
//----------------------------------------------------------------------------------------------------
void wallet2::check_acc_out_precomp(const crypto::public_key &spend_public_key, const tx_out &o, const crypto::key_derivation &derivation, size_t i, bool &received, uint64_t &money_transfered, bool &error) const
{
  if (o.target.type() !=  typeid(txout_to_key))
  {
     error = true;
     LOG_ERROR("wrong type id in transaction out");
     return;
  }
  received = is_out_to_acc_precomp(spend_public_key, boost::get<txout_to_key>(o.target), derivation, i);
  if(received)
  {
    money_transfered = o.amount; // may be 0 for ringct outputs
  }
  else
  {
    money_transfered = 0;
  }
  error = false;
}
//----------------------------------------------------------------------------------------------------
static uint64_t decodeRct(const rct::rctSig & rv, const crypto::public_key &pub, const crypto::secret_key &sec, unsigned int i, rct::key & mask)
{
  crypto::key_derivation derivation;
  bool r = crypto::generate_key_derivation(pub, sec, derivation);
  if (!r)
  {
    LOG_ERROR("Failed to generate key derivation to decode rct output " << i);
    return 0;
  }
  crypto::secret_key scalar1;
  crypto::derivation_to_scalar(derivation, i, scalar1);
  try
  {
    switch (rv.type)
    {
    case rct::RCTTypeSimple:
      return rct::decodeRctSimple(rv, rct::sk2rct(scalar1), i, mask);
    case rct::RCTTypeFull:
      return rct::decodeRct(rv, rct::sk2rct(scalar1), i, mask);
    default:
      LOG_ERROR("Unsupported rct type: " << rv.type);
      return 0;
    }
  }
  catch (const std::exception &e)
  {
    LOG_ERROR("Failed to decode input " << i);
    return 0;
  }
}
//----------------------------------------------------------------------------------------------------
bool wallet2::wallet_generate_key_image_helper(const cryptonote::account_keys& ack, const crypto::public_key& tx_public_key, size_t real_output_index, cryptonote::keypair& in_ephemeral, crypto::key_image& ki)
{
  if (!cryptonote::generate_key_image_helper(ack, tx_public_key, real_output_index, in_ephemeral, ki))
    return false;
  return true;
}
//----------------------------------------------------------------------------------------------------
void wallet2::process_new_transaction(const crypto::hash &txid, const cryptonote::transaction& tx, const std::vector<uint64_t> &o_indices, uint64_t height, uint64_t ts, bool miner_tx, bool pool)
{
  // In this function, tx (probably) only contains the base information
  // (that is, the prunable stuff may or may not be included)

  if (!miner_tx)
    process_unconfirmed(txid, tx, height);
  std::vector<size_t> outs;
  uint64_t tx_money_got_in_outs = 0;
  crypto::public_key tx_pub_key = null_pkey;

  std::vector<tx_extra_field> tx_extra_fields;
  if(!parse_tx_extra(tx.extra, tx_extra_fields))
  {
    // Extra may only be partially parsed, it's OK if tx_extra_fields contains public key
    LOG_PRINT_L0("Transaction extra has unsupported format: " << txid);
  }

  // Don't try to extract tx public key if tx has no ouputs
  size_t pk_index = 0;
  while (!tx.vout.empty())
  {
    // if tx.vout is not empty, we loop through all tx pubkeys

    tx_extra_pub_key pub_key_field;
    if(!find_tx_extra_field_by_type(tx_extra_fields, pub_key_field, pk_index++))
    {
      if (pk_index > 1)
        break;
      LOG_PRINT_L0("Public key wasn't found in the transaction extra. Skipping transaction " << txid);
      if(0 != m_callback)
	m_callback->on_skip_transaction(height, txid, tx);
      return;
    }

    int num_vouts_received = 0;
    tx_pub_key = pub_key_field.pub_key;
    bool r = true;
    std::deque<cryptonote::keypair> in_ephemeral(tx.vout.size());
    std::deque<crypto::key_image> ki(tx.vout.size());
    std::deque<uint64_t> amount(tx.vout.size());
    std::deque<rct::key> mask(tx.vout.size());
    int threads = tools::get_max_concurrency();
    const cryptonote::account_keys& keys = m_account.get_keys();
    crypto::key_derivation derivation;
    generate_key_derivation(tx_pub_key, keys.m_view_secret_key, derivation);
    if (miner_tx && m_refresh_type == RefreshNoCoinbase)
    {
      // assume coinbase isn't for us
    }
    else if (miner_tx && m_refresh_type == RefreshOptimizeCoinbase)
    {
      uint64_t money_transfered = 0;
      bool error = false, received = false;
      check_acc_out_precomp(keys.m_account_address.m_spend_public_key, tx.vout[0], derivation, 0, received, money_transfered, error);
      if (error)
      {
        r = false;
      }
      else
      {
        // this assumes that the miner tx pays a single address
        if (received)
        {
          wallet_generate_key_image_helper(keys, tx_pub_key, 0, in_ephemeral[0], ki[0]);
          THROW_WALLET_EXCEPTION_IF(in_ephemeral[0].pub != boost::get<cryptonote::txout_to_key>(tx.vout[0].target).key,
              error::wallet_internal_error, "key_image generated ephemeral public key not matched with output_key");

          outs.push_back(0);
          if (money_transfered == 0)
          {
            money_transfered = tools::decodeRct(tx.rct_signatures, pub_key_field.pub_key, keys.m_view_secret_key, 0, mask[0]);
          }
          amount[0] = money_transfered;
          tx_money_got_in_outs = money_transfered;
          ++num_vouts_received;

          // process the other outs from that tx
          boost::asio::io_service ioservice;
          boost::thread_group threadpool;
          std::unique_ptr < boost::asio::io_service::work > work(new boost::asio::io_service::work(ioservice));
          for (int i = 0; i < threads; i++)
          {
            threadpool.create_thread(boost::bind(&boost::asio::io_service::run, &ioservice));
          }

          std::vector<uint64_t> money_transfered(tx.vout.size());
          std::deque<bool> error(tx.vout.size());
          std::deque<bool> received(tx.vout.size());
          // the first one was already checked
          for (size_t i = 1; i < tx.vout.size(); ++i)
          {
            ioservice.dispatch(boost::bind(&wallet2::check_acc_out_precomp, this, std::cref(keys.m_account_address.m_spend_public_key), std::cref(tx.vout[i]), std::cref(derivation), i,
              std::ref(received[i]), std::ref(money_transfered[i]), std::ref(error[i])));
          }
          KILL_IOSERVICE();
          for (size_t i = 1; i < tx.vout.size(); ++i)
          {
            if (error[i])
            {
              r = false;
              break;
            }
            if (received[i])
            {
              wallet_generate_key_image_helper(keys, tx_pub_key, i, in_ephemeral[i], ki[i]);
              THROW_WALLET_EXCEPTION_IF(in_ephemeral[i].pub != boost::get<cryptonote::txout_to_key>(tx.vout[i].target).key,
                  error::wallet_internal_error, "key_image generated ephemeral public key not matched with output_key");

              outs.push_back(i);
              if (money_transfered[i] == 0)
              {
                money_transfered[i] = tools::decodeRct(tx.rct_signatures, pub_key_field.pub_key, keys.m_view_secret_key, i, mask[i]);
              }
              tx_money_got_in_outs += money_transfered[i];
              amount[i] = money_transfered[i];
              ++num_vouts_received;
            }
          }
        }
      }
    }
    else if (tx.vout.size() > 1 && threads > 1)
    {
      boost::asio::io_service ioservice;
      boost::thread_group threadpool;
      std::unique_ptr < boost::asio::io_service::work > work(new boost::asio::io_service::work(ioservice));
      for (int i = 0; i < threads; i++)
      {
        threadpool.create_thread(boost::bind(&boost::asio::io_service::run, &ioservice));
      }

      std::vector<uint64_t> money_transfered(tx.vout.size());
      std::deque<bool> error(tx.vout.size());
      std::deque<bool> received(tx.vout.size());
      for (size_t i = 0; i < tx.vout.size(); ++i)
      {
        ioservice.dispatch(boost::bind(&wallet2::check_acc_out_precomp, this, std::cref(keys.m_account_address.m_spend_public_key), std::cref(tx.vout[i]), std::cref(derivation), i,
          std::ref(received[i]), std::ref(money_transfered[i]), std::ref(error[i])));
      }
      KILL_IOSERVICE();
      tx_money_got_in_outs = 0;
      for (size_t i = 0; i < tx.vout.size(); ++i)
      {
        if (error[i])
        {
          r = false;
          break;
        }
        if (received[i])
        {
          wallet_generate_key_image_helper(keys, tx_pub_key, i, in_ephemeral[i], ki[i]);
          THROW_WALLET_EXCEPTION_IF(in_ephemeral[i].pub != boost::get<cryptonote::txout_to_key>(tx.vout[i].target).key,
              error::wallet_internal_error, "key_image generated ephemeral public key not matched with output_key");

          outs.push_back(i);
          if (money_transfered[i] == 0)
          {
            money_transfered[i] = tools::decodeRct(tx.rct_signatures, pub_key_field.pub_key, keys.m_view_secret_key, i, mask[i]);
          }
          tx_money_got_in_outs += money_transfered[i];
          amount[i] = money_transfered[i];
          ++num_vouts_received;
        }
      }
    }
    else
    {
      for (size_t i = 0; i < tx.vout.size(); ++i)
      {
        uint64_t money_transfered = 0;
        bool error = false, received = false;
        check_acc_out_precomp(keys.m_account_address.m_spend_public_key, tx.vout[i], derivation, i, received, money_transfered, error);
        if (error)
        {
          r = false;
          break;
        }
        else
        {
          if (received)
          {
            wallet_generate_key_image_helper(keys, tx_pub_key, i, in_ephemeral[i], ki[i]);
            THROW_WALLET_EXCEPTION_IF(in_ephemeral[i].pub != boost::get<cryptonote::txout_to_key>(tx.vout[i].target).key,
                error::wallet_internal_error, "key_image generated ephemeral public key not matched with output_key");

            outs.push_back(i);
            if (money_transfered == 0)
            {
              money_transfered = tools::decodeRct(tx.rct_signatures, pub_key_field.pub_key, keys.m_view_secret_key, i, mask[i]);
            }
            amount[i] = money_transfered;
            tx_money_got_in_outs += money_transfered;
            ++num_vouts_received;
          }
        }
      }
    }
    THROW_WALLET_EXCEPTION_IF(!r, error::acc_outs_lookup_error, tx, tx_pub_key, m_account.get_keys());

    if(!outs.empty() && num_vouts_received > 0)
    {
      //good news - got money! take care about it
      //usually we have only one transfer for user in transaction
      if (!pool)
      {
        THROW_WALLET_EXCEPTION_IF(tx.vout.size() != o_indices.size(), error::wallet_internal_error,
            "transactions outputs size=" + std::to_string(tx.vout.size()) +
            " not match with daemon response size=" + std::to_string(o_indices.size()));
      }

      for(size_t o: outs)
      {
	THROW_WALLET_EXCEPTION_IF(tx.vout.size() <= o, error::wallet_internal_error, "wrong out in transaction: internal index=" +
				  std::to_string(o) + ", total_outs=" + std::to_string(tx.vout.size()));

        auto kit = m_pub_keys.find(in_ephemeral[o].pub);
	THROW_WALLET_EXCEPTION_IF(kit != m_pub_keys.end() && kit->second >= m_transfers.size(),
            error::wallet_internal_error, std::string("Unexpected transfer index from public key: ")
            + "got " + (kit == m_pub_keys.end() ? "<none>" : boost::lexical_cast<std::string>(kit->second))
            + ", m_transfers.size() is " + boost::lexical_cast<std::string>(m_transfers.size()));
        if (kit == m_pub_keys.end())
        {
          if (!pool)
          {
	    m_transfers.push_back(boost::value_initialized<transfer_details>());
	    transfer_details& td = m_transfers.back();
	    td.m_block_height = height;
	    td.m_internal_output_index = o;
	    td.m_global_output_index = o_indices[o];
	    td.m_tx = (const cryptonote::transaction_prefix&)tx;
	    td.m_txid = txid;
            td.m_key_image = ki[o];
            td.m_key_image_known = !m_watch_only;
            td.m_amount = tx.vout[o].amount;
            td.m_pk_index = pk_index - 1;
            if (td.m_amount == 0)
            {
              td.m_mask = mask[o];
              td.m_amount = amount[o];
              td.m_rct = true;
            }
            else if (miner_tx && tx.version == 2)
            {
              td.m_mask = rct::identity();
              td.m_rct = true;
            }
            else
            {
              td.m_mask = rct::identity();
              td.m_rct = false;
            }
	    set_unspent(m_transfers.size()-1);
	    m_key_images[td.m_key_image] = m_transfers.size()-1;
	    m_pub_keys[in_ephemeral[o].pub] = m_transfers.size()-1;
	    LOG_PRINT_L1("Received money: " << print_money(td.amount()) << ", with tx: " << txid);
	    if (0 != m_callback)
	      m_callback->on_money_received(height, txid, tx, td.m_amount);
          }
        }
	else if (m_transfers[kit->second].m_spent || m_transfers[kit->second].amount() >= tx.vout[o].amount)
        {
	  LOG_ERROR("Public key " << epee::string_tools::pod_to_hex(kit->first)
              << " from received " << print_money(tx.vout[o].amount) << " output already exists with "
              << (m_transfers[kit->second].m_spent ? "spent" : "unspent") << " "
              << print_money(m_transfers[kit->second].amount()) << ", received output ignored");
        }
        else
        {
	  LOG_ERROR("Public key " << epee::string_tools::pod_to_hex(kit->first)
              << " from received " << print_money(tx.vout[o].amount) << " output already exists with "
              << print_money(m_transfers[kit->second].amount()) << ", replacing with new output");
          // The new larger output replaced a previous smaller one
          tx_money_got_in_outs -= tx.vout[o].amount;

          if (!pool)
          {
            transfer_details &td = m_transfers[kit->second];
	    td.m_block_height = height;
	    td.m_internal_output_index = o;
	    td.m_global_output_index = o_indices[o];
	    td.m_tx = (const cryptonote::transaction_prefix&)tx;
	    td.m_txid = txid;
            td.m_amount = tx.vout[o].amount;
            td.m_pk_index = pk_index - 1;
            if (td.m_amount == 0)
            {
              td.m_mask = mask[o];
              td.m_amount = amount[o];
              td.m_rct = true;
            }
            else if (miner_tx && tx.version == 2)
            {
              td.m_mask = rct::identity();
              td.m_rct = true;
            }
            else
            {
              td.m_mask = rct::identity();
              td.m_rct = false;
            }
            THROW_WALLET_EXCEPTION_IF(td.get_public_key() != in_ephemeral[o].pub, error::wallet_internal_error, "Inconsistent public keys");
	    THROW_WALLET_EXCEPTION_IF(td.m_spent, error::wallet_internal_error, "Inconsistent spent status");

	    LOG_PRINT_L1("Received money: " << print_money(td.amount()) << ", with tx: " << txid);
	    if (0 != m_callback)
	      m_callback->on_money_received(height, txid, tx, td.m_amount);
          }
        }
      }
    }
  }

  uint64_t tx_money_spent_in_ins = 0;
  // check all outputs for spending (compare key images)
  for(auto& in: tx.vin)
  {
    if(in.type() != typeid(cryptonote::txin_to_key))
      continue;
    auto it = m_key_images.find(boost::get<cryptonote::txin_to_key>(in).k_image);
    if(it != m_key_images.end())
    {
      transfer_details& td = m_transfers[it->second];
      uint64_t amount = boost::get<cryptonote::txin_to_key>(in).amount;
      if (amount > 0)
      {
        THROW_WALLET_EXCEPTION_IF(amount != td.amount(), error::wallet_internal_error,
            std::string("Inconsistent amount in tx input: got ") + print_money(amount) +
            std::string(", expected ") + print_money(td.amount()));
      }
      amount = td.amount();
      tx_money_spent_in_ins += amount;
      if (!pool)
      {
        LOG_PRINT_L1("Spent money: " << print_money(amount) << ", with tx: " << txid);
        set_spent(it->second, height);
        if (0 != m_callback)
          m_callback->on_money_spent(height, txid, tx, amount, tx);
      }
    }
  }

  if (tx_money_spent_in_ins > 0)
  {
    process_outgoing(txid, tx, height, ts, tx_money_spent_in_ins, tx_money_got_in_outs);
  }

  uint64_t received = (tx_money_spent_in_ins < tx_money_got_in_outs) ? tx_money_got_in_outs - tx_money_spent_in_ins : 0;
  if (0 < received)
  {
    tx_extra_nonce extra_nonce;
    crypto::hash payment_id = null_hash;
    if (find_tx_extra_field_by_type(tx_extra_fields, extra_nonce))
    {
      crypto::hash8 payment_id8 = null_hash8;
      if(get_encrypted_payment_id_from_tx_extra_nonce(extra_nonce.nonce, payment_id8))
      {
        // We got a payment ID to go with this tx
        LOG_PRINT_L2("Found encrypted payment ID: " << payment_id8);
        if (tx_pub_key != null_pkey)
        {
          if (!decrypt_payment_id(payment_id8, tx_pub_key, m_account.get_keys().m_view_secret_key))
          {
            LOG_PRINT_L0("Failed to decrypt payment ID: " << payment_id8);
          }
          else
          {
            LOG_PRINT_L2("Decrypted payment ID: " << payment_id8);
            // put the 64 bit decrypted payment id in the first 8 bytes
            memcpy(payment_id.data, payment_id8.data, 8);
            // rest is already 0, but guard against code changes above
            memset(payment_id.data + 8, 0, 24);
          }
        }
        else
        {
          LOG_PRINT_L1("No public key found in tx, unable to decrypt payment id");
        }
      }
      else if (get_payment_id_from_tx_extra_nonce(extra_nonce.nonce, payment_id))
      {
        LOG_PRINT_L2("Found unencrypted payment ID: " << payment_id);
      }
    }
    else if (get_payment_id_from_tx_extra_nonce(extra_nonce.nonce, payment_id))
    {
      LOG_PRINT_L2("Found unencrypted payment ID: " << payment_id);
    }

    payment_details payment;
    payment.m_tx_hash      = txid;
    payment.m_amount       = received;
    payment.m_block_height = height;
    payment.m_unlock_time  = tx.unlock_time;
    payment.m_timestamp    = ts;
    if (pool) {
      m_unconfirmed_payments.emplace(payment_id, payment);
      if (0 != m_callback)
        m_callback->on_unconfirmed_money_received(height, txid, tx, payment.m_amount);
    }
    else
      m_payments.emplace(payment_id, payment);
    LOG_PRINT_L2("Payment found in " << (pool ? "pool" : "block") << ": " << payment_id << " / " << payment.m_tx_hash << " / " << payment.m_amount);
  }
}
//----------------------------------------------------------------------------------------------------
void wallet2::process_unconfirmed(const crypto::hash &txid, const cryptonote::transaction& tx, uint64_t height)
{
  if (m_unconfirmed_txs.empty())
    return;

  auto unconf_it = m_unconfirmed_txs.find(txid);
  if(unconf_it != m_unconfirmed_txs.end()) {
    if (store_tx_info()) {
      try {
        m_confirmed_txs.insert(std::make_pair(txid, confirmed_transfer_details(unconf_it->second, height)));
      }
      catch (...) {
        // can fail if the tx has unexpected input types
        LOG_PRINT_L0("Failed to add outgoing transaction to confirmed transaction map");
      }
    }
    m_unconfirmed_txs.erase(unconf_it);
  }
}
//----------------------------------------------------------------------------------------------------
void wallet2::process_outgoing(const crypto::hash &txid, const cryptonote::transaction &tx, uint64_t height, uint64_t ts, uint64_t spent, uint64_t received)
{
  std::pair<std::unordered_map<crypto::hash, confirmed_transfer_details>::iterator, bool> entry = m_confirmed_txs.insert(std::make_pair(txid, confirmed_transfer_details()));
  // fill with the info we know, some info might already be there
  if (entry.second)
  {
    // this case will happen if the tx is from our outputs, but was sent by another
    // wallet (eg, we're a cold wallet and the hot wallet sent it). For RCT transactions,
    // we only see 0 input amounts, so have to deduce amount out from other parameters.
    entry.first->second.m_amount_in = spent;
    if (tx.version == 1)
      entry.first->second.m_amount_out = get_outs_money_amount(tx);
    else
      entry.first->second.m_amount_out = spent - tx.rct_signatures.txnFee;
    entry.first->second.m_change = received;

    std::vector<tx_extra_field> tx_extra_fields;
    if(parse_tx_extra(tx.extra, tx_extra_fields))
    {
      tx_extra_nonce extra_nonce;
      if (find_tx_extra_field_by_type(tx_extra_fields, extra_nonce))
      {
        // we do not care about failure here
        get_payment_id_from_tx_extra_nonce(extra_nonce.nonce, entry.first->second.m_payment_id);
      }
    }
  }
  entry.first->second.m_block_height = height;
  entry.first->second.m_timestamp = ts;
  entry.first->second.m_unlock_time = tx.unlock_time;
}
//----------------------------------------------------------------------------------------------------
void wallet2::process_new_blockchain_entry(const cryptonote::block& b, const cryptonote::block_complete_entry& bche, const crypto::hash& bl_id, uint64_t height, const cryptonote::COMMAND_RPC_GET_BLOCKS_FAST::block_output_indices &o_indices)
{
  size_t txidx = 0;
  THROW_WALLET_EXCEPTION_IF(bche.txs.size() + 1 != o_indices.indices.size(), error::wallet_internal_error,
      "block transactions=" + std::to_string(bche.txs.size()) +
      " not match with daemon response size=" + std::to_string(o_indices.indices.size()));

  //handle transactions from new block
    
  //optimization: seeking only for blocks that are not older then the wallet creation time plus 1 day. 1 day is for possible user incorrect time setup
  if(b.timestamp + 60*60*24 > m_account.get_createtime() && height >= m_refresh_from_block_height)
  {
    TIME_MEASURE_START(miner_tx_handle_time);
    process_new_transaction(get_transaction_hash(b.miner_tx), b.miner_tx, o_indices.indices[txidx++].indices, height, b.timestamp, true, false);
    TIME_MEASURE_FINISH(miner_tx_handle_time);

    TIME_MEASURE_START(txs_handle_time);
    THROW_WALLET_EXCEPTION_IF(bche.txs.size() != b.tx_hashes.size(), error::wallet_internal_error, "Wrong amount of transactions for block");
    size_t idx = 0;
    for (const auto& txblob: bche.txs)
    {
      cryptonote::transaction tx;
      bool r = parse_and_validate_tx_base_from_blob(txblob, tx);
      THROW_WALLET_EXCEPTION_IF(!r, error::tx_parse_error, txblob);
      process_new_transaction(b.tx_hashes[idx], tx, o_indices.indices[txidx++].indices, height, b.timestamp, false, false);
      ++idx;
    }
    TIME_MEASURE_FINISH(txs_handle_time);
    LOG_PRINT_L2("Processed block: " << bl_id << ", height " << height << ", " <<  miner_tx_handle_time + txs_handle_time << "(" << miner_tx_handle_time << "/" << txs_handle_time <<")ms");
  }else
  {
    if (!(height % 100))
      LOG_PRINT_L2( "Skipped block by timestamp, height: " << height << ", block time " << b.timestamp << ", account time " << m_account.get_createtime());
  }
  m_blockchain.push_back(bl_id);
  ++m_local_bc_height;

  if (0 != m_callback)
    m_callback->on_new_block(height, b);
}
//----------------------------------------------------------------------------------------------------
void wallet2::get_short_chain_history(std::list<crypto::hash>& ids) const
{
  size_t i = 0;
  size_t current_multiplier = 1;
  size_t sz = m_blockchain.size();
  if(!sz)
    return;
  size_t current_back_offset = 1;
  bool genesis_included = false;
  while(current_back_offset < sz)
  {
    ids.push_back(m_blockchain[sz-current_back_offset]);
    if(sz-current_back_offset == 0)
      genesis_included = true;
    if(i < 10)
    {
      ++current_back_offset;
    }else
    {
      current_back_offset += current_multiplier *= 2;
    }
    ++i;
  }
  if(!genesis_included)
    ids.push_back(m_blockchain[0]);
}
//----------------------------------------------------------------------------------------------------
void wallet2::parse_block_round(const cryptonote::blobdata &blob, cryptonote::block &bl, crypto::hash &bl_id, bool &error) const
{
  error = !cryptonote::parse_and_validate_block_from_blob(blob, bl);
  if (!error)
    bl_id = get_block_hash(bl);
}
//----------------------------------------------------------------------------------------------------
void wallet2::pull_blocks(uint64_t start_height, uint64_t &blocks_start_height, const std::list<crypto::hash> &short_chain_history, std::list<cryptonote::block_complete_entry> &blocks, std::vector<cryptonote::COMMAND_RPC_GET_BLOCKS_FAST::block_output_indices> &o_indices)
{
  cryptonote::COMMAND_RPC_GET_BLOCKS_FAST::request req = AUTO_VAL_INIT(req);
  cryptonote::COMMAND_RPC_GET_BLOCKS_FAST::response res = AUTO_VAL_INIT(res);
  req.block_ids = short_chain_history;

  uint32_t rpc_version;
  boost::optional<std::string> result = m_node_rpc_proxy.get_rpc_version(rpc_version);
  // no error
  if (!!result)
  {
    // empty string -> not connection
    THROW_WALLET_EXCEPTION_IF(result->empty(), tools::error::no_connection_to_daemon, "getversion");
    THROW_WALLET_EXCEPTION_IF(*result == CORE_RPC_STATUS_BUSY, tools::error::daemon_busy, "getversion");
    if (*result != CORE_RPC_STATUS_OK)
    {
      MDEBUG("Cannot determined daemon RPC version, not asking for pruned blocks");
      req.prune = false; // old daemon
    }
  }
  else
  {
    if (rpc_version >= MAKE_CORE_RPC_VERSION(1, 7))
    {
      MDEBUG("Daemon is recent enough, asking for pruned blocks");
      req.prune = true;
    }
    else
    {
      MDEBUG("Daemon is too old, not asking for pruned blocks");
      req.prune = false;
    }
  }

  req.start_height = start_height;
  m_daemon_rpc_mutex.lock();
  bool r = net_utils::invoke_http_bin("/getblocks.bin", req, res, m_http_client, rpc_timeout);
  m_daemon_rpc_mutex.unlock();
  THROW_WALLET_EXCEPTION_IF(!r, error::no_connection_to_daemon, "getblocks.bin");
  THROW_WALLET_EXCEPTION_IF(res.status == CORE_RPC_STATUS_BUSY, error::daemon_busy, "getblocks.bin");
  THROW_WALLET_EXCEPTION_IF(res.status != CORE_RPC_STATUS_OK, error::get_blocks_error, res.status);
  THROW_WALLET_EXCEPTION_IF(res.blocks.size() != res.output_indices.size(), error::wallet_internal_error,
      "mismatched blocks (" + boost::lexical_cast<std::string>(res.blocks.size()) + ") and output_indices (" +
      boost::lexical_cast<std::string>(res.output_indices.size()) + ") sizes from daemon");

  blocks_start_height = res.start_height;
  blocks = res.blocks;
  o_indices = res.output_indices;
}
//----------------------------------------------------------------------------------------------------
void wallet2::pull_hashes(uint64_t start_height, uint64_t &blocks_start_height, const std::list<crypto::hash> &short_chain_history, std::list<crypto::hash> &hashes)
{
  cryptonote::COMMAND_RPC_GET_HASHES_FAST::request req = AUTO_VAL_INIT(req);
  cryptonote::COMMAND_RPC_GET_HASHES_FAST::response res = AUTO_VAL_INIT(res);
  req.block_ids = short_chain_history;

  req.start_height = start_height;
  m_daemon_rpc_mutex.lock();
  bool r = net_utils::invoke_http_bin("/gethashes.bin", req, res, m_http_client, rpc_timeout);
  m_daemon_rpc_mutex.unlock();
  THROW_WALLET_EXCEPTION_IF(!r, error::no_connection_to_daemon, "gethashes.bin");
  THROW_WALLET_EXCEPTION_IF(res.status == CORE_RPC_STATUS_BUSY, error::daemon_busy, "gethashes.bin");
  THROW_WALLET_EXCEPTION_IF(res.status != CORE_RPC_STATUS_OK, error::get_hashes_error, res.status);

  blocks_start_height = res.start_height;
  hashes = res.m_block_ids;
}
//----------------------------------------------------------------------------------------------------
void wallet2::process_blocks(uint64_t start_height, const std::list<cryptonote::block_complete_entry> &blocks, const std::vector<cryptonote::COMMAND_RPC_GET_BLOCKS_FAST::block_output_indices> &o_indices, uint64_t& blocks_added)
{
  size_t current_index = start_height;
  blocks_added = 0;
  size_t tx_o_indices_idx = 0;

  THROW_WALLET_EXCEPTION_IF(blocks.size() != o_indices.size(), error::wallet_internal_error, "size mismatch");

  int threads = tools::get_max_concurrency();
  if (threads > 1)
  {
    std::vector<crypto::hash> round_block_hashes(threads);
    std::vector<cryptonote::block> round_blocks(threads);
    std::deque<bool> error(threads);
    size_t blocks_size = blocks.size();
    std::list<block_complete_entry>::const_iterator blocki = blocks.begin();
    for (size_t b = 0; b < blocks_size; b += threads)
    {
      size_t round_size = std::min((size_t)threads, blocks_size - b);

      boost::asio::io_service ioservice;
      boost::thread_group threadpool;
      std::unique_ptr < boost::asio::io_service::work > work(new boost::asio::io_service::work(ioservice));
      for (size_t i = 0; i < round_size; i++)
      {
        threadpool.create_thread(boost::bind(&boost::asio::io_service::run, &ioservice));
      }

      std::list<block_complete_entry>::const_iterator tmpblocki = blocki;
      for (size_t i = 0; i < round_size; ++i)
      {
        ioservice.dispatch(boost::bind(&wallet2::parse_block_round, this, std::cref(tmpblocki->block),
          std::ref(round_blocks[i]), std::ref(round_block_hashes[i]), std::ref(error[i])));
        ++tmpblocki;
      }
      KILL_IOSERVICE();
      tmpblocki = blocki;
      for (size_t i = 0; i < round_size; ++i)
      {
        THROW_WALLET_EXCEPTION_IF(error[i], error::block_parse_error, tmpblocki->block);
        ++tmpblocki;
      }
      for (size_t i = 0; i < round_size; ++i)
      {
        const crypto::hash &bl_id = round_block_hashes[i];
        cryptonote::block &bl = round_blocks[i];

        if(current_index >= m_blockchain.size())
        {
          process_new_blockchain_entry(bl, *blocki, bl_id, current_index, o_indices[b+i]);
          ++blocks_added;
        }
        else if(bl_id != m_blockchain[current_index])
        {
          //split detected here !!!
          THROW_WALLET_EXCEPTION_IF(current_index == start_height, error::wallet_internal_error,
            "wrong daemon response: split starts from the first block in response " + string_tools::pod_to_hex(bl_id) +
            " (height " + std::to_string(start_height) + "), local block id at this height: " +
            string_tools::pod_to_hex(m_blockchain[current_index]));

          detach_blockchain(current_index);
          process_new_blockchain_entry(bl, *blocki, bl_id, current_index, o_indices[b+i]);
        }
        else
        {
          LOG_PRINT_L2("Block is already in blockchain: " << string_tools::pod_to_hex(bl_id));
        }
        ++current_index;
        ++blocki;
      }
    }
  }
  else
  {
  for(auto& bl_entry: blocks)
  {
    cryptonote::block bl;
    bool r = cryptonote::parse_and_validate_block_from_blob(bl_entry.block, bl);
    THROW_WALLET_EXCEPTION_IF(!r, error::block_parse_error, bl_entry.block);

    crypto::hash bl_id = get_block_hash(bl);
    if(current_index >= m_blockchain.size())
    {
      process_new_blockchain_entry(bl, bl_entry, bl_id, current_index, o_indices[tx_o_indices_idx]);
      ++blocks_added;
    }
    else if(bl_id != m_blockchain[current_index])
    {
      //split detected here !!!
      THROW_WALLET_EXCEPTION_IF(current_index == start_height, error::wallet_internal_error,
        "wrong daemon response: split starts from the first block in response " + string_tools::pod_to_hex(bl_id) +
        " (height " + std::to_string(start_height) + "), local block id at this height: " +
        string_tools::pod_to_hex(m_blockchain[current_index]));

      detach_blockchain(current_index);
      process_new_blockchain_entry(bl, bl_entry, bl_id, current_index, o_indices[tx_o_indices_idx]);
    }
    else
    {
      LOG_PRINT_L2("Block is already in blockchain: " << string_tools::pod_to_hex(bl_id));
    }

    ++current_index;
    ++tx_o_indices_idx;
  }
  }
}
//----------------------------------------------------------------------------------------------------
void wallet2::refresh()
{
  uint64_t blocks_fetched = 0;
  refresh(0, blocks_fetched);
}
//----------------------------------------------------------------------------------------------------
void wallet2::refresh(uint64_t start_height, uint64_t & blocks_fetched)
{
  bool received_money = false;
  refresh(start_height, blocks_fetched, received_money);
}
//----------------------------------------------------------------------------------------------------
void wallet2::pull_next_blocks(uint64_t start_height, uint64_t &blocks_start_height, std::list<crypto::hash> &short_chain_history, const std::list<cryptonote::block_complete_entry> &prev_blocks, std::list<cryptonote::block_complete_entry> &blocks, std::vector<cryptonote::COMMAND_RPC_GET_BLOCKS_FAST::block_output_indices> &o_indices, bool &error)
{
  error = false;

  try
  {
    // prepend the last 3 blocks, should be enough to guard against a block or two's reorg
    cryptonote::block bl;
    std::list<cryptonote::block_complete_entry>::const_reverse_iterator i = prev_blocks.rbegin();
    for (size_t n = 0; n < std::min((size_t)3, prev_blocks.size()); ++n)
    {
      bool ok = cryptonote::parse_and_validate_block_from_blob(i->block, bl);
      THROW_WALLET_EXCEPTION_IF(!ok, error::block_parse_error, i->block);
      short_chain_history.push_front(cryptonote::get_block_hash(bl));
      ++i;
    }

    // pull the new blocks
    pull_blocks(start_height, blocks_start_height, short_chain_history, blocks, o_indices);
  }
  catch(...)
  {
    error = true;
  }
}
//----------------------------------------------------------------------------------------------------
void wallet2::update_pool_state(bool refreshed)
{
  MDEBUG("update_pool_state start");

  // get the pool state
  cryptonote::COMMAND_RPC_GET_TRANSACTION_POOL_HASHES::request req;
  cryptonote::COMMAND_RPC_GET_TRANSACTION_POOL_HASHES::response res;
  m_daemon_rpc_mutex.lock();
  bool r = epee::net_utils::invoke_http_json("/get_transaction_pool_hashes.bin", req, res, m_http_client, rpc_timeout);
  m_daemon_rpc_mutex.unlock();
  THROW_WALLET_EXCEPTION_IF(!r, error::no_connection_to_daemon, "get_transaction_pool_hashes.bin");
  THROW_WALLET_EXCEPTION_IF(res.status == CORE_RPC_STATUS_BUSY, error::daemon_busy, "get_transaction_pool_hashes.bin");
  THROW_WALLET_EXCEPTION_IF(res.status != CORE_RPC_STATUS_OK, error::get_tx_pool_error);
  MDEBUG("update_pool_state got pool");

  // remove any pending tx that's not in the pool
  std::unordered_map<crypto::hash, wallet2::unconfirmed_transfer_details>::iterator it = m_unconfirmed_txs.begin();
  while (it != m_unconfirmed_txs.end())
  {
    const crypto::hash &txid = it->first;
    bool found = false;
    for (const auto &it2: res.tx_hashes)
    {
      if (it2 == txid)
      {
        found = true;
        break;
      }
    }
    auto pit = it++;
    if (!found)
    {
      // we want to avoid a false positive when we ask for the pool just after
      // a tx is removed from the pool due to being found in a new block, but
      // just before the block is visible by refresh. So we keep a boolean, so
      // that the first time we don't see the tx, we set that boolean, and only
      // delete it the second time it is checked (but only when refreshed, so
      // we're sure we've seen the blockchain state first)
      if (pit->second.m_state == wallet2::unconfirmed_transfer_details::pending)
      {
        LOG_PRINT_L1("Pending txid " << txid << " not in pool, marking as not in pool");
        pit->second.m_state = wallet2::unconfirmed_transfer_details::pending_not_in_pool;
      }
      else if (pit->second.m_state == wallet2::unconfirmed_transfer_details::pending_not_in_pool && refreshed)
      {
        LOG_PRINT_L1("Pending txid " << txid << " not in pool, marking as failed");
        pit->second.m_state = wallet2::unconfirmed_transfer_details::failed;

        // the inputs aren't spent anymore, since the tx failed
        for (size_t vini = 0; vini < pit->second.m_tx.vin.size(); ++vini)
        {
          if (pit->second.m_tx.vin[vini].type() == typeid(txin_to_key))
          {
            txin_to_key &tx_in_to_key = boost::get<txin_to_key>(pit->second.m_tx.vin[vini]);
            for (size_t i = 0; i < m_transfers.size(); ++i)
            {
              const transfer_details &td = m_transfers[i];
              if (td.m_key_image == tx_in_to_key.k_image)
              {
                 LOG_PRINT_L1("Resetting spent status for output " << vini << ": " << td.m_key_image);
                 set_unspent(i);
                 break;
              }
            }
          }
        }
      }
    }
  }
  MDEBUG("update_pool_state done first loop");

  // remove pool txes to us that aren't in the pool anymore
  // but only if we just refreshed, so that the tx can go in
  // the in transfers list instead (or nowhere if it just
  // disappeared without being mined)
  if (refreshed)
  {
    std::unordered_map<crypto::hash, wallet2::payment_details>::iterator uit = m_unconfirmed_payments.begin();
    while (uit != m_unconfirmed_payments.end())
    {
      const crypto::hash &txid = uit->second.m_tx_hash;
      bool found = false;
      for (const auto &it2: res.tx_hashes)
      {
        if (it2 == txid)
        {
          found = true;
          break;
        }
      }
      auto pit = uit++;
      if (!found)
      {
        MDEBUG("Removing " << txid << " from unconfirmed payments, not found in pool");
        m_unconfirmed_payments.erase(pit);
      }
    }
  }
  MDEBUG("update_pool_state done second loop");

  // gather txids of new pool txes to us
  std::vector<crypto::hash> txids;
  for (const auto &txid: res.tx_hashes)
  {
    if (m_scanned_pool_txs[0].find(txid) != m_scanned_pool_txs[0].end() || m_scanned_pool_txs[1].find(txid) != m_scanned_pool_txs[1].end())
    {
      LOG_PRINT_L2("Already seen " << txid << ", skipped");
      continue;
    }
    bool txid_found_in_up = false;
    for (const auto &up: m_unconfirmed_payments)
    {
      if (up.second.m_tx_hash == txid)
      {
        txid_found_in_up = true;
        break;
      }
    }
    if (!txid_found_in_up)
    {
      LOG_PRINT_L1("Found new pool tx: " << txid);
      bool found = false;
      for (const auto &i: m_unconfirmed_txs)
      {
        if (i.first == txid)
        {
          found = true;
          break;
        }
      }
      if (!found)
      {
        // not one of those we sent ourselves
        txids.push_back(txid);
      }
      else
      {
        LOG_PRINT_L1("We sent that one");
      }
    }
    else
    {
      LOG_PRINT_L1("Already saw that one, it's for us");
    }
  }

  // get those txes
  if (!txids.empty())
  {
    cryptonote::COMMAND_RPC_GET_TRANSACTIONS::request req;
    cryptonote::COMMAND_RPC_GET_TRANSACTIONS::response res;
    for (const auto &txid: txids)
      req.txs_hashes.push_back(epee::string_tools::pod_to_hex(txid));
    MDEBUG("asking for " << txids.size() << " transactions");
    req.decode_as_json = false;
    m_daemon_rpc_mutex.lock();
    bool r = epee::net_utils::invoke_http_json("/gettransactions", req, res, m_http_client, rpc_timeout);
    m_daemon_rpc_mutex.unlock();
    MDEBUG("Got " << r << " and " << res.status);
    if (r && res.status == CORE_RPC_STATUS_OK)
    {
      if (res.txs.size() == txids.size())
      {
        size_t n = 0;
        for (const auto &txid: txids)
        {
          // might have just been put in a block
          if (res.txs[n].in_pool)
          {
            cryptonote::transaction tx;
            cryptonote::blobdata bd;
            crypto::hash tx_hash, tx_prefix_hash;
            if (epee::string_tools::parse_hexstr_to_binbuff(res.txs[n].as_hex, bd))
            {
              if (cryptonote::parse_and_validate_tx_from_blob(bd, tx, tx_hash, tx_prefix_hash))
              {
                if (tx_hash == txid)
                {
                  process_new_transaction(txid, tx, std::vector<uint64_t>(), 0, time(NULL), false, true);
                  m_scanned_pool_txs[0].insert(txid);
                  if (m_scanned_pool_txs[0].size() > 5000)
                  {
                    std::swap(m_scanned_pool_txs[0], m_scanned_pool_txs[1]);
                    m_scanned_pool_txs[0].clear();
                  }
                }
                else
                {
                  LOG_PRINT_L0("Mismatched txids when processing unconfimed txes from pool");
                }
              }
              else
              {
                LOG_PRINT_L0("failed to validate transaction from daemon");
              }
            }
            else
            {
              LOG_PRINT_L0("Failed to parse tx " << txid);
            }
          }
          else
          {
            LOG_PRINT_L1("Tx " << txid << " was in pool, but is no more");
          }
          ++n;
        }
      }
      else
      {
        LOG_PRINT_L0("Expected " << txids.size() << " tx(es), got " << res.txs.size());
      }
    }
    else
    {
      LOG_PRINT_L0("Error calling gettransactions daemon RPC: r " << r << ", status " << res.status);
    }
  }
  MDEBUG("update_pool_state end");
}
//----------------------------------------------------------------------------------------------------
void wallet2::fast_refresh(uint64_t stop_height, uint64_t &blocks_start_height, std::list<crypto::hash> &short_chain_history)
{
  std::list<crypto::hash> hashes;
  size_t current_index = m_blockchain.size();

  while(m_run.load(std::memory_order_relaxed) && current_index < stop_height)
  {
    pull_hashes(0, blocks_start_height, short_chain_history, hashes);
    if (hashes.size() <= 3)
      return;
    if (hashes.size() + current_index < stop_height) {
      std::list<crypto::hash>::iterator right;
      // drop early 3 off, skipping the genesis block
      if (short_chain_history.size() > 3) {
        right = short_chain_history.end();
        std::advance(right,-1);
        std::list<crypto::hash>::iterator left = right;
        std::advance(left, -3);
        short_chain_history.erase(left, right);
      }
      right = hashes.end();
      // prepend 3 more
      for (int i = 0; i<3; i++) {
        right--;
        short_chain_history.push_front(*right);
      }
    }
    current_index = blocks_start_height;
    for(auto& bl_id: hashes)
    {
      if(current_index >= m_blockchain.size())
      {
        if (!(current_index % 1000))
          LOG_PRINT_L2( "Skipped block by height: " << current_index);
        m_blockchain.push_back(bl_id);
        ++m_local_bc_height;

        if (0 != m_callback)
        { // FIXME: this isn't right, but simplewallet just logs that we got a block.
          cryptonote::block dummy;
          m_callback->on_new_block(current_index, dummy);
        }
      }
      else if(bl_id != m_blockchain[current_index])
      {
        //split detected here !!!
        return;
      }
      ++current_index;
      if (current_index >= stop_height)
        return;
    }
  }
}


bool wallet2::add_address_book_row(const cryptonote::account_public_address &address, const crypto::hash &payment_id, const std::string &description)
{
  wallet2::address_book_row a;
  a.m_address = address;
  a.m_payment_id = payment_id;
  a.m_description = description;
  
  auto old_size = m_address_book.size();
  m_address_book.push_back(a);
  if(m_address_book.size() == old_size+1)
    return true;
  return false;
}

bool wallet2::delete_address_book_row(std::size_t row_id) {
  if(m_address_book.size() <= row_id)
    return false;
  
  m_address_book.erase(m_address_book.begin()+row_id);

  return true;
}

//----------------------------------------------------------------------------------------------------
void wallet2::refresh(uint64_t start_height, uint64_t & blocks_fetched, bool& received_money)
{
  received_money = false;
  blocks_fetched = 0;
  uint64_t added_blocks = 0;
  size_t try_count = 0;
  crypto::hash last_tx_hash_id = m_transfers.size() ? m_transfers.back().m_txid : null_hash;
  std::list<crypto::hash> short_chain_history;
  boost::thread pull_thread;
  uint64_t blocks_start_height;
  std::list<cryptonote::block_complete_entry> blocks;
  std::vector<COMMAND_RPC_GET_BLOCKS_FAST::block_output_indices> o_indices;
  bool refreshed = false;

  // pull the first set of blocks
  get_short_chain_history(short_chain_history);
  m_run.store(true, std::memory_order_relaxed);
  if (start_height > m_blockchain.size() || m_refresh_from_block_height > m_blockchain.size()) {
    if (!start_height)
      start_height = m_refresh_from_block_height;
    // we can shortcut by only pulling hashes up to the start_height
    fast_refresh(start_height, blocks_start_height, short_chain_history);
    // regenerate the history now that we've got a full set of hashes
    short_chain_history.clear();
    get_short_chain_history(short_chain_history);
    start_height = 0;
    // and then fall through to regular refresh processing
  }

  // If stop() is called during fast refresh we don't need to continue
  if(!m_run.load(std::memory_order_relaxed))
    return;
  pull_blocks(start_height, blocks_start_height, short_chain_history, blocks, o_indices);
  // always reset start_height to 0 to force short_chain_ history to be used on
  // subsequent pulls in this refresh.
  start_height = 0;

  while(m_run.load(std::memory_order_relaxed))
  {
    try
    {
      // pull the next set of blocks while we're processing the current one
      uint64_t next_blocks_start_height;
      std::list<cryptonote::block_complete_entry> next_blocks;
      std::vector<cryptonote::COMMAND_RPC_GET_BLOCKS_FAST::block_output_indices> next_o_indices;
      bool error = false;
      pull_thread = boost::thread([&]{pull_next_blocks(start_height, next_blocks_start_height, short_chain_history, blocks, next_blocks, next_o_indices, error);});

      process_blocks(blocks_start_height, blocks, o_indices, added_blocks);
      blocks_fetched += added_blocks;
      pull_thread.join();
      if(blocks_start_height == next_blocks_start_height)
      {
        m_node_rpc_proxy.set_height(m_blockchain.size());
        refreshed = true;
        break;
      }

      // switch to the new blocks from the daemon
      blocks_start_height = next_blocks_start_height;
      blocks = next_blocks;
      o_indices = next_o_indices;

      // handle error from async fetching thread
      if (error)
      {
        throw std::runtime_error("proxy exception in refresh thread");
      }
    }
    catch (const std::exception&)
    {
      blocks_fetched += added_blocks;
      if (pull_thread.joinable())
        pull_thread.join();
      if(try_count < 3)
      {
        LOG_PRINT_L1("Another try pull_blocks (try_count=" << try_count << ")...");
        ++try_count;
      }
      else
      {
        LOG_ERROR("pull_blocks failed, try_count=" << try_count);
        throw;
      }
    }
  }
  if(last_tx_hash_id != (m_transfers.size() ? m_transfers.back().m_txid : null_hash))
    received_money = true;

  try
  {
    // If stop() is called we don't need to check pending transactions
    if(m_run.load(std::memory_order_relaxed))
      update_pool_state(refreshed);
  }
  catch (...)
  {
    LOG_PRINT_L1("Failed to check pending transactions");
  }

  LOG_PRINT_L1("Refresh done, blocks received: " << blocks_fetched << ", balance: " << print_money(balance()) << ", unlocked: " << print_money(unlocked_balance()));
}
//----------------------------------------------------------------------------------------------------
bool wallet2::refresh(uint64_t & blocks_fetched, bool& received_money, bool& ok)
{
  try
  {
    refresh(0, blocks_fetched, received_money);
    ok = true;
  }
  catch (...)
  {
    ok = false;
  }
  return ok;
}
//----------------------------------------------------------------------------------------------------
void wallet2::detach_blockchain(uint64_t height)
{
  LOG_PRINT_L0("Detaching blockchain on height " << height);
  size_t transfers_detached = 0;

  for (size_t i = 0; i < m_transfers.size(); ++i)
  {
    wallet2::transfer_details &td = m_transfers[i];
    if (td.m_spent && td.m_spent_height >= height)
    {
      LOG_PRINT_L1("Resetting spent status for output " << i << ": " << td.m_key_image);
      set_unspent(i);
    }
  }

  auto it = std::find_if(m_transfers.begin(), m_transfers.end(), [&](const transfer_details& td){return td.m_block_height >= height;});
  size_t i_start = it - m_transfers.begin();

  for(size_t i = i_start; i!= m_transfers.size();i++)
  {
    auto it_ki = m_key_images.find(m_transfers[i].m_key_image);
    THROW_WALLET_EXCEPTION_IF(it_ki == m_key_images.end(), error::wallet_internal_error, "key image not found");
    m_key_images.erase(it_ki);
  }

  for(size_t i = i_start; i!= m_transfers.size();i++)
  {
    auto it_pk = m_pub_keys.find(m_transfers[i].get_public_key());
    THROW_WALLET_EXCEPTION_IF(it_pk == m_pub_keys.end(), error::wallet_internal_error, "public key not found");
    m_pub_keys.erase(it_pk);
  }
  m_transfers.erase(it, m_transfers.end());

  size_t blocks_detached = m_blockchain.end() - (m_blockchain.begin()+height);
  m_blockchain.erase(m_blockchain.begin()+height, m_blockchain.end());
  m_local_bc_height -= blocks_detached;

  for (auto it = m_payments.begin(); it != m_payments.end(); )
  {
    if(height <= it->second.m_block_height)
      it = m_payments.erase(it);
    else
      ++it;
  }

  for (auto it = m_confirmed_txs.begin(); it != m_confirmed_txs.end(); )
  {
    if(height <= it->second.m_block_height)
      it = m_confirmed_txs.erase(it);
    else
      ++it;
  }

  LOG_PRINT_L0("Detached blockchain on height " << height << ", transfers detached " << transfers_detached << ", blocks detached " << blocks_detached);
}
//----------------------------------------------------------------------------------------------------
bool wallet2::deinit()
{
  m_is_initialized=false;
  return true;
}
//----------------------------------------------------------------------------------------------------
bool wallet2::clear()
{
  m_blockchain.clear();
  m_transfers.clear();
  m_key_images.clear();
  m_pub_keys.clear();
  m_unconfirmed_txs.clear();
  m_payments.clear();
  m_tx_keys.clear();
  m_confirmed_txs.clear();
  m_unconfirmed_payments.clear();
  m_scanned_pool_txs[0].clear();
  m_scanned_pool_txs[1].clear();
  m_address_book.clear();
  m_local_bc_height = 1;
  return true;
}

/*!
 * \brief Stores wallet information to wallet file.
 * \param  keys_file_name Name of wallet file
 * \param  password       Password of wallet file
 * \param  watch_only     true to save only view key, false to save both spend and view keys
 * \return                Whether it was successful.
 */
bool wallet2::store_keys(const std::string& keys_file_name, const std::string& password, bool watch_only)
{
  std::string account_data;
  cryptonote::account_base account = m_account;

  if (watch_only)
    account.forget_spend_key();
  bool r = epee::serialization::store_t_to_binary(account, account_data);
  CHECK_AND_ASSERT_MES(r, false, "failed to serialize wallet keys");
  wallet2::keys_file_data keys_file_data = boost::value_initialized<wallet2::keys_file_data>();

  // Create a JSON object with "key_data" and "seed_language" as keys.
  rapidjson::Document json;
  json.SetObject();
  rapidjson::Value value(rapidjson::kStringType);
  value.SetString(account_data.c_str(), account_data.length());
  json.AddMember("key_data", value, json.GetAllocator());
  if (!seed_language.empty())
  {
    value.SetString(seed_language.c_str(), seed_language.length());
    json.AddMember("seed_language", value, json.GetAllocator());
  }

  rapidjson::Value value2(rapidjson::kNumberType);
  value2.SetInt(watch_only ? 1 :0); // WTF ? JSON has different true and false types, and not boolean ??
  json.AddMember("watch_only", value2, json.GetAllocator());

  value2.SetInt(m_always_confirm_transfers ? 1 :0);
  json.AddMember("always_confirm_transfers", value2, json.GetAllocator());

  value2.SetInt(m_print_ring_members ? 1 :0);
  json.AddMember("print_ring_members", value2, json.GetAllocator());

  value2.SetInt(m_store_tx_info ? 1 :0);
  json.AddMember("store_tx_info", value2, json.GetAllocator());

  value2.SetUint(m_default_mixin);
  json.AddMember("default_mixin", value2, json.GetAllocator());

  value2.SetUint(m_default_priority);
  json.AddMember("default_priority", value2, json.GetAllocator());

  value2.SetInt(m_auto_refresh ? 1 :0);
  json.AddMember("auto_refresh", value2, json.GetAllocator());

  value2.SetInt(m_refresh_type);
  json.AddMember("refresh_type", value2, json.GetAllocator());

  value2.SetUint64(m_refresh_from_block_height);
  json.AddMember("refresh_height", value2, json.GetAllocator());

  value2.SetInt(m_confirm_missing_payment_id ? 1 :0);
  json.AddMember("confirm_missing_payment_id", value2, json.GetAllocator());

  value2.SetInt(m_ask_password ? 1 :0);
  json.AddMember("ask_password", value2, json.GetAllocator());

  value2.SetUint(m_min_output_count);
  json.AddMember("min_output_count", value2, json.GetAllocator());

  value2.SetUint64(m_min_output_value);
  json.AddMember("min_output_value", value2, json.GetAllocator());

  value2.SetInt(cryptonote::get_default_decimal_point());
  json.AddMember("default_decimal_point", value2, json.GetAllocator());

  value2.SetInt(m_merge_destinations ? 1 :0);
  json.AddMember("merge_destinations", value2, json.GetAllocator());

  value2.SetInt(m_confirm_backlog ? 1 :0);
  json.AddMember("confirm_backlog", value2, json.GetAllocator());

  value2.SetInt(m_testnet ? 1 :0);
  json.AddMember("testnet", value2, json.GetAllocator());

  // Serialize the JSON object
  rapidjson::StringBuffer buffer;
  rapidjson::Writer<rapidjson::StringBuffer> writer(buffer);
  json.Accept(writer);
  account_data = buffer.GetString();

  // Encrypt the entire JSON object.
  crypto::chacha8_key key;
  crypto::generate_chacha8_key(password, key);
  std::string cipher;
  cipher.resize(account_data.size());
  keys_file_data.iv = crypto::rand<crypto::chacha8_iv>();
  crypto::chacha8(account_data.data(), account_data.size(), key, keys_file_data.iv, &cipher[0]);
  keys_file_data.account_data = cipher;

  std::string buf;
  r = ::serialization::dump_binary(keys_file_data, buf);
  r = r && epee::file_io_utils::save_string_to_file(keys_file_name, buf); //and never touch wallet_keys_file again, only read
  CHECK_AND_ASSERT_MES(r, false, "failed to generate wallet keys file " << keys_file_name);

  return true;
}
//----------------------------------------------------------------------------------------------------
namespace
{
  bool verify_keys(const crypto::secret_key& sec, const crypto::public_key& expected_pub)
  {
    crypto::public_key pub;
    bool r = crypto::secret_key_to_public_key(sec, pub);
    return r && expected_pub == pub;
  }
}

/*!
 * \brief Load wallet information from wallet file.
 * \param keys_file_name Name of wallet file
 * \param password       Password of wallet file
 */
bool wallet2::load_keys(const std::string& keys_file_name, const std::string& password)
{
  wallet2::keys_file_data keys_file_data;
  std::string buf;
  bool r = epee::file_io_utils::load_file_to_string(keys_file_name, buf);
  THROW_WALLET_EXCEPTION_IF(!r, error::file_read_error, keys_file_name);

  // Decrypt the contents
  r = ::serialization::parse_binary(buf, keys_file_data);
  THROW_WALLET_EXCEPTION_IF(!r, error::wallet_internal_error, "internal error: failed to deserialize \"" + keys_file_name + '\"');
  crypto::chacha8_key key;
  crypto::generate_chacha8_key(password, key);
  std::string account_data;
  account_data.resize(keys_file_data.account_data.size());
  crypto::chacha8(keys_file_data.account_data.data(), keys_file_data.account_data.size(), key, keys_file_data.iv, &account_data[0]);

  // The contents should be JSON if the wallet follows the new format.
  rapidjson::Document json;
  if (json.Parse(account_data.c_str()).HasParseError())
  {
    is_old_file_format = true;
    m_watch_only = false;
    m_always_confirm_transfers = false;
    m_print_ring_members = false;
    m_default_mixin = 0;
    m_default_priority = 0;
    m_auto_refresh = true;
    m_refresh_type = RefreshType::RefreshDefault;
    m_confirm_missing_payment_id = true;
    m_ask_password = true;
    m_min_output_count = 0;
    m_min_output_value = 0;
    m_merge_destinations = false;
    m_confirm_backlog = true;
  }
  else
  {
    if (!json.HasMember("key_data"))
    {
      LOG_ERROR("Field key_data not found in JSON");
      return false;
    }
    if (!json["key_data"].IsString())
    {
      LOG_ERROR("Field key_data found in JSON, but not String");
      return false;
    }
    const char *field_key_data = json["key_data"].GetString();
    account_data = std::string(field_key_data, field_key_data + json["key_data"].GetStringLength());

    GET_FIELD_FROM_JSON_RETURN_ON_ERROR(json, seed_language, std::string, String, false, std::string());
    if (field_seed_language_found)
    {
      set_seed_language(field_seed_language);
    }
    GET_FIELD_FROM_JSON_RETURN_ON_ERROR(json, watch_only, int, Int, false, false);
    m_watch_only = field_watch_only;
    GET_FIELD_FROM_JSON_RETURN_ON_ERROR(json, always_confirm_transfers, int, Int, false, true);
    m_always_confirm_transfers = field_always_confirm_transfers;
    GET_FIELD_FROM_JSON_RETURN_ON_ERROR(json, print_ring_members, int, Int, false, true);
    m_print_ring_members = field_print_ring_members;
    GET_FIELD_FROM_JSON_RETURN_ON_ERROR(json, store_tx_keys, int, Int, false, true);
    GET_FIELD_FROM_JSON_RETURN_ON_ERROR(json, store_tx_info, int, Int, false, true);
    m_store_tx_info = ((field_store_tx_keys != 0) || (field_store_tx_info != 0));
    GET_FIELD_FROM_JSON_RETURN_ON_ERROR(json, default_mixin, unsigned int, Uint, false, 0);
    m_default_mixin = field_default_mixin;
    GET_FIELD_FROM_JSON_RETURN_ON_ERROR(json, default_priority, unsigned int, Uint, false, 0);
    if (field_default_priority_found)
    {
      m_default_priority = field_default_priority;
    }
    else
    {
      GET_FIELD_FROM_JSON_RETURN_ON_ERROR(json, default_fee_multiplier, unsigned int, Uint, false, 0);
      if (field_default_fee_multiplier_found)
        m_default_priority = field_default_fee_multiplier;
      else
        m_default_priority = 0;
    }
    GET_FIELD_FROM_JSON_RETURN_ON_ERROR(json, auto_refresh, int, Int, false, true);
    m_auto_refresh = field_auto_refresh;
    GET_FIELD_FROM_JSON_RETURN_ON_ERROR(json, refresh_type, int, Int, false, RefreshType::RefreshDefault);
    m_refresh_type = RefreshType::RefreshDefault;
    if (field_refresh_type_found)
    {
      if (field_refresh_type == RefreshFull || field_refresh_type == RefreshOptimizeCoinbase || field_refresh_type == RefreshNoCoinbase)
        m_refresh_type = (RefreshType)field_refresh_type;
      else
        LOG_PRINT_L0("Unknown refresh-type value (" << field_refresh_type << "), using default");
    }
    GET_FIELD_FROM_JSON_RETURN_ON_ERROR(json, refresh_height, uint64_t, Uint64, false, 0);
    m_refresh_from_block_height = field_refresh_height;
    GET_FIELD_FROM_JSON_RETURN_ON_ERROR(json, confirm_missing_payment_id, int, Int, false, true);
    m_confirm_missing_payment_id = field_confirm_missing_payment_id;
    GET_FIELD_FROM_JSON_RETURN_ON_ERROR(json, ask_password, int, Int, false, true);
    m_ask_password = field_ask_password;
    GET_FIELD_FROM_JSON_RETURN_ON_ERROR(json, default_decimal_point, int, Int, false, CRYPTONOTE_DISPLAY_DECIMAL_POINT);
    cryptonote::set_default_decimal_point(field_default_decimal_point);
    GET_FIELD_FROM_JSON_RETURN_ON_ERROR(json, min_output_count, uint32_t, Uint, false, 0);
    m_min_output_count = field_min_output_count;
    GET_FIELD_FROM_JSON_RETURN_ON_ERROR(json, min_output_value, uint64_t, Uint64, false, 0);
    m_min_output_value = field_min_output_value;
    GET_FIELD_FROM_JSON_RETURN_ON_ERROR(json, merge_destinations, int, Int, false, false);
    m_merge_destinations = field_merge_destinations;
    GET_FIELD_FROM_JSON_RETURN_ON_ERROR(json, confirm_backlog, int, Int, false, true);
    m_confirm_backlog = field_confirm_backlog;
    GET_FIELD_FROM_JSON_RETURN_ON_ERROR(json, testnet, int, Int, false, m_testnet);
    // Wallet is being opened with testnet flag, but is saved as a mainnet wallet
    THROW_WALLET_EXCEPTION_IF(m_testnet && !field_testnet, error::wallet_internal_error, "Mainnet wallet can not be opened as testnet wallet");
    // Wallet is being opened without testnet flag but is saved as a testnet wallet.
    THROW_WALLET_EXCEPTION_IF(!m_testnet && field_testnet, error::wallet_internal_error, "Testnet wallet can not be opened as mainnet wallet");
  }

  const cryptonote::account_keys& keys = m_account.get_keys();
  r = epee::serialization::load_t_from_binary(m_account, account_data);
  r = r && verify_keys(keys.m_view_secret_key,  keys.m_account_address.m_view_public_key);
  if(!m_watch_only)
    r = r && verify_keys(keys.m_spend_secret_key, keys.m_account_address.m_spend_public_key);
  THROW_WALLET_EXCEPTION_IF(!r, error::invalid_password);
  return true;
}

/*!
 * \brief verify password for default wallet keys file.
 * \param password       Password to verify
 * \return               true if password is correct
 *
 * for verification only
 * should not mutate state, unlike load_keys()
 * can be used prior to rewriting wallet keys file, to ensure user has entered the correct password
 *
 */
bool wallet2::verify_password(const std::string& password) const
{
  return verify_password(m_keys_file, password, m_watch_only);
}

/*!
 * \brief verify password for specified wallet keys file.
 * \param keys_file_name  Keys file to verify password for
 * \param password        Password to verify
 * \param watch_only      If set = only verify view keys, otherwise also spend keys
 * \return                true if password is correct
 *
 * for verification only
 * should not mutate state, unlike load_keys()
 * can be used prior to rewriting wallet keys file, to ensure user has entered the correct password
 *
 */
bool wallet2::verify_password(const std::string& keys_file_name, const std::string& password, bool watch_only)
{
  wallet2::keys_file_data keys_file_data;
  std::string buf;
  bool r = epee::file_io_utils::load_file_to_string(keys_file_name, buf);
  THROW_WALLET_EXCEPTION_IF(!r, error::file_read_error, keys_file_name);

  // Decrypt the contents
  r = ::serialization::parse_binary(buf, keys_file_data);
  THROW_WALLET_EXCEPTION_IF(!r, error::wallet_internal_error, "internal error: failed to deserialize \"" + keys_file_name + '\"');
  crypto::chacha8_key key;
  crypto::generate_chacha8_key(password, key);
  std::string account_data;
  account_data.resize(keys_file_data.account_data.size());
  crypto::chacha8(keys_file_data.account_data.data(), keys_file_data.account_data.size(), key, keys_file_data.iv, &account_data[0]);

  // The contents should be JSON if the wallet follows the new format.
  rapidjson::Document json;
  if (json.Parse(account_data.c_str()).HasParseError())
  {
    // old format before JSON wallet key file format
  }
  else
  {
    account_data = std::string(json["key_data"].GetString(), json["key_data"].GetString() +
      json["key_data"].GetStringLength());
  }

  cryptonote::account_base account_data_check;

  r = epee::serialization::load_t_from_binary(account_data_check, account_data);
  const cryptonote::account_keys& keys = account_data_check.get_keys();

  r = r && verify_keys(keys.m_view_secret_key,  keys.m_account_address.m_view_public_key);
  if(!watch_only)
    r = r && verify_keys(keys.m_spend_secret_key, keys.m_account_address.m_spend_public_key);
  return r;
}

/*!
 * \brief  Generates a wallet or restores one.
 * \param  wallet_        Name of wallet file
 * \param  password       Password of wallet file
 * \param  recovery_param If it is a restore, the recovery key
 * \param  recover        Whether it is a restore
 * \param  two_random     Whether it is a non-deterministic wallet
 * \return                The secret key of the generated wallet
 */
crypto::secret_key wallet2::generate(const std::string& wallet_, const std::string& password,
  const crypto::secret_key& recovery_param, bool recover, bool two_random)
{
  clear();
  prepare_file_names(wallet_);

  boost::system::error_code ignored_ec;
  THROW_WALLET_EXCEPTION_IF(boost::filesystem::exists(m_wallet_file, ignored_ec), error::file_exists, m_wallet_file);
  THROW_WALLET_EXCEPTION_IF(boost::filesystem::exists(m_keys_file,   ignored_ec), error::file_exists, m_keys_file);

  crypto::secret_key retval = m_account.generate(recovery_param, recover, two_random);

  m_account_public_address = m_account.get_keys().m_account_address;
  m_watch_only = false;

  // -1 month for fluctuations in block time and machine date/time setup.
  // avg seconds per block
  const int seconds_per_block = DIFFICULTY_TARGET;
  // ~num blocks per month
  const uint64_t blocks_per_month = 60*60*24*30/seconds_per_block;

  // try asking the daemon first
  if(m_refresh_from_block_height == 0 && !recover){
    std::string err;
    uint64_t height = 0;

    // we get the max of approximated height and known height
    // approximated height is the least of daemon target height
    // (the max of what the other daemons are claiming is their
    // height) and the theoretical height based on the local
    // clock. This will be wrong only if both the local clock
    // is bad *and* a peer daemon claims a highest height than
    // the real chain.
    // known height is the height the local daemon is currently
    // synced to, it will be lower than the real chain height if
    // the daemon is currently syncing.
    height = get_approximate_blockchain_height();
    uint64_t target_height = get_daemon_blockchain_target_height(err);
    if (err.empty() && target_height < height)
      height = target_height;
    uint64_t local_height = get_daemon_blockchain_height(err);
    if (err.empty() && local_height > height)
      height = local_height;
    m_refresh_from_block_height = height >= blocks_per_month ? height - blocks_per_month : 0;
  }

<<<<<<< HEAD
=======
  if(m_refresh_from_block_height == 0 && !recover){
    // Wallets created offline don't know blockchain height.
    // Set blockchain height calculated from current date/time
    uint64_t approx_blockchain_height = get_approximate_blockchain_height();
    if(approx_blockchain_height > 0) {
      m_refresh_from_block_height = approx_blockchain_height >= blocks_per_month ? approx_blockchain_height - blocks_per_month : 0;
    }
  }
>>>>>>> 793bc973
  bool r = store_keys(m_keys_file, password, false);
  THROW_WALLET_EXCEPTION_IF(!r, error::file_save_error, m_keys_file);

  r = file_io_utils::save_string_to_file(m_wallet_file + ".address.txt", m_account.get_public_address_str(m_testnet));
  if(!r) MERROR("String with address text not saved");

  cryptonote::block b;
  generate_genesis(b);
  m_blockchain.push_back(get_block_hash(b));

  store();
  return retval;
}

/*!
* \brief Creates a watch only wallet from a public address and a view secret key.
* \param  wallet_        Name of wallet file
* \param  password       Password of wallet file
* \param  viewkey        view secret key
*/
void wallet2::generate(const std::string& wallet_, const std::string& password,
  const cryptonote::account_public_address &account_public_address,
  const crypto::secret_key& viewkey)
{
  clear();
  prepare_file_names(wallet_);

  boost::system::error_code ignored_ec;
  THROW_WALLET_EXCEPTION_IF(boost::filesystem::exists(m_wallet_file, ignored_ec), error::file_exists, m_wallet_file);
  THROW_WALLET_EXCEPTION_IF(boost::filesystem::exists(m_keys_file,   ignored_ec), error::file_exists, m_keys_file);

  m_account.create_from_viewkey(account_public_address, viewkey);
  m_account_public_address = account_public_address;
  m_watch_only = true;

  bool r = store_keys(m_keys_file, password, true);
  THROW_WALLET_EXCEPTION_IF(!r, error::file_save_error, m_keys_file);

  r = file_io_utils::save_string_to_file(m_wallet_file + ".address.txt", m_account.get_public_address_str(m_testnet));
  if(!r) MERROR("String with address text not saved");

  cryptonote::block b;
  generate_genesis(b);
  m_blockchain.push_back(get_block_hash(b));

  store();
}

/*!
* \brief Creates a wallet from a public address and a spend/view secret key pair.
* \param  wallet_        Name of wallet file
* \param  password       Password of wallet file
* \param  spendkey       spend secret key
* \param  viewkey        view secret key
*/
void wallet2::generate(const std::string& wallet_, const std::string& password,
  const cryptonote::account_public_address &account_public_address,
  const crypto::secret_key& spendkey, const crypto::secret_key& viewkey)
{
  clear();
  prepare_file_names(wallet_);

  boost::system::error_code ignored_ec;
  THROW_WALLET_EXCEPTION_IF(boost::filesystem::exists(m_wallet_file, ignored_ec), error::file_exists, m_wallet_file);
  THROW_WALLET_EXCEPTION_IF(boost::filesystem::exists(m_keys_file,   ignored_ec), error::file_exists, m_keys_file);

  m_account.create_from_keys(account_public_address, spendkey, viewkey);
  m_account_public_address = account_public_address;
  m_watch_only = false;

  bool r = store_keys(m_keys_file, password, false);
  THROW_WALLET_EXCEPTION_IF(!r, error::file_save_error, m_keys_file);

  r = file_io_utils::save_string_to_file(m_wallet_file + ".address.txt", m_account.get_public_address_str(m_testnet));
  if(!r) MERROR("String with address text not saved");

  cryptonote::block b;
  generate_genesis(b);
  m_blockchain.push_back(get_block_hash(b));

  store();
}

/*!
 * \brief Rewrites to the wallet file for wallet upgrade (doesn't generate key, assumes it's already there)
 * \param wallet_name Name of wallet file (should exist)
 * \param password    Password for wallet file
 */
void wallet2::rewrite(const std::string& wallet_name, const std::string& password)
{
  prepare_file_names(wallet_name);
  boost::system::error_code ignored_ec;
  THROW_WALLET_EXCEPTION_IF(!boost::filesystem::exists(m_keys_file, ignored_ec), error::file_not_found, m_keys_file);
  bool r = store_keys(m_keys_file, password, m_watch_only);
  THROW_WALLET_EXCEPTION_IF(!r, error::file_save_error, m_keys_file);
}
/*!
 * \brief Writes to a file named based on the normal wallet (doesn't generate key, assumes it's already there)
 * \param wallet_name Base name of wallet file
 * \param password    Password for wallet file
 */
void wallet2::write_watch_only_wallet(const std::string& wallet_name, const std::string& password)
{
  prepare_file_names(wallet_name);
  boost::system::error_code ignored_ec;
  std::string filename = m_keys_file + "-watchonly";
  bool watch_only_keys_file_exists = boost::filesystem::exists(filename, ignored_ec);
  THROW_WALLET_EXCEPTION_IF(watch_only_keys_file_exists, error::file_save_error, filename);
  bool r = store_keys(filename, password, true);
  THROW_WALLET_EXCEPTION_IF(!r, error::file_save_error, filename);
}
//----------------------------------------------------------------------------------------------------
void wallet2::wallet_exists(const std::string& file_path, bool& keys_file_exists, bool& wallet_file_exists)
{
  std::string keys_file, wallet_file;
  do_prepare_file_names(file_path, keys_file, wallet_file);

  boost::system::error_code ignore;
  keys_file_exists = boost::filesystem::exists(keys_file, ignore);
  wallet_file_exists = boost::filesystem::exists(wallet_file, ignore);
}
//----------------------------------------------------------------------------------------------------
bool wallet2::wallet_valid_path_format(const std::string& file_path)
{
  return !file_path.empty();
}
//----------------------------------------------------------------------------------------------------
bool wallet2::parse_long_payment_id(const std::string& payment_id_str, crypto::hash& payment_id)
{
  cryptonote::blobdata payment_id_data;
  if(!epee::string_tools::parse_hexstr_to_binbuff(payment_id_str, payment_id_data))
    return false;

  if(sizeof(crypto::hash) != payment_id_data.size())
    return false;

  payment_id = *reinterpret_cast<const crypto::hash*>(payment_id_data.data());
  return true;
}
//----------------------------------------------------------------------------------------------------
bool wallet2::parse_short_payment_id(const std::string& payment_id_str, crypto::hash8& payment_id)
{
  cryptonote::blobdata payment_id_data;
  if(!epee::string_tools::parse_hexstr_to_binbuff(payment_id_str, payment_id_data))
    return false;

  if(sizeof(crypto::hash8) != payment_id_data.size())
    return false;

  payment_id = *reinterpret_cast<const crypto::hash8*>(payment_id_data.data());
  return true;
}
//----------------------------------------------------------------------------------------------------
bool wallet2::parse_payment_id(const std::string& payment_id_str, crypto::hash& payment_id)
{
  if (parse_long_payment_id(payment_id_str, payment_id))
    return true;
  crypto::hash8 payment_id8;
  if (parse_short_payment_id(payment_id_str, payment_id8))
  {
    memcpy(payment_id.data, payment_id8.data, 8);
    memset(payment_id.data + 8, 0, 24);
    return true;
  }
  return false;
}
//----------------------------------------------------------------------------------------------------
void wallet2::set_default_decimal_point(unsigned int decimal_point)
{
  cryptonote::set_default_decimal_point(decimal_point);
}
//----------------------------------------------------------------------------------------------------
unsigned int wallet2::get_default_decimal_point() const
{
  return cryptonote::get_default_decimal_point();
}
//----------------------------------------------------------------------------------------------------
bool wallet2::prepare_file_names(const std::string& file_path)
{
  do_prepare_file_names(file_path, m_keys_file, m_wallet_file);
  return true;
}
//----------------------------------------------------------------------------------------------------
bool wallet2::check_connection(uint32_t *version, uint32_t timeout)
{
  THROW_WALLET_EXCEPTION_IF(!m_is_initialized, error::wallet_not_initialized);

  boost::lock_guard<boost::mutex> lock(m_daemon_rpc_mutex);

  if(!m_http_client.is_connected())
  {
    m_node_rpc_proxy.invalidate();
    if (!m_http_client.connect(std::chrono::milliseconds(timeout)))
      return false;
  }

  if (version)
  {
    epee::json_rpc::request<cryptonote::COMMAND_RPC_GET_VERSION::request> req_t = AUTO_VAL_INIT(req_t);
    epee::json_rpc::response<cryptonote::COMMAND_RPC_GET_VERSION::response, std::string> resp_t = AUTO_VAL_INIT(resp_t);
    req_t.jsonrpc = "2.0";
    req_t.id = epee::serialization::storage_entry(0);
    req_t.method = "get_version";
    bool r = net_utils::invoke_http_json("/json_rpc", req_t, resp_t, m_http_client);
    if(!r) {
      *version = 0;
      return false;
    }
    if (resp_t.result.status != CORE_RPC_STATUS_OK)
      *version = 0;
    else
      *version = resp_t.result.version;
  }

  return true;
}
//----------------------------------------------------------------------------------------------------
bool wallet2::generate_chacha8_key_from_secret_keys(crypto::chacha8_key &key) const
{
  const account_keys &keys = m_account.get_keys();
  const crypto::secret_key &view_key = keys.m_view_secret_key;
  const crypto::secret_key &spend_key = keys.m_spend_secret_key;
  char data[sizeof(view_key) + sizeof(spend_key) + 1];
  memcpy(data, &view_key, sizeof(view_key));
  memcpy(data + sizeof(view_key), &spend_key, sizeof(spend_key));
  data[sizeof(data) - 1] = CHACHA8_KEY_TAIL;
  crypto::generate_chacha8_key(data, sizeof(data), key);
  memset(data, 0, sizeof(data));
  return true;
}
//----------------------------------------------------------------------------------------------------
void wallet2::load(const std::string& wallet_, const std::string& password)
{
  clear();
  prepare_file_names(wallet_);

  boost::system::error_code e;
  bool exists = boost::filesystem::exists(m_keys_file, e);
  THROW_WALLET_EXCEPTION_IF(e || !exists, error::file_not_found, m_keys_file);

  if (!load_keys(m_keys_file, password))
  {
    THROW_WALLET_EXCEPTION_IF(true, error::file_read_error, m_keys_file);
  }
  LOG_PRINT_L0("Loaded wallet keys file, with public address: " << m_account.get_public_address_str(m_testnet));

  //keys loaded ok!
  //try to load wallet file. but even if we failed, it is not big problem
  if(!boost::filesystem::exists(m_wallet_file, e) || e)
  {
    LOG_PRINT_L0("file not found: " << m_wallet_file << ", starting with empty blockchain");
    m_account_public_address = m_account.get_keys().m_account_address;
  }
  else
  {
    wallet2::cache_file_data cache_file_data;
    std::string buf;
    bool r = epee::file_io_utils::load_file_to_string(m_wallet_file, buf);
    THROW_WALLET_EXCEPTION_IF(!r, error::file_read_error, m_wallet_file);

    // try to read it as an encrypted cache
    try
    {
      LOG_PRINT_L1("Trying to decrypt cache data");

      r = ::serialization::parse_binary(buf, cache_file_data);
      THROW_WALLET_EXCEPTION_IF(!r, error::wallet_internal_error, "internal error: failed to deserialize \"" + m_wallet_file + '\"');
      crypto::chacha8_key key;
      generate_chacha8_key_from_secret_keys(key);
      std::string cache_data;
      cache_data.resize(cache_file_data.cache_data.size());
      crypto::chacha8(cache_file_data.cache_data.data(), cache_file_data.cache_data.size(), key, cache_file_data.iv, &cache_data[0]);

      std::stringstream iss;
      iss << cache_data;
      try {
        boost::archive::portable_binary_iarchive ar(iss);
        ar >> *this;
      }
      catch (...)
      {
        LOG_PRINT_L0("Failed to open portable binary, trying unportable");
        boost::filesystem::copy_file(m_wallet_file, m_wallet_file + ".unportable", boost::filesystem::copy_option::overwrite_if_exists);
        iss.str("");
        iss << cache_data;
        boost::archive::binary_iarchive ar(iss);
        ar >> *this;
      }
    }
    catch (...)
    {
      LOG_PRINT_L1("Failed to load encrypted cache, trying unencrypted");
      std::stringstream iss;
      iss << buf;
      try {
        boost::archive::portable_binary_iarchive ar(iss);
        ar >> *this;
      }
      catch (...)
      {
        LOG_PRINT_L0("Failed to open portable binary, trying unportable");
        boost::filesystem::copy_file(m_wallet_file, m_wallet_file + ".unportable", boost::filesystem::copy_option::overwrite_if_exists);
        iss.str("");
        iss << buf;
        boost::archive::binary_iarchive ar(iss);
        ar >> *this;
      }
    }
    THROW_WALLET_EXCEPTION_IF(
      m_account_public_address.m_spend_public_key != m_account.get_keys().m_account_address.m_spend_public_key ||
      m_account_public_address.m_view_public_key  != m_account.get_keys().m_account_address.m_view_public_key,
      error::wallet_files_doesnt_correspond, m_keys_file, m_wallet_file);
  }

  cryptonote::block genesis;
  generate_genesis(genesis);
  crypto::hash genesis_hash = get_block_hash(genesis);

  if (m_blockchain.empty())
  {
    m_blockchain.push_back(genesis_hash);
  }
  else
  {
    check_genesis(genesis_hash);
  }

  m_local_bc_height = m_blockchain.size();
}
//----------------------------------------------------------------------------------------------------
void wallet2::check_genesis(const crypto::hash& genesis_hash) const {
  std::string what("Genesis block mismatch. You probably use wallet without testnet flag with blockchain from test network or vice versa");

  THROW_WALLET_EXCEPTION_IF(genesis_hash != m_blockchain[0], error::wallet_internal_error, what);
}
//----------------------------------------------------------------------------------------------------
std::string wallet2::path() const
{
  return m_wallet_file;
}
//----------------------------------------------------------------------------------------------------
void wallet2::store()
{
  store_to("", "");
}
//----------------------------------------------------------------------------------------------------
void wallet2::store_to(const std::string &path, const std::string &password)
{
  // if file is the same, we do:
  // 1. save wallet to the *.new file
  // 2. remove old wallet file
  // 3. rename *.new to wallet_name

  // handle if we want just store wallet state to current files (ex store() replacement);
  bool same_file = true;
  if (!path.empty())
  {
    std::string canonical_path = boost::filesystem::canonical(m_wallet_file).string();
    size_t pos = canonical_path.find(path);
    same_file = pos != std::string::npos;
  }


  if (!same_file)
  {
    // check if we want to store to directory which doesn't exists yet
    boost::filesystem::path parent_path = boost::filesystem::path(path).parent_path();

    // if path is not exists, try to create it
    if (!parent_path.empty() &&  !boost::filesystem::exists(parent_path))
    {
      boost::system::error_code ec;
      if (!boost::filesystem::create_directories(parent_path, ec))
      {
        throw std::logic_error(ec.message());
      }
    }
  }
  // preparing wallet data
  std::stringstream oss;
  boost::archive::portable_binary_oarchive ar(oss);
  ar << *this;

  wallet2::cache_file_data cache_file_data = boost::value_initialized<wallet2::cache_file_data>();
  cache_file_data.cache_data = oss.str();
  crypto::chacha8_key key;
  generate_chacha8_key_from_secret_keys(key);
  std::string cipher;
  cipher.resize(cache_file_data.cache_data.size());
  cache_file_data.iv = crypto::rand<crypto::chacha8_iv>();
  crypto::chacha8(cache_file_data.cache_data.data(), cache_file_data.cache_data.size(), key, cache_file_data.iv, &cipher[0]);
  cache_file_data.cache_data = cipher;

  const std::string new_file = same_file ? m_wallet_file + ".new" : path;
  const std::string old_file = m_wallet_file;
  const std::string old_keys_file = m_keys_file;
  const std::string old_address_file = m_wallet_file + ".address.txt";

  // save to new file
  std::ofstream ostr;
  ostr.open(new_file, std::ios_base::binary | std::ios_base::out | std::ios_base::trunc);
  binary_archive<true> oar(ostr);
  bool success = ::serialization::serialize(oar, cache_file_data);
  ostr.close();
  THROW_WALLET_EXCEPTION_IF(!success || !ostr.good(), error::file_save_error, new_file);

  // save keys to the new file
  // if we here, main wallet file is saved and we only need to save keys and address files
  if (!same_file) {
    prepare_file_names(path);
    store_keys(m_keys_file, password, false);
    // save address to the new file
    const std::string address_file = m_wallet_file + ".address.txt";
    bool r = file_io_utils::save_string_to_file(address_file, m_account.get_public_address_str(m_testnet));
    THROW_WALLET_EXCEPTION_IF(!r, error::file_save_error, m_wallet_file);
    // remove old wallet file
    r = boost::filesystem::remove(old_file);
    if (!r) {
      LOG_ERROR("error removing file: " << old_file);
    }
    // remove old keys file
    r = boost::filesystem::remove(old_keys_file);
    if (!r) {
      LOG_ERROR("error removing file: " << old_keys_file);
    }
    // remove old address file
    r = boost::filesystem::remove(old_address_file);
    if (!r) {
      LOG_ERROR("error removing file: " << old_address_file);
    }
  } else {
    // here we have "*.new" file, we need to rename it to be without ".new"
    std::error_code e = tools::replace_file(new_file, m_wallet_file);
    THROW_WALLET_EXCEPTION_IF(e, error::file_save_error, m_wallet_file, e);
  }
}
//----------------------------------------------------------------------------------------------------
uint64_t wallet2::unlocked_balance() const
{
  uint64_t amount = 0;
  for(const transfer_details& td: m_transfers)
    if(!td.m_spent && is_transfer_unlocked(td))
      amount += td.amount();

  return amount;
}
//----------------------------------------------------------------------------------------------------
uint64_t wallet2::balance() const
{
  uint64_t amount = 0;
  for(auto& td: m_transfers)
    if(!td.m_spent)
      amount += td.amount();


  for(auto& utx: m_unconfirmed_txs)
    if (utx.second.m_state != wallet2::unconfirmed_transfer_details::failed)
      amount+= utx.second.m_change;

  return amount;
}
//----------------------------------------------------------------------------------------------------
void wallet2::get_transfers(wallet2::transfer_container& incoming_transfers) const
{
  incoming_transfers = m_transfers;
}
//----------------------------------------------------------------------------------------------------
void wallet2::get_payments(const crypto::hash& payment_id, std::list<wallet2::payment_details>& payments, uint64_t min_height) const
{
  auto range = m_payments.equal_range(payment_id);
  std::for_each(range.first, range.second, [&payments, &min_height](const payment_container::value_type& x) {
    if (min_height < x.second.m_block_height)
    {
      payments.push_back(x.second);
    }
  });
}
//----------------------------------------------------------------------------------------------------
void wallet2::get_payments(std::list<std::pair<crypto::hash,wallet2::payment_details>>& payments, uint64_t min_height, uint64_t max_height) const
{
  auto range = std::make_pair(m_payments.begin(), m_payments.end());
  std::for_each(range.first, range.second, [&payments, &min_height, &max_height](const payment_container::value_type& x) {
    if (min_height < x.second.m_block_height && max_height >= x.second.m_block_height)
    {
      payments.push_back(x);
    }
  });
}
//----------------------------------------------------------------------------------------------------
void wallet2::get_payments_out(std::list<std::pair<crypto::hash,wallet2::confirmed_transfer_details>>& confirmed_payments,
    uint64_t min_height, uint64_t max_height) const
{
  for (auto i = m_confirmed_txs.begin(); i != m_confirmed_txs.end(); ++i) {
    if (i->second.m_block_height > min_height && i->second.m_block_height <= max_height) {
      confirmed_payments.push_back(*i);
    }
  }
}
//----------------------------------------------------------------------------------------------------
void wallet2::get_unconfirmed_payments_out(std::list<std::pair<crypto::hash,wallet2::unconfirmed_transfer_details>>& unconfirmed_payments) const
{
  for (auto i = m_unconfirmed_txs.begin(); i != m_unconfirmed_txs.end(); ++i) {
    unconfirmed_payments.push_back(*i);
  }
}
//----------------------------------------------------------------------------------------------------
void wallet2::get_unconfirmed_payments(std::list<std::pair<crypto::hash,wallet2::payment_details>>& unconfirmed_payments) const
{
  for (auto i = m_unconfirmed_payments.begin(); i != m_unconfirmed_payments.end(); ++i) {
    unconfirmed_payments.push_back(*i);
  }
}
//----------------------------------------------------------------------------------------------------
void wallet2::rescan_spent()
{
  // This is RPC call that can take a long time if there are many outputs,
  // so we call it several times, in stripes, so we don't time out spuriously
  std::vector<int> spent_status;
  spent_status.reserve(m_transfers.size());
  const size_t chunk_size = 1000;
  for (size_t start_offset = 0; start_offset < m_transfers.size(); start_offset += chunk_size)
  {
    const size_t n_outputs = std::min<size_t>(chunk_size, m_transfers.size() - start_offset);
    MDEBUG("Calling is_key_image_spent on " << start_offset << " - " << (start_offset + n_outputs - 1) << ", out of " << m_transfers.size());
    COMMAND_RPC_IS_KEY_IMAGE_SPENT::request req = AUTO_VAL_INIT(req);
    COMMAND_RPC_IS_KEY_IMAGE_SPENT::response daemon_resp = AUTO_VAL_INIT(daemon_resp);
    for (size_t n = start_offset; n < start_offset + n_outputs; ++n)
      req.key_images.push_back(string_tools::pod_to_hex(m_transfers[n].m_key_image));
    m_daemon_rpc_mutex.lock();
    bool r = epee::net_utils::invoke_http_json("/is_key_image_spent", req, daemon_resp, m_http_client, rpc_timeout);
    m_daemon_rpc_mutex.unlock();
    THROW_WALLET_EXCEPTION_IF(!r, error::no_connection_to_daemon, "is_key_image_spent");
    THROW_WALLET_EXCEPTION_IF(daemon_resp.status == CORE_RPC_STATUS_BUSY, error::daemon_busy, "is_key_image_spent");
    THROW_WALLET_EXCEPTION_IF(daemon_resp.status != CORE_RPC_STATUS_OK, error::is_key_image_spent_error, daemon_resp.status);
    THROW_WALLET_EXCEPTION_IF(daemon_resp.spent_status.size() != n_outputs, error::wallet_internal_error,
      "daemon returned wrong response for is_key_image_spent, wrong amounts count = " +
      std::to_string(daemon_resp.spent_status.size()) + ", expected " +  std::to_string(n_outputs));
    std::copy(daemon_resp.spent_status.begin(), daemon_resp.spent_status.end(), std::back_inserter(spent_status));
  }

  // update spent status
  for (size_t i = 0; i < m_transfers.size(); ++i)
  {
    transfer_details& td = m_transfers[i];
    // a view wallet may not know about key images
    if (!td.m_key_image_known)
      continue;
    if (td.m_spent != (spent_status[i] != COMMAND_RPC_IS_KEY_IMAGE_SPENT::UNSPENT))
    {
      if (td.m_spent)
      {
        LOG_PRINT_L0("Marking output " << i << "(" << td.m_key_image << ") as unspent, it was marked as spent");
        set_unspent(i);
        td.m_spent_height = 0;
      }
      else
      {
        LOG_PRINT_L0("Marking output " << i << "(" << td.m_key_image << ") as spent, it was marked as unspent");
        set_spent(i, td.m_spent_height);
        // unknown height, if this gets reorged, it might still be missed
      }
    }
  }
}
//----------------------------------------------------------------------------------------------------
void wallet2::rescan_blockchain(bool refresh)
{
  clear();

  cryptonote::block genesis;
  generate_genesis(genesis);
  crypto::hash genesis_hash = get_block_hash(genesis);
  m_blockchain.push_back(genesis_hash);
  m_local_bc_height = 1;

  if (refresh)
    this->refresh();
}
//----------------------------------------------------------------------------------------------------
bool wallet2::is_transfer_unlocked(const transfer_details& td) const
{
  if(!is_tx_spendtime_unlocked(td.m_tx.unlock_time, td.m_block_height))
    return false;

  if(td.m_block_height + CRYPTONOTE_DEFAULT_TX_SPENDABLE_AGE > m_blockchain.size())
    return false;

  return true;
}
//----------------------------------------------------------------------------------------------------
bool wallet2::is_tx_spendtime_unlocked(uint64_t unlock_time, uint64_t block_height) const
{
  if(unlock_time < CRYPTONOTE_MAX_BLOCK_NUMBER)
  {
    //interpret as block index
    if(m_blockchain.size()-1 + CRYPTONOTE_LOCKED_TX_ALLOWED_DELTA_BLOCKS >= unlock_time)
      return true;
    else
      return false;
  }else
  {
    //interpret as time
    uint64_t current_time = static_cast<uint64_t>(time(NULL));
    // XXX: this needs to be fast, so we'd need to get the starting heights
    // from the daemon to be correct once voting kicks in
    uint64_t v2height = m_testnet ? 624634 : 1009827;
    uint64_t leeway = CRYPTONOTE_LOCKED_TX_ALLOWED_DELTA_SECONDS;
    if(current_time + leeway >= unlock_time)
      return true;
    else
      return false;
  }
  return false;
}
//----------------------------------------------------------------------------------------------------
namespace
{
  template<typename T>
  T pop_index(std::vector<T>& vec, size_t idx)
  {
    CHECK_AND_ASSERT_MES(!vec.empty(), T(), "Vector must be non-empty");
    CHECK_AND_ASSERT_MES(idx < vec.size(), T(), "idx out of bounds");

    T res = vec[idx];
    if (idx + 1 != vec.size())
    {
      vec[idx] = vec.back();
    }
    vec.resize(vec.size() - 1);

    return res;
  }

  template<typename T>
  T pop_random_value(std::vector<T>& vec)
  {
    CHECK_AND_ASSERT_MES(!vec.empty(), T(), "Vector must be non-empty");

    size_t idx = crypto::rand<size_t>() % vec.size();
    return pop_index (vec, idx);
  }

  template<typename T>
  T pop_back(std::vector<T>& vec)
  {
    CHECK_AND_ASSERT_MES(!vec.empty(), T(), "Vector must be non-empty");

    T res = vec.back();
    vec.pop_back();
    return res;
  }

  template<typename T>
  void pop_if_present(std::vector<T>& vec, T e)
  {
    for (size_t i = 0; i < vec.size(); ++i)
    {
      if (e == vec[i])
      {
        pop_index (vec, i);
        return;
      }
    }
  }
}
//----------------------------------------------------------------------------------------------------
// This returns a handwavy estimation of how much two outputs are related
// If they're from the same tx, then they're fully related. From close block
// heights, they're kinda related. The actual values don't matter, just
// their ordering, but it could become more murky if we add scores later.
float wallet2::get_output_relatedness(const transfer_details &td0, const transfer_details &td1) const
{
  int dh;

  // expensive test, and same tx will fall onto the same block height below
  if (td0.m_txid == td1.m_txid)
    return 1.0f;

  // same block height -> possibly tx burst, or same tx (since above is disabled)
  dh = td0.m_block_height > td1.m_block_height ? td0.m_block_height - td1.m_block_height : td1.m_block_height - td0.m_block_height;
  if (dh == 0)
    return 0.9f;

  // adjacent blocks -> possibly tx burst
  if (dh == 1)
    return 0.8f;

  // could extract the payment id, and compare them, but this is a bit expensive too

  // similar block heights
  if (dh < 10)
    return 0.2f;

  // don't think these are particularly related
  return 0.0f;
}
//----------------------------------------------------------------------------------------------------
size_t wallet2::pop_best_value_from(const transfer_container &transfers, std::vector<size_t> &unused_indices, const std::list<size_t>& selected_transfers, bool smallest) const
{
  std::vector<size_t> candidates;
  float best_relatedness = 1.0f;
  for (size_t n = 0; n < unused_indices.size(); ++n)
  {
    const transfer_details &candidate = transfers[unused_indices[n]];
    float relatedness = 0.0f;
    for (std::list<size_t>::const_iterator i = selected_transfers.begin(); i != selected_transfers.end(); ++i)
    {
      float r = get_output_relatedness(candidate, transfers[*i]);
      if (r > relatedness)
      {
        relatedness = r;
        if (relatedness == 1.0f)
          break;
      }
    }

    if (relatedness < best_relatedness)
    {
      best_relatedness = relatedness;
      candidates.clear();
    }

    if (relatedness == best_relatedness)
      candidates.push_back(n);
  }

  // we have all the least related outputs in candidates, so we can pick either
  // the smallest, or a random one, depending on request
  size_t idx;
  if (smallest)
  {
    idx = 0;
    for (size_t n = 0; n < candidates.size(); ++n)
    {
      const transfer_details &td = transfers[unused_indices[candidates[n]]];
      if (td.amount() < transfers[unused_indices[candidates[idx]]].amount())
        idx = n;
    }
  }
  else
  {
    idx = crypto::rand<size_t>() % candidates.size();
  }
  return pop_index (unused_indices, candidates[idx]);
}
//----------------------------------------------------------------------------------------------------
size_t wallet2::pop_best_value(std::vector<size_t> &unused_indices, const std::list<size_t>& selected_transfers, bool smallest) const
{
  return pop_best_value_from(m_transfers, unused_indices, selected_transfers, smallest);
}
//----------------------------------------------------------------------------------------------------
// Select random input sources for transaction.
// returns:
//    direct return: amount of money found
//    modified reference: selected_transfers, a list of iterators/indices of input sources
uint64_t wallet2::select_transfers(uint64_t needed_money, std::vector<size_t> unused_transfers_indices, std::list<size_t>& selected_transfers, bool trusted_daemon)
{
  uint64_t found_money = 0;
  while (found_money < needed_money && !unused_transfers_indices.empty())
  {
    size_t idx = pop_best_value(unused_transfers_indices, selected_transfers);

    transfer_container::iterator it = m_transfers.begin() + idx;
    selected_transfers.push_back(idx);
    found_money += it->amount();
  }

  return found_money;
}
//----------------------------------------------------------------------------------------------------
void wallet2::add_unconfirmed_tx(const cryptonote::transaction& tx, uint64_t amount_in, const std::vector<cryptonote::tx_destination_entry> &dests, const crypto::hash &payment_id, uint64_t change_amount)
{
  unconfirmed_transfer_details& utd = m_unconfirmed_txs[cryptonote::get_transaction_hash(tx)];
  utd.m_amount_in = amount_in;
  utd.m_amount_out = 0;
  for (const auto &d: dests)
    utd.m_amount_out += d.amount;
  utd.m_amount_out += change_amount; // dests does not contain change
  utd.m_change = change_amount;
  utd.m_sent_time = time(NULL);
  utd.m_tx = (const cryptonote::transaction_prefix&)tx;
  utd.m_dests = dests;
  utd.m_payment_id = payment_id;
  utd.m_state = wallet2::unconfirmed_transfer_details::pending;
  utd.m_timestamp = time(NULL);
}

//----------------------------------------------------------------------------------------------------
void wallet2::transfer(const std::vector<cryptonote::tx_destination_entry>& dsts, const size_t fake_outs_count, const std::vector<size_t> &unused_transfers_indices,
                       uint64_t unlock_time, uint64_t fee, const std::vector<uint8_t>& extra, cryptonote::transaction& tx, pending_tx& ptx, bool trusted_daemon)
{
  transfer(dsts, fake_outs_count, unused_transfers_indices, unlock_time, fee, extra, detail::digit_split_strategy, tx_dust_policy(::config::DEFAULT_DUST_THRESHOLD), tx, ptx, trusted_daemon);
}
//----------------------------------------------------------------------------------------------------
void wallet2::transfer(const std::vector<cryptonote::tx_destination_entry>& dsts, const size_t fake_outs_count, const std::vector<size_t> &unused_transfers_indices,
                       uint64_t unlock_time, uint64_t fee, const std::vector<uint8_t>& extra, bool trusted_daemon)
{
  cryptonote::transaction tx;
  pending_tx ptx;
  transfer(dsts, fake_outs_count, unused_transfers_indices, unlock_time, fee, extra, tx, ptx, trusted_daemon);
}

namespace {
// split_amounts(vector<cryptonote::tx_destination_entry> dsts, size_t num_splits)
//
// split amount for each dst in dsts into num_splits parts
// and make num_splits new vector<crypt...> instances to hold these new amounts
std::vector<std::vector<cryptonote::tx_destination_entry>> split_amounts(
    std::vector<cryptonote::tx_destination_entry> dsts, size_t num_splits)
{
  std::vector<std::vector<cryptonote::tx_destination_entry>> retVal;

  if (num_splits <= 1)
  {
    retVal.push_back(dsts);
    return retVal;
  }

  // for each split required
  for (size_t i=0; i < num_splits; i++)
  {
    std::vector<cryptonote::tx_destination_entry> new_dsts;

    // for each destination
    for (size_t j=0; j < dsts.size(); j++)
    {
      cryptonote::tx_destination_entry de;
      uint64_t amount;

      amount = dsts[j].amount;
      amount = amount / num_splits;

      // if last split, add remainder
      if (i + 1 == num_splits)
      {
        amount += dsts[j].amount % num_splits;
      }
      
      de.addr = dsts[j].addr;
      de.amount = amount;

      new_dsts.push_back(de);
    }

    retVal.push_back(new_dsts);
  }

  return retVal;
}
} // anonymous namespace
//----------------------------------------------------------------------------------------------------
crypto::hash wallet2::get_payment_id(const pending_tx &ptx) const
{
  std::vector<tx_extra_field> tx_extra_fields;
  if(!parse_tx_extra(ptx.tx.extra, tx_extra_fields))
    return cryptonote::null_hash;
  tx_extra_nonce extra_nonce;
  crypto::hash payment_id = null_hash;
  if (find_tx_extra_field_by_type(tx_extra_fields, extra_nonce))
  {
    crypto::hash8 payment_id8 = null_hash8;
    if(get_encrypted_payment_id_from_tx_extra_nonce(extra_nonce.nonce, payment_id8))
    {
      if (decrypt_payment_id(payment_id8, ptx.dests[0].addr.m_view_public_key, ptx.tx_key))
      {
        memcpy(payment_id.data, payment_id8.data, 8);
      }
    }
    else if (!get_payment_id_from_tx_extra_nonce(extra_nonce.nonce, payment_id))
    {
      payment_id = cryptonote::null_hash;
    }
  }
  return payment_id;
}

crypto::hash8 wallet2::get_short_payment_id(const pending_tx &ptx) const
{
  crypto::hash8 payment_id8 = null_hash8;
  std::vector<tx_extra_field> tx_extra_fields;
  if(!parse_tx_extra(ptx.tx.extra, tx_extra_fields))
    return payment_id8;
  cryptonote::tx_extra_nonce extra_nonce;
  if (find_tx_extra_field_by_type(tx_extra_fields, extra_nonce))
  {
    if(get_encrypted_payment_id_from_tx_extra_nonce(extra_nonce.nonce, payment_id8))
    {
      decrypt_payment_id(payment_id8, ptx.dests[0].addr.m_view_public_key, ptx.tx_key); 
    }
  }
  return payment_id8;
}

//----------------------------------------------------------------------------------------------------
// take a pending tx and actually send it to the daemon
void wallet2::commit_tx(pending_tx& ptx)
{
  using namespace cryptonote;
  crypto::hash txid;

  COMMAND_RPC_SEND_RAW_TX::request req;
  req.tx_as_hex = epee::string_tools::buff_to_hex_nodelimer(tx_to_blob(ptx.tx));
  req.do_not_relay = false;
  COMMAND_RPC_SEND_RAW_TX::response daemon_send_resp;
  m_daemon_rpc_mutex.lock();
  bool r = epee::net_utils::invoke_http_json("/sendrawtransaction", req, daemon_send_resp, m_http_client, rpc_timeout);
  m_daemon_rpc_mutex.unlock();
  THROW_WALLET_EXCEPTION_IF(!r, error::no_connection_to_daemon, "sendrawtransaction");
  THROW_WALLET_EXCEPTION_IF(daemon_send_resp.status == CORE_RPC_STATUS_BUSY, error::daemon_busy, "sendrawtransaction");
  THROW_WALLET_EXCEPTION_IF(daemon_send_resp.status != CORE_RPC_STATUS_OK, error::tx_rejected, ptx.tx, daemon_send_resp.status, daemon_send_resp.reason);

  // sanity checks
  for (size_t idx: ptx.selected_transfers)
  {
    THROW_WALLET_EXCEPTION_IF(idx >= m_transfers.size(), error::wallet_internal_error,
        "Bad output index in selected transfers: " + boost::lexical_cast<std::string>(idx));
  }

  txid = get_transaction_hash(ptx.tx);
  crypto::hash payment_id = cryptonote::null_hash;
  std::vector<cryptonote::tx_destination_entry> dests;
  uint64_t amount_in = 0;
  if (store_tx_info())
  {
    payment_id = get_payment_id(ptx);
    dests = ptx.dests;
    for(size_t idx: ptx.selected_transfers)
      amount_in += m_transfers[idx].amount();
  }
  add_unconfirmed_tx(ptx.tx, amount_in, dests, payment_id, ptx.change_dts.amount);
  if (store_tx_info())
  {
    m_tx_keys.insert(std::make_pair(txid, ptx.tx_key));
  }

  LOG_PRINT_L2("transaction " << txid << " generated ok and sent to daemon, key_images: [" << ptx.key_images << "]");

  for(size_t idx: ptx.selected_transfers)
  {
    set_spent(idx, 0);
  }

  //fee includes dust if dust policy specified it.
  LOG_PRINT_L1("Transaction successfully sent. <" << txid << ">" << ENDL
            << "Commission: " << print_money(ptx.fee) << " (dust sent to dust addr: " << print_money((ptx.dust_added_to_fee ? 0 : ptx.dust)) << ")" << ENDL
            << "Balance: " << print_money(balance()) << ENDL
            << "Unlocked: " << print_money(unlocked_balance()) << ENDL
            << "Please, wait for confirmation for your balance to be unlocked.");
}

void wallet2::commit_tx(std::vector<pending_tx>& ptx_vector)
{
  for (auto & ptx : ptx_vector)
  {
    commit_tx(ptx);
  }
}
//----------------------------------------------------------------------------------------------------
bool wallet2::save_tx(const std::vector<pending_tx>& ptx_vector, const std::string &filename)
{
  LOG_PRINT_L0("saving " << ptx_vector.size() << " transactions");
  unsigned_tx_set txs;
  for (auto &tx: ptx_vector)
  {
    tx_construction_data construction_data = tx.construction_data;
    // Short payment id is encrypted with tx_key. 
    // Since sign_tx() generates new tx_keys and encrypts the payment id, we need to save the decrypted payment ID
    // Get decrypted payment id from pending_tx
    crypto::hash8 payment_id = get_short_payment_id(tx);
    if (payment_id != null_hash8)
    {
      // Remove encrypted
      remove_field_from_tx_extra(construction_data.extra, typeid(cryptonote::tx_extra_nonce));
      // Add decrypted
      std::string extra_nonce;
      set_encrypted_payment_id_to_tx_extra_nonce(extra_nonce, payment_id);
      if (!add_extra_nonce_to_tx_extra(construction_data.extra, extra_nonce))
      {
        LOG_ERROR("Failed to add decrypted payment id to tx extra");
        return false;
      }
      LOG_PRINT_L1("Decrypted payment ID: " << payment_id);       
    }
    // Save tx construction_data to unsigned_tx_set
    txs.txes.push_back(construction_data);      
  }
  
  txs.transfers = m_transfers;
  // save as binary
  std::ostringstream oss;
  boost::archive::portable_binary_oarchive ar(oss);
  try
  {
    ar << txs;
  }
  catch (...)
  {
    return false;
  }
  LOG_PRINT_L2("Saving unsigned tx data: " << oss.str());
  return epee::file_io_utils::save_string_to_file(filename, std::string(UNSIGNED_TX_PREFIX) + oss.str());  
}
//----------------------------------------------------------------------------------------------------
bool wallet2::load_unsigned_tx(const std::string &unsigned_filename, unsigned_tx_set &exported_txs)
{
  std::string s;
  boost::system::error_code errcode;

  if (!boost::filesystem::exists(unsigned_filename, errcode))
  {
    LOG_PRINT_L0("File " << unsigned_filename << " does not exist: " << errcode);
    return false;
  }
  if (!epee::file_io_utils::load_file_to_string(unsigned_filename.c_str(), s))
  {
    LOG_PRINT_L0("Failed to load from " << unsigned_filename);
    return false;
  }
  const size_t magiclen = strlen(UNSIGNED_TX_PREFIX);
  if (strncmp(s.c_str(), UNSIGNED_TX_PREFIX, magiclen))
  {
    LOG_PRINT_L0("Bad magic from " << unsigned_filename);
    return false;
  }
  s = s.substr(magiclen);
  try
  {
    std::istringstream iss(s);
    boost::archive::portable_binary_iarchive ar(iss);
    ar >> exported_txs;
  }
  catch (...)  
  {
    LOG_PRINT_L0("Failed to parse data from " << unsigned_filename);
    return false;
  }
  LOG_PRINT_L1("Loaded tx unsigned data from binary: " << exported_txs.txes.size() << " transactions");

  return true;
}
//----------------------------------------------------------------------------------------------------
bool wallet2::sign_tx(const std::string &unsigned_filename, const std::string &signed_filename, std::vector<wallet2::pending_tx> &txs, std::function<bool(const unsigned_tx_set&)> accept_func)
{
  unsigned_tx_set exported_txs;
  if(!load_unsigned_tx(unsigned_filename, exported_txs))
    return false;
  
  if (accept_func && !accept_func(exported_txs))
  {
    LOG_PRINT_L1("Transactions rejected by callback");
    return false;
  }
  return sign_tx(exported_txs, signed_filename, txs);
}

//----------------------------------------------------------------------------------------------------
bool wallet2::sign_tx(unsigned_tx_set &exported_txs, const std::string &signed_filename, std::vector<wallet2::pending_tx> &txs)
{
  import_outputs(exported_txs.transfers);

  // sign the transactions
  signed_tx_set signed_txes;
  for (size_t n = 0; n < exported_txs.txes.size(); ++n)
  {
    const tools::wallet2::tx_construction_data &sd = exported_txs.txes[n];
    LOG_PRINT_L1(" " << (n+1) << ": " << sd.sources.size() << " inputs, ring size " << sd.sources[0].outputs.size());
    signed_txes.ptx.push_back(pending_tx());
    tools::wallet2::pending_tx &ptx = signed_txes.ptx.back();
    crypto::secret_key tx_key;
    bool r = cryptonote::construct_tx_and_get_tx_key(m_account.get_keys(), sd.sources, sd.splitted_dsts, sd.extra, ptx.tx, sd.unlock_time, tx_key, sd.use_rct);
    THROW_WALLET_EXCEPTION_IF(!r, error::tx_not_constructed, sd.sources, sd.splitted_dsts, sd.unlock_time, m_testnet);
    // we don't test tx size, because we don't know the current limit, due to not having a blockchain,
    // and it's a bit pointless to fail there anyway, since it'd be a (good) guess only. We sign anyway,
    // and if we really go over limit, the daemon will reject when it gets submitted. Chances are it's
    // OK anyway since it was generated in the first place, and rerolling should be within a few bytes.

    // normally, the tx keys are saved in commit_tx, when the tx is actually sent to the daemon.
    // we can't do that here since the tx will be sent from the compromised wallet, which we don't want
    // to see that info, so we save it here
    if (store_tx_info())
    {
      const crypto::hash txid = get_transaction_hash(ptx.tx);
      m_tx_keys.insert(std::make_pair(txid, tx_key));
    }

    std::string key_images;
    bool all_are_txin_to_key = std::all_of(ptx.tx.vin.begin(), ptx.tx.vin.end(), [&](const txin_v& s_e) -> bool
    {
      CHECKED_GET_SPECIFIC_VARIANT(s_e, const txin_to_key, in, false);
      key_images += boost::to_string(in.k_image) + " ";
      return true;
    });
    THROW_WALLET_EXCEPTION_IF(!all_are_txin_to_key, error::unexpected_txin_type, ptx.tx);

    ptx.key_images = key_images;
    ptx.fee = 0;
    for (const auto &i: sd.sources) ptx.fee += i.amount;
    for (const auto &i: sd.splitted_dsts) ptx.fee -= i.amount;
    ptx.dust = 0;
    ptx.dust_added_to_fee = false;
    ptx.change_dts = sd.change_dts;
    ptx.selected_transfers = sd.selected_transfers;
    ptx.tx_key = rct::rct2sk(rct::identity()); // don't send it back to the untrusted view wallet
    ptx.dests = sd.dests;
    ptx.construction_data = sd;

    txs.push_back(ptx);
  }

  // add key images
  signed_txes.key_images.resize(m_transfers.size());
  for (size_t i = 0; i < m_transfers.size(); ++i)
  {
    if (!m_transfers[i].m_key_image_known)
      LOG_PRINT_L0("WARNING: key image not known in signing wallet at index " << i);
    signed_txes.key_images[i] = m_transfers[i].m_key_image;
  }

  // save as binary
  std::ostringstream oss;
  boost::archive::portable_binary_oarchive ar(oss);
  try
  {
    ar << signed_txes;
  }
  catch(...)
  {
    return false;
  }
  LOG_PRINT_L3("Saving signed tx data: " << oss.str());
  return epee::file_io_utils::save_string_to_file(signed_filename, std::string(SIGNED_TX_PREFIX) + oss.str());  
}
//----------------------------------------------------------------------------------------------------
bool wallet2::load_tx(const std::string &signed_filename, std::vector<tools::wallet2::pending_tx> &ptx, std::function<bool(const signed_tx_set&)> accept_func)
{
  std::string s;
  boost::system::error_code errcode;
  signed_tx_set signed_txs;

  if (!boost::filesystem::exists(signed_filename, errcode))
  {
    LOG_PRINT_L0("File " << signed_filename << " does not exist: " << errcode);
    return false;
  }

  if (!epee::file_io_utils::load_file_to_string(signed_filename.c_str(), s))
  {
    LOG_PRINT_L0("Failed to load from " << signed_filename);
    return false;
  }
  const size_t magiclen = strlen(SIGNED_TX_PREFIX);
  if (strncmp(s.c_str(), SIGNED_TX_PREFIX, magiclen))
  {
    LOG_PRINT_L0("Bad magic from " << signed_filename);
    return false;
  }
  s = s.substr(magiclen);
  try
  {
    std::istringstream iss(s);
    boost::archive::portable_binary_iarchive ar(iss);
    ar >> signed_txs;
  }
  catch (...)
  {
    LOG_PRINT_L0("Failed to parse data from " << signed_filename);
    return false;
  }
  LOG_PRINT_L0("Loaded signed tx data from binary: " << signed_txs.ptx.size() << " transactions");
  for (auto &ptx: signed_txs.ptx) LOG_PRINT_L0(cryptonote::obj_to_json_str(ptx.tx));

  if (accept_func && !accept_func(signed_txs))
  {
    LOG_PRINT_L1("Transactions rejected by callback");
    return false;
  }

  // import key images
  if (signed_txs.key_images.size() > m_transfers.size())
  {
    LOG_PRINT_L1("More key images returned that we know outputs for");
    return false;
  }
  for (size_t i = 0; i < signed_txs.key_images.size(); ++i)
  {
    transfer_details &td = m_transfers[i];
    if (td.m_key_image_known && td.m_key_image != signed_txs.key_images[i])
      LOG_PRINT_L0("WARNING: imported key image differs from previously known key image at index " << i << ": trusting imported one");
    td.m_key_image = signed_txs.key_images[i];
    m_key_images[m_transfers[i].m_key_image] = i;
    td.m_key_image_known = true;
    m_pub_keys[m_transfers[i].get_public_key()] = i;
  }

  ptx = signed_txs.ptx;

  return true;
}
//----------------------------------------------------------------------------------------------------
uint64_t wallet2::get_fee_multiplier(uint32_t priority, int fee_algorithm)
{
  static const uint64_t old_multipliers[3] = {1, 2, 3};
  static const uint64_t new_multipliers[3] = {1, 20, 166};
  static const uint64_t newer_multipliers[4] = {1, 4, 20, 166};

  if (fee_algorithm == -1)
    fee_algorithm = get_fee_algorithm();

  // 0 -> default (here, x1 till fee algorithm 2, x4 from it)
  if (priority == 0)
    priority = m_default_priority;
  if (priority == 0)
  {
    if (fee_algorithm >= 2)
      priority = 2;
    else
      priority = 1;
  }

  // 1 to 3/4 are allowed as priorities
  uint32_t max_priority = (fee_algorithm >= 2) ? 4 : 3;
  if (priority >= 1 && priority <= max_priority)
  {
    switch (fee_algorithm)
    {
      case 0: return old_multipliers[priority-1];
      case 1: return new_multipliers[priority-1];
      case 2: return newer_multipliers[priority-1];
      default: THROW_WALLET_EXCEPTION_IF (true, error::invalid_priority);
    }
  }

  THROW_WALLET_EXCEPTION_IF (false, error::invalid_priority);
  return 1;
}
//----------------------------------------------------------------------------------------------------
uint64_t wallet2::get_dynamic_per_kb_fee_estimate()
{
  uint64_t fee;
  boost::optional<std::string> result = m_node_rpc_proxy.get_dynamic_per_kb_fee_estimate(FEE_ESTIMATE_GRACE_BLOCKS, fee);
  if (!result)
    return fee;
  LOG_PRINT_L1("Failed to query per kB fee, using " << print_money(FEE_PER_KB));
  return FEE_PER_KB;
}
//----------------------------------------------------------------------------------------------------
uint64_t wallet2::get_per_kb_fee()
{
  bool use_dyn_fee = use_fork_rules(HF_VERSION_DYNAMIC_FEE, -720 * 1);
  if (!use_dyn_fee)
    return FEE_PER_KB;

  return get_dynamic_per_kb_fee_estimate();
}
//----------------------------------------------------------------------------------------------------
int wallet2::get_fee_algorithm()
{
  // changes at v3 and v5
  if (use_fork_rules(5, 0))
    return 2;
  if (use_fork_rules(3, -720 * 14))
   return 1;
  return 0;
}
//----------------------------------------------------------------------------------------------------
// separated the call(s) to wallet2::transfer into their own function
//
// this function will make multiple calls to wallet2::transfer if multiple
// transactions will be required
std::vector<wallet2::pending_tx> wallet2::create_transactions(std::vector<cryptonote::tx_destination_entry> dsts, const size_t fake_outs_count, const uint64_t unlock_time, uint32_t priority, const std::vector<uint8_t> extra, bool trusted_daemon)
{
  const std::vector<size_t> unused_transfers_indices = select_available_outputs_from_histogram(fake_outs_count + 1, true, true, true, trusted_daemon);

  const uint64_t fee_per_kb  = get_per_kb_fee();
  const uint64_t fee_multiplier = get_fee_multiplier(priority, get_fee_algorithm());

  // failsafe split attempt counter
  size_t attempt_count = 0;

  for(attempt_count = 1; ;attempt_count++)
  {
    size_t num_tx = 0.5 + pow(1.7,attempt_count-1);

    auto split_values = split_amounts(dsts, num_tx);

    // Throw if split_amounts comes back with a vector of size different than it should
    if (split_values.size() != num_tx)
    {
      throw std::runtime_error("Splitting transactions returned a number of potential tx not equal to what was requested");
    }

    std::vector<pending_tx> ptx_vector;
    try
    {
      // for each new destination vector (i.e. for each new tx)
      for (auto & dst_vector : split_values)
      {
        cryptonote::transaction tx;
        pending_tx ptx;

	// loop until fee is met without increasing tx size to next KB boundary.
	uint64_t needed_fee = 0;
	do
	{
	  transfer(dst_vector, fake_outs_count, unused_transfers_indices, unlock_time, needed_fee, extra, tx, ptx, trusted_daemon);
	  auto txBlob = t_serializable_object_to_blob(ptx.tx);
          needed_fee = calculate_fee(fee_per_kb, txBlob, fee_multiplier);
	} while (ptx.fee < needed_fee);

        ptx_vector.push_back(ptx);

        // mark transfers to be used as "spent"
        for(size_t idx: ptx.selected_transfers)
        {
          set_spent(idx, 0);
        }
      }

      // if we made it this far, we've selected our transactions.  committing them will mark them spent,
      // so this is a failsafe in case they don't go through
      // unmark pending tx transfers as spent
      for (auto & ptx : ptx_vector)
      {
        // mark transfers to be used as not spent
        for(size_t idx2: ptx.selected_transfers)
        {
          set_unspent(idx2);
        }

      }

      // if we made it this far, we're OK to actually send the transactions
      return ptx_vector;

    }
    // only catch this here, other exceptions need to pass through to the calling function
    catch (const tools::error::tx_too_big& e)
    {

      // unmark pending tx transfers as spent
      for (auto & ptx : ptx_vector)
      {
        // mark transfers to be used as not spent
        for(size_t idx2: ptx.selected_transfers)
        {
          set_unspent(idx2);
        }
      }

      if (attempt_count >= MAX_SPLIT_ATTEMPTS)
      {
        throw;
      }
    }
    catch (...)
    {
      // in case of some other exception, make sure any tx in queue are marked unspent again

      // unmark pending tx transfers as spent
      for (auto & ptx : ptx_vector)
      {
        // mark transfers to be used as not spent
        for(size_t idx2: ptx.selected_transfers)
        {
          set_unspent(idx2);
        }
      }

      throw;
    }
  }
}

void wallet2::get_outs(std::vector<std::vector<tools::wallet2::get_outs_entry>> &outs, const std::list<size_t> &selected_transfers, size_t fake_outputs_count)
{
  LOG_PRINT_L2("fake_outputs_count: " << fake_outputs_count);
  outs.clear();
  if (fake_outputs_count > 0)
  {
    // get histogram for the amounts we need
    epee::json_rpc::request<cryptonote::COMMAND_RPC_GET_OUTPUT_HISTOGRAM::request> req_t = AUTO_VAL_INIT(req_t);
    epee::json_rpc::response<cryptonote::COMMAND_RPC_GET_OUTPUT_HISTOGRAM::response, std::string> resp_t = AUTO_VAL_INIT(resp_t);
    m_daemon_rpc_mutex.lock();
    req_t.jsonrpc = "2.0";
    req_t.id = epee::serialization::storage_entry(0);
    req_t.method = "get_output_histogram";
    for(size_t idx: selected_transfers)
      req_t.params.amounts.push_back(m_transfers[idx].is_rct() ? 0 : m_transfers[idx].amount());
    std::sort(req_t.params.amounts.begin(), req_t.params.amounts.end());
    auto end = std::unique(req_t.params.amounts.begin(), req_t.params.amounts.end());
    req_t.params.amounts.resize(std::distance(req_t.params.amounts.begin(), end));
    req_t.params.unlocked = true;
    req_t.params.recent_cutoff = time(NULL) - RECENT_OUTPUT_ZONE;
    bool r = net_utils::invoke_http_json("/json_rpc", req_t, resp_t, m_http_client, rpc_timeout);
    m_daemon_rpc_mutex.unlock();
    THROW_WALLET_EXCEPTION_IF(!r, error::no_connection_to_daemon, "transfer_selected");
    THROW_WALLET_EXCEPTION_IF(resp_t.result.status == CORE_RPC_STATUS_BUSY, error::daemon_busy, "get_output_histogram");
    THROW_WALLET_EXCEPTION_IF(resp_t.result.status != CORE_RPC_STATUS_OK, error::get_histogram_error, resp_t.result.status);

    // we ask for more, to have spares if some outputs are still locked
    size_t base_requested_outputs_count = (size_t)((fake_outputs_count + 1) * 1.5 + 1);
    LOG_PRINT_L2("base_requested_outputs_count: " << base_requested_outputs_count);

    // generate output indices to request
    COMMAND_RPC_GET_OUTPUTS_BIN::request req = AUTO_VAL_INIT(req);
    COMMAND_RPC_GET_OUTPUTS_BIN::response daemon_resp = AUTO_VAL_INIT(daemon_resp);

    size_t num_selected_transfers = 0;
    for(size_t idx: selected_transfers)
    {
      ++num_selected_transfers;
      const transfer_details &td = m_transfers[idx];
      const uint64_t amount = td.is_rct() ? 0 : td.amount();
      std::unordered_set<uint64_t> seen_indices;
      // request more for rct in base recent (locked) coinbases are picked, since they're locked for longer
      size_t requested_outputs_count = base_requested_outputs_count + (td.is_rct() ? CRYPTONOTE_MINED_MONEY_UNLOCK_WINDOW - CRYPTONOTE_DEFAULT_TX_SPENDABLE_AGE : 0);
      size_t start = req.outputs.size();

      // if there are just enough outputs to mix with, use all of them.
      // Eventually this should become impossible.
      uint64_t num_outs = 0, num_recent_outs = 0;
      for (auto he: resp_t.result.histogram)
      {
        if (he.amount == amount)
        {
          LOG_PRINT_L2("Found " << print_money(amount) << ": " << he.total_instances << " total, "
              << he.unlocked_instances << " unlocked, " << he.recent_instances << " recent");
          num_outs = he.unlocked_instances;
          num_recent_outs = he.recent_instances;
          break;
        }
      }
      LOG_PRINT_L1("" << num_outs << " unlocked outputs of size " << print_money(amount));
      THROW_WALLET_EXCEPTION_IF(num_outs == 0, error::wallet_internal_error,
          "histogram reports no unlocked outputs for " + boost::lexical_cast<std::string>(amount) + ", not even ours");
      THROW_WALLET_EXCEPTION_IF(num_recent_outs > num_outs, error::wallet_internal_error,
          "histogram reports more recent outs than outs for " + boost::lexical_cast<std::string>(amount));

      // X% of those outs are to be taken from recent outputs
      size_t recent_outputs_count = requested_outputs_count * RECENT_OUTPUT_RATIO;
      if (recent_outputs_count == 0)
        recent_outputs_count = 1; // ensure we have at least one, if possible
      if (recent_outputs_count > num_recent_outs)
        recent_outputs_count = num_recent_outs;
      if (td.m_global_output_index >= num_outs - num_recent_outs && recent_outputs_count > 0)
        --recent_outputs_count; // if the real out is recent, pick one less recent fake out
      LOG_PRINT_L1("Using " << recent_outputs_count << " recent outputs");

      if (num_outs <= requested_outputs_count)
      {
        for (uint64_t i = 0; i < num_outs; i++)
          req.outputs.push_back({amount, i});
        // duplicate to make up shortfall: this will be caught after the RPC call,
        // so we can also output the amounts for which we can't reach the required
        // mixin after checking the actual unlockedness
        for (uint64_t i = num_outs; i < requested_outputs_count; ++i)
          req.outputs.push_back({amount, num_outs - 1});
      }
      else
      {
        // start with real one
        uint64_t num_found = 1;
        seen_indices.emplace(td.m_global_output_index);
        req.outputs.push_back({amount, td.m_global_output_index});
        LOG_PRINT_L1("Selecting real output: " << td.m_global_output_index << " for " << print_money(amount));

        // while we still need more mixins
        while (num_found < requested_outputs_count)
        {
          // if we've gone through every possible output, we've gotten all we can
          if (seen_indices.size() == num_outs)
            break;

          // get a random output index from the DB.  If we've already seen it,
          // return to the top of the loop and try again, otherwise add it to the
          // list of output indices we've seen.

          uint64_t i;
          if (num_found - 1 < recent_outputs_count) // -1 to account for the real one we seeded with
          {
            // triangular distribution over [a,b) with a=0, mode c=b=up_index_limit
            uint64_t r = crypto::rand<uint64_t>() % ((uint64_t)1 << 53);
            double frac = std::sqrt((double)r / ((uint64_t)1 << 53));
            i = (uint64_t)(frac*num_recent_outs) + num_outs - num_recent_outs;
            // just in case rounding up to 1 occurs after calc
            if (i == num_outs)
              --i;
            LOG_PRINT_L2("picking " << i << " as recent");
          }
          else
          {
            // triangular distribution over [a,b) with a=0, mode c=b=up_index_limit
            uint64_t r = crypto::rand<uint64_t>() % ((uint64_t)1 << 53);
            double frac = std::sqrt((double)r / ((uint64_t)1 << 53));
            i = (uint64_t)(frac*num_outs);
            // just in case rounding up to 1 occurs after calc
            if (i == num_outs)
              --i;
            LOG_PRINT_L2("picking " << i << " as triangular");
          }

          if (seen_indices.count(i))
            continue;
          seen_indices.emplace(i);

          req.outputs.push_back({amount, i});
          ++num_found;
        }
      }

      // sort the subsection, to ensure the daemon doesn't know wich output is ours
      std::sort(req.outputs.begin() + start, req.outputs.end(),
          [](const get_outputs_out &a, const get_outputs_out &b) { return a.index < b.index; });
    }

    for (auto i: req.outputs)
      LOG_PRINT_L1("asking for output " << i.index << " for " << print_money(i.amount));

    // get the keys for those
    m_daemon_rpc_mutex.lock();
    r = epee::net_utils::invoke_http_bin("/get_outs.bin", req, daemon_resp, m_http_client, rpc_timeout);
    m_daemon_rpc_mutex.unlock();
    THROW_WALLET_EXCEPTION_IF(!r, error::no_connection_to_daemon, "get_outs.bin");
    THROW_WALLET_EXCEPTION_IF(daemon_resp.status == CORE_RPC_STATUS_BUSY, error::daemon_busy, "get_outs.bin");
    THROW_WALLET_EXCEPTION_IF(daemon_resp.status != CORE_RPC_STATUS_OK, error::get_random_outs_error, daemon_resp.status);
    THROW_WALLET_EXCEPTION_IF(daemon_resp.outs.size() != req.outputs.size(), error::wallet_internal_error,
      "daemon returned wrong response for get_outs.bin, wrong amounts count = " +
      std::to_string(daemon_resp.outs.size()) + ", expected " +  std::to_string(req.outputs.size()));

    std::unordered_map<uint64_t, uint64_t> scanty_outs;
    size_t base = 0;
    outs.reserve(num_selected_transfers);
    for(size_t idx: selected_transfers)
    {
      const transfer_details &td = m_transfers[idx];
      size_t requested_outputs_count = base_requested_outputs_count + (td.is_rct() ? CRYPTONOTE_MINED_MONEY_UNLOCK_WINDOW - CRYPTONOTE_DEFAULT_TX_SPENDABLE_AGE : 0);
      outs.push_back(std::vector<get_outs_entry>());
      outs.back().reserve(fake_outputs_count + 1);
      const rct::key mask = td.is_rct() ? rct::commit(td.amount(), td.m_mask) : rct::zeroCommit(td.amount());

      // make sure the real outputs we asked for are really included, along
      // with the correct key and mask: this guards against an active attack
      // where the node sends dummy data for all outputs, and we then send
      // the real one, which the node can then tell from the fake outputs,
      // as it has different data than the dummy data it had sent earlier
      bool real_out_found = false;
      for (size_t n = 0; n < requested_outputs_count; ++n)
      {
        size_t i = base + n;
        if (req.outputs[i].index == td.m_global_output_index)
          if (daemon_resp.outs[i].key == boost::get<txout_to_key>(td.m_tx.vout[td.m_internal_output_index].target).key)
            if (daemon_resp.outs[i].mask == mask)
              real_out_found = true;
      }
      THROW_WALLET_EXCEPTION_IF(!real_out_found, error::wallet_internal_error,
          "Daemon response did not include the requested real output");

      // pick real out first (it will be sorted when done)
      outs.back().push_back(std::make_tuple(td.m_global_output_index, boost::get<txout_to_key>(td.m_tx.vout[td.m_internal_output_index].target).key, mask));

      // then pick others in random order till we reach the required number
      // since we use an equiprobable pick here, we don't upset the triangular distribution
      std::vector<size_t> order;
      order.resize(requested_outputs_count);
      for (size_t n = 0; n < order.size(); ++n)
        order[n] = n;
      std::shuffle(order.begin(), order.end(), std::default_random_engine(crypto::rand<unsigned>()));

      LOG_PRINT_L2("Looking for " << (fake_outputs_count+1) << " outputs of size " << print_money(td.is_rct() ? 0 : td.amount()));
      for (size_t o = 0; o < requested_outputs_count && outs.back().size() < fake_outputs_count + 1; ++o)
      {
        size_t i = base + order[o];
        LOG_PRINT_L2("Index " << i << "/" << requested_outputs_count << ": idx " << req.outputs[i].index << " (real " << td.m_global_output_index << "), unlocked " << daemon_resp.outs[i].unlocked << ", key " << daemon_resp.outs[i].key);
        if (req.outputs[i].index == td.m_global_output_index) // don't re-add real one
          continue;
        if (!daemon_resp.outs[i].unlocked) // don't add locked outs
          continue;
        auto item = std::make_tuple(req.outputs[i].index, daemon_resp.outs[i].key, daemon_resp.outs[i].mask);
        if (std::find(outs.back().begin(), outs.back().end(), item) != outs.back().end()) // don't add duplicates
          continue;
        outs.back().push_back(item);
      }
      if (outs.back().size() < fake_outputs_count + 1)
      {
        scanty_outs[td.is_rct() ? 0 : td.amount()] = outs.back().size();
      }
      else
      {
        // sort the subsection, so any spares are reset in order
        std::sort(outs.back().begin(), outs.back().end(), [](const get_outs_entry &a, const get_outs_entry &b) { return std::get<0>(a) < std::get<0>(b); });
      }
      base += requested_outputs_count;
    }
    THROW_WALLET_EXCEPTION_IF(!scanty_outs.empty(), error::not_enough_outs_to_mix, scanty_outs, fake_outputs_count);
  }
  else
  {
    for (size_t idx: selected_transfers)
    {
      const transfer_details &td = m_transfers[idx];
      std::vector<get_outs_entry> v;
      const rct::key mask = td.is_rct() ? rct::commit(td.amount(), td.m_mask) : rct::zeroCommit(td.amount());
      v.push_back(std::make_tuple(td.m_global_output_index, boost::get<txout_to_key>(td.m_tx.vout[td.m_internal_output_index].target).key, mask));
      outs.push_back(v);
    }
  }
}

template<typename T>
void wallet2::transfer_selected(const std::vector<cryptonote::tx_destination_entry>& dsts, const std::list<size_t> selected_transfers, size_t fake_outputs_count, 
  std::vector<std::vector<tools::wallet2::get_outs_entry>> &outs,
  uint64_t unlock_time, uint64_t fee, const std::vector<uint8_t>& extra, T destination_split_strategy, const tx_dust_policy& dust_policy, cryptonote::transaction& tx, pending_tx &ptx)
{
  using namespace cryptonote;
  // throw if attempting a transaction with no destinations
  THROW_WALLET_EXCEPTION_IF(dsts.empty(), error::zero_destination);

  uint64_t upper_transaction_size_limit = get_upper_transaction_size_limit();
  uint64_t needed_money = fee;
  LOG_PRINT_L2("transfer: starting with fee " << print_money (needed_money));

  // calculate total amount being sent to all destinations
  // throw if total amount overflows uint64_t
  for(auto& dt: dsts)
  {
    THROW_WALLET_EXCEPTION_IF(0 == dt.amount, error::zero_destination);
    needed_money += dt.amount;
    LOG_PRINT_L2("transfer: adding " << print_money(dt.amount) << ", for a total of " << print_money (needed_money));
    THROW_WALLET_EXCEPTION_IF(needed_money < dt.amount, error::tx_sum_overflow, dsts, fee, m_testnet);
  }

  uint64_t found_money = 0;
  for(size_t idx: selected_transfers)
  {
    found_money += m_transfers[idx].amount();
  }

  LOG_PRINT_L2("wanted " << print_money(needed_money) << ", found " << print_money(found_money) << ", fee " << print_money(fee));
  THROW_WALLET_EXCEPTION_IF(found_money < needed_money, error::not_enough_money, found_money, needed_money - fee, fee);

  if (outs.empty())
    get_outs(outs, selected_transfers, fake_outputs_count); // may throw

  //prepare inputs
  LOG_PRINT_L2("preparing outputs");
  typedef cryptonote::tx_source_entry::output_entry tx_output_entry;
  size_t i = 0, out_index = 0;
  std::vector<cryptonote::tx_source_entry> sources;
  for(size_t idx: selected_transfers)
  {
    sources.resize(sources.size()+1);
    cryptonote::tx_source_entry& src = sources.back();
    const transfer_details& td = m_transfers[idx];
    src.amount = td.amount();
    src.rct = td.is_rct();
    //paste keys (fake and real)

    for (size_t n = 0; n < fake_outputs_count + 1; ++n)
    {
      tx_output_entry oe;
      oe.first = std::get<0>(outs[out_index][n]);
      oe.second.dest = rct::pk2rct(std::get<1>(outs[out_index][n]));
      oe.second.mask = std::get<2>(outs[out_index][n]);

      src.outputs.push_back(oe);
      ++i;
    }

    //paste real transaction to the random index
    auto it_to_replace = std::find_if(src.outputs.begin(), src.outputs.end(), [&](const tx_output_entry& a)
    {
      return a.first == td.m_global_output_index;
    });
    THROW_WALLET_EXCEPTION_IF(it_to_replace == src.outputs.end(), error::wallet_internal_error,
        "real output not found");

    tx_output_entry real_oe;
    real_oe.first = td.m_global_output_index;
    real_oe.second.dest = rct::pk2rct(boost::get<txout_to_key>(td.m_tx.vout[td.m_internal_output_index].target).key);
    real_oe.second.mask = rct::commit(td.amount(), td.m_mask);
    *it_to_replace = real_oe;
    src.real_out_tx_key = get_tx_pub_key_from_extra(td.m_tx, td.m_pk_index);
    src.real_output = it_to_replace - src.outputs.begin();
    src.real_output_in_tx_index = td.m_internal_output_index;
    detail::print_source_entry(src);
    ++out_index;
  }
  LOG_PRINT_L2("outputs prepared");

  cryptonote::tx_destination_entry change_dts = AUTO_VAL_INIT(change_dts);
  if (needed_money < found_money)
  {
    change_dts.addr = m_account.get_keys().m_account_address;
    change_dts.amount = found_money - needed_money;
  }

  std::vector<cryptonote::tx_destination_entry> splitted_dsts, dust_dsts;
  uint64_t dust = 0;
  destination_split_strategy(dsts, change_dts, dust_policy.dust_threshold, splitted_dsts, dust_dsts);
  for(auto& d: dust_dsts) {
    THROW_WALLET_EXCEPTION_IF(dust_policy.dust_threshold < d.amount, error::wallet_internal_error, "invalid dust value: dust = " +
      std::to_string(d.amount) + ", dust_threshold = " + std::to_string(dust_policy.dust_threshold));
  }
  for(auto& d: dust_dsts) {
    if (!dust_policy.add_to_fee)
      splitted_dsts.push_back(cryptonote::tx_destination_entry(d.amount, dust_policy.addr_for_dust));
    dust += d.amount;
  }

  crypto::secret_key tx_key;
  LOG_PRINT_L2("constructing tx");
  bool r = cryptonote::construct_tx_and_get_tx_key(m_account.get_keys(), sources, splitted_dsts, extra, tx, unlock_time, tx_key);
  LOG_PRINT_L2("constructed tx, r="<<r);
  THROW_WALLET_EXCEPTION_IF(!r, error::tx_not_constructed, sources, splitted_dsts, unlock_time, m_testnet);
  THROW_WALLET_EXCEPTION_IF(upper_transaction_size_limit <= get_object_blobsize(tx), error::tx_too_big, tx, upper_transaction_size_limit);

  std::string key_images;
  bool all_are_txin_to_key = std::all_of(tx.vin.begin(), tx.vin.end(), [&](const txin_v& s_e) -> bool
  {
    CHECKED_GET_SPECIFIC_VARIANT(s_e, const txin_to_key, in, false);
    key_images += boost::to_string(in.k_image) + " ";
    return true;
  });
  THROW_WALLET_EXCEPTION_IF(!all_are_txin_to_key, error::unexpected_txin_type, tx);
  
  
  bool dust_sent_elsewhere = (dust_policy.addr_for_dust.m_view_public_key != change_dts.addr.m_view_public_key
                                || dust_policy.addr_for_dust.m_spend_public_key != change_dts.addr.m_spend_public_key);
  
  if (dust_policy.add_to_fee || dust_sent_elsewhere) change_dts.amount -= dust;

  ptx.key_images = key_images;
  ptx.fee = (dust_policy.add_to_fee ? fee+dust : fee);
  ptx.dust = ((dust_policy.add_to_fee || dust_sent_elsewhere) ? dust : 0);
  ptx.dust_added_to_fee = dust_policy.add_to_fee;
  ptx.tx = tx;
  ptx.change_dts = change_dts;
  ptx.selected_transfers = selected_transfers;
  ptx.tx_key = tx_key;
  ptx.dests = dsts;
  ptx.construction_data.sources = sources;
  ptx.construction_data.change_dts = change_dts;
  ptx.construction_data.splitted_dsts = splitted_dsts;
  ptx.construction_data.selected_transfers = selected_transfers;
  ptx.construction_data.extra = tx.extra;
  ptx.construction_data.unlock_time = unlock_time;
  ptx.construction_data.use_rct = false;
  ptx.construction_data.dests = dsts;
  LOG_PRINT_L2("transfer_selected done");
}

void wallet2::transfer_selected_rct(std::vector<cryptonote::tx_destination_entry> dsts, const std::list<size_t> selected_transfers, size_t fake_outputs_count,
  std::vector<std::vector<tools::wallet2::get_outs_entry>> &outs,
  uint64_t unlock_time, uint64_t fee, const std::vector<uint8_t>& extra, cryptonote::transaction& tx, pending_tx &ptx)
{
  using namespace cryptonote;
  // throw if attempting a transaction with no destinations
  THROW_WALLET_EXCEPTION_IF(dsts.empty(), error::zero_destination);

  uint64_t upper_transaction_size_limit = get_upper_transaction_size_limit();
  uint64_t needed_money = fee;
  LOG_PRINT_L2("transfer_selected_rct: starting with fee " << print_money (needed_money));
  LOG_PRINT_L0("selected transfers: ");
  for (auto t: selected_transfers)
    LOG_PRINT_L2("  " << t);

  // calculate total amount being sent to all destinations
  // throw if total amount overflows uint64_t
  for(auto& dt: dsts)
  {
    THROW_WALLET_EXCEPTION_IF(0 == dt.amount, error::zero_destination);
    needed_money += dt.amount;
    LOG_PRINT_L2("transfer: adding " << print_money(dt.amount) << ", for a total of " << print_money (needed_money));
    THROW_WALLET_EXCEPTION_IF(needed_money < dt.amount, error::tx_sum_overflow, dsts, fee, m_testnet);
  }

  uint64_t found_money = 0;
  for(size_t idx: selected_transfers)
  {
    found_money += m_transfers[idx].amount();
  }

  LOG_PRINT_L2("wanted " << print_money(needed_money) << ", found " << print_money(found_money) << ", fee " << print_money(fee));
  THROW_WALLET_EXCEPTION_IF(found_money < needed_money, error::not_enough_money, found_money, needed_money - fee, fee);

  if (outs.empty())
    get_outs(outs, selected_transfers, fake_outputs_count); // may throw

  //prepare inputs
  LOG_PRINT_L2("preparing outputs");
  size_t i = 0, out_index = 0;
  std::vector<cryptonote::tx_source_entry> sources;
  for(size_t idx: selected_transfers)
  {
    sources.resize(sources.size()+1);
    cryptonote::tx_source_entry& src = sources.back();
    const transfer_details& td = m_transfers[idx];
    src.amount = td.amount();
    src.rct = td.is_rct();
    //paste mixin transaction

    typedef cryptonote::tx_source_entry::output_entry tx_output_entry;
    for (size_t n = 0; n < fake_outputs_count + 1; ++n)
    {
      tx_output_entry oe;
      oe.first = std::get<0>(outs[out_index][n]);
      oe.second.dest = rct::pk2rct(std::get<1>(outs[out_index][n]));
      oe.second.mask = std::get<2>(outs[out_index][n]);
      src.outputs.push_back(oe);
    }
    ++i;

    //paste real transaction to the random index
    auto it_to_replace = std::find_if(src.outputs.begin(), src.outputs.end(), [&](const tx_output_entry& a)
    {
      return a.first == td.m_global_output_index;
    });
    THROW_WALLET_EXCEPTION_IF(it_to_replace == src.outputs.end(), error::wallet_internal_error,
        "real output not found");

    tx_output_entry real_oe;
    real_oe.first = td.m_global_output_index;
    real_oe.second.dest = rct::pk2rct(boost::get<txout_to_key>(td.m_tx.vout[td.m_internal_output_index].target).key);
    real_oe.second.mask = rct::commit(td.amount(), td.m_mask);
    *it_to_replace = real_oe;
    src.real_out_tx_key = get_tx_pub_key_from_extra(td.m_tx, td.m_pk_index);
    src.real_output = it_to_replace - src.outputs.begin();
    src.real_output_in_tx_index = td.m_internal_output_index;
    src.mask = td.m_mask;
    detail::print_source_entry(src);
    ++out_index;
  }
  LOG_PRINT_L2("outputs prepared");

  // we still keep a copy, since we want to keep dsts free of change for user feedback purposes
  std::vector<cryptonote::tx_destination_entry> splitted_dsts = dsts;
  cryptonote::tx_destination_entry change_dts = AUTO_VAL_INIT(change_dts);
  change_dts.amount = found_money - needed_money;
  if (change_dts.amount == 0)
  {
    // If the change is 0, send it to a random address, to avoid confusing
    // the sender with a 0 amount output. We send a 0 amount in order to avoid
    // letting the destination be able to work out which of the inputs is the
    // real one in our rings
    LOG_PRINT_L2("generating dummy address for 0 change");
    cryptonote::account_base dummy;
    dummy.generate();
    change_dts.addr = dummy.get_keys().m_account_address;
    LOG_PRINT_L2("generated dummy address for 0 change");
  }
  else
  {
    change_dts.addr = m_account.get_keys().m_account_address;
  }
  splitted_dsts.push_back(change_dts);

  crypto::secret_key tx_key;
  LOG_PRINT_L2("constructing tx");
  bool r = cryptonote::construct_tx_and_get_tx_key(m_account.get_keys(), sources, splitted_dsts, extra, tx, unlock_time, tx_key, true);
  LOG_PRINT_L2("constructed tx, r="<<r);
  THROW_WALLET_EXCEPTION_IF(!r, error::tx_not_constructed, sources, dsts, unlock_time, m_testnet);
  THROW_WALLET_EXCEPTION_IF(upper_transaction_size_limit <= get_object_blobsize(tx), error::tx_too_big, tx, upper_transaction_size_limit);

  LOG_PRINT_L2("gathering key images");
  std::string key_images;
  bool all_are_txin_to_key = std::all_of(tx.vin.begin(), tx.vin.end(), [&](const txin_v& s_e) -> bool
  {
    CHECKED_GET_SPECIFIC_VARIANT(s_e, const txin_to_key, in, false);
    key_images += boost::to_string(in.k_image) + " ";
    return true;
  });
  THROW_WALLET_EXCEPTION_IF(!all_are_txin_to_key, error::unexpected_txin_type, tx);
  LOG_PRINT_L2("gathered key images");

  ptx.key_images = key_images;
  ptx.fee = fee;
  ptx.dust = 0;
  ptx.dust_added_to_fee = false;
  ptx.tx = tx;
  ptx.change_dts = change_dts;
  ptx.selected_transfers = selected_transfers;
  ptx.tx_key = tx_key;
  ptx.dests = dsts;
  ptx.construction_data.sources = sources;
  ptx.construction_data.change_dts = change_dts;
  ptx.construction_data.splitted_dsts = splitted_dsts;
  ptx.construction_data.selected_transfers = selected_transfers;
  ptx.construction_data.extra = tx.extra;
  ptx.construction_data.unlock_time = unlock_time;
  ptx.construction_data.use_rct = true;
  ptx.construction_data.dests = dsts;
  LOG_PRINT_L2("transfer_selected_rct done");
}

static size_t estimate_rct_tx_size(int n_inputs, int mixin, int n_outputs)
{
  size_t size = 0;

  // tx prefix

  // first few bytes
  size += 1 + 6;

  // vin
  size += n_inputs * (1+6+(mixin+1)*2+32);

  // vout
  size += n_outputs * (6+32);

  // extra
  size += 40;

  // rct signatures

  // type
  size += 1;

  // rangeSigs
  size += (2*64*32+32+64*32) * n_outputs;

  // MGs
  size += n_inputs * (64 * (mixin+1) + 32);

  // mixRing - not serialized, can be reconstructed
  /* size += 2 * 32 * (mixin+1) * n_inputs; */

  // pseudoOuts
  size += 32 * n_inputs;
  // ecdhInfo
  size += 2 * 32 * n_outputs;
  // outPk - only commitment is saved
  size += 32 * n_outputs;
  // txnFee
  size += 4;

  LOG_PRINT_L2("estimated rct tx size for " << n_inputs << " with ring size " << (mixin+1) << " and " << n_outputs << ": " << size << " (" << ((32 * n_inputs/*+1*/) + 2 * 32 * (mixin+1) * n_inputs + 32 * n_outputs) << " saved)");
  return size;
}

static size_t estimate_tx_size(bool use_rct, int n_inputs, int mixin, int n_outputs)
{
  if (use_rct)
    return estimate_rct_tx_size(n_inputs, mixin, n_outputs + 1);
  else
    return n_inputs * (mixin+1) * APPROXIMATE_INPUT_BYTES;
}

std::vector<size_t> wallet2::pick_preferred_rct_inputs(uint64_t needed_money) const
{
  std::vector<size_t> picks;
  float current_output_relatdness = 1.0f;

  LOG_PRINT_L2("pick_preferred_rct_inputs: needed_money " << print_money(needed_money));

  // try to find a rct input of enough size
  for (size_t i = 0; i < m_transfers.size(); ++i)
  {
    const transfer_details& td = m_transfers[i];
    if (!td.m_spent && td.is_rct() && td.amount() >= needed_money && is_transfer_unlocked(td))
    {
      LOG_PRINT_L2("We can use " << i << " alone: " << print_money(td.amount()));
      picks.push_back(i);
      return picks;
    }
  }

  // then try to find two outputs
  // this could be made better by picking one of the outputs to be a small one, since those
  // are less useful since often below the needed money, so if one can be used in a pair,
  // it gets rid of it for the future
  for (size_t i = 0; i < m_transfers.size(); ++i)
  {
    const transfer_details& td = m_transfers[i];
    if (!td.m_spent && td.is_rct() && is_transfer_unlocked(td))
    {
      LOG_PRINT_L2("Considering input " << i << ", " << print_money(td.amount()));
      for (size_t j = i + 1; j < m_transfers.size(); ++j)
      {
        const transfer_details& td2 = m_transfers[j];
        if (!td2.m_spent && td2.is_rct() && td.amount() + td2.amount() >= needed_money && is_transfer_unlocked(td2))
        {
          // update our picks if those outputs are less related than any we
          // already found. If the same, don't update, and oldest suitable outputs
          // will be used in preference.
          float relatedness = get_output_relatedness(td, td2);
          LOG_PRINT_L2("  with input " << j << ", " << print_money(td2.amount()) << ", relatedness " << relatedness);
          if (relatedness < current_output_relatdness)
          {
            // reset the current picks with those, and return them directly
            // if they're unrelated. If they are related, we'll end up returning
            // them if we find nothing better
            picks.clear();
            picks.push_back(i);
            picks.push_back(j);
            LOG_PRINT_L0("we could use " << i << " and " << j);
            if (relatedness == 0.0f)
              return picks;
            current_output_relatdness = relatedness;
          }
        }
      }
    }
  }

  return picks;
}

bool wallet2::should_pick_a_second_output(bool use_rct, size_t n_transfers, const std::vector<size_t> &unused_transfers_indices, const std::vector<size_t> &unused_dust_indices) const
{
  if (!use_rct)
    return false;
  if (n_transfers > 1)
    return false;
  if (unused_dust_indices.empty() && unused_transfers_indices.empty())
    return false;
  // we want at least one free rct output to avoid a corner case where
  // we'd choose a non rct output which doesn't have enough "siblings"
  // value-wise on the chain, and thus can't be mixed
  bool found = false;
  for (auto i: unused_dust_indices)
  {
    if (m_transfers[i].is_rct())
    {
      found = true;
      break;
    }
  }
  if (!found) for (auto i: unused_transfers_indices)
  {
    if (m_transfers[i].is_rct())
    {
      found = true;
      break;
    }
  }
  if (!found)
    return false;
  return true;
}

std::vector<size_t> wallet2::get_only_rct(const std::vector<size_t> &unused_dust_indices, const std::vector<size_t> &unused_transfers_indices) const
{
  std::vector<size_t> indices;
  for (size_t n: unused_dust_indices)
    if (m_transfers[n].is_rct())
      indices.push_back(n);
  for (size_t n: unused_transfers_indices)
    if (m_transfers[n].is_rct())
      indices.push_back(n);
  return indices;
}

static uint32_t get_count_above(const std::vector<wallet2::transfer_details> &transfers, const std::vector<size_t> &indices, uint64_t threshold)
{
  uint32_t count = 0;
  for (size_t idx: indices)
    if (transfers[idx].amount() >= threshold)
      ++count;
  return count;
}

// Another implementation of transaction creation that is hopefully better
// While there is anything left to pay, it goes through random outputs and tries
// to fill the next destination/amount. If it fully fills it, it will use the
// remainder to try to fill the next one as well.
// The tx size if roughly estimated as a linear function of only inputs, and a
// new tx will be created when that size goes above a given fraction of the
// max tx size. At that point, more outputs may be added if the fee cannot be
// satisfied.
// If the next output in the next tx would go to the same destination (ie, we
// cut off at a tx boundary in the middle of paying a given destination), the
// fee will be carved out of the current input if possible, to avoid having to
// add another output just for the fee and getting change.
// This system allows for sending (almost) the entire balance, since it does
// not generate spurious change in all txes, thus decreasing the instantaneous
// usable balance.
std::vector<wallet2::pending_tx> wallet2::create_transactions_2(std::vector<cryptonote::tx_destination_entry> dsts, const size_t fake_outs_count, const uint64_t unlock_time, uint32_t priority, const std::vector<uint8_t> extra, bool trusted_daemon)
{
  std::vector<size_t> unused_transfers_indices;
  std::vector<size_t> unused_dust_indices;
  uint64_t needed_money;
  uint64_t accumulated_fee, accumulated_outputs, accumulated_change;
  struct TX {
    std::list<size_t> selected_transfers;
    std::vector<cryptonote::tx_destination_entry> dsts;
    cryptonote::transaction tx;
    pending_tx ptx;
    size_t bytes;

    void add(const account_public_address &addr, uint64_t amount, unsigned int original_output_index, bool merge_destinations) {
      if (merge_destinations)
      {
        std::vector<cryptonote::tx_destination_entry>::iterator i;
        i = std::find_if(dsts.begin(), dsts.end(), [&](const cryptonote::tx_destination_entry &d) { return !memcmp (&d.addr, &addr, sizeof(addr)); });
        if (i == dsts.end())
        {
          dsts.push_back(tx_destination_entry(0,addr));
          i = dsts.end() - 1;
        }
        i->amount += amount;
      }
      else
      {
        THROW_WALLET_EXCEPTION_IF(original_output_index > dsts.size(), error::wallet_internal_error, "original_output_index too large");
        if (original_output_index == dsts.size())
          dsts.push_back(tx_destination_entry(0,addr));
        THROW_WALLET_EXCEPTION_IF(memcmp(&dsts[original_output_index].addr, &addr, sizeof(addr)), error::wallet_internal_error, "Mismatched destination address");
        dsts[original_output_index].amount += amount;
      }
    }
  };
  std::vector<TX> txes;
  bool adding_fee; // true if new outputs go towards fee, rather than destinations
  uint64_t needed_fee, available_for_fee = 0;
  uint64_t upper_transaction_size_limit = get_upper_transaction_size_limit();
  const bool use_rct = use_fork_rules(4, 0);

  const uint64_t fee_per_kb  = get_per_kb_fee();
  const uint64_t fee_multiplier = get_fee_multiplier(priority, get_fee_algorithm());

  // throw if attempting a transaction with no destinations
  THROW_WALLET_EXCEPTION_IF(dsts.empty(), error::zero_destination);

  // calculate total amount being sent to all destinations
  // throw if total amount overflows uint64_t
  needed_money = 0;
  for(auto& dt: dsts)
  {
    THROW_WALLET_EXCEPTION_IF(0 == dt.amount, error::zero_destination);
    needed_money += dt.amount;
    LOG_PRINT_L2("transfer: adding " << print_money(dt.amount) << ", for a total of " << print_money (needed_money));
    THROW_WALLET_EXCEPTION_IF(needed_money < dt.amount, error::tx_sum_overflow, dsts, 0, m_testnet);
  }

  // throw if attempting a transaction with no money
  THROW_WALLET_EXCEPTION_IF(needed_money == 0, error::zero_destination);

  // gather all our dust and non dust outputs
  for (size_t i = 0; i < m_transfers.size(); ++i)
  {
    const transfer_details& td = m_transfers[i];
    if (!td.m_spent && (use_rct ? true : !td.is_rct()) && is_transfer_unlocked(td))
    {
      if ((td.is_rct()) || is_valid_decomposed_amount(td.amount()))
        unused_transfers_indices.push_back(i);
      else
        unused_dust_indices.push_back(i);
    }
  }
  LOG_PRINT_L2("Starting with " << unused_transfers_indices.size() << " non-dust outputs and " << unused_dust_indices.size() << " dust outputs");

  // early out if we know we can't make it anyway
  // we could also check for being within FEE_PER_KB, but if the fee calculation
  // ever changes, this might be missed, so let this go through
  THROW_WALLET_EXCEPTION_IF(needed_money > unlocked_balance(), error::not_enough_money,
      unlocked_balance(), needed_money, 0);

  if (unused_dust_indices.empty() && unused_transfers_indices.empty())
    return std::vector<wallet2::pending_tx>();

  // start with an empty tx
  txes.push_back(TX());
  accumulated_fee = 0;
  accumulated_outputs = 0;
  accumulated_change = 0;
  adding_fee = false;
  needed_fee = 0;
  std::vector<std::vector<tools::wallet2::get_outs_entry>> outs;

  // for rct, since we don't see the amounts, we will try to make all transactions
  // look the same, with 1 or 2 inputs, and 2 outputs. One input is preferable, as
  // this prevents linking to another by provenance analysis, but two is ok if we
  // try to pick outputs not from the same block. We will get two outputs, one for
  // the destination, and one for change.
  LOG_PRINT_L2("checking preferred");
  std::vector<size_t> preferred_inputs;
  uint64_t rct_outs_needed = 2 * (fake_outs_count + 1);
  rct_outs_needed += 100; // some fudge factor since we don't know how many are locked
  if (use_rct && get_num_rct_outputs() >= rct_outs_needed)
  {
    // this is used to build a tx that's 1 or 2 inputs, and 2 outputs, which
    // will get us a known fee.
    uint64_t estimated_fee = calculate_fee(fee_per_kb, estimate_rct_tx_size(2, fake_outs_count + 1, 2), fee_multiplier);
    preferred_inputs = pick_preferred_rct_inputs(needed_money + estimated_fee);
    if (!preferred_inputs.empty())
    {
      string s;
      for (auto i: preferred_inputs) s += boost::lexical_cast<std::string>(i) + "(" + print_money(m_transfers[i].amount()) + ") ";
      LOG_PRINT_L1("Found preferred rct inputs for rct tx: " << s);
    }
  }
  LOG_PRINT_L2("done checking preferred");

  // while:
  // - we have something to send
  // - or we need to gather more fee
  // - or we have just one input in that tx, which is rct (to try and make all/most rct txes 2/2)
  unsigned int original_output_index = 0;
  while ((!dsts.empty() && dsts[0].amount > 0) || adding_fee || should_pick_a_second_output(use_rct, txes.back().selected_transfers.size(), unused_transfers_indices, unused_dust_indices)) {
    TX &tx = txes.back();

    LOG_PRINT_L2("Start of loop with " << unused_transfers_indices.size() << " " << unused_dust_indices.size());
    LOG_PRINT_L2("unused_transfers_indices:");
    for (auto t: unused_transfers_indices)
      LOG_PRINT_L2("  " << t);
    LOG_PRINT_L2("unused_dust_indices:");
    for (auto t: unused_dust_indices)
      LOG_PRINT_L2("  " << t);
    LOG_PRINT_L2("dsts size " << dsts.size() << ", first " << (dsts.empty() ? -1 : dsts[0].amount));
    LOG_PRINT_L2("adding_fee " << adding_fee << ", use_rct " << use_rct);

    // if we need to spend money and don't have any left, we fail
    if (unused_dust_indices.empty() && unused_transfers_indices.empty()) {
      LOG_PRINT_L2("No more outputs to choose from");
      THROW_WALLET_EXCEPTION_IF(1, error::tx_not_possible, unlocked_balance(), needed_money, accumulated_fee + needed_fee);
    }

    // get a random unspent output and use it to pay part (or all) of the current destination (and maybe next one, etc)
    // This could be more clever, but maybe at the cost of making probabilistic inferences easier
    size_t idx;
    if ((dsts.empty() || dsts[0].amount == 0) && !adding_fee) {
      // the "make rct txes 2/2" case - we pick a small value output to "clean up" the wallet too
      std::vector<size_t> indices = get_only_rct(unused_dust_indices, unused_transfers_indices);
      idx = pop_best_value(indices, tx.selected_transfers, true);

      // we might not want to add it if it's a large output and we don't have many left
      if (m_transfers[idx].amount() >= m_min_output_value) {
        if (get_count_above(m_transfers, unused_transfers_indices, m_min_output_value) < m_min_output_count) {
          LOG_PRINT_L2("Second output was not strictly needed, and we're running out of outputs above " << print_money(m_min_output_value) << ", not adding");
          break;
        }
      }

      // since we're trying to add a second output which is not strictly needed,
      // we only add it if it's unrelated enough to the first one
      float relatedness = get_output_relatedness(m_transfers[idx], m_transfers[tx.selected_transfers.front()]);
      if (relatedness > SECOND_OUTPUT_RELATEDNESS_THRESHOLD)
      {
        LOG_PRINT_L2("Second output was not strictly needed, and relatedness " << relatedness << ", not adding");
        break;
      }
      pop_if_present(unused_transfers_indices, idx);
      pop_if_present(unused_dust_indices, idx);
    } else if (!preferred_inputs.empty()) {
      idx = pop_back(preferred_inputs);
      pop_if_present(unused_transfers_indices, idx);
      pop_if_present(unused_dust_indices, idx);
    } else
      idx = pop_best_value(unused_transfers_indices.empty() ? unused_dust_indices : unused_transfers_indices, tx.selected_transfers);

    const transfer_details &td = m_transfers[idx];
    LOG_PRINT_L2("Picking output " << idx << ", amount " << print_money(td.amount()) << ", ki " << td.m_key_image);

    // add this output to the list to spend
    tx.selected_transfers.push_back(idx);
    uint64_t available_amount = td.amount();
    accumulated_outputs += available_amount;

    // clear any fake outs we'd already gathered, since we'll need a new set
    outs.clear();

    if (adding_fee)
    {
      LOG_PRINT_L2("We need more fee, adding it to fee");
      available_for_fee += available_amount;
    }
    else
    {
      while (!dsts.empty() && dsts[0].amount <= available_amount && estimate_tx_size(use_rct, tx.selected_transfers.size(), fake_outs_count, tx.dsts.size()) < TX_SIZE_TARGET(upper_transaction_size_limit))
      {
        // we can fully pay that destination
        LOG_PRINT_L2("We can fully pay " << get_account_address_as_str(m_testnet, dsts[0].addr) <<
          " for " << print_money(dsts[0].amount));
        tx.add(dsts[0].addr, dsts[0].amount, original_output_index, m_merge_destinations);
        available_amount -= dsts[0].amount;
        dsts[0].amount = 0;
        pop_index(dsts, 0);
        ++original_output_index;
      }

      if (available_amount > 0 && !dsts.empty() && estimate_tx_size(use_rct, tx.selected_transfers.size(), fake_outs_count, tx.dsts.size()) < TX_SIZE_TARGET(upper_transaction_size_limit)) {
        // we can partially fill that destination
        LOG_PRINT_L2("We can partially pay " << get_account_address_as_str(m_testnet, dsts[0].addr) <<
          " for " << print_money(available_amount) << "/" << print_money(dsts[0].amount));
        tx.add(dsts[0].addr, available_amount, original_output_index, m_merge_destinations);
        dsts[0].amount -= available_amount;
        available_amount = 0;
      }
    }

    // here, check if we need to sent tx and start a new one
    LOG_PRINT_L2("Considering whether to create a tx now, " << tx.selected_transfers.size() << " inputs, tx limit "
      << upper_transaction_size_limit);
    bool try_tx;
    if (adding_fee)
    {
      /* might not actually be enough if adding this output bumps size to next kB, but we need to try */
      try_tx = available_for_fee >= needed_fee;
    }
    else
    {
      const size_t estimated_rct_tx_size = estimate_tx_size(use_rct, tx.selected_transfers.size(), fake_outs_count, tx.dsts.size());
      try_tx = dsts.empty() || (estimated_rct_tx_size >= TX_SIZE_TARGET(upper_transaction_size_limit));
    }

    if (try_tx) {
      cryptonote::transaction test_tx;
      pending_tx test_ptx;

      needed_fee = 0;

      LOG_PRINT_L2("Trying to create a tx now, with " << tx.dsts.size() << " destinations and " <<
        tx.selected_transfers.size() << " outputs");
      if (use_rct)
        transfer_selected_rct(tx.dsts, tx.selected_transfers, fake_outs_count, outs, unlock_time, needed_fee, extra,
          test_tx, test_ptx);
      else
        transfer_selected(tx.dsts, tx.selected_transfers, fake_outs_count, outs, unlock_time, needed_fee, extra,
          detail::digit_split_strategy, tx_dust_policy(::config::DEFAULT_DUST_THRESHOLD), test_tx, test_ptx);
      auto txBlob = t_serializable_object_to_blob(test_ptx.tx);
      needed_fee = calculate_fee(fee_per_kb, txBlob, fee_multiplier);
      available_for_fee = test_ptx.fee + test_ptx.change_dts.amount + (!test_ptx.dust_added_to_fee ? test_ptx.dust : 0);
      LOG_PRINT_L2("Made a " << ((txBlob.size() + 1023) / 1024) << " kB tx, with " << print_money(available_for_fee) << " available for fee (" <<
        print_money(needed_fee) << " needed)");

      if (needed_fee > available_for_fee && dsts[0].amount > 0)
      {
        // we don't have enough for the fee, but we've only partially paid the current address,
        // so we can take the fee from the paid amount, since we'll have to make another tx anyway
        std::vector<cryptonote::tx_destination_entry>::iterator i;
        i = std::find_if(tx.dsts.begin(), tx.dsts.end(),
          [&](const cryptonote::tx_destination_entry &d) { return !memcmp (&d.addr, &dsts[0].addr, sizeof(dsts[0].addr)); });
        THROW_WALLET_EXCEPTION_IF(i == tx.dsts.end(), error::wallet_internal_error, "paid address not found in outputs");
        if (i->amount > needed_fee)
        {
          uint64_t new_paid_amount = i->amount /*+ test_ptx.fee*/ - needed_fee;
          LOG_PRINT_L2("Adjusting amount paid to " << get_account_address_as_str(m_testnet, i->addr) << " from " <<
            print_money(i->amount) << " to " << print_money(new_paid_amount) << " to accommodate " <<
            print_money(needed_fee) << " fee");
          dsts[0].amount += i->amount - new_paid_amount;
          i->amount = new_paid_amount;
          test_ptx.fee = needed_fee;
          available_for_fee = needed_fee;
        }
      }

      if (needed_fee > available_for_fee)
      {
        LOG_PRINT_L2("We could not make a tx, switching to fee accumulation");

        adding_fee = true;
      }
      else
      {
        LOG_PRINT_L2("We made a tx, adjusting fee and saving it");
        do {
          if (use_rct)
            transfer_selected_rct(tx.dsts, tx.selected_transfers, fake_outs_count, outs, unlock_time, needed_fee, extra,
              test_tx, test_ptx);
          else
            transfer_selected(tx.dsts, tx.selected_transfers, fake_outs_count, outs, unlock_time, needed_fee, extra,
              detail::digit_split_strategy, tx_dust_policy(::config::DEFAULT_DUST_THRESHOLD), test_tx, test_ptx);
          txBlob = t_serializable_object_to_blob(test_ptx.tx);
          needed_fee = calculate_fee(fee_per_kb, txBlob, fee_multiplier);
          LOG_PRINT_L2("Made an attempt at a  final " << ((txBlob.size() + 1023)/1024) << " kB tx, with " << print_money(test_ptx.fee) <<
            " fee  and " << print_money(test_ptx.change_dts.amount) << " change");
        } while (needed_fee > test_ptx.fee);

        LOG_PRINT_L2("Made a final " << ((txBlob.size() + 1023)/1024) << " kB tx, with " << print_money(test_ptx.fee) <<
          " fee  and " << print_money(test_ptx.change_dts.amount) << " change");

        tx.tx = test_tx;
        tx.ptx = test_ptx;
        tx.bytes = txBlob.size();
        accumulated_fee += test_ptx.fee;
        accumulated_change += test_ptx.change_dts.amount;
        adding_fee = false;
        if (!dsts.empty())
        {
          LOG_PRINT_L2("We have more to pay, starting another tx");
          txes.push_back(TX());
        }
      }
    }
  }

  if (adding_fee)
  {
    LOG_PRINT_L1("We ran out of outputs while trying to gather final fee");
    THROW_WALLET_EXCEPTION_IF(1, error::tx_not_possible, unlocked_balance(), needed_money, accumulated_fee + needed_fee);
  }

  LOG_PRINT_L1("Done creating " << txes.size() << " transactions, " << print_money(accumulated_fee) <<
    " total fee, " << print_money(accumulated_change) << " total change");

  std::vector<wallet2::pending_tx> ptx_vector;
  for (std::vector<TX>::iterator i = txes.begin(); i != txes.end(); ++i)
  {
    TX &tx = *i;
    uint64_t tx_money = 0;
    for (size_t idx: tx.selected_transfers)
      tx_money += m_transfers[idx].amount();
    LOG_PRINT_L1("  Transaction " << (1+std::distance(txes.begin(), i)) << "/" << txes.size() <<
      ": " << (tx.bytes+1023)/1024 << " kB, sending " << print_money(tx_money) << " in " << tx.selected_transfers.size() <<
      " outputs to " << tx.dsts.size() << " destination(s), including " <<
      print_money(tx.ptx.fee) << " fee, " << print_money(tx.ptx.change_dts.amount) << " change");
    ptx_vector.push_back(tx.ptx);
  }

  // if we made it this far, we're OK to actually send the transactions
  return ptx_vector;
}

std::vector<wallet2::pending_tx> wallet2::create_transactions_all(uint64_t below, const cryptonote::account_public_address &address, const size_t fake_outs_count, const uint64_t unlock_time, uint32_t priority, const std::vector<uint8_t> extra, bool trusted_daemon)
{
  std::vector<size_t> unused_transfers_indices;
  std::vector<size_t> unused_dust_indices;
  const bool use_rct = use_fork_rules(4, 0);

  // gather all our dust and non dust outputs
  for (size_t i = 0; i < m_transfers.size(); ++i)
  {
    const transfer_details& td = m_transfers[i];
    if (!td.m_spent && (use_rct ? true : !td.is_rct()) && is_transfer_unlocked(td))
    {
      if (below == 0 || td.amount() < below)
      {
        if (td.is_rct() || is_valid_decomposed_amount(td.amount()))
          unused_transfers_indices.push_back(i);
        else
          unused_dust_indices.push_back(i);
      }
    }
  }

  return create_transactions_from(address, unused_transfers_indices, unused_dust_indices, fake_outs_count, unlock_time, priority, extra, trusted_daemon);
}

std::vector<wallet2::pending_tx> wallet2::create_transactions_from(const cryptonote::account_public_address &address, std::vector<size_t> unused_transfers_indices, std::vector<size_t> unused_dust_indices, const size_t fake_outs_count, const uint64_t unlock_time, uint32_t priority, const std::vector<uint8_t> extra, bool trusted_daemon)
{
  uint64_t accumulated_fee, accumulated_outputs, accumulated_change;
  struct TX {
    std::list<size_t> selected_transfers;
    std::vector<cryptonote::tx_destination_entry> dsts;
    cryptonote::transaction tx;
    pending_tx ptx;
    size_t bytes;
  };
  std::vector<TX> txes;
  uint64_t needed_fee, available_for_fee = 0;
  uint64_t upper_transaction_size_limit = get_upper_transaction_size_limit();
  std::vector<std::vector<get_outs_entry>> outs;

  const bool use_rct = fake_outs_count > 0 && use_fork_rules(4, 0);
  const uint64_t fee_per_kb  = get_per_kb_fee();
  const uint64_t fee_multiplier = get_fee_multiplier(priority, get_fee_algorithm());

  LOG_PRINT_L2("Starting with " << unused_transfers_indices.size() << " non-dust outputs and " << unused_dust_indices.size() << " dust outputs");

  if (unused_dust_indices.empty() && unused_transfers_indices.empty())
    return std::vector<wallet2::pending_tx>();

  // start with an empty tx
  txes.push_back(TX());
  accumulated_fee = 0;
  accumulated_outputs = 0;
  accumulated_change = 0;
  needed_fee = 0;

  // while we have something to send
  while (!unused_dust_indices.empty() || !unused_transfers_indices.empty()) {
    TX &tx = txes.back();

    // get a random unspent output and use it to pay next chunk. We try to alternate
    // dust and non dust to ensure we never get with only dust, from which we might
    // get a tx that can't pay for itself
    size_t idx = unused_transfers_indices.empty() ? pop_best_value(unused_dust_indices, tx.selected_transfers) : unused_dust_indices.empty() ? pop_best_value(unused_transfers_indices, tx.selected_transfers) : ((tx.selected_transfers.size() & 1) || accumulated_outputs > fee_per_kb * fee_multiplier * (upper_transaction_size_limit + 1023) / 1024) ? pop_best_value(unused_dust_indices, tx.selected_transfers) : pop_best_value(unused_transfers_indices, tx.selected_transfers);

    const transfer_details &td = m_transfers[idx];
    LOG_PRINT_L2("Picking output " << idx << ", amount " << print_money(td.amount()));

    // add this output to the list to spend
    tx.selected_transfers.push_back(idx);
    uint64_t available_amount = td.amount();
    accumulated_outputs += available_amount;

    // clear any fake outs we'd already gathered, since we'll need a new set
    outs.clear();

    // here, check if we need to sent tx and start a new one
    LOG_PRINT_L2("Considering whether to create a tx now, " << tx.selected_transfers.size() << " inputs, tx limit "
      << upper_transaction_size_limit);
    const size_t estimated_rct_tx_size = estimate_tx_size(use_rct, tx.selected_transfers.size(), fake_outs_count, tx.dsts.size() + 1);
    bool try_tx = (unused_dust_indices.empty() && unused_transfers_indices.empty()) || ( estimated_rct_tx_size >= TX_SIZE_TARGET(upper_transaction_size_limit));

    if (try_tx) {
      cryptonote::transaction test_tx;
      pending_tx test_ptx;

      needed_fee = 0;

      tx.dsts.push_back(tx_destination_entry(1, address));

      LOG_PRINT_L2("Trying to create a tx now, with " << tx.dsts.size() << " destinations and " <<
        tx.selected_transfers.size() << " outputs");
      if (use_rct)
        transfer_selected_rct(tx.dsts, tx.selected_transfers, fake_outs_count, outs, unlock_time, needed_fee, extra,
          test_tx, test_ptx);
      else
        transfer_selected(tx.dsts, tx.selected_transfers, fake_outs_count, outs, unlock_time, needed_fee, extra,
          detail::digit_split_strategy, tx_dust_policy(::config::DEFAULT_DUST_THRESHOLD), test_tx, test_ptx);
      auto txBlob = t_serializable_object_to_blob(test_ptx.tx);
      needed_fee = calculate_fee(fee_per_kb, txBlob, fee_multiplier);
      available_for_fee = test_ptx.fee + test_ptx.dests[0].amount + test_ptx.change_dts.amount;
      LOG_PRINT_L2("Made a " << ((txBlob.size() + 1023) / 1024) << " kB tx, with " << print_money(available_for_fee) << " available for fee (" <<
        print_money(needed_fee) << " needed)");

      THROW_WALLET_EXCEPTION_IF(needed_fee > available_for_fee, error::wallet_internal_error, "Transaction cannot pay for itself");

      do {
        LOG_PRINT_L2("We made a tx, adjusting fee and saving it");
        tx.dsts[0].amount = available_for_fee - needed_fee;
        if (use_rct)
          transfer_selected_rct(tx.dsts, tx.selected_transfers, fake_outs_count, outs, unlock_time, needed_fee, extra,
            test_tx, test_ptx);
        else
          transfer_selected(tx.dsts, tx.selected_transfers, fake_outs_count, outs, unlock_time, needed_fee, extra,
            detail::digit_split_strategy, tx_dust_policy(::config::DEFAULT_DUST_THRESHOLD), test_tx, test_ptx);
        txBlob = t_serializable_object_to_blob(test_ptx.tx);
        needed_fee = calculate_fee(fee_per_kb, txBlob, fee_multiplier);
        LOG_PRINT_L2("Made an attempt at a final " << ((txBlob.size() + 1023)/1024) << " kB tx, with " << print_money(test_ptx.fee) <<
          " fee  and " << print_money(test_ptx.change_dts.amount) << " change");
      } while (needed_fee > test_ptx.fee);

      LOG_PRINT_L2("Made a final " << ((txBlob.size() + 1023)/1024) << " kB tx, with " << print_money(test_ptx.fee) <<
        " fee  and " << print_money(test_ptx.change_dts.amount) << " change");

      tx.tx = test_tx;
      tx.ptx = test_ptx;
      tx.bytes = txBlob.size();
      accumulated_fee += test_ptx.fee;
      accumulated_change += test_ptx.change_dts.amount;
      if (!unused_transfers_indices.empty() || !unused_dust_indices.empty())
      {
        LOG_PRINT_L2("We have more to pay, starting another tx");
        txes.push_back(TX());
      }
    }
  }

  LOG_PRINT_L1("Done creating " << txes.size() << " transactions, " << print_money(accumulated_fee) <<
    " total fee, " << print_money(accumulated_change) << " total change");

  std::vector<wallet2::pending_tx> ptx_vector;
  for (std::vector<TX>::iterator i = txes.begin(); i != txes.end(); ++i)
  {
    TX &tx = *i;
    uint64_t tx_money = 0;
    for (size_t idx: tx.selected_transfers)
      tx_money += m_transfers[idx].amount();
    LOG_PRINT_L1("  Transaction " << (1+std::distance(txes.begin(), i)) << "/" << txes.size() <<
      ": " << (tx.bytes+1023)/1024 << " kB, sending " << print_money(tx_money) << " in " << tx.selected_transfers.size() <<
      " outputs to " << tx.dsts.size() << " destination(s), including " <<
      print_money(tx.ptx.fee) << " fee, " << print_money(tx.ptx.change_dts.amount) << " change");
    ptx_vector.push_back(tx.ptx);
  }

  // if we made it this far, we're OK to actually send the transactions
  return ptx_vector;
}

uint64_t wallet2::unlocked_dust_balance(const tx_dust_policy &dust_policy) const
{
  uint64_t money = 0;
  std::list<transfer_container::iterator> selected_transfers;
  for (transfer_container::const_iterator i = m_transfers.begin(); i != m_transfers.end(); ++i)
  {
    const transfer_details& td = *i;
    if (!td.m_spent && td.amount() < dust_policy.dust_threshold && is_transfer_unlocked(td))
    {
      money += td.amount();
    }
  }
  return money;
}
//----------------------------------------------------------------------------------------------------
void wallet2::get_hard_fork_info(uint8_t version, uint64_t &earliest_height)
{
  boost::optional<std::string> result = m_node_rpc_proxy.get_earliest_height(version, earliest_height);
  throw_on_rpc_response_error(result, "get_hard_fork_info");
}
//----------------------------------------------------------------------------------------------------
bool wallet2::use_fork_rules(uint8_t version, int64_t early_blocks)
{
  uint64_t height, earliest_height;
  boost::optional<std::string> result = m_node_rpc_proxy.get_height(height);
  throw_on_rpc_response_error(result, "get_info");
  result = m_node_rpc_proxy.get_earliest_height(version, earliest_height);
  throw_on_rpc_response_error(result, "get_hard_fork_info");

  bool close_enough = height >=  earliest_height - early_blocks; // start using the rules that many blocks beforehand
  if (close_enough)
    LOG_PRINT_L2("Using v" << (unsigned)version << " rules");
  else
    LOG_PRINT_L2("Not using v" << (unsigned)version << " rules");
  return close_enough;
}
//----------------------------------------------------------------------------------------------------
uint64_t wallet2::get_upper_transaction_size_limit()
{
  if (m_upper_transaction_size_limit > 0)
    return m_upper_transaction_size_limit;
  uint64_t full_reward_zone = use_fork_rules(5, 10) ? CRYPTONOTE_BLOCK_GRANTED_FULL_REWARD_ZONE_V5 : use_fork_rules(2, 10) ? CRYPTONOTE_BLOCK_GRANTED_FULL_REWARD_ZONE_V2 : CRYPTONOTE_BLOCK_GRANTED_FULL_REWARD_ZONE_V1;
  return full_reward_zone - CRYPTONOTE_COINBASE_BLOB_RESERVED_SIZE;
}
//----------------------------------------------------------------------------------------------------
std::vector<size_t> wallet2::select_available_outputs(const std::function<bool(const transfer_details &td)> &f)
{
  std::vector<size_t> outputs;
  size_t n = 0;
  for (transfer_container::const_iterator i = m_transfers.begin(); i != m_transfers.end(); ++i, ++n)
  {
    if (i->m_spent)
      continue;
    if (!is_transfer_unlocked(*i))
      continue;
    if (f(*i))
      outputs.push_back(n);
  }
  return outputs;
}
//----------------------------------------------------------------------------------------------------
std::vector<uint64_t> wallet2::get_unspent_amounts_vector()
{
  std::set<uint64_t> set;
  for (const auto &td: m_transfers)
  {
    if (!td.m_spent)
      set.insert(td.is_rct() ? 0 : td.amount());
  }
  std::vector<uint64_t> vector;
  vector.reserve(set.size());
  for (const auto &i: set)
  {
    vector.push_back(i);
  }
  return vector;
}
//----------------------------------------------------------------------------------------------------
std::vector<size_t> wallet2::select_available_outputs_from_histogram(uint64_t count, bool atleast, bool unlocked, bool allow_rct, bool trusted_daemon)
{
  epee::json_rpc::request<cryptonote::COMMAND_RPC_GET_OUTPUT_HISTOGRAM::request> req_t = AUTO_VAL_INIT(req_t);
  epee::json_rpc::response<cryptonote::COMMAND_RPC_GET_OUTPUT_HISTOGRAM::response, std::string> resp_t = AUTO_VAL_INIT(resp_t);
  m_daemon_rpc_mutex.lock();
  req_t.jsonrpc = "2.0";
  req_t.id = epee::serialization::storage_entry(0);
  req_t.method = "get_output_histogram";
  if (trusted_daemon)
    req_t.params.amounts = get_unspent_amounts_vector();
  req_t.params.min_count = count;
  req_t.params.max_count = 0;
  req_t.params.unlocked = unlocked;
  bool r = net_utils::invoke_http_json("/json_rpc", req_t, resp_t, m_http_client, rpc_timeout);
  m_daemon_rpc_mutex.unlock();
  THROW_WALLET_EXCEPTION_IF(!r, error::no_connection_to_daemon, "select_available_outputs_from_histogram");
  THROW_WALLET_EXCEPTION_IF(resp_t.result.status == CORE_RPC_STATUS_BUSY, error::daemon_busy, "get_output_histogram");
  THROW_WALLET_EXCEPTION_IF(resp_t.result.status != CORE_RPC_STATUS_OK, error::get_histogram_error, resp_t.result.status);

  std::set<uint64_t> mixable;
  for (const auto &i: resp_t.result.histogram)
  {
    mixable.insert(i.amount);
  }

  return select_available_outputs([mixable, atleast, allow_rct](const transfer_details &td) {
    if (!allow_rct && td.is_rct())
      return false;
    const uint64_t amount = td.is_rct() ? 0 : td.amount();
    if (atleast) {
      if (mixable.find(amount) != mixable.end())
        return true;
    }
    else {
      if (mixable.find(amount) == mixable.end())
        return true;
    }
    return false;
  });
}
//----------------------------------------------------------------------------------------------------
uint64_t wallet2::get_num_rct_outputs()
{
  epee::json_rpc::request<cryptonote::COMMAND_RPC_GET_OUTPUT_HISTOGRAM::request> req_t = AUTO_VAL_INIT(req_t);
  epee::json_rpc::response<cryptonote::COMMAND_RPC_GET_OUTPUT_HISTOGRAM::response, std::string> resp_t = AUTO_VAL_INIT(resp_t);
  m_daemon_rpc_mutex.lock();
  req_t.jsonrpc = "2.0";
  req_t.id = epee::serialization::storage_entry(0);
  req_t.method = "get_output_histogram";
  req_t.params.amounts.push_back(0);
  req_t.params.min_count = 0;
  req_t.params.max_count = 0;
  bool r = net_utils::invoke_http_json("/json_rpc", req_t, resp_t, m_http_client, rpc_timeout);
  m_daemon_rpc_mutex.unlock();
  THROW_WALLET_EXCEPTION_IF(!r, error::no_connection_to_daemon, "get_num_rct_outputs");
  THROW_WALLET_EXCEPTION_IF(resp_t.result.status == CORE_RPC_STATUS_BUSY, error::daemon_busy, "get_output_histogram");
  THROW_WALLET_EXCEPTION_IF(resp_t.result.status != CORE_RPC_STATUS_OK, error::get_histogram_error, resp_t.result.status);
  THROW_WALLET_EXCEPTION_IF(resp_t.result.histogram.size() != 1, error::get_histogram_error, "Expected exactly one response");
  THROW_WALLET_EXCEPTION_IF(resp_t.result.histogram[0].amount != 0, error::get_histogram_error, "Expected 0 amount");

  return resp_t.result.histogram[0].total_instances;
}
//----------------------------------------------------------------------------------------------------
const wallet2::transfer_details &wallet2::get_transfer_details(size_t idx) const
{
  THROW_WALLET_EXCEPTION_IF(idx >= m_transfers.size(), error::wallet_internal_error, "Bad transfer index");
  return m_transfers[idx];
}
//----------------------------------------------------------------------------------------------------
std::vector<size_t> wallet2::select_available_unmixable_outputs(bool trusted_daemon)
{
  // request all outputs with less than 3 instances
  const size_t min_mixin = use_fork_rules(6, 10) ? 4 : 2; // v6 increases min mixin from 2 to 4
  return select_available_outputs_from_histogram(min_mixin + 1, false, true, false, trusted_daemon);
}
//----------------------------------------------------------------------------------------------------
std::vector<size_t> wallet2::select_available_mixable_outputs(bool trusted_daemon)
{
  // request all outputs with at least 3 instances, so we can use mixin 2 with
  const size_t min_mixin = use_fork_rules(6, 10) ? 4 : 2; // v6 increases min mixin from 2 to 4
  return select_available_outputs_from_histogram(min_mixin + 1, true, true, true, trusted_daemon);
}
//----------------------------------------------------------------------------------------------------
std::vector<wallet2::pending_tx> wallet2::create_unmixable_sweep_transactions(bool trusted_daemon)
{
  // From hard fork 1, we don't consider small amounts to be dust anymore
  const bool hf1_rules = use_fork_rules(2, 10); // first hard fork has version 2
  tx_dust_policy dust_policy(hf1_rules ? 0 : ::config::DEFAULT_DUST_THRESHOLD);

  const uint64_t fee_per_kb  = get_per_kb_fee();

  // may throw
  std::vector<size_t> unmixable_outputs = select_available_unmixable_outputs(trusted_daemon);
  size_t num_dust_outputs = unmixable_outputs.size();

  if (num_dust_outputs == 0)
  {
    return std::vector<wallet2::pending_tx>();
  }

  // split in "dust" and "non dust" to make it easier to select outputs
  std::vector<size_t> unmixable_transfer_outputs, unmixable_dust_outputs;
  for (auto n: unmixable_outputs)
  {
    if (m_transfers[n].amount() < fee_per_kb)
      unmixable_dust_outputs.push_back(n);
    else
      unmixable_transfer_outputs.push_back(n);
  }

  return create_transactions_from(m_account_public_address, unmixable_transfer_outputs, unmixable_dust_outputs, 0 /*fake_outs_count */, 0 /* unlock_time */, 1 /*priority */, std::vector<uint8_t>(), trusted_daemon);
}

bool wallet2::get_tx_key(const crypto::hash &txid, crypto::secret_key &tx_key) const
{
  const std::unordered_map<crypto::hash, crypto::secret_key>::const_iterator i = m_tx_keys.find(txid);
  if (i == m_tx_keys.end())
    return false;
  tx_key = i->second;
  return true;
}

std::string wallet2::get_wallet_file() const
{
  return m_wallet_file;
}

std::string wallet2::get_keys_file() const
{
  return m_keys_file;
}

std::string wallet2::get_daemon_address() const
{
  return m_daemon_address;
}

uint64_t wallet2::get_daemon_blockchain_height(string &err)
{
  uint64_t height;

  boost::optional<std::string> result = m_node_rpc_proxy.get_height(height);
  if (result)
  {
    err = *result;
    return 0;
  }

  err = "";
  return height;
}

uint64_t wallet2::get_daemon_blockchain_target_height(string &err)
{
  epee::json_rpc::request<cryptonote::COMMAND_RPC_GET_INFO::request> req_t = AUTO_VAL_INIT(req_t);
  epee::json_rpc::response<cryptonote::COMMAND_RPC_GET_INFO::response, std::string> resp_t = AUTO_VAL_INIT(resp_t);
  m_daemon_rpc_mutex.lock();
  req_t.jsonrpc = "2.0";
  req_t.id = epee::serialization::storage_entry(0);
  req_t.method = "get_info";
  bool ok = net_utils::invoke_http_json("/json_rpc", req_t, resp_t, m_http_client);
  m_daemon_rpc_mutex.unlock();
  if (ok)
  {
    if (resp_t.result.status == CORE_RPC_STATUS_BUSY)
    {
      err = "daemon is busy. Please try again later.";
    }
    else if (resp_t.result.status != CORE_RPC_STATUS_OK)
    {
      err = resp_t.result.status;
    }
    else // success, cleaning up error message
    {
      err = "";
    }
  }
  else
  {
    err = "possibly lost connection to daemon";
  }
  return resp_t.result.target_height;
}

uint64_t wallet2::get_approximate_blockchain_height() const
{
  // time of v2 fork
  const time_t fork_time = m_testnet ? 1448285909 : 1458748658;
  // v2 fork block
  const uint64_t fork_block = m_testnet ? 624634 : 1009827;
  // avg seconds per block
  const int seconds_per_block = DIFFICULTY_TARGET;
  // Calculated blockchain height
  uint64_t approx_blockchain_height = fork_block + (time(NULL) - fork_time)/seconds_per_block;
  LOG_PRINT_L2("Calculated blockchain height: " << approx_blockchain_height);
  return approx_blockchain_height;
}

void wallet2::set_tx_note(const crypto::hash &txid, const std::string &note)
{
  m_tx_notes[txid] = note;
}

std::string wallet2::get_tx_note(const crypto::hash &txid) const
{
  std::unordered_map<crypto::hash, std::string>::const_iterator i = m_tx_notes.find(txid);
  if (i == m_tx_notes.end())
    return std::string();
  return i->second;
}

std::string wallet2::sign(const std::string &data) const
{
  crypto::hash hash;
  crypto::cn_fast_hash(data.data(), data.size(), hash);
  const cryptonote::account_keys &keys = m_account.get_keys();
  crypto::signature signature;
  crypto::generate_signature(hash, keys.m_account_address.m_spend_public_key, keys.m_spend_secret_key, signature);
  return std::string("SigV1") + tools::base58::encode(std::string((const char *)&signature, sizeof(signature)));
}

bool wallet2::verify(const std::string &data, const cryptonote::account_public_address &address, const std::string &signature) const
{
  const size_t header_len = strlen("SigV1");
  if (signature.size() < header_len || signature.substr(0, header_len) != "SigV1") {
    LOG_PRINT_L0("Signature header check error");
    return false;
  }
  crypto::hash hash;
  crypto::cn_fast_hash(data.data(), data.size(), hash);
  std::string decoded;
  if (!tools::base58::decode(signature.substr(header_len), decoded)) {
    LOG_PRINT_L0("Signature decoding error");
    return false;
  }
  crypto::signature s;
  if (sizeof(s) != decoded.size()) {
    LOG_PRINT_L0("Signature decoding error");
    return false;
  }
  memcpy(&s, decoded.data(), sizeof(s));
  return crypto::check_signature(hash, address.m_spend_public_key, s);
}
//----------------------------------------------------------------------------------------------------
crypto::public_key wallet2::get_tx_pub_key_from_received_outs(const tools::wallet2::transfer_details &td) const
{
  std::vector<tx_extra_field> tx_extra_fields;
  if(!parse_tx_extra(td.m_tx.extra, tx_extra_fields))
  {
    // Extra may only be partially parsed, it's OK if tx_extra_fields contains public key
  }

  // Due to a previous bug, there might be more than one tx pubkey in extra, one being
  // the result of a previously discarded signature.
  // For speed, since scanning for outputs is a slow process, we check whether extra
  // contains more than one pubkey. If not, the first one is returned. If yes, they're
  // checked for whether they yield at least one output
  tx_extra_pub_key pub_key_field;
  THROW_WALLET_EXCEPTION_IF(!find_tx_extra_field_by_type(tx_extra_fields, pub_key_field, 0), error::wallet_internal_error,
      "Public key wasn't found in the transaction extra");
  const crypto::public_key tx_pub_key = pub_key_field.pub_key;
  bool two_found = find_tx_extra_field_by_type(tx_extra_fields, pub_key_field, 1);
  if (!two_found) {
    // easy case, just one found
    return tx_pub_key;
  }

  // more than one, loop and search
  const cryptonote::account_keys& keys = m_account.get_keys();
  size_t pk_index = 0;
  while (find_tx_extra_field_by_type(tx_extra_fields, pub_key_field, pk_index++)) {
    const crypto::public_key tx_pub_key = pub_key_field.pub_key;
    crypto::key_derivation derivation;
    generate_key_derivation(tx_pub_key, keys.m_view_secret_key, derivation);

    for (size_t i = 0; i < td.m_tx.vout.size(); ++i)
    {
      uint64_t money_transfered = 0;
      bool error = false, received = false;
      check_acc_out_precomp(keys.m_account_address.m_spend_public_key, td.m_tx.vout[i], derivation, i, received, money_transfered, error);
      if (!error && received)
        return tx_pub_key;
    }
  }

  // we found no key yielding an output
  THROW_WALLET_EXCEPTION_IF(true, error::wallet_internal_error,
      "Public key yielding at least one output wasn't found in the transaction extra");
  return cryptonote::null_pkey;
}

bool wallet2::export_key_images(const std::string filename)
{
  std::vector<std::pair<crypto::key_image, crypto::signature>> ski = export_key_images();
  std::string magic(KEY_IMAGE_EXPORT_FILE_MAGIC, strlen(KEY_IMAGE_EXPORT_FILE_MAGIC));
  const cryptonote::account_public_address &keys = get_account().get_keys().m_account_address;

  std::string data;
  data += std::string((const char *)&keys.m_spend_public_key, sizeof(crypto::public_key));
  data += std::string((const char *)&keys.m_view_public_key, sizeof(crypto::public_key));
  for (const auto &i: ski)
  {
    data += std::string((const char *)&i.first, sizeof(crypto::key_image));
    data += std::string((const char *)&i.second, sizeof(crypto::signature));
  }

  // encrypt data, keep magic plaintext
  std::string ciphertext = encrypt_with_view_secret_key(data);
  return epee::file_io_utils::save_string_to_file(filename, magic + ciphertext);    
}

//----------------------------------------------------------------------------------------------------
std::vector<std::pair<crypto::key_image, crypto::signature>> wallet2::export_key_images() const
{
  std::vector<std::pair<crypto::key_image, crypto::signature>> ski;

  ski.reserve(m_transfers.size());
  for (size_t n = 0; n < m_transfers.size(); ++n)
  {
    const transfer_details &td = m_transfers[n];

    crypto::hash hash;
    crypto::cn_fast_hash(&td.m_key_image, sizeof(td.m_key_image), hash);

    // get ephemeral public key
    const cryptonote::tx_out &out = td.m_tx.vout[td.m_internal_output_index];
    THROW_WALLET_EXCEPTION_IF(out.target.type() != typeid(txout_to_key), error::wallet_internal_error,
        "Output is not txout_to_key");
    const cryptonote::txout_to_key &o = boost::get<const cryptonote::txout_to_key>(out.target);
    const crypto::public_key pkey = o.key;

    // get tx pub key
    std::vector<tx_extra_field> tx_extra_fields;
    if(!parse_tx_extra(td.m_tx.extra, tx_extra_fields))
    {
      // Extra may only be partially parsed, it's OK if tx_extra_fields contains public key
    }

    crypto::public_key tx_pub_key = get_tx_pub_key_from_received_outs(td);

    // generate ephemeral secret key
    crypto::key_image ki;
    cryptonote::keypair in_ephemeral;
    cryptonote::generate_key_image_helper(m_account.get_keys(), tx_pub_key, td.m_internal_output_index, in_ephemeral, ki);

    THROW_WALLET_EXCEPTION_IF(td.m_key_image_known && ki != td.m_key_image,
        error::wallet_internal_error, "key_image generated not matched with cached key image");
    THROW_WALLET_EXCEPTION_IF(in_ephemeral.pub != pkey,
        error::wallet_internal_error, "key_image generated ephemeral public key not matched with output_key");

    // sign the key image with the output secret key
    crypto::signature signature;
    std::vector<const crypto::public_key*> key_ptrs;
    key_ptrs.push_back(&pkey);

    crypto::generate_ring_signature((const crypto::hash&)td.m_key_image, td.m_key_image, key_ptrs, in_ephemeral.sec, 0, &signature);

    ski.push_back(std::make_pair(td.m_key_image, signature));
  }
  return ski;
}

uint64_t wallet2::import_key_images(const std::string &filename, uint64_t &spent, uint64_t &unspent)
{
  std::string data;
  bool r = epee::file_io_utils::load_file_to_string(filename, data);

  if (!r)
  {
    fail_msg_writer() << tr("failed to read file ") << filename;
    return 0;
  }
  const size_t magiclen = strlen(KEY_IMAGE_EXPORT_FILE_MAGIC);
  if (data.size() < magiclen || memcmp(data.data(), KEY_IMAGE_EXPORT_FILE_MAGIC, magiclen))
  {
    fail_msg_writer() << "Bad key image export file magic in " << filename;
    return 0;
  }

  try
  {
    data = decrypt_with_view_secret_key(std::string(data, magiclen));
  }
  catch (const std::exception &e)
  {
    fail_msg_writer() << "Failed to decrypt " << filename << ": " << e.what();
    return 0;
  }

  const size_t headerlen = 2 * sizeof(crypto::public_key);
  if (data.size() < headerlen)
  {
    fail_msg_writer() << "Bad data size from file " << filename;
    return 0;
  }
  const crypto::public_key &public_spend_key = *(const crypto::public_key*)&data[0];
  const crypto::public_key &public_view_key = *(const crypto::public_key*)&data[sizeof(crypto::public_key)];
  const cryptonote::account_public_address &keys = get_account().get_keys().m_account_address;
  if (public_spend_key != keys.m_spend_public_key || public_view_key != keys.m_view_public_key)
  {
    fail_msg_writer() << "Key images from " << filename << " are for a different account";
    return 0;
  }

  const size_t record_size = sizeof(crypto::key_image) + sizeof(crypto::signature);
  if ((data.size() - headerlen) % record_size)
  {
    fail_msg_writer() << "Bad data size from file " << filename;
    return 0;
  }
  size_t nki = (data.size() - headerlen) / record_size;

  std::vector<std::pair<crypto::key_image, crypto::signature>> ski;
  ski.reserve(nki);
  for (size_t n = 0; n < nki; ++n)
  {
    crypto::key_image key_image = *reinterpret_cast<const crypto::key_image*>(&data[headerlen + n * record_size]);
    crypto::signature signature = *reinterpret_cast<const crypto::signature*>(&data[headerlen + n * record_size + sizeof(crypto::key_image)]);

    ski.push_back(std::make_pair(key_image, signature));
  }
  
  return import_key_images(ski, spent, unspent);    
}

//----------------------------------------------------------------------------------------------------
uint64_t wallet2::import_key_images(const std::vector<std::pair<crypto::key_image, crypto::signature>> &signed_key_images, uint64_t &spent, uint64_t &unspent)
{
  COMMAND_RPC_IS_KEY_IMAGE_SPENT::request req = AUTO_VAL_INIT(req);
  COMMAND_RPC_IS_KEY_IMAGE_SPENT::response daemon_resp = AUTO_VAL_INIT(daemon_resp);

  THROW_WALLET_EXCEPTION_IF(signed_key_images.size() > m_transfers.size(), error::wallet_internal_error,
      "The blockchain is out of date compared to the signed key images");

  if (signed_key_images.empty())
  {
    spent = 0;
    unspent = 0;
    return 0;
  }

  for (size_t n = 0; n < signed_key_images.size(); ++n)
  {
    const transfer_details &td = m_transfers[n];
    const crypto::key_image &key_image = signed_key_images[n].first;
    const crypto::signature &signature = signed_key_images[n].second;

    // get ephemeral public key
    const cryptonote::tx_out &out = td.m_tx.vout[td.m_internal_output_index];
    THROW_WALLET_EXCEPTION_IF(out.target.type() != typeid(txout_to_key), error::wallet_internal_error,
      "Non txout_to_key output found");
    const cryptonote::txout_to_key &o = boost::get<cryptonote::txout_to_key>(out.target);
    const crypto::public_key pkey = o.key;

    std::vector<const crypto::public_key*> pkeys;
    pkeys.push_back(&pkey);
    THROW_WALLET_EXCEPTION_IF(!(rct::scalarmultKey(rct::ki2rct(key_image), rct::curveOrder()) == rct::identity()),
        error::wallet_internal_error, "Key image out of validity domain: input " + boost::lexical_cast<std::string>(n) + "/"
        + boost::lexical_cast<std::string>(signed_key_images.size()) + ", key image " + epee::string_tools::pod_to_hex(key_image));

    THROW_WALLET_EXCEPTION_IF(!crypto::check_ring_signature((const crypto::hash&)key_image, key_image, pkeys, &signature),
        error::wallet_internal_error, "Signature check failed: input " + boost::lexical_cast<std::string>(n) + "/"
        + boost::lexical_cast<std::string>(signed_key_images.size()) + ", key image " + epee::string_tools::pod_to_hex(key_image)
        + ", signature " + epee::string_tools::pod_to_hex(signature) + ", pubkey " + epee::string_tools::pod_to_hex(*pkeys[0]));

    req.key_images.push_back(epee::string_tools::pod_to_hex(key_image));
  }

  for (size_t n = 0; n < signed_key_images.size(); ++n)
  {
    m_transfers[n].m_key_image = signed_key_images[n].first;
    m_key_images[m_transfers[n].m_key_image] = n;
    m_transfers[n].m_key_image_known = true;
  }

  m_daemon_rpc_mutex.lock();
  bool r = epee::net_utils::invoke_http_json("/is_key_image_spent", req, daemon_resp, m_http_client, rpc_timeout);
  m_daemon_rpc_mutex.unlock();
  THROW_WALLET_EXCEPTION_IF(!r, error::no_connection_to_daemon, "is_key_image_spent");
  THROW_WALLET_EXCEPTION_IF(daemon_resp.status == CORE_RPC_STATUS_BUSY, error::daemon_busy, "is_key_image_spent");
  THROW_WALLET_EXCEPTION_IF(daemon_resp.status != CORE_RPC_STATUS_OK, error::is_key_image_spent_error, daemon_resp.status);
  THROW_WALLET_EXCEPTION_IF(daemon_resp.spent_status.size() != signed_key_images.size(), error::wallet_internal_error,
    "daemon returned wrong response for is_key_image_spent, wrong amounts count = " +
    std::to_string(daemon_resp.spent_status.size()) + ", expected " +  std::to_string(signed_key_images.size()));

  spent = 0;
  unspent = 0;
  for (size_t n = 0; n < daemon_resp.spent_status.size(); ++n)
  {
    transfer_details &td = m_transfers[n];
    uint64_t amount = td.amount();
    td.m_spent = daemon_resp.spent_status[n] != COMMAND_RPC_IS_KEY_IMAGE_SPENT::UNSPENT;
    if (td.m_spent)
      spent += amount;
    else
      unspent += amount;
    LOG_PRINT_L2("Transfer " << n << ": " << print_money(amount) << " (" << td.m_global_output_index << "): "
        << (td.m_spent ? "spent" : "unspent") << " (key image " << req.key_images[n] << ")");
  }
  LOG_PRINT_L1("Total: " << print_money(spent) << " spent, " << print_money(unspent) << " unspent");

  return m_transfers[signed_key_images.size() - 1].m_block_height;
}
//----------------------------------------------------------------------------------------------------
std::vector<tools::wallet2::transfer_details> wallet2::export_outputs() const
{
  std::vector<tools::wallet2::transfer_details> outs;

  outs.reserve(m_transfers.size());
  for (size_t n = 0; n < m_transfers.size(); ++n)
  {
    const transfer_details &td = m_transfers[n];

    outs.push_back(td);
  }

  return outs;
}
//----------------------------------------------------------------------------------------------------
size_t wallet2::import_outputs(const std::vector<tools::wallet2::transfer_details> &outputs)
{
  m_transfers.clear();
  m_transfers.reserve(outputs.size());
  for (size_t i = 0; i < outputs.size(); ++i)
  {
    transfer_details td = outputs[i];

    // the hot wallet wouldn't have known about key images (except if we already exported them)
    cryptonote::keypair in_ephemeral;
    std::vector<tx_extra_field> tx_extra_fields;
    tx_extra_pub_key pub_key_field;

    THROW_WALLET_EXCEPTION_IF(td.m_tx.vout.empty(), error::wallet_internal_error, "tx with no outputs at index " + boost::lexical_cast<std::string>(i));
    THROW_WALLET_EXCEPTION_IF(!parse_tx_extra(td.m_tx.extra, tx_extra_fields), error::wallet_internal_error,
        "Transaction extra has unsupported format at index " + boost::lexical_cast<std::string>(i));
    crypto::public_key tx_pub_key = get_tx_pub_key_from_received_outs(td);

    cryptonote::generate_key_image_helper(m_account.get_keys(), tx_pub_key, td.m_internal_output_index, in_ephemeral, td.m_key_image);
    td.m_key_image_known = true;
    THROW_WALLET_EXCEPTION_IF(in_ephemeral.pub != boost::get<cryptonote::txout_to_key>(td.m_tx.vout[td.m_internal_output_index].target).key,
        error::wallet_internal_error, "key_image generated ephemeral public key not matched with output_key at index " + boost::lexical_cast<std::string>(i));

    m_key_images[td.m_key_image] = m_transfers.size();
    m_pub_keys[td.get_public_key()] = m_transfers.size();
    m_transfers.push_back(td);
  }

  return m_transfers.size();
}
//----------------------------------------------------------------------------------------------------
std::string wallet2::encrypt(const std::string &plaintext, const crypto::secret_key &skey, bool authenticated) const
{
  crypto::chacha8_key key;
  crypto::generate_chacha8_key(&skey, sizeof(skey), key);
  std::string ciphertext;
  crypto::chacha8_iv iv = crypto::rand<crypto::chacha8_iv>();
  ciphertext.resize(plaintext.size() + sizeof(iv) + (authenticated ? sizeof(crypto::signature) : 0));
  crypto::chacha8(plaintext.data(), plaintext.size(), key, iv, &ciphertext[sizeof(iv)]);
  memcpy(&ciphertext[0], &iv, sizeof(iv));
  if (authenticated)
  {
    crypto::hash hash;
    crypto::cn_fast_hash(ciphertext.data(), ciphertext.size() - sizeof(signature), hash);
    crypto::public_key pkey;
    crypto::secret_key_to_public_key(skey, pkey);
    crypto::signature &signature = *(crypto::signature*)&ciphertext[ciphertext.size() - sizeof(crypto::signature)];
    crypto::generate_signature(hash, pkey, skey, signature);
  }
  return ciphertext;
}
//----------------------------------------------------------------------------------------------------
std::string wallet2::encrypt_with_view_secret_key(const std::string &plaintext, bool authenticated) const
{
  return encrypt(plaintext, get_account().get_keys().m_view_secret_key, authenticated);
}
//----------------------------------------------------------------------------------------------------
std::string wallet2::decrypt(const std::string &ciphertext, const crypto::secret_key &skey, bool authenticated) const
{
  const size_t prefix_size = sizeof(chacha8_iv) + (authenticated ? sizeof(crypto::signature) : 0);
  THROW_WALLET_EXCEPTION_IF(ciphertext.size() < prefix_size,
    error::wallet_internal_error, "Unexpected ciphertext size");

  crypto::chacha8_key key;
  crypto::generate_chacha8_key(&skey, sizeof(skey), key);
  const crypto::chacha8_iv &iv = *(const crypto::chacha8_iv*)&ciphertext[0];
  std::string plaintext;
  plaintext.resize(ciphertext.size() - prefix_size);
  if (authenticated)
  {
    crypto::hash hash;
    crypto::cn_fast_hash(ciphertext.data(), ciphertext.size() - sizeof(signature), hash);
    crypto::public_key pkey;
    crypto::secret_key_to_public_key(skey, pkey);
    const crypto::signature &signature = *(const crypto::signature*)&ciphertext[ciphertext.size() - sizeof(crypto::signature)];
    THROW_WALLET_EXCEPTION_IF(!crypto::check_signature(hash, pkey, signature),
      error::wallet_internal_error, "Failed to authenticate criphertext");
  }
  crypto::chacha8(ciphertext.data() + sizeof(iv), ciphertext.size() - prefix_size, key, iv, &plaintext[0]);
  return plaintext;
}
//----------------------------------------------------------------------------------------------------
std::string wallet2::decrypt_with_view_secret_key(const std::string &ciphertext, bool authenticated) const
{
  return decrypt(ciphertext, get_account().get_keys().m_view_secret_key, authenticated);
}
//----------------------------------------------------------------------------------------------------
std::string wallet2::make_uri(const std::string &address, const std::string &payment_id, uint64_t amount, const std::string &tx_description, const std::string &recipient_name, std::string &error)
{
  cryptonote::account_public_address tmp_address;
  bool has_payment_id;
  crypto::hash8 new_payment_id;
  if(!get_account_integrated_address_from_str(tmp_address, has_payment_id, new_payment_id, testnet(), address))
  {
    error = std::string("wrong address: ") + address;
    return std::string();
  }

  // we want only one payment id
  if (has_payment_id && !payment_id.empty())
  {
    error = "A single payment id is allowed";
    return std::string();
  }

  if (!payment_id.empty())
  {
    crypto::hash pid32;
    crypto::hash8 pid8;
    if (!wallet2::parse_long_payment_id(payment_id, pid32) && !wallet2::parse_short_payment_id(payment_id, pid8))
    {
      error = "Invalid payment id";
      return std::string();
    }
  }

  std::string uri = "monero:" + address;
  unsigned int n_fields = 0;

  if (!payment_id.empty())
  {
    uri += (n_fields++ ? "&" : "?") + std::string("tx_payment_id=") + payment_id;
  }

  if (amount > 0)
  {
    // URI encoded amount is in decimal units, not atomic units
    uri += (n_fields++ ? "&" : "?") + std::string("tx_amount=") + cryptonote::print_money(amount);
  }

  if (!recipient_name.empty())
  {
    uri += (n_fields++ ? "&" : "?") + std::string("recipient_name=") + epee::net_utils::conver_to_url_format(recipient_name);
  }

  if (!tx_description.empty())
  {
    uri += (n_fields++ ? "&" : "?") + std::string("tx_description=") + epee::net_utils::conver_to_url_format(tx_description);
  }

  return uri;
}
//----------------------------------------------------------------------------------------------------
bool wallet2::parse_uri(const std::string &uri, std::string &address, std::string &payment_id, uint64_t &amount, std::string &tx_description, std::string &recipient_name, std::vector<std::string> &unknown_parameters, std::string &error)
{
  if (uri.substr(0, 7) != "monero:")
  {
    error = std::string("URI has wrong scheme (expected \"monero:\"): ") + uri;
    return false;
  }

  std::string remainder = uri.substr(7);
  const char *ptr = strchr(remainder.c_str(), '?');
  address = ptr ? remainder.substr(0, ptr-remainder.c_str()) : remainder;

  cryptonote::account_public_address addr;
  bool has_payment_id;
  crypto::hash8 new_payment_id;
  if(!get_account_integrated_address_from_str(addr, has_payment_id, new_payment_id, testnet(), address))
  {
    error = std::string("URI has wrong address: ") + address;
    return false;
  }
  if (!strchr(remainder.c_str(), '?'))
    return true;

  std::vector<std::string> arguments;
  std::string body = remainder.substr(address.size() + 1);
  if (body.empty())
    return true;
  boost::split(arguments, body, boost::is_any_of("&"));
  std::set<std::string> have_arg;
  for (const auto &arg: arguments)
  {
    std::vector<std::string> kv;
    boost::split(kv, arg, boost::is_any_of("="));
    if (kv.size() != 2)
    {
      error = std::string("URI has wrong parameter: ") + arg;
      return false;
    }
    if (have_arg.find(kv[0]) != have_arg.end())
    {
      error = std::string("URI has more than one instance of " + kv[0]);
      return false;
    }
    have_arg.insert(kv[0]);

    if (kv[0] == "tx_amount")
    {
      amount = 0;
      if (!cryptonote::parse_amount(amount, kv[1]))
      {
        error = std::string("URI has invalid amount: ") + kv[1];
        return false;
      }
    }
    else if (kv[0] == "tx_payment_id")
    {
      if (has_payment_id)
      {
        error = "Separate payment id given with an integrated address";
        return false;
      }
      crypto::hash hash;
      crypto::hash8 hash8;
      if (!wallet2::parse_long_payment_id(kv[1], hash) && !wallet2::parse_short_payment_id(kv[1], hash8))
      {
        error = "Invalid payment id: " + kv[1];
        return false;
      }
      payment_id = kv[1];
    }
    else if (kv[0] == "recipient_name")
    {
      recipient_name = epee::net_utils::convert_from_url_format(kv[1]);
    }
    else if (kv[0] == "tx_description")
    {
      tx_description = epee::net_utils::convert_from_url_format(kv[1]);
    }
    else
    {
      unknown_parameters.push_back(arg);
    }
  }
  return true;
}
//----------------------------------------------------------------------------------------------------
uint64_t wallet2::get_blockchain_height_by_date(uint16_t year, uint8_t month, uint8_t day)
{
  uint32_t version;
  if (!check_connection(&version))
  {
    throw std::runtime_error("failed to connect to daemon: " + get_daemon_address());
  }
  if (version < MAKE_CORE_RPC_VERSION(1, 6))
  {
    throw std::runtime_error("this function requires RPC version 1.6 or higher");
  }
  std::tm date = { 0, 0, 0, 0, 0, 0, 0, 0 };
  date.tm_year = year - 1900;
  date.tm_mon  = month - 1;
  date.tm_mday = day;
  if (date.tm_mon < 0 || 11 < date.tm_mon || date.tm_mday < 1 || 31 < date.tm_mday)
  {
    throw std::runtime_error("month or day out of range");
  }
  uint64_t timestamp_target = std::mktime(&date);
  std::string err;
  uint64_t height_min = 0;
  uint64_t height_max = get_daemon_blockchain_height(err) - 1;
  if (!err.empty())
  {
    throw std::runtime_error("failed to get blockchain height");
  }
  while (true)
  {
    COMMAND_RPC_GET_BLOCKS_BY_HEIGHT::request req;
    COMMAND_RPC_GET_BLOCKS_BY_HEIGHT::response res;
    uint64_t height_mid = (height_min + height_max) / 2;
    req.heights =
    {
      height_min,
      height_mid,
      height_max
    };
    bool r = net_utils::invoke_http_bin("/getblocks_by_height.bin", req, res, m_http_client, rpc_timeout);
    if (!r || res.status != CORE_RPC_STATUS_OK)
    {
      std::ostringstream oss;
      oss << "failed to get blocks by heights: ";
      for (auto height : req.heights)
        oss << height << ' ';
      oss << endl << "reason: ";
      if (!r)
        oss << "possibly lost connection to daemon";
      else if (res.status == CORE_RPC_STATUS_BUSY)
        oss << "daemon is busy";
      else
        oss << res.status;
      throw std::runtime_error(oss.str());
    }
    cryptonote::block blk_min, blk_mid, blk_max;
    if (!parse_and_validate_block_from_blob(res.blocks[0].block, blk_min)) throw std::runtime_error("failed to parse blob at height " + std::to_string(height_min));
    if (!parse_and_validate_block_from_blob(res.blocks[1].block, blk_mid)) throw std::runtime_error("failed to parse blob at height " + std::to_string(height_mid));
    if (!parse_and_validate_block_from_blob(res.blocks[2].block, blk_max)) throw std::runtime_error("failed to parse blob at height " + std::to_string(height_max));
    uint64_t timestamp_min = blk_min.timestamp;
    uint64_t timestamp_mid = blk_mid.timestamp;
    uint64_t timestamp_max = blk_max.timestamp;
    if (!(timestamp_min <= timestamp_mid && timestamp_mid <= timestamp_max))
    {
      // the timestamps are not in the chronological order. 
      // assuming they're sufficiently close to each other, simply return the smallest height
      return std::min({height_min, height_mid, height_max});
    }
    if (timestamp_target > timestamp_max)
    {
      throw std::runtime_error("specified date is in the future");
    }
    if (timestamp_target <= timestamp_min + 2 * 24 * 60 * 60)   // two days of "buffer" period
    {
      return height_min;
    }
    if (timestamp_target <= timestamp_mid)
      height_max = height_mid;
    else
      height_min = height_mid;
    if (height_max - height_min <= 2 * 24 * 30)        // don't divide the height range finer than two days
    {
      return height_min;
    }
  }
}
//----------------------------------------------------------------------------------------------------
bool wallet2::is_synced() const
{
  uint64_t height;
  boost::optional<std::string> result = m_node_rpc_proxy.get_target_height(height);
  if (result && *result != CORE_RPC_STATUS_OK)
    return false;
  return get_blockchain_current_height() >= height;
}
//----------------------------------------------------------------------------------------------------
std::vector<std::pair<uint64_t, uint64_t>> wallet2::estimate_backlog(uint64_t min_blob_size, uint64_t max_blob_size, const std::vector<uint64_t> &fees)
{
  THROW_WALLET_EXCEPTION_IF(min_blob_size == 0, error::wallet_internal_error, "Invalid 0 fee");
  THROW_WALLET_EXCEPTION_IF(max_blob_size == 0, error::wallet_internal_error, "Invalid 0 fee");
  for (uint64_t fee: fees)
  {
    THROW_WALLET_EXCEPTION_IF(fee == 0, error::wallet_internal_error, "Invalid 0 fee");
  }

  // get txpool backlog
  epee::json_rpc::request<cryptonote::COMMAND_RPC_GET_TRANSACTION_POOL_BACKLOG::request> req = AUTO_VAL_INIT(req);
  epee::json_rpc::response<cryptonote::COMMAND_RPC_GET_TRANSACTION_POOL_BACKLOG::response, std::string> res = AUTO_VAL_INIT(res);
  m_daemon_rpc_mutex.lock();
  req.jsonrpc = "2.0";
  req.id = epee::serialization::storage_entry(0);
  req.method = "get_txpool_backlog";
  bool r = net_utils::invoke_http_json("/json_rpc", req, res, m_http_client, rpc_timeout);
  m_daemon_rpc_mutex.unlock();
  THROW_WALLET_EXCEPTION_IF(!r, error::no_connection_to_daemon, "Failed to connect to daemon");
  THROW_WALLET_EXCEPTION_IF(res.result.status == CORE_RPC_STATUS_BUSY, error::daemon_busy, "get_txpool_backlog");
  THROW_WALLET_EXCEPTION_IF(res.result.status != CORE_RPC_STATUS_OK, error::get_tx_pool_error);

  epee::json_rpc::request<cryptonote::COMMAND_RPC_GET_INFO::request> req_t = AUTO_VAL_INIT(req_t);
  epee::json_rpc::response<cryptonote::COMMAND_RPC_GET_INFO::response, std::string> resp_t = AUTO_VAL_INIT(resp_t);
  m_daemon_rpc_mutex.lock();
  req_t.jsonrpc = "2.0";
  req_t.id = epee::serialization::storage_entry(0);
  req_t.method = "get_info";
  r = net_utils::invoke_http_json("/json_rpc", req_t, resp_t, m_http_client);
  m_daemon_rpc_mutex.unlock();
  THROW_WALLET_EXCEPTION_IF(!r, error::no_connection_to_daemon, "get_info");
  THROW_WALLET_EXCEPTION_IF(resp_t.result.status == CORE_RPC_STATUS_BUSY, error::daemon_busy, "get_info");
  THROW_WALLET_EXCEPTION_IF(resp_t.result.status != CORE_RPC_STATUS_OK, error::get_tx_pool_error);
  uint64_t full_reward_zone = resp_t.result.block_size_limit / 2;

  std::vector<std::pair<uint64_t, uint64_t>> blocks;
  for (uint64_t fee: fees)
  {
    double our_fee_byte_min = fee / (double)min_blob_size, our_fee_byte_max = fee / (double)max_blob_size;
    uint64_t priority_size_min = 0, priority_size_max = 0;
    for (const auto &i: res.result.backlog)
    {
      if (i.blob_size == 0)
      {
        MWARNING("Got 0 sized blob from txpool, ignored");
        continue;
      }
      double this_fee_byte = i.fee / (double)i.blob_size;
      if (this_fee_byte >= our_fee_byte_min)
        priority_size_min += i.blob_size;
      if (this_fee_byte >= our_fee_byte_max)
        priority_size_max += i.blob_size;
    }

    uint64_t nblocks_min = (priority_size_min + full_reward_zone - 1) / full_reward_zone;
    uint64_t nblocks_max = (priority_size_max + full_reward_zone - 1) / full_reward_zone;
    MDEBUG("estimate_backlog: priority_size " << priority_size_min << " - " << priority_size_max << " for " << fee
        << " (" << our_fee_byte_min << " - " << our_fee_byte_max << " piconero byte fee), "
        << nblocks_min << " - " << nblocks_max << " blocks at block size " << full_reward_zone);
    blocks.push_back(std::make_pair(nblocks_min, nblocks_max));
  }
  return blocks;
}
//----------------------------------------------------------------------------------------------------
void wallet2::generate_genesis(cryptonote::block& b) {
  if (m_testnet)
  {
    cryptonote::generate_genesis_block(b, config::testnet::GENESIS_TX, config::testnet::GENESIS_NONCE);
  }
  else
  {
    cryptonote::generate_genesis_block(b, config::GENESIS_TX, config::GENESIS_NONCE);
  }
}
}<|MERGE_RESOLUTION|>--- conflicted
+++ resolved
@@ -2250,8 +2250,6 @@
     m_refresh_from_block_height = height >= blocks_per_month ? height - blocks_per_month : 0;
   }
 
-<<<<<<< HEAD
-=======
   if(m_refresh_from_block_height == 0 && !recover){
     // Wallets created offline don't know blockchain height.
     // Set blockchain height calculated from current date/time
@@ -2260,7 +2258,6 @@
       m_refresh_from_block_height = approx_blockchain_height >= blocks_per_month ? approx_blockchain_height - blocks_per_month : 0;
     }
   }
->>>>>>> 793bc973
   bool r = store_keys(m_keys_file, password, false);
   THROW_WALLET_EXCEPTION_IF(!r, error::file_save_error, m_keys_file);
 
