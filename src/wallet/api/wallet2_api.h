--- conflicted
+++ resolved
@@ -90,11 +90,7 @@
     virtual int status() const = 0;
     virtual std::string errorString() const = 0;
     // return string of transaction gives the same content which would be saved to file with commit(filename)
-<<<<<<< HEAD
     virtual std::string commitToString() = 0;
-=======
-    virtual std::string commit_string() = 0;
->>>>>>> b8ad3993
     // commit transaction or save to file if filename is provided.
     virtual bool commit(const std::string &filename = "", bool overwrite = false) = 0;
     virtual uint64_t amount() const = 0;
@@ -168,13 +164,8 @@
     */
     virtual bool sign(const std::string &signedFileName) = 0;
    /*!
-<<<<<<< HEAD
     * @brief signAsString - Sign txs and return as string
     * return - signed tx as string on success
-=======
-    * @brief sign - Sign txs and return as string
-    * return - true on success
->>>>>>> b8ad3993
     */
     virtual std::string signAsString() = 0;
 };
@@ -916,11 +907,7 @@
     * \return                - UnsignedTransaction object. caller is responsible to check UnsignedTransaction::status()
     *                          after object returned
     */
-<<<<<<< HEAD
     virtual UnsignedTransaction * loadUnsignedTxFromString(const std::string &data) = 0;
-=======
-    virtual UnsignedTransaction * loadUnsignedTxFromString(const std::string &unsigned_filename) = 0;
->>>>>>> b8ad3993
 
    /*!
     * \brief submitTransaction - submits transaction in signed tx file
@@ -929,18 +916,10 @@
     virtual bool submitTransaction(const std::string &fileName) = 0;
 
    /*!
-<<<<<<< HEAD
     * \brief submitTransactionFromString - submits transaction provided as string
     * \return                  - true on success
     */
     virtual bool submitTransactionFromString(const std::string &data) = 0;
-=======
-    * \brief submitTransactionFromString - submits transaction in signed tx file
-    * \return                  - true on success
-    */
-    virtual bool submitTransactionFromString(const std::string &fileName) = 0;
->>>>>>> b8ad3993
-    
 
     /*!
      * \brief disposeTransaction - destroys transaction object
