// Copyright (c) 2014-2019, The Monero Project
//
// All rights reserved.
//
// Redistribution and use in source and binary forms, with or without modification, are
// permitted provided that the following conditions are met:
//
// 1. Redistributions of source code must retain the above copyright notice, this list of
//    conditions and the following disclaimer.
//
// 2. Redistributions in binary form must reproduce the above copyright notice, this list
//    of conditions and the following disclaimer in the documentation and/or other
//    materials provided with the distribution.
//
// 3. Neither the name of the copyright holder nor the names of its contributors may be
//    used to endorse or promote products derived from this software without specific
//    prior written permission.
//
// THIS SOFTWARE IS PROVIDED BY THE COPYRIGHT HOLDERS AND CONTRIBUTORS "AS IS" AND ANY
// EXPRESS OR IMPLIED WARRANTIES, INCLUDING, BUT NOT LIMITED TO, THE IMPLIED WARRANTIES OF
// MERCHANTABILITY AND FITNESS FOR A PARTICULAR PURPOSE ARE DISCLAIMED. IN NO EVENT SHALL
// THE COPYRIGHT HOLDER OR CONTRIBUTORS BE LIABLE FOR ANY DIRECT, INDIRECT, INCIDENTAL,
// SPECIAL, EXEMPLARY, OR CONSEQUENTIAL DAMAGES (INCLUDING, BUT NOT LIMITED TO,
// PROCUREMENT OF SUBSTITUTE GOODS OR SERVICES; LOSS OF USE, DATA, OR PROFITS; OR BUSINESS
// INTERRUPTION) HOWEVER CAUSED AND ON ANY THEORY OF LIABILITY, WHETHER IN CONTRACT,
// STRICT LIABILITY, OR TORT (INCLUDING NEGLIGENCE OR OTHERWISE) ARISING IN ANY WAY OUT OF
// THE USE OF THIS SOFTWARE, EVEN IF ADVISED OF THE POSSIBILITY OF SUCH DAMAGE.
//
// Parts of this file are originally copyright (c) 2012-2013 The Cryptonote developers


#include "wallet_manager.h"
#include "wallet.h"
#include "common_defines.h"
#include "common/dns_utils.h"
#include "common/util.h"
#include "common/updates.h"
#include "version.h"
#include "net/http_client.h"
#include <boost/filesystem.hpp>
#include <boost/regex.hpp>

#undef MONERO_DEFAULT_LOG_CATEGORY
#define MONERO_DEFAULT_LOG_CATEGORY "WalletAPI"

namespace epee {
    unsigned int g_test_dbg_lock_sleep = 0;
}

namespace Monero {

Wallet *WalletManagerImpl::createWallet(const std::string &path, const std::string &password,
                                    const std::string &language, NetworkType nettype, uint64_t kdf_rounds)
{
    WalletImpl * wallet = new WalletImpl(nettype, kdf_rounds);
    wallet->create(path, password, language);
    return wallet;
}

Wallet *WalletManagerImpl::openWallet(const std::string &path, const std::string &password, NetworkType nettype, uint64_t kdf_rounds, WalletListener * listener)
{
    WalletImpl * wallet = new WalletImpl(nettype, kdf_rounds);
    wallet->setListener(listener);
    if (listener){
        listener->onSetWallet(wallet);
    }

    wallet->open(path, password);
    //Refresh addressBook
    wallet->addressBook()->refresh();
    return wallet;
}

Wallet *WalletManagerImpl::recoveryWallet(const std::string &path, const std::string &mnemonic, NetworkType nettype, uint64_t restoreHeight)
{
    return recoveryWallet(path, "", mnemonic, nettype, restoreHeight);
}

Wallet *WalletManagerImpl::createWalletFromKeys(const std::string &path,
                                                const std::string &language,
                                                NetworkType nettype,
                                                uint64_t restoreHeight,
                                                const std::string &addressString,
                                                const std::string &viewKeyString,
                                                const std::string &spendKeyString)
{
    return createWalletFromKeys(path, "", language, nettype, restoreHeight,
                                addressString, viewKeyString, spendKeyString);
}

Wallet *WalletManagerImpl::recoveryWallet(const std::string &path,
                                                const std::string &password,
                                                const std::string &mnemonic,
                                                NetworkType nettype,
                                                uint64_t restoreHeight,
                                                uint64_t kdf_rounds,
                                                const std::string &seed_offset/* = {}*/)
{
    WalletImpl * wallet = new WalletImpl(nettype, kdf_rounds);
    if(restoreHeight > 0){
        wallet->setRefreshFromBlockHeight(restoreHeight);
    }
    wallet->recover(path, password, mnemonic, seed_offset);
    return wallet;
}

Wallet *WalletManagerImpl::createWalletFromKeys(const std::string &path,
                                                const std::string &password,
                                                const std::string &language,
                                                NetworkType nettype,
                                                uint64_t restoreHeight,
                                                const std::string &addressString,
                                                const std::string &viewKeyString,
                                                const std::string &spendKeyString,
                                                uint64_t kdf_rounds)
{
    WalletImpl * wallet = new WalletImpl(nettype, kdf_rounds);
    if(restoreHeight > 0){
        wallet->setRefreshFromBlockHeight(restoreHeight);
    }
    wallet->recoverFromKeysWithPassword(path, password, language, addressString, viewKeyString, spendKeyString);
    return wallet;
}

Wallet *WalletManagerImpl::createWalletFromDevice(const std::string &path,
                                                  const std::string &password,
                                                  NetworkType nettype,
                                                  const std::string &deviceName,
                                                  uint64_t restoreHeight,
                                                  const std::string &subaddressLookahead,
                                                  uint64_t kdf_rounds,
                                                  WalletListener * listener)
{
    WalletImpl * wallet = new WalletImpl(nettype, kdf_rounds);
    wallet->setListener(listener);
    if (listener){
        listener->onSetWallet(wallet);
    }

    if(restoreHeight > 0){
        wallet->setRefreshFromBlockHeight(restoreHeight);
    } else {
        wallet->setRefreshFromBlockHeight(wallet->estimateBlockChainHeight());
    }
    auto lookahead = tools::parse_subaddress_lookahead(subaddressLookahead);
    if (lookahead)
    {
        wallet->setSubaddressLookahead(lookahead->first, lookahead->second);
    }
    wallet->recoverFromDevice(path, password, deviceName);
    return wallet;
}

bool WalletManagerImpl::closeWallet(Wallet *wallet, bool store)
{
    WalletImpl * wallet_ = dynamic_cast<WalletImpl*>(wallet);
    if (!wallet_)
        return false;
    bool result = wallet_->close(store);
    if (!result) {
        m_errorString = wallet_->errorString();
    } else {
        delete wallet_;
    }
    return result;
}

bool WalletManagerImpl::walletExists(const std::string &path)
{
    bool keys_file_exists;
    bool wallet_file_exists;
    tools::wallet2::wallet_exists(path, keys_file_exists, wallet_file_exists);
    if(keys_file_exists){
        return true;
    }
    return false;
}

bool WalletManagerImpl::verifyWalletPassword(const std::string &keys_file_name, const std::string &password, bool no_spend_key, uint64_t kdf_rounds) const
{
	    return tools::wallet2::verify_password(keys_file_name, password, no_spend_key, hw::get_device("default"), kdf_rounds);
}

bool WalletManagerImpl::queryWalletDevice(Wallet::Device& device_type, const std::string &keys_file_name, const std::string &password, uint64_t kdf_rounds) const
{
    hw::device::device_type type;
    bool r = tools::wallet2::query_device(type, keys_file_name, password, kdf_rounds);
    device_type = static_cast<Wallet::Device>(type);
    return r;
}

std::vector<std::string> WalletManagerImpl::findWallets(const std::string &path)
{
    std::vector<std::string> result;
    boost::filesystem::path work_dir(path);
    // return empty result if path doesn't exist
    if(!boost::filesystem::is_directory(path)){
        return result;
    }
    const boost::regex wallet_rx("(.*)\\.(keys)$"); // searching for <wallet_name>.keys files
    boost::filesystem::recursive_directory_iterator end_itr; // Default ctor yields past-the-end
    for (boost::filesystem::recursive_directory_iterator itr(path); itr != end_itr; ++itr) {
        // Skip if not a file
        if (!boost::filesystem::is_regular_file(itr->status()))
            continue;
        boost::smatch what;
        std::string filename = itr->path().filename().string();

        LOG_PRINT_L3("Checking filename: " << filename);

        bool matched = boost::regex_match(filename, what, wallet_rx);
        if (matched) {
            // if keys file found, checking if there's wallet file itself
            std::string wallet_file = (itr->path().parent_path() /= what[1].str()).string();
            if (boost::filesystem::exists(wallet_file)) {
                LOG_PRINT_L3("Found wallet: " << wallet_file);
                result.push_back(wallet_file);
            }
        }
    }
    return result;
}

std::string WalletManagerImpl::errorString() const
{
    return m_errorString;
}

void WalletManagerImpl::setDaemonAddress(const std::string &address)
{
    m_http_client.set_server(address, boost::none);
}

bool WalletManagerImpl::connected(uint32_t *version)
{
    epee::json_rpc::request<cryptonote::COMMAND_RPC_GET_VERSION::request> req_t = AUTO_VAL_INIT(req_t);
    epee::json_rpc::response<cryptonote::COMMAND_RPC_GET_VERSION::response, std::string> resp_t = AUTO_VAL_INIT(resp_t);
    req_t.jsonrpc = "2.0";
    req_t.id = epee::serialization::storage_entry(0);
    req_t.method = "get_version";
    if (!epee::net_utils::invoke_http_json("/json_rpc", req_t, resp_t, m_http_client))
      return false;

    if (version)
        *version = resp_t.result.version;
    return true;
}

uint64_t WalletManagerImpl::blockchainHeight()
{
    cryptonote::COMMAND_RPC_GET_INFO::request ireq;
    cryptonote::COMMAND_RPC_GET_INFO::response ires;

    if (!epee::net_utils::invoke_http_json("/getinfo", ireq, ires, m_http_client))
      return 0;
    return ires.height;
}

uint64_t WalletManagerImpl::blockchainTargetHeight()
{
    cryptonote::COMMAND_RPC_GET_INFO::request ireq;
    cryptonote::COMMAND_RPC_GET_INFO::response ires;

    if (!epee::net_utils::invoke_http_json("/getinfo", ireq, ires, m_http_client))
      return 0;
    return ires.target_height >= ires.height ? ires.target_height : ires.height;
}

uint64_t WalletManagerImpl::networkDifficulty()
{
    cryptonote::COMMAND_RPC_GET_INFO::request ireq;
    cryptonote::COMMAND_RPC_GET_INFO::response ires;

    if (!epee::net_utils::invoke_http_json("/getinfo", ireq, ires, m_http_client))
      return 0;
    return ires.difficulty;
}

double WalletManagerImpl::miningHashRate()
{
    cryptonote::COMMAND_RPC_MINING_STATUS::request mreq;
    cryptonote::COMMAND_RPC_MINING_STATUS::response mres;

    epee::net_utils::http::http_simple_client http_client;
    if (!epee::net_utils::invoke_http_json("/mining_status", mreq, mres, m_http_client))
      return 0.0;
    if (!mres.active)
      return 0.0;
    return mres.speed;
}

uint64_t WalletManagerImpl::blockTarget()
{
    cryptonote::COMMAND_RPC_GET_INFO::request ireq;
    cryptonote::COMMAND_RPC_GET_INFO::response ires;

    if (!epee::net_utils::invoke_http_json("/getinfo", ireq, ires, m_http_client))
        return 0;
    return ires.target;
}

bool WalletManagerImpl::isMining()
{
    cryptonote::COMMAND_RPC_MINING_STATUS::request mreq;
    cryptonote::COMMAND_RPC_MINING_STATUS::response mres;

    if (!epee::net_utils::invoke_http_json("/mining_status", mreq, mres, m_http_client))
      return false;
    return mres.active;
}

bool WalletManagerImpl::startMining(const std::string &address, uint32_t threads, bool background_mining, bool ignore_battery)
{
    cryptonote::COMMAND_RPC_START_MINING::request mreq;
    cryptonote::COMMAND_RPC_START_MINING::response mres;

    mreq.miner_address = address;
    mreq.threads_count = threads;
    mreq.ignore_battery = ignore_battery;
    mreq.do_background_mining = background_mining;

    if (!epee::net_utils::invoke_http_json("/start_mining", mreq, mres, m_http_client))
      return false;
    return mres.status == CORE_RPC_STATUS_OK;
}

bool WalletManagerImpl::stopMining()
{
    cryptonote::COMMAND_RPC_STOP_MINING::request mreq;
    cryptonote::COMMAND_RPC_STOP_MINING::response mres;

    if (!epee::net_utils::invoke_http_json("/stop_mining", mreq, mres, m_http_client))
      return false;
    return mres.status == CORE_RPC_STATUS_OK;
}

std::string WalletManagerImpl::resolveOpenAlias(const std::string &address, bool &dnssec_valid) const
{
    std::vector<std::string> addresses = tools::dns_utils::addresses_from_url(address, dnssec_valid);
    if (addresses.empty())
        return "";
    return addresses.front();
}

<<<<<<< HEAD
std::tuple<bool, std::string, std::string, std::string, std::string> WalletManagerBase::checkUpdates(const std::string &software, std::string subdir)
=======
std::tuple<bool, std::string, std::string, std::string, std::string> WalletManager::checkUpdates(
    const std::string &software,
    std::string subdir,
    const char *buildtag/* = nullptr*/,
    const char *current_version/* = nullptr*/)
>>>>>>> 25419b4b
{
    if (buildtag == nullptr)
    {
#ifdef BUILD_TAG
        static const char buildtag_default[] = BOOST_PP_STRINGIZE(BUILD_TAG);
#else
        static const char buildtag_default[] = "source";
        // Override the subdir string when built from source
        subdir = "source";
#endif
        buildtag = buildtag_default;
    }

    std::string version, hash;
    MDEBUG("Checking for a new " << software << " version for " << buildtag);
    if (!tools::check_updates(software, buildtag, version, hash))
      return std::make_tuple(false, "", "", "", "");

    if (tools::vercmp(version.c_str(), current_version != nullptr ? current_version : MONERO_VERSION) > 0)
    {
      std::string user_url = tools::get_update_url(software, subdir, buildtag, version, true);
      std::string auto_url = tools::get_update_url(software, subdir, buildtag, version, false);
      MGINFO("Version " << version << " of " << software << " for " << buildtag << " is available: " << user_url << ", SHA256 hash " << hash);
      return std::make_tuple(true, version, hash, user_url, auto_url);
    }
    return std::make_tuple(false, "", "", "", "");
}


///////////////////// WalletManagerFactory implementation //////////////////////
WalletManagerBase  *WalletManagerFactory::getWalletManager()
{

    static WalletManagerImpl * g_walletManager = nullptr;

    if  (!g_walletManager) {
        g_walletManager = new WalletManagerImpl();
    }

    return g_walletManager;
}

void WalletManagerFactory::setLogLevel(int level)
{
    mlog_set_log_level(level);
}

void WalletManagerFactory::setLogCategories(const std::string &categories)
{
    mlog_set_log(categories.c_str());
}



}

namespace Bitmonero = Monero;<|MERGE_RESOLUTION|>--- conflicted
+++ resolved
@@ -342,15 +342,11 @@
     return addresses.front();
 }
 
-<<<<<<< HEAD
-std::tuple<bool, std::string, std::string, std::string, std::string> WalletManagerBase::checkUpdates(const std::string &software, std::string subdir)
-=======
 std::tuple<bool, std::string, std::string, std::string, std::string> WalletManager::checkUpdates(
     const std::string &software,
     std::string subdir,
     const char *buildtag/* = nullptr*/,
     const char *current_version/* = nullptr*/)
->>>>>>> 25419b4b
 {
     if (buildtag == nullptr)
     {
