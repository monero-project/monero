--- conflicted
+++ resolved
@@ -1482,11 +1482,7 @@
 
             if (amount) {
                 cryptonote::tx_destination_entry de;
-<<<<<<< HEAD
-                de.original = dst_addr;
-=======
                 de.original = dst_addr[i];
->>>>>>> 25419b4b
                 de.addr = info.address;
                 de.amount = (*amount)[i];
                 de.is_subaddress = info.is_subaddress;
@@ -2481,7 +2477,28 @@
 {
     return m_wallet->is_keys_file_locked();
 }
-<<<<<<< HEAD
+
+uint64_t WalletImpl::coldKeyImageSync(uint64_t &spent, uint64_t &unspent)
+{
+    return m_wallet->cold_key_image_sync(spent, unspent);
+}
+
+void WalletImpl::deviceShowAddress(uint32_t accountIndex, uint32_t addressIndex, const std::string &paymentId)
+{
+    boost::optional<crypto::hash8> payment_id_param = boost::none;
+    if (!paymentId.empty())
+    {
+        crypto::hash8 payment_id;
+        bool res = tools::wallet2::parse_short_payment_id(paymentId, payment_id);
+        if (!res)
+        {
+            throw runtime_error("Invalid payment ID");
+        }
+        payment_id_param = payment_id;
+    }
+
+    m_wallet->device_show_address(accountIndex, addressIndex, payment_id_param);
+}
 PendingTransaction* WalletImpl::stakePending(const std::string& sn_key_str, const std::string& address_str, const std::string& amount_str)
 {
   crypto::public_key sn_key;
@@ -2509,30 +2526,8 @@
   transaction->m_pending_tx = m_wallet->create_stake_tx(sn_key, addr_info, amount);
 
   return transaction;
-=======
-
-uint64_t WalletImpl::coldKeyImageSync(uint64_t &spent, uint64_t &unspent)
-{
-    return m_wallet->cold_key_image_sync(spent, unspent);
-}
-
-void WalletImpl::deviceShowAddress(uint32_t accountIndex, uint32_t addressIndex, const std::string &paymentId)
-{
-    boost::optional<crypto::hash8> payment_id_param = boost::none;
-    if (!paymentId.empty())
-    {
-        crypto::hash8 payment_id;
-        bool res = tools::wallet2::parse_short_payment_id(paymentId, payment_id);
-        if (!res)
-        {
-            throw runtime_error("Invalid payment ID");
-        }
-        payment_id_param = payment_id;
-    }
-
-    m_wallet->device_show_address(accountIndex, addressIndex, payment_id_param);
->>>>>>> 25419b4b
-}
+}
+
 } // namespace
 
 
