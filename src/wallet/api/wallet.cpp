--- conflicted
+++ resolved
@@ -1372,9 +1372,6 @@
     return string();
 }
 
-<<<<<<< HEAD
-bool WalletImpl::exportMultisigImages(string& images) {
-=======
 bool WalletImpl::finalizeMultisig(const vector<string>& extraMultisigInfo) {
     try {
         clearStatus();
@@ -1394,7 +1391,6 @@
 }
 
 bool WalletImpl::exportMultisigImages(string& images, std::string filename, bool ascii) {
->>>>>>> 62eced6f
     try {
         clearStatus();
         checkMultisigWalletReady(m_wallet);
