--- conflicted
+++ resolved
@@ -378,11 +378,7 @@
     //----------------------------------------------------------------------------------------------------
     struct not_enough_outs_to_mix : public transfer_error
     {
-<<<<<<< HEAD
-      typedef std::vector<cryptonote::rpc::amount_with_random_outputs> scanty_outs_t;
-=======
       typedef std::unordered_map<uint64_t, uint64_t> scanty_outs_t;
->>>>>>> 63ba2447
 
       explicit not_enough_outs_to_mix(std::string&& loc, const scanty_outs_t& scanty_outs, size_t mixin_count)
         : transfer_error(std::move(loc), "not enough outputs to mix")
@@ -398,13 +394,9 @@
       {
         std::ostringstream ss;
         ss << transfer_error::to_string() << ", mixin_count = " << m_mixin_count << ", scanty_outs:";
-        for (const auto& out: m_scanty_outs)
+        for (const auto& outs : m_scanty_outs)
         {
-<<<<<<< HEAD
-          ss << '\n' << cryptonote::print_money(outs_for_amount.amount) << " - " << outs_for_amount.outputs.size();
-=======
-          ss << '\n' << cryptonote::print_money(out.first) << " - " << out.second;
->>>>>>> 63ba2447
+          ss << '\n' << cryptonote::print_money(outs.first) << " - " << outs.second;
         }
         return ss.str();
       }
