<<<<<<< HEAD
// Copyright (c) 2014-2018, The Monero Project
//
=======
// Copyright (c) 2014-2019, The Monero Project
// 
>>>>>>> 25419b4b
// All rights reserved.
//
// Redistribution and use in source and binary forms, with or without modification, are
// permitted provided that the following conditions are met:
//
// 1. Redistributions of source code must retain the above copyright notice, this list of
//    conditions and the following disclaimer.
//
// 2. Redistributions in binary form must reproduce the above copyright notice, this list
//    of conditions and the following disclaimer in the documentation and/or other
//    materials provided with the distribution.
//
// 3. Neither the name of the copyright holder nor the names of its contributors may be
//    used to endorse or promote products derived from this software without specific
//    prior written permission.
//
// THIS SOFTWARE IS PROVIDED BY THE COPYRIGHT HOLDERS AND CONTRIBUTORS "AS IS" AND ANY
// EXPRESS OR IMPLIED WARRANTIES, INCLUDING, BUT NOT LIMITED TO, THE IMPLIED WARRANTIES OF
// MERCHANTABILITY AND FITNESS FOR A PARTICULAR PURPOSE ARE DISCLAIMED. IN NO EVENT SHALL
// THE COPYRIGHT HOLDER OR CONTRIBUTORS BE LIABLE FOR ANY DIRECT, INDIRECT, INCIDENTAL,
// SPECIAL, EXEMPLARY, OR CONSEQUENTIAL DAMAGES (INCLUDING, BUT NOT LIMITED TO,
// PROCUREMENT OF SUBSTITUTE GOODS OR SERVICES; LOSS OF USE, DATA, OR PROFITS; OR BUSINESS
// INTERRUPTION) HOWEVER CAUSED AND ON ANY THEORY OF LIABILITY, WHETHER IN CONTRACT,
// STRICT LIABILITY, OR TORT (INCLUDING NEGLIGENCE OR OTHERWISE) ARISING IN ANY WAY OUT OF
// THE USE OF THIS SOFTWARE, EVEN IF ADVISED OF THE POSSIBILITY OF SUCH DAMAGE.
//
// Parts of this file are originally copyright (c) 2012-2013 The Cryptonote developers
#include <boost/format.hpp>
#include <boost/asio/ip/address.hpp>
#include <boost/filesystem/operations.hpp>
#include <boost/algorithm/string.hpp>
#include <boost/preprocessor/stringize.hpp>
#include <cstdint>
#include "include_base_utils.h"
using namespace epee;

#include "version.h"
#include "wallet_rpc_server.h"
#include "wallet/wallet_args.h"
#include "common/command_line.h"
#include "common/i18n.h"
#include "cryptonote_config.h"
#include "cryptonote_basic/cryptonote_format_utils.h"
#include "cryptonote_basic/account.h"
#include "multisig/multisig.h"
#include "wallet_rpc_server_commands_defs.h"
#include "misc_language.h"
#include "string_coding.h"
#include "string_tools.h"
#include "crypto/hash.h"
#include "mnemonics/electrum-words.h"
#include "rpc/rpc_args.h"
#include "rpc/core_rpc_server_commands_defs.h"
#include "daemonizer/daemonizer.h"

#undef MONERO_DEFAULT_LOG_CATEGORY
#define MONERO_DEFAULT_LOG_CATEGORY "wallet.rpc"

#define DEFAULT_AUTO_REFRESH_PERIOD 20 // seconds

namespace
{
  const command_line::arg_descriptor<std::string, true> arg_rpc_bind_port = {"rpc-bind-port", "Sets bind port for server"};
  const command_line::arg_descriptor<bool> arg_disable_rpc_login = {"disable-rpc-login", "Disable HTTP authentication for RPC connections served by this process"};
  const command_line::arg_descriptor<bool> arg_restricted = {"restricted-rpc", "Restricts to view-only commands", false};
  const command_line::arg_descriptor<std::string> arg_wallet_dir = {"wallet-dir", "Directory for newly created wallets"};
  const command_line::arg_descriptor<bool> arg_prompt_for_password = {"prompt-for-password", "Prompts for password when not provided", false};

  constexpr const char default_rpc_username[] = "triton";

  boost::optional<tools::password_container> password_prompter(const char *prompt, bool verify)
  {
    auto pwd_container = tools::password_container::prompt(verify, prompt);
    if (!pwd_container)
    {
      MERROR("failed to read wallet password");
    }
    return pwd_container;
  }
  //------------------------------------------------------------------------------------------------------------------------------
  void set_confirmations(tools::wallet_rpc::transfer_entry &entry, uint64_t blockchain_height, uint64_t block_reward)
  {
    if (entry.height >= blockchain_height || (entry.height == 0 && (!strcmp(entry.type.c_str(), "pending") || !strcmp(entry.type.c_str(), "pool"))))
      entry.confirmations = 0;
    else
      entry.confirmations = blockchain_height - entry.height;

    if (block_reward == 0)
      entry.suggested_confirmations_threshold = 0;
    else
      entry.suggested_confirmations_threshold = (entry.amount + block_reward - 1) / block_reward;
  }
}

namespace tools
{
  const char* wallet_rpc_server::tr(const char* str)
  {
    return i18n_translate(str, "tools::wallet_rpc_server");
  }

  //------------------------------------------------------------------------------------------------------------------------------
  wallet_rpc_server::wallet_rpc_server():m_wallet(NULL), rpc_login_file(), m_stop(false), m_restricted(false), m_vm(NULL)
  {
  }
  //------------------------------------------------------------------------------------------------------------------------------
  wallet_rpc_server::~wallet_rpc_server()
  {
    if (m_wallet)
      delete m_wallet;
  }
  //------------------------------------------------------------------------------------------------------------------------------
  void wallet_rpc_server::set_wallet(wallet2 *cr)
  {
    m_wallet = cr;
  }
  //------------------------------------------------------------------------------------------------------------------------------
  bool wallet_rpc_server::run()
  {
    m_stop = false;
    m_net_server.add_idle_handler([this](){
      if (m_auto_refresh_period == 0) // disabled
        return true;
      if (boost::posix_time::microsec_clock::universal_time() < m_last_auto_refresh_time + boost::posix_time::seconds(m_auto_refresh_period))
        return true;
      try {
        if (m_wallet) m_wallet->refresh(m_wallet->is_trusted_daemon());
      } catch (const std::exception& ex) {
        LOG_ERROR("Exception at while refreshing, what=" << ex.what());
      }
      m_last_auto_refresh_time = boost::posix_time::microsec_clock::universal_time();
      return true;
    }, 1000);
    m_net_server.add_idle_handler([this](){
      if (m_stop.load(std::memory_order_relaxed))
      {
        send_stop_signal();
        return false;
      }
      return true;
    }, 500);

    //DO NOT START THIS SERVER IN MORE THEN 1 THREADS WITHOUT REFACTORING
    return epee::http_server_impl_base<wallet_rpc_server, connection_context>::run(1, true);
  }
  //------------------------------------------------------------------------------------------------------------------------------
  void wallet_rpc_server::stop()
  {
    if (m_wallet)
    {
      m_wallet->store();
      m_wallet->deinit();
      delete m_wallet;
      m_wallet = NULL;
    }
  }
  //------------------------------------------------------------------------------------------------------------------------------
  bool wallet_rpc_server::init(const boost::program_options::variables_map *vm)
  {
    auto rpc_config = cryptonote::rpc_args::process(*vm);
    if (!rpc_config)
      return false;

    m_vm = vm;

    boost::optional<epee::net_utils::http::login> http_login{};
    std::string bind_port = command_line::get_arg(*m_vm, arg_rpc_bind_port);
    const bool disable_auth = command_line::get_arg(*m_vm, arg_disable_rpc_login);
    m_restricted = command_line::get_arg(*m_vm, arg_restricted);
    if (!command_line::is_arg_defaulted(*m_vm, arg_wallet_dir))
    {
      if (!command_line::is_arg_defaulted(*m_vm, wallet_args::arg_wallet_file()))
      {
        MERROR(arg_wallet_dir.name << " and " << wallet_args::arg_wallet_file().name << " are incompatible, use only one of them");
        return false;
      }
      m_wallet_dir = command_line::get_arg(*m_vm, arg_wallet_dir);
#ifdef _WIN32
#define MKDIR(path, mode)    mkdir(path)
#else
#define MKDIR(path, mode)    mkdir(path, mode)
#endif
      if (!m_wallet_dir.empty() && MKDIR(m_wallet_dir.c_str(), 0700) < 0 && errno != EEXIST)
      {
#ifdef _WIN32
        LOG_ERROR(tr("Failed to create directory ") + m_wallet_dir);
#else
        LOG_ERROR((boost::format(tr("Failed to create directory %s: %s")) % m_wallet_dir % strerror(errno)).str());
#endif
        return false;
      }
    }

    if (disable_auth)
    {
      if (rpc_config->login)
      {
        const cryptonote::rpc_args::descriptors arg{};
        LOG_ERROR(tr("Cannot specify --") << arg_disable_rpc_login.name << tr(" and --") << arg.rpc_login.name);
        return false;
      }
    }
    else // auth enabled
    {
      if (!rpc_config->login)
      {
        std::array<std::uint8_t, 16> rand_128bit{{}};
        crypto::rand(rand_128bit.size(), rand_128bit.data());
        http_login.emplace(
          default_rpc_username,
          string_encoding::base64_encode(rand_128bit.data(), rand_128bit.size())
        );

        std::string temp = "wallet-rpc." + bind_port + ".login";
        rpc_login_file = tools::private_file::create(temp);
        if (!rpc_login_file.handle())
        {
          LOG_ERROR(tr("Failed to create file ") << temp << tr(". Check permissions or remove file"));
          return false;
        }
        std::fputs(http_login->username.c_str(), rpc_login_file.handle());
        std::fputc(':', rpc_login_file.handle());
        const epee::wipeable_string password = http_login->password;
        std::fwrite(password.data(), 1, password.size(), rpc_login_file.handle());
        std::fflush(rpc_login_file.handle());
        if (std::ferror(rpc_login_file.handle()))
        {
          LOG_ERROR(tr("Error writing to file ") << temp);
          return false;
        }
        LOG_PRINT_L0(tr("RPC username/password is stored in file ") << temp);
      }
      else // chosen user/pass
      {
        http_login.emplace(
          std::move(rpc_config->login->username), std::move(rpc_config->login->password).password()
        );
      }
      assert(bool(http_login));
    } // end auth enabled

    m_auto_refresh_period = DEFAULT_AUTO_REFRESH_PERIOD;
    m_last_auto_refresh_time = boost::posix_time::min_date_time;

    check_background_mining();

    m_net_server.set_threads_prefix("RPC");
    auto rng = [](size_t len, uint8_t *ptr) { return crypto::rand(len, ptr); };
    return epee::http_server_impl_base<wallet_rpc_server, connection_context>::init(
      rng, std::move(bind_port), std::move(rpc_config->bind_ip),
      std::move(rpc_config->bind_ipv6_address), std::move(rpc_config->use_ipv6), std::move(rpc_config->require_ipv4),
      std::move(rpc_config->access_control_origins), std::move(http_login),
      std::move(rpc_config->ssl_options)
    );
  }
  //------------------------------------------------------------------------------------------------------------------------------
  void wallet_rpc_server::check_background_mining()
  {
    if (!m_wallet)
      return;

    tools::wallet2::BackgroundMiningSetupType setup = m_wallet->setup_background_mining();
    if (setup == tools::wallet2::BackgroundMiningNo)
    {
      MLOG_RED(el::Level::Warning, "Background mining not enabled. Run \"set setup-background-mining 1\" in monero-wallet-cli to change.");
      return;
    }

    if (!m_wallet->is_trusted_daemon())
    {
      MDEBUG("Using an untrusted daemon, skipping background mining check");
      return;
    }

    cryptonote::COMMAND_RPC_MINING_STATUS::request req;
    cryptonote::COMMAND_RPC_MINING_STATUS::response res;
    bool r = m_wallet->invoke_http_json("/mining_status", req, res);
    if (!r || res.status != CORE_RPC_STATUS_OK)
    {
      MERROR("Failed to query mining status: " << (r ? res.status : "No connection to daemon"));
      return;
    }
    if (res.active || res.is_background_mining_enabled)
      return;

    if (setup == tools::wallet2::BackgroundMiningMaybe)
    {
      MINFO("The daemon is not set up to background mine.");
      MINFO("With background mining enabled, the daemon will mine when idle and not on battery.");
      MINFO("Enabling this supports the network you are using, and makes you eligible for receiving new monero");
      MINFO("Set setup-background-mining to 1 in monero-wallet-cli to change.");
      return;
    }

    cryptonote::COMMAND_RPC_START_MINING::request req2;
    cryptonote::COMMAND_RPC_START_MINING::response res2;
    req2.miner_address = m_wallet->get_account().get_public_address_str(m_wallet->nettype());
    req2.threads_count = 1;
    req2.do_background_mining = true;
    req2.ignore_battery = false;
    r = m_wallet->invoke_http_json("/start_mining", req2, res);
    if (!r || res2.status != CORE_RPC_STATUS_OK)
    {
      MERROR("Failed to setup background mining: " << (r ? res.status : "No connection to daemon"));
      return;
    }

    MINFO("Background mining enabled. The daemon will mine when idle and not on battery.");
  }
  //------------------------------------------------------------------------------------------------------------------------------
  bool wallet_rpc_server::not_open(epee::json_rpc::error& er)
  {
      er.code = WALLET_RPC_ERROR_CODE_NOT_OPEN;
      er.message = "No wallet file";
      return false;
  }
  //------------------------------------------------------------------------------------------------------------------------------
  void wallet_rpc_server::fill_transfer_entry(tools::wallet_rpc::transfer_entry &entry, const crypto::hash &txid, const crypto::hash &payment_id, const tools::wallet2::payment_details &pd)
  {
    entry.txid = string_tools::pod_to_hex(pd.m_tx_hash);
    entry.payment_id = string_tools::pod_to_hex(payment_id);
    if (entry.payment_id.substr(16).find_first_not_of('0') == std::string::npos)
      entry.payment_id = entry.payment_id.substr(0,16);
    entry.height = pd.m_block_height;
    entry.timestamp = pd.m_timestamp;
    entry.amount = pd.m_amount;
    entry.amounts = pd.m_amounts;
    entry.unlock_time = pd.m_unlock_time;
    entry.locked = !m_wallet->is_transfer_unlocked(pd.m_unlock_time, pd.m_block_height);
    entry.fee = pd.m_fee;
    entry.note = m_wallet->get_tx_note(pd.m_tx_hash);
    entry.type = pd.is_coinbase() ? "block" : "in";
    entry.subaddr_index = pd.m_subaddr_index;
    entry.subaddr_indices.push_back(pd.m_subaddr_index);
    entry.address = m_wallet->get_subaddress_as_str(pd.m_subaddr_index);
    set_confirmations(entry, m_wallet->get_blockchain_current_height(), m_wallet->get_last_block_reward());
  }
  //------------------------------------------------------------------------------------------------------------------------------
  void wallet_rpc_server::fill_transfer_entry(tools::wallet_rpc::transfer_entry &entry, const crypto::hash &txid, const tools::wallet2::confirmed_transfer_details &pd)
  {
    entry.txid = string_tools::pod_to_hex(txid);
    entry.payment_id = string_tools::pod_to_hex(pd.m_payment_id);
    if (entry.payment_id.substr(16).find_first_not_of('0') == std::string::npos)
      entry.payment_id = entry.payment_id.substr(0,16);
    entry.height = pd.m_block_height;
    entry.timestamp = pd.m_timestamp;
    entry.unlock_time = pd.m_unlock_time;
    entry.locked = !m_wallet->is_transfer_unlocked(pd.m_unlock_time, pd.m_block_height);
    entry.fee = pd.m_amount_in - pd.m_amount_out;
    uint64_t change = pd.m_change == (uint64_t)-1 ? 0 : pd.m_change; // change may not be known
    entry.amount = pd.m_amount_in - change - entry.fee;
    entry.note = m_wallet->get_tx_note(txid);

    for (const auto &d: pd.m_dests) {
      entry.destinations.push_back(wallet_rpc::transfer_destination());
      wallet_rpc::transfer_destination &td = entry.destinations.back();
      td.amount = d.amount;
      td.address = d.address(m_wallet->nettype(), pd.m_payment_id);
    }

    entry.type = "out";
    entry.subaddr_index = { pd.m_subaddr_account, 0 };
    for (uint32_t i: pd.m_subaddr_indices)
      entry.subaddr_indices.push_back({pd.m_subaddr_account, i});
    entry.address = m_wallet->get_subaddress_as_str({pd.m_subaddr_account, 0});
    set_confirmations(entry, m_wallet->get_blockchain_current_height(), m_wallet->get_last_block_reward());
  }
  //------------------------------------------------------------------------------------------------------------------------------
  void wallet_rpc_server::fill_transfer_entry(tools::wallet_rpc::transfer_entry &entry, const crypto::hash &txid, const tools::wallet2::unconfirmed_transfer_details &pd)
  {
    bool is_failed = pd.m_state == tools::wallet2::unconfirmed_transfer_details::failed;
    entry.txid = string_tools::pod_to_hex(txid);
    entry.payment_id = string_tools::pod_to_hex(pd.m_payment_id);
    entry.payment_id = string_tools::pod_to_hex(pd.m_payment_id);
    if (entry.payment_id.substr(16).find_first_not_of('0') == std::string::npos)
      entry.payment_id = entry.payment_id.substr(0,16);
    entry.height = 0;
    entry.timestamp = pd.m_timestamp;
    entry.fee = pd.m_amount_in - pd.m_amount_out;
    entry.amount = pd.m_amount_in - pd.m_change - entry.fee;
    entry.unlock_time = pd.m_tx.unlock_time;
    entry.locked = true;
    entry.note = m_wallet->get_tx_note(txid);

    for (const auto &d: pd.m_dests) {
      entry.destinations.push_back(wallet_rpc::transfer_destination());
      wallet_rpc::transfer_destination &td = entry.destinations.back();
      td.amount = d.amount;
      td.address = d.address(m_wallet->nettype(), pd.m_payment_id);
    }

    entry.type = is_failed ? "failed" : "pending";
    entry.subaddr_index = { pd.m_subaddr_account, 0 };
    for (uint32_t i: pd.m_subaddr_indices)
      entry.subaddr_indices.push_back({pd.m_subaddr_account, i});
    entry.address = m_wallet->get_subaddress_as_str({pd.m_subaddr_account, 0});
    set_confirmations(entry, m_wallet->get_blockchain_current_height(), m_wallet->get_last_block_reward());
  }
  //------------------------------------------------------------------------------------------------------------------------------
  void wallet_rpc_server::fill_transfer_entry(tools::wallet_rpc::transfer_entry &entry, const crypto::hash &payment_id, const tools::wallet2::pool_payment_details &ppd)
  {
    const tools::wallet2::payment_details &pd = ppd.m_pd;
    entry.txid = string_tools::pod_to_hex(pd.m_tx_hash);
    entry.payment_id = string_tools::pod_to_hex(payment_id);
    if (entry.payment_id.substr(16).find_first_not_of('0') == std::string::npos)
      entry.payment_id = entry.payment_id.substr(0,16);
    entry.height = 0;
    entry.timestamp = pd.m_timestamp;
    entry.amount = pd.m_amount;
    entry.amounts = pd.m_amounts;
    entry.unlock_time = pd.m_unlock_time;
    entry.locked = true;
    entry.fee = pd.m_fee;
    entry.note = m_wallet->get_tx_note(pd.m_tx_hash);
    entry.double_spend_seen = ppd.m_double_spend_seen;
    entry.type = "pool";
    entry.subaddr_index = pd.m_subaddr_index;
    entry.subaddr_indices.push_back(pd.m_subaddr_index);
    entry.address = m_wallet->get_subaddress_as_str(pd.m_subaddr_index);
    set_confirmations(entry, m_wallet->get_blockchain_current_height(), m_wallet->get_last_block_reward());
  }
  //------------------------------------------------------------------------------------------------------------------------------
  bool wallet_rpc_server::on_getbalance(const wallet_rpc::COMMAND_RPC_GET_BALANCE::request& req, wallet_rpc::COMMAND_RPC_GET_BALANCE::response& res, epee::json_rpc::error& er, const connection_context *ctx)
  {
    if (!m_wallet) return not_open(er);
    try
    {
      res.balance = req.all_accounts ? m_wallet->balance_all(req.strict) : m_wallet->balance(req.account_index, req.strict);
      res.unlocked_balance = req.all_accounts ? m_wallet->unlocked_balance_all(req.strict, &res.blocks_to_unlock, &res.time_to_unlock) : m_wallet->unlocked_balance(req.account_index, req.strict, &res.blocks_to_unlock, &res.time_to_unlock);
      res.multisig_import_needed = m_wallet->multisig() && m_wallet->has_multisig_partial_key_images();
      std::map<uint32_t, std::map<uint32_t, uint64_t>> balance_per_subaddress_per_account;
      std::map<uint32_t, std::map<uint32_t, std::pair<uint64_t, std::pair<uint64_t, uint64_t>>>> unlocked_balance_per_subaddress_per_account;
      if (req.all_accounts)
      {
        for (uint32_t account_index = 0; account_index < m_wallet->get_num_subaddress_accounts(); ++account_index)
        {
          balance_per_subaddress_per_account[account_index] = m_wallet->balance_per_subaddress(account_index, req.strict);
          unlocked_balance_per_subaddress_per_account[account_index] = m_wallet->unlocked_balance_per_subaddress(account_index, req.strict);
        }
      }
      else
      {
        balance_per_subaddress_per_account[req.account_index] = m_wallet->balance_per_subaddress(req.account_index, req.strict);
        unlocked_balance_per_subaddress_per_account[req.account_index] = m_wallet->unlocked_balance_per_subaddress(req.account_index, req.strict);
      }
      std::vector<tools::wallet2::transfer_details> transfers;
      m_wallet->get_transfers(transfers);
      for (const auto& p : balance_per_subaddress_per_account)
      {
        uint32_t account_index = p.first;
        std::map<uint32_t, uint64_t> balance_per_subaddress = p.second;
        std::map<uint32_t, std::pair<uint64_t, std::pair<uint64_t, uint64_t>>> unlocked_balance_per_subaddress = unlocked_balance_per_subaddress_per_account[account_index];
        std::set<uint32_t> address_indices;
        if (!req.all_accounts && !req.address_indices.empty())
        {
          address_indices = req.address_indices;
        }
        else
        {
          for (const auto& i : balance_per_subaddress)
            address_indices.insert(i.first);
        }
        for (uint32_t i : address_indices)
        {
          wallet_rpc::COMMAND_RPC_GET_BALANCE::per_subaddress_info info;
          info.account_index = account_index;
          info.address_index = i;
          cryptonote::subaddress_index index = {info.account_index, info.address_index};
          info.address = m_wallet->get_subaddress_as_str(index);
          info.balance = balance_per_subaddress[i];
          info.unlocked_balance = unlocked_balance_per_subaddress[i].first;
          info.blocks_to_unlock = unlocked_balance_per_subaddress[i].second.first;
          info.time_to_unlock = unlocked_balance_per_subaddress[i].second.second;
          info.label = m_wallet->get_subaddress_label(index);
          info.num_unspent_outputs = std::count_if(transfers.begin(), transfers.end(), [&](const tools::wallet2::transfer_details& td) { return !td.m_spent && td.m_subaddr_index == index; });
          res.per_subaddress.emplace_back(std::move(info));
        }
      }
    }
    catch (const std::exception& e)
    {
      handle_rpc_exception(std::current_exception(), er, WALLET_RPC_ERROR_CODE_UNKNOWN_ERROR);
      return false;
    }
    return true;
  }
  //------------------------------------------------------------------------------------------------------------------------------
  bool wallet_rpc_server::on_getaddress(const wallet_rpc::COMMAND_RPC_GET_ADDRESS::request& req, wallet_rpc::COMMAND_RPC_GET_ADDRESS::response& res, epee::json_rpc::error& er, const connection_context *ctx)
  {
    if (!m_wallet) return not_open(er);
    try
    {
      THROW_WALLET_EXCEPTION_IF(req.account_index >= m_wallet->get_num_subaddress_accounts(), error::account_index_outofbound);
      res.addresses.clear();
      std::vector<uint32_t> req_address_index;
      if (req.address_index.empty())
      {
        for (uint32_t i = 0; i < m_wallet->get_num_subaddresses(req.account_index); ++i)
          req_address_index.push_back(i);
      }
      else
      {
        req_address_index = req.address_index;
      }
      tools::wallet2::transfer_container transfers;
      m_wallet->get_transfers(transfers);
      for (uint32_t i : req_address_index)
      {
        THROW_WALLET_EXCEPTION_IF(i >= m_wallet->get_num_subaddresses(req.account_index), error::address_index_outofbound);
        res.addresses.resize(res.addresses.size() + 1);
        auto& info = res.addresses.back();
        const cryptonote::subaddress_index index = {req.account_index, i};
        info.address = m_wallet->get_subaddress_as_str(index);
        info.label = m_wallet->get_subaddress_label(index);
        info.address_index = index.minor;
        info.used = std::find_if(transfers.begin(), transfers.end(), [&](const tools::wallet2::transfer_details& td) { return td.m_subaddr_index == index; }) != transfers.end();
      }
      res.address = m_wallet->get_subaddress_as_str({req.account_index, 0});
    }
    catch (const std::exception& e)
    {
      handle_rpc_exception(std::current_exception(), er, WALLET_RPC_ERROR_CODE_UNKNOWN_ERROR);
      return false;
    }
    return true;
  }
  //------------------------------------------------------------------------------------------------------------------------------
  bool wallet_rpc_server::on_getaddress_index(const wallet_rpc::COMMAND_RPC_GET_ADDRESS_INDEX::request& req, wallet_rpc::COMMAND_RPC_GET_ADDRESS_INDEX::response& res, epee::json_rpc::error& er, const connection_context *ctx)
  {
    if (!m_wallet) return not_open(er);
    cryptonote::address_parse_info info;
    if(!get_account_address_from_str(info, m_wallet->nettype(), req.address))
    {
      er.code = WALLET_RPC_ERROR_CODE_WRONG_ADDRESS;
      er.message = "Invalid address";
      return false;
    }
    auto index = m_wallet->get_subaddress_index(info.address);
    if (!index)
    {
      er.code = WALLET_RPC_ERROR_CODE_WRONG_ADDRESS;
      er.message = "Address doesn't belong to the wallet";
      return false;
    }
    res.index = *index;
    return true;
  }
  //------------------------------------------------------------------------------------------------------------------------------
  bool wallet_rpc_server::on_create_address(const wallet_rpc::COMMAND_RPC_CREATE_ADDRESS::request& req, wallet_rpc::COMMAND_RPC_CREATE_ADDRESS::response& res, epee::json_rpc::error& er, const connection_context *ctx)
  {
    if (!m_wallet) return not_open(er);
    try
    {
      if (req.count < 1 || req.count > 64) {
        er.code = WALLET_RPC_ERROR_CODE_UNKNOWN_ERROR;
        er.message = "Count must be between 1 and 64.";
        return false;
      }

      std::vector<std::string> addresses;
      std::vector<uint32_t>    address_indices;

      addresses.reserve(req.count);
      address_indices.reserve(req.count);

      for (uint32_t i = 0; i < req.count; i++) {
        m_wallet->add_subaddress(req.account_index, req.label);
        uint32_t new_address_index = m_wallet->get_num_subaddresses(req.account_index) - 1;
        address_indices.push_back(new_address_index);
        addresses.push_back(m_wallet->get_subaddress_as_str({req.account_index, new_address_index}));
      }

      res.address = addresses[0];
      res.address_index = address_indices[0];
      res.addresses = addresses;
      res.address_indices = address_indices;
    }
    catch (const std::exception& e)
    {
      handle_rpc_exception(std::current_exception(), er, WALLET_RPC_ERROR_CODE_UNKNOWN_ERROR);
      return false;
    }
    return true;
  }
  //------------------------------------------------------------------------------------------------------------------------------
  bool wallet_rpc_server::on_label_address(const wallet_rpc::COMMAND_RPC_LABEL_ADDRESS::request& req, wallet_rpc::COMMAND_RPC_LABEL_ADDRESS::response& res, epee::json_rpc::error& er, const connection_context *ctx)
  {
    if (!m_wallet) return not_open(er);
    try
    {
      m_wallet->set_subaddress_label(req.index, req.label);
    }
    catch (const std::exception& e)
    {
      handle_rpc_exception(std::current_exception(), er, WALLET_RPC_ERROR_CODE_UNKNOWN_ERROR);
      return false;
    }
    return true;
  }
  //------------------------------------------------------------------------------------------------------------------------------
  bool wallet_rpc_server::on_get_accounts(const wallet_rpc::COMMAND_RPC_GET_ACCOUNTS::request& req, wallet_rpc::COMMAND_RPC_GET_ACCOUNTS::response& res, epee::json_rpc::error& er, const connection_context *ctx)
  {
    if (!m_wallet) return not_open(er);
    try
    {
      res.total_balance = 0;
      res.total_unlocked_balance = 0;
      cryptonote::subaddress_index subaddr_index = {0,0};
      const std::pair<std::map<std::string, std::string>, std::vector<std::string>> account_tags = m_wallet->get_account_tags();
      if (!req.tag.empty() && account_tags.first.count(req.tag) == 0)
      {
        er.code = WALLET_RPC_ERROR_CODE_UNKNOWN_ERROR;
        er.message = (boost::format(tr("Tag %s is unregistered.")) % req.tag).str();
        return false;
      }
      for (; subaddr_index.major < m_wallet->get_num_subaddress_accounts(); ++subaddr_index.major)
      {
        if (!req.tag.empty() && req.tag != account_tags.second[subaddr_index.major])
          continue;
        wallet_rpc::COMMAND_RPC_GET_ACCOUNTS::subaddress_account_info info;
        info.account_index = subaddr_index.major;
        info.base_address = m_wallet->get_subaddress_as_str(subaddr_index);
        info.balance = m_wallet->balance(subaddr_index.major, req.strict_balances);
        info.unlocked_balance = m_wallet->unlocked_balance(subaddr_index.major, req.strict_balances);
        info.label = m_wallet->get_subaddress_label(subaddr_index);
        info.tag = account_tags.second[subaddr_index.major];
        res.subaddress_accounts.push_back(info);
        res.total_balance += info.balance;
        res.total_unlocked_balance += info.unlocked_balance;
      }
    }
    catch (const std::exception& e)
    {
      handle_rpc_exception(std::current_exception(), er, WALLET_RPC_ERROR_CODE_UNKNOWN_ERROR);
      return false;
    }
    return true;
  }
  //------------------------------------------------------------------------------------------------------------------------------
  bool wallet_rpc_server::on_create_account(const wallet_rpc::COMMAND_RPC_CREATE_ACCOUNT::request& req, wallet_rpc::COMMAND_RPC_CREATE_ACCOUNT::response& res, epee::json_rpc::error& er, const connection_context *ctx)
  {
    if (!m_wallet) return not_open(er);
    try
    {
      m_wallet->add_subaddress_account(req.label);
      res.account_index = m_wallet->get_num_subaddress_accounts() - 1;
      res.address = m_wallet->get_subaddress_as_str({res.account_index, 0});
    }
    catch (const std::exception& e)
    {
      handle_rpc_exception(std::current_exception(), er, WALLET_RPC_ERROR_CODE_UNKNOWN_ERROR);
      return false;
    }
    return true;
  }
  //------------------------------------------------------------------------------------------------------------------------------
  bool wallet_rpc_server::on_label_account(const wallet_rpc::COMMAND_RPC_LABEL_ACCOUNT::request& req, wallet_rpc::COMMAND_RPC_LABEL_ACCOUNT::response& res, epee::json_rpc::error& er, const connection_context *ctx)
  {
    if (!m_wallet) return not_open(er);
    try
    {
      m_wallet->set_subaddress_label({req.account_index, 0}, req.label);
    }
    catch (const std::exception& e)
    {
      handle_rpc_exception(std::current_exception(), er, WALLET_RPC_ERROR_CODE_UNKNOWN_ERROR);
      return false;
    }
    return true;
  }
  //------------------------------------------------------------------------------------------------------------------------------
  bool wallet_rpc_server::on_get_account_tags(const wallet_rpc::COMMAND_RPC_GET_ACCOUNT_TAGS::request& req, wallet_rpc::COMMAND_RPC_GET_ACCOUNT_TAGS::response& res, epee::json_rpc::error& er, const connection_context *ctx)
  {
    if (!m_wallet) return not_open(er);
    const std::pair<std::map<std::string, std::string>, std::vector<std::string>> account_tags = m_wallet->get_account_tags();
    for (const std::pair<std::string, std::string>& p : account_tags.first)
    {
      res.account_tags.resize(res.account_tags.size() + 1);
      auto& info = res.account_tags.back();
      info.tag = p.first;
      info.label = p.second;
      for (size_t i = 0; i < account_tags.second.size(); ++i)
      {
        if (account_tags.second[i] == info.tag)
          info.accounts.push_back(i);
      }
    }
    return true;
  }
  //------------------------------------------------------------------------------------------------------------------------------
  bool wallet_rpc_server::on_tag_accounts(const wallet_rpc::COMMAND_RPC_TAG_ACCOUNTS::request& req, wallet_rpc::COMMAND_RPC_TAG_ACCOUNTS::response& res, epee::json_rpc::error& er, const connection_context *ctx)
  {
    if (!m_wallet) return not_open(er);
    try
    {
      m_wallet->set_account_tag(req.accounts, req.tag);
    }
    catch (const std::exception& e)
    {
      handle_rpc_exception(std::current_exception(), er, WALLET_RPC_ERROR_CODE_UNKNOWN_ERROR);
      return false;
    }
    return true;
  }
  //------------------------------------------------------------------------------------------------------------------------------
  bool wallet_rpc_server::on_untag_accounts(const wallet_rpc::COMMAND_RPC_UNTAG_ACCOUNTS::request& req, wallet_rpc::COMMAND_RPC_UNTAG_ACCOUNTS::response& res, epee::json_rpc::error& er, const connection_context *ctx)
  {
    if (!m_wallet) return not_open(er);
    try
    {
      m_wallet->set_account_tag(req.accounts, "");
    }
    catch (const std::exception& e)
    {
      handle_rpc_exception(std::current_exception(), er, WALLET_RPC_ERROR_CODE_UNKNOWN_ERROR);
      return false;
    }
    return true;
  }
  //------------------------------------------------------------------------------------------------------------------------------
  bool wallet_rpc_server::on_set_account_tag_description(const wallet_rpc::COMMAND_RPC_SET_ACCOUNT_TAG_DESCRIPTION::request& req, wallet_rpc::COMMAND_RPC_SET_ACCOUNT_TAG_DESCRIPTION::response& res, epee::json_rpc::error& er, const connection_context *ctx)
  {
    if (!m_wallet) return not_open(er);
    try
    {
      m_wallet->set_account_tag_description(req.tag, req.description);
    }
    catch (const std::exception& e)
    {
      handle_rpc_exception(std::current_exception(), er, WALLET_RPC_ERROR_CODE_UNKNOWN_ERROR);
      return false;
    }
    return true;
  }
  //------------------------------------------------------------------------------------------------------------------------------
  bool wallet_rpc_server::on_getheight(const wallet_rpc::COMMAND_RPC_GET_HEIGHT::request& req, wallet_rpc::COMMAND_RPC_GET_HEIGHT::response& res, epee::json_rpc::error& er, const connection_context *ctx)
  {
    if (!m_wallet) return not_open(er);
    try
    {
      res.height = m_wallet->get_blockchain_current_height();
    }
    catch (const std::exception& e)
    {
      handle_rpc_exception(std::current_exception(), er, WALLET_RPC_ERROR_CODE_UNKNOWN_ERROR);
      return false;
    }
    return true;
  }
  //------------------------------------------------------------------------------------------------------------------------------
  bool wallet_rpc_server::validate_transfer(const std::list<wallet_rpc::transfer_destination>& destinations, const std::string& payment_id, std::vector<cryptonote::tx_destination_entry>& dsts, std::vector<uint8_t>& extra, bool at_least_one_destination, epee::json_rpc::error& er)
  {
    crypto::hash8 integrated_payment_id = crypto::null_hash8;
    std::string extra_nonce;
    for (auto it = destinations.begin(); it != destinations.end(); it++)
    {
      cryptonote::address_parse_info info;
      cryptonote::tx_destination_entry de;
      er.message = "";
      if(!get_account_address_from_str_or_url(info, m_wallet->nettype(), it->address,
        [&er](const std::string &url, const std::vector<std::string> &addresses, bool dnssec_valid)->std::string {
          if (!dnssec_valid)
          {
            er.message = std::string("Invalid DNSSEC for ") + url;
            return {};
          }
          if (addresses.empty())
          {
            er.message = std::string("No Triton address found at ") + url;
            return {};
          }
          return addresses[0];
        }))
      {
        er.code = WALLET_RPC_ERROR_CODE_WRONG_ADDRESS;
        if (er.message.empty())
          er.message = std::string("WALLET_RPC_ERROR_CODE_WRONG_ADDRESS: ") + it->address;
        return false;
      }

      de.original = it->address;
      de.addr = info.address;
      de.is_subaddress = info.is_subaddress;
      de.amount = it->amount;
      de.is_integrated = info.has_payment_id;
      dsts.push_back(de);

      if (info.has_payment_id)
      {
        if (!payment_id.empty() || integrated_payment_id != crypto::null_hash8)
        {
          er.code = WALLET_RPC_ERROR_CODE_WRONG_PAYMENT_ID;
          er.message = "A single payment id is allowed per transaction";
          return false;
        }
        integrated_payment_id = info.payment_id;
        cryptonote::set_encrypted_payment_id_to_tx_extra_nonce(extra_nonce, integrated_payment_id);

        /* Append Payment ID data into extra */
        if (!cryptonote::add_extra_nonce_to_tx_extra(extra, extra_nonce)) {
          er.code = WALLET_RPC_ERROR_CODE_WRONG_PAYMENT_ID;
          er.message = "Something went wrong with integrated payment_id.";
          return false;
        }
      }
    }

    if (at_least_one_destination && dsts.empty())
    {
      er.code = WALLET_RPC_ERROR_CODE_ZERO_DESTINATION;
      er.message = "No destinations for this transfer";
      return false;
    }

    if (!payment_id.empty())
    {
      er.code = WALLET_RPC_ERROR_CODE_WRONG_PAYMENT_ID;
      er.message = "Standalone payment IDs are obsolete. Use subaddresses or integrated addresses instead";
      return false;
    }
    return true;
  }
  //------------------------------------------------------------------------------------------------------------------------------
  static std::string ptx_to_string(const tools::wallet2::pending_tx &ptx)
  {
    std::ostringstream oss;
    boost::archive::portable_binary_oarchive ar(oss);
    try
    {
      ar << ptx;
    }
    catch (...)
    {
      return "";
    }
    return epee::string_tools::buff_to_hex_nodelimer(oss.str());
  }
  //------------------------------------------------------------------------------------------------------------------------------
  template<typename T> static bool is_error_value(const T &val) { return false; }
  static bool is_error_value(const std::string &s) { return s.empty(); }
  //------------------------------------------------------------------------------------------------------------------------------
  template<typename T, typename V>
  static bool fill(T &where, V s)
  {
    if (is_error_value(s)) return false;
    where = std::move(s);
    return true;
  }
  //------------------------------------------------------------------------------------------------------------------------------
  template<typename T, typename V>
  static bool fill(std::list<T> &where, V s)
  {
    if (is_error_value(s)) return false;
    where.emplace_back(std::move(s));
    return true;
  }
  //------------------------------------------------------------------------------------------------------------------------------
  static uint64_t total_amount(const tools::wallet2::pending_tx &ptx)
  {
    uint64_t amount = 0;
    for (const auto &dest: ptx.dests) amount += dest.amount;
    return amount;
  }
  //------------------------------------------------------------------------------------------------------------------------------
  template<typename Ts, typename Tu>
  bool wallet_rpc_server::fill_response(std::vector<tools::wallet2::pending_tx> &ptx_vector,
      bool get_tx_key, Ts& tx_key, Tu &amount, Tu &fee, Tu &weight, std::string &multisig_txset, std::string &unsigned_txset, bool do_not_relay,
      Ts &tx_hash, bool get_tx_hex, Ts &tx_blob, bool get_tx_metadata, Ts &tx_metadata, epee::json_rpc::error &er)
  {
    for (const auto & ptx : ptx_vector)
    {
      if (get_tx_key)
      {
        epee::wipeable_string s = epee::to_hex::wipeable_string(ptx.tx_key);
        for (const crypto::secret_key& additional_tx_key : ptx.additional_tx_keys)
          s += epee::to_hex::wipeable_string(additional_tx_key);
        fill(tx_key, std::string(s.data(), s.size()));
      }
      // Compute amount leaving wallet in tx. By convention dests does not include change outputs
      fill(amount, total_amount(ptx));
      fill(fee, ptx.fee);
      fill(weight, cryptonote::get_transaction_weight(ptx.tx));
    }

    if (m_wallet->multisig())
    {
      multisig_txset = epee::string_tools::buff_to_hex_nodelimer(m_wallet->save_multisig_tx(ptx_vector));
      if (multisig_txset.empty())
      {
        er.code = WALLET_RPC_ERROR_CODE_UNKNOWN_ERROR;
        er.message = "Failed to save multisig tx set after creation";
        return false;
      }
    }
    else
    {
      if (m_wallet->watch_only()){
        unsigned_txset = epee::string_tools::buff_to_hex_nodelimer(m_wallet->dump_tx_to_str(ptx_vector));
        if (unsigned_txset.empty())
        {
          er.code = WALLET_RPC_ERROR_CODE_UNKNOWN_ERROR;
          er.message = "Failed to save unsigned tx set after creation";
          return false;
        }
      }
      else if (!do_not_relay)
        m_wallet->commit_tx(ptx_vector);

      // populate response with tx hashes
      for (auto & ptx : ptx_vector)
      {
        bool r = fill(tx_hash, epee::string_tools::pod_to_hex(cryptonote::get_transaction_hash(ptx.tx)));
        r = r && (!get_tx_hex || fill(tx_blob, epee::string_tools::buff_to_hex_nodelimer(tx_to_blob(ptx.tx))));
        r = r && (!get_tx_metadata || fill(tx_metadata, ptx_to_string(ptx)));
        if (!r)
        {
          er.code = WALLET_RPC_ERROR_CODE_UNKNOWN_ERROR;
          er.message = "Failed to save tx info";
          return false;
        }
      }
    }
    return true;
  }
  //------------------------------------------------------------------------------------------------------------------------------
  bool wallet_rpc_server::on_transfer(const wallet_rpc::COMMAND_RPC_TRANSFER::request& req, wallet_rpc::COMMAND_RPC_TRANSFER::response& res, epee::json_rpc::error& er, const connection_context *ctx)
  {

    std::vector<cryptonote::tx_destination_entry> dsts;
    std::vector<uint8_t> extra;

    LOG_PRINT_L3("on_transfer starts");
    if (!m_wallet) return not_open(er);
    if (m_restricted)
    {
      er.code = WALLET_RPC_ERROR_CODE_DENIED;
      er.message = "Command unavailable in restricted mode.";
      return false;
    }

    // validate the transfer requested and populate dsts & extra
    if (!validate_transfer(req.destinations, req.payment_id, dsts, extra, true, er))
    {
      return false;
    }

    try
    {
      uint64_t mixin = m_wallet->adjust_mixin(req.ring_size ? req.ring_size - 1 : 0);
      uint32_t priority = m_wallet->adjust_priority(req.priority);
      std::vector<wallet2::pending_tx> ptx_vector = m_wallet->create_transactions_2(dsts, mixin, req.unlock_time, priority, extra, req.account_index, req.subaddr_indices);

      if (ptx_vector.empty())
      {
        er.code = WALLET_RPC_ERROR_CODE_TX_NOT_POSSIBLE;
        er.message = "No transaction created";
        return false;
      }

      // reject proposed transactions if there are more than one.  see on_transfer_split below.
      if (ptx_vector.size() != 1)
      {
        er.code = WALLET_RPC_ERROR_CODE_TX_TOO_LARGE;
        er.message = "Transaction would be too large.  try /transfer_split.";
        return false;
      }

      return fill_response(ptx_vector, req.get_tx_key, res.tx_key, res.amount, res.fee, res.weight, res.multisig_txset, res.unsigned_txset, req.do_not_relay,
          res.tx_hash, req.get_tx_hex, res.tx_blob, req.get_tx_metadata, res.tx_metadata, er);
    }
    catch (const std::exception& e)
    {
      handle_rpc_exception(std::current_exception(), er, WALLET_RPC_ERROR_CODE_GENERIC_TRANSFER_ERROR);
      return false;
    }
    return true;
  }
  //------------------------------------------------------------------------------------------------------------------------------
  bool wallet_rpc_server::on_transfer_split(const wallet_rpc::COMMAND_RPC_TRANSFER_SPLIT::request& req, wallet_rpc::COMMAND_RPC_TRANSFER_SPLIT::response& res, epee::json_rpc::error& er, const connection_context *ctx)
  {

    std::vector<cryptonote::tx_destination_entry> dsts;
    std::vector<uint8_t> extra;

    if (!m_wallet) return not_open(er);
    if (m_restricted)
    {
      er.code = WALLET_RPC_ERROR_CODE_DENIED;
      er.message = "Command unavailable in restricted mode.";
      return false;
    }

    // validate the transfer requested and populate dsts & extra; RPC_TRANSFER::request and RPC_TRANSFER_SPLIT::request are identical types.
    if (!validate_transfer(req.destinations, req.payment_id, dsts, extra, true, er))
    {
      return false;
    }

    try
    {
      uint64_t mixin = m_wallet->adjust_mixin(req.ring_size ? req.ring_size - 1 : 0);
      uint32_t priority = m_wallet->adjust_priority(req.priority);
      LOG_PRINT_L2("on_transfer_split calling create_transactions_2");
      std::vector<wallet2::pending_tx> ptx_vector = m_wallet->create_transactions_2(dsts, mixin, req.unlock_time, priority, extra, req.account_index, req.subaddr_indices);
      LOG_PRINT_L2("on_transfer_split called create_transactions_2");

      if (ptx_vector.empty())
      {
        er.code = WALLET_RPC_ERROR_CODE_TX_NOT_POSSIBLE;
        er.message = "No transaction created";
        return false;
      }

      return fill_response(ptx_vector, req.get_tx_keys, res.tx_key_list, res.amount_list, res.fee_list, res.weight_list, res.multisig_txset, res.unsigned_txset, req.do_not_relay,
          res.tx_hash_list, req.get_tx_hex, res.tx_blob_list, req.get_tx_metadata, res.tx_metadata_list, er);
    }
    catch (const std::exception& e)
    {
      handle_rpc_exception(std::current_exception(), er, WALLET_RPC_ERROR_CODE_GENERIC_TRANSFER_ERROR);
      return false;
    }
    return true;
  }
  //------------------------------------------------------------------------------------------------------------------------------
  bool wallet_rpc_server::on_sign_transfer(const wallet_rpc::COMMAND_RPC_SIGN_TRANSFER::request& req, wallet_rpc::COMMAND_RPC_SIGN_TRANSFER::response& res, epee::json_rpc::error& er, const connection_context *ctx)
  {
    if (!m_wallet) return not_open(er);
    if (m_restricted)
    {
      er.code = WALLET_RPC_ERROR_CODE_DENIED;
      er.message = "Command unavailable in restricted mode.";
      return false;
    }
    if (m_wallet->key_on_device())
    {
      er.code = WALLET_RPC_ERROR_CODE_UNKNOWN_ERROR;
      er.message = "command not supported by HW wallet";
      return false;
    }
    if(m_wallet->watch_only())
    {
      er.code = WALLET_RPC_ERROR_CODE_WATCH_ONLY;
      er.message = "command not supported by watch-only wallet";
      return false;
    }

    cryptonote::blobdata blob;
    if (!epee::string_tools::parse_hexstr_to_binbuff(req.unsigned_txset, blob))
    {
      er.code = WALLET_RPC_ERROR_CODE_BAD_HEX;
      er.message = "Failed to parse hex.";
      return false;
    }

    tools::wallet2::unsigned_tx_set exported_txs;
    if(!m_wallet->parse_unsigned_tx_from_str(blob, exported_txs))
    {
      er.code = WALLET_RPC_ERROR_CODE_BAD_UNSIGNED_TX_DATA;
      er.message = "cannot load unsigned_txset";
      return false;
    }

    std::vector<tools::wallet2::pending_tx> ptxs;
    try
    {
      tools::wallet2::signed_tx_set signed_txs;
      std::string ciphertext = m_wallet->sign_tx_dump_to_str(exported_txs, ptxs, signed_txs);
      if (ciphertext.empty())
      {
        er.code = WALLET_RPC_ERROR_CODE_SIGN_UNSIGNED;
        er.message = "Failed to sign unsigned tx";
        return false;
      }

      res.signed_txset = epee::string_tools::buff_to_hex_nodelimer(ciphertext);
    }
    catch (const std::exception &e)
    {
      er.code = WALLET_RPC_ERROR_CODE_SIGN_UNSIGNED;
      er.message = std::string("Failed to sign unsigned tx: ") + e.what();
      return false;
    }

    for (auto &ptx: ptxs)
    {
      res.tx_hash_list.push_back(epee::string_tools::pod_to_hex(cryptonote::get_transaction_hash(ptx.tx)));
      if (req.get_tx_keys)
      {
        res.tx_key_list.push_back(epee::string_tools::pod_to_hex(ptx.tx_key));
        for (const crypto::secret_key& additional_tx_key : ptx.additional_tx_keys)
          res.tx_key_list.back() += epee::string_tools::pod_to_hex(additional_tx_key);
      }
    }

    if (req.export_raw)
    {
      for (auto &ptx: ptxs)
      {
        res.tx_raw_list.push_back(epee::string_tools::buff_to_hex_nodelimer(cryptonote::tx_to_blob(ptx.tx)));
      }
    }

    return true;
  }
  //------------------------------------------------------------------------------------------------------------------------------
  bool wallet_rpc_server::on_describe_transfer(const wallet_rpc::COMMAND_RPC_DESCRIBE_TRANSFER::request& req, wallet_rpc::COMMAND_RPC_DESCRIBE_TRANSFER::response& res, epee::json_rpc::error& er, const connection_context *ctx)
  {
    if (!m_wallet) return not_open(er);
    if (m_restricted)
    {
      er.code = WALLET_RPC_ERROR_CODE_DENIED;
      er.message = "Command unavailable in restricted mode.";
      return false;
    }
    if (m_wallet->key_on_device())
    {
      er.code = WALLET_RPC_ERROR_CODE_UNKNOWN_ERROR;
      er.message = "command not supported by HW wallet";
      return false;
    }
    if(m_wallet->watch_only())
    {
      er.code = WALLET_RPC_ERROR_CODE_WATCH_ONLY;
      er.message = "command not supported by watch-only wallet";
      return false;
    }
    if(req.unsigned_txset.empty() && req.multisig_txset.empty())
    {
      er.code = WALLET_RPC_ERROR_CODE_UNKNOWN_ERROR;
      er.message = "no txset provided";
      return false;
    }

    std::vector <wallet2::tx_construction_data> tx_constructions;
    if (!req.unsigned_txset.empty()) {
      try {
        tools::wallet2::unsigned_tx_set exported_txs;
        cryptonote::blobdata blob;
        if (!epee::string_tools::parse_hexstr_to_binbuff(req.unsigned_txset, blob)) {
          er.code = WALLET_RPC_ERROR_CODE_BAD_HEX;
          er.message = "Failed to parse hex.";
          return false;
        }
        if (!m_wallet->parse_unsigned_tx_from_str(blob, exported_txs)) {
          er.code = WALLET_RPC_ERROR_CODE_BAD_UNSIGNED_TX_DATA;
          er.message = "cannot load unsigned_txset";
          return false;
        }
        tx_constructions = exported_txs.txes;
      }
      catch (const std::exception &e) {
        er.code = WALLET_RPC_ERROR_CODE_BAD_UNSIGNED_TX_DATA;
        er.message = "failed to parse unsigned transfers: " + std::string(e.what());
        return false;
      }
    } else if (!req.multisig_txset.empty()) {
      try {
        tools::wallet2::multisig_tx_set exported_txs;
        cryptonote::blobdata blob;
        if (!epee::string_tools::parse_hexstr_to_binbuff(req.multisig_txset, blob)) {
          er.code = WALLET_RPC_ERROR_CODE_BAD_HEX;
          er.message = "Failed to parse hex.";
          return false;
        }
        if (!m_wallet->parse_multisig_tx_from_str(blob, exported_txs)) {
          er.code = WALLET_RPC_ERROR_CODE_BAD_MULTISIG_TX_DATA;
          er.message = "cannot load multisig_txset";
          return false;
        }

        for (size_t n = 0; n < exported_txs.m_ptx.size(); ++n) {
          tx_constructions.push_back(exported_txs.m_ptx[n].construction_data);
        }
      }
      catch (const std::exception &e) {
        er.code = WALLET_RPC_ERROR_CODE_BAD_MULTISIG_TX_DATA;
        er.message = "failed to parse multisig transfers: " + std::string(e.what());
        return false;
      }
    }

    try
    {
      // gather info to ask the user
      std::unordered_map<cryptonote::account_public_address, std::pair<std::string, uint64_t>> dests;
      int first_known_non_zero_change_index = -1;
      for (size_t n = 0; n < tx_constructions.size(); ++n)
      {
        const tools::wallet2::tx_construction_data &cd = tx_constructions[n];
        res.desc.push_back({0, 0, std::numeric_limits<uint32_t>::max(), 0, {}, "", 0, "", 0, 0, ""});
        wallet_rpc::COMMAND_RPC_DESCRIBE_TRANSFER::transfer_description &desc = res.desc.back();

        std::vector<cryptonote::tx_extra_field> tx_extra_fields;
        bool has_encrypted_payment_id = false;
        crypto::hash8 payment_id8 = crypto::null_hash8;
        if (cryptonote::parse_tx_extra(cd.extra, tx_extra_fields))
        {
          cryptonote::tx_extra_nonce extra_nonce;
          if (find_tx_extra_field_by_type(tx_extra_fields, extra_nonce))
          {
            crypto::hash payment_id;
            if(cryptonote::get_encrypted_payment_id_from_tx_extra_nonce(extra_nonce.nonce, payment_id8))
            {
              if (payment_id8 != crypto::null_hash8)
              {
                desc.payment_id = epee::string_tools::pod_to_hex(payment_id8);
                has_encrypted_payment_id = true;
              }
            }
            else if (cryptonote::get_payment_id_from_tx_extra_nonce(extra_nonce.nonce, payment_id))
            {
              desc.payment_id = epee::string_tools::pod_to_hex(payment_id);
            }
          }
        }

        for (size_t s = 0; s < cd.sources.size(); ++s)
        {
          desc.amount_in += cd.sources[s].amount;
          size_t ring_size = cd.sources[s].outputs.size();
          if (ring_size < desc.ring_size)
            desc.ring_size = ring_size;
        }
        for (size_t d = 0; d < cd.splitted_dsts.size(); ++d)
        {
          const cryptonote::tx_destination_entry &entry = cd.splitted_dsts[d];
          std::string address = cryptonote::get_account_address_as_str(m_wallet->nettype(), entry.is_subaddress, entry.addr);
          if (has_encrypted_payment_id && !entry.is_subaddress && address != entry.original)
            address = cryptonote::get_account_integrated_address_as_str(m_wallet->nettype(), entry.addr, payment_id8);
          auto i = dests.find(entry.addr);
          if (i == dests.end())
            dests.insert(std::make_pair(entry.addr, std::make_pair(address, entry.amount)));
          else
            i->second.second += entry.amount;
          desc.amount_out += entry.amount;
        }
        if (cd.change_dts.amount > 0)
        {
          auto it = dests.find(cd.change_dts.addr);
          if (it == dests.end())
          {
            er.code = WALLET_RPC_ERROR_CODE_BAD_UNSIGNED_TX_DATA;
            er.message = "Claimed change does not go to a paid address";
            return false;
          }
          if (it->second.second < cd.change_dts.amount)
          {
            er.code = WALLET_RPC_ERROR_CODE_BAD_UNSIGNED_TX_DATA;
            er.message = "Claimed change is larger than payment to the change address";
            return false;
          }
          if (cd.change_dts.amount > 0)
          {
            if (first_known_non_zero_change_index == -1)
              first_known_non_zero_change_index = n;
            const tools::wallet2::tx_construction_data &cdn = tx_constructions[first_known_non_zero_change_index];
            if (memcmp(&cd.change_dts.addr, &cdn.change_dts.addr, sizeof(cd.change_dts.addr)))
            {
              er.code = WALLET_RPC_ERROR_CODE_BAD_UNSIGNED_TX_DATA;
              er.message = "Change goes to more than one address";
              return false;
            }
          }
          desc.change_amount += cd.change_dts.amount;
          it->second.second -= cd.change_dts.amount;
          if (it->second.second == 0)
            dests.erase(cd.change_dts.addr);
        }

        size_t n_dummy_outputs = 0;
        for (auto i = dests.begin(); i != dests.end(); )
        {
          if (i->second.second > 0)
          {
            desc.recipients.push_back({i->second.first, i->second.second});
          }
          else
            ++desc.dummy_outputs;
          ++i;
        }

        if (desc.change_amount > 0)
        {
          const tools::wallet2::tx_construction_data &cd0 = tx_constructions[0];
          desc.change_address = get_account_address_as_str(m_wallet->nettype(), cd0.subaddr_account > 0, cd0.change_dts.addr);
        }

        desc.fee = desc.amount_in - desc.amount_out;
        desc.unlock_time = cd.unlock_time;
        desc.extra = epee::to_hex::string({cd.extra.data(), cd.extra.size()});
      }
    }
    catch (const std::exception &e)
    {
      er.code = WALLET_RPC_ERROR_CODE_BAD_UNSIGNED_TX_DATA;
      er.message = "failed to parse unsigned transfers";
      return false;
    }

    return true;
  }
  //------------------------------------------------------------------------------------------------------------------------------
  bool wallet_rpc_server::on_submit_transfer(const wallet_rpc::COMMAND_RPC_SUBMIT_TRANSFER::request& req, wallet_rpc::COMMAND_RPC_SUBMIT_TRANSFER::response& res, epee::json_rpc::error& er, const connection_context *ctx)
  {
    if (!m_wallet) return not_open(er);
    if (m_restricted)
    {
      er.code = WALLET_RPC_ERROR_CODE_DENIED;
      er.message = "Command unavailable in restricted mode.";
      return false;
    }
    if (m_wallet->key_on_device())
    {
      er.code = WALLET_RPC_ERROR_CODE_UNKNOWN_ERROR;
      er.message = "command not supported by HW wallet";
      return false;
    }

    cryptonote::blobdata blob;
    if (!epee::string_tools::parse_hexstr_to_binbuff(req.tx_data_hex, blob))
    {
      er.code = WALLET_RPC_ERROR_CODE_BAD_HEX;
      er.message = "Failed to parse hex.";
      return false;
    }

    std::vector<tools::wallet2::pending_tx> ptx_vector;
    try
    {
      bool r = m_wallet->parse_tx_from_str(blob, ptx_vector, NULL);
      if (!r)
      {
        er.code = WALLET_RPC_ERROR_CODE_BAD_SIGNED_TX_DATA;
        er.message = "Failed to parse signed tx data.";
        return false;
      }
    }
    catch (const std::exception &e)
    {
      er.code = WALLET_RPC_ERROR_CODE_BAD_SIGNED_TX_DATA;
      er.message = std::string("Failed to parse signed tx: ") + e.what();
      return false;
    }

    try
    {
      for (auto &ptx: ptx_vector)
      {
        m_wallet->commit_tx(ptx);
        res.tx_hash_list.push_back(epee::string_tools::pod_to_hex(cryptonote::get_transaction_hash(ptx.tx)));
      }
    }
    catch (const std::exception &e)
    {
      er.code = WALLET_RPC_ERROR_CODE_SIGNED_SUBMISSION;
      er.message = std::string("Failed to submit signed tx: ") + e.what();
      return false;
    }

    return true;
  }
  //------------------------------------------------------------------------------------------------------------------------------
  bool wallet_rpc_server::on_sweep_dust(const wallet_rpc::COMMAND_RPC_SWEEP_DUST::request& req, wallet_rpc::COMMAND_RPC_SWEEP_DUST::response& res, epee::json_rpc::error& er, const connection_context *ctx)
  {
    if (!m_wallet) return not_open(er);
    if (m_restricted)
    {
      er.code = WALLET_RPC_ERROR_CODE_DENIED;
      er.message = "Command unavailable in restricted mode.";
      return false;
    }

    try
    {
      std::vector<wallet2::pending_tx> ptx_vector = m_wallet->create_unmixable_sweep_transactions();

      return fill_response(ptx_vector, req.get_tx_keys, res.tx_key_list, res.amount_list, res.fee_list, res.weight_list, res.multisig_txset, res.unsigned_txset, req.do_not_relay,
          res.tx_hash_list, req.get_tx_hex, res.tx_blob_list, req.get_tx_metadata, res.tx_metadata_list, er);
    }
    catch (const std::exception& e)
    {
      handle_rpc_exception(std::current_exception(), er, WALLET_RPC_ERROR_CODE_GENERIC_TRANSFER_ERROR);
      return false;
    }
    return true;
  }
  //------------------------------------------------------------------------------------------------------------------------------
  bool wallet_rpc_server::on_sweep_all(const wallet_rpc::COMMAND_RPC_SWEEP_ALL::request& req, wallet_rpc::COMMAND_RPC_SWEEP_ALL::response& res, epee::json_rpc::error& er, const connection_context *ctx)
  {
    std::vector<cryptonote::tx_destination_entry> dsts;
    std::vector<uint8_t> extra;

    if (!m_wallet) return not_open(er);
    if (m_restricted)
    {
      er.code = WALLET_RPC_ERROR_CODE_DENIED;
      er.message = "Command unavailable in restricted mode.";
      return false;
    }

    // validate the transfer requested and populate dsts & extra
    std::list<wallet_rpc::transfer_destination> destination;
    destination.push_back(wallet_rpc::transfer_destination());
    destination.back().amount = 0;
    destination.back().address = req.address;
    if (!validate_transfer(destination, req.payment_id, dsts, extra, true, er))
    {
      return false;
    }

    if (req.outputs < 1)
    {
      er.code = WALLET_RPC_ERROR_CODE_TX_NOT_POSSIBLE;
      er.message = "Amount of outputs should be greater than 0.";
      return  false;
    }

    std::set<uint32_t> subaddr_indices;
    if (req.subaddr_indices_all)
    {
      for (uint32_t i = 0; i < m_wallet->get_num_subaddresses(req.account_index); ++i)
        subaddr_indices.insert(i);
    }
    else
    {
      subaddr_indices= req.subaddr_indices;
    }

    try
    {
      uint64_t mixin = m_wallet->adjust_mixin(req.ring_size ? req.ring_size - 1 : 0);
      uint32_t priority = m_wallet->adjust_priority(req.priority);
      std::vector<wallet2::pending_tx> ptx_vector = m_wallet->create_transactions_all(req.below_amount, dsts[0].addr, dsts[0].is_subaddress, req.outputs, mixin, req.unlock_time, priority, extra, req.account_index, subaddr_indices);

      return fill_response(ptx_vector, req.get_tx_keys, res.tx_key_list, res.amount_list, res.fee_list, res.weight_list, res.multisig_txset, res.unsigned_txset, req.do_not_relay,
          res.tx_hash_list, req.get_tx_hex, res.tx_blob_list, req.get_tx_metadata, res.tx_metadata_list, er);
    }
    catch (const std::exception& e)
    {
      handle_rpc_exception(std::current_exception(), er, WALLET_RPC_ERROR_CODE_GENERIC_TRANSFER_ERROR);
      return false;
    }
    return true;
  }
//------------------------------------------------------------------------------------------------------------------------------
  bool wallet_rpc_server::on_sweep_single(const wallet_rpc::COMMAND_RPC_SWEEP_SINGLE::request& req, wallet_rpc::COMMAND_RPC_SWEEP_SINGLE::response& res, epee::json_rpc::error& er, const connection_context *ctx)
  {
    std::vector<cryptonote::tx_destination_entry> dsts;
    std::vector<uint8_t> extra;

    if (!m_wallet) return not_open(er);
    if (m_restricted)
    {
      er.code = WALLET_RPC_ERROR_CODE_DENIED;
      er.message = "Command unavailable in restricted mode.";
      return false;
    }

    if (req.outputs < 1)
    {
      er.code = WALLET_RPC_ERROR_CODE_TX_NOT_POSSIBLE;
      er.message = "Amount of outputs should be greater than 0.";
      return  false;
    }

    // validate the transfer requested and populate dsts & extra
    std::list<wallet_rpc::transfer_destination> destination;
    destination.push_back(wallet_rpc::transfer_destination());
    destination.back().amount = 0;
    destination.back().address = req.address;
    if (!validate_transfer(destination, req.payment_id, dsts, extra, true, er))
    {
      return false;
    }

    crypto::key_image ki;
    if (!epee::string_tools::hex_to_pod(req.key_image, ki))
    {
      er.code = WALLET_RPC_ERROR_CODE_WRONG_KEY_IMAGE;
      er.message = "failed to parse key image";
      return false;
    }

    try
    {
      uint64_t mixin = m_wallet->adjust_mixin(req.ring_size ? req.ring_size - 1 : 0);
      uint32_t priority = m_wallet->adjust_priority(req.priority);
      std::vector<wallet2::pending_tx> ptx_vector = m_wallet->create_transactions_single(ki, dsts[0].addr, dsts[0].is_subaddress, req.outputs, mixin, req.unlock_time, priority, extra);

      if (ptx_vector.empty())
      {
        er.code = WALLET_RPC_ERROR_CODE_UNKNOWN_ERROR;
        er.message = "No outputs found";
        return false;
      }
      if (ptx_vector.size() > 1)
      {
        er.code = WALLET_RPC_ERROR_CODE_UNKNOWN_ERROR;
        er.message = "Multiple transactions are created, which is not supposed to happen";
        return false;
      }
      const wallet2::pending_tx &ptx = ptx_vector[0];
      if (ptx.selected_transfers.size() > 1)
      {
        er.code = WALLET_RPC_ERROR_CODE_UNKNOWN_ERROR;
        er.message = "The transaction uses multiple inputs, which is not supposed to happen";
        return false;
      }

      return fill_response(ptx_vector, req.get_tx_key, res.tx_key, res.amount, res.fee, res.weight, res.multisig_txset, res.unsigned_txset, req.do_not_relay,
          res.tx_hash, req.get_tx_hex, res.tx_blob, req.get_tx_metadata, res.tx_metadata, er);
    }
    catch (const std::exception& e)
    {
      handle_rpc_exception(std::current_exception(), er, WALLET_RPC_ERROR_CODE_GENERIC_TRANSFER_ERROR);
      return false;
    }
    catch (...)
    {
      er.code = WALLET_RPC_ERROR_CODE_UNKNOWN_ERROR;
      er.message = "WALLET_RPC_ERROR_CODE_UNKNOWN_ERROR";
      return false;
    }
    return true;
  }
  //------------------------------------------------------------------------------------------------------------------------------
  bool wallet_rpc_server::on_relay_tx(const wallet_rpc::COMMAND_RPC_RELAY_TX::request& req, wallet_rpc::COMMAND_RPC_RELAY_TX::response& res, epee::json_rpc::error& er, const connection_context *ctx)
  {
    if (!m_wallet) return not_open(er);

    cryptonote::blobdata blob;
    if (!epee::string_tools::parse_hexstr_to_binbuff(req.hex, blob))
    {
      er.code = WALLET_RPC_ERROR_CODE_BAD_HEX;
      er.message = "Failed to parse hex.";
      return false;
    }

    tools::wallet2::pending_tx ptx;
    try
    {
      std::istringstream iss(blob);
      boost::archive::portable_binary_iarchive ar(iss);
      ar >> ptx;
    }
    catch (...)
    {
      er.code = WALLET_RPC_ERROR_CODE_BAD_TX_METADATA;
      er.message = "Failed to parse tx metadata.";
      return false;
    }

    try
    {
      m_wallet->commit_tx(ptx);
    }
    catch(const std::exception &e)
    {
      er.code = WALLET_RPC_ERROR_CODE_GENERIC_TRANSFER_ERROR;
      er.message = "Failed to commit tx.";
      return false;
    }

    res.tx_hash = epee::string_tools::pod_to_hex(cryptonote::get_transaction_hash(ptx.tx));

    return true;
  }
  //------------------------------------------------------------------------------------------------------------------------------
  bool wallet_rpc_server::on_make_integrated_address(const wallet_rpc::COMMAND_RPC_MAKE_INTEGRATED_ADDRESS::request& req, wallet_rpc::COMMAND_RPC_MAKE_INTEGRATED_ADDRESS::response& res, epee::json_rpc::error& er, const connection_context *ctx)
  {
    if (!m_wallet) return not_open(er);
    try
    {
      crypto::hash8 payment_id;
      if (req.payment_id.empty())
      {
        payment_id = crypto::rand<crypto::hash8>();
      }
      else
      {
        if (!tools::wallet2::parse_short_payment_id(req.payment_id,payment_id))
        {
          er.code = WALLET_RPC_ERROR_CODE_WRONG_PAYMENT_ID;
          er.message = "Invalid payment ID";
          return false;
        }
      }

      if (req.standard_address.empty())
      {
        res.integrated_address = m_wallet->get_integrated_address_as_str(payment_id);
      }
      else
      {
        cryptonote::address_parse_info info;
        if(!get_account_address_from_str(info, m_wallet->nettype(), req.standard_address))
        {
          er.code = WALLET_RPC_ERROR_CODE_WRONG_ADDRESS;
          er.message = "Invalid address";
          return false;
        }
        if (info.is_subaddress)
        {
          er.code = WALLET_RPC_ERROR_CODE_WRONG_ADDRESS;
          er.message = "Subaddress shouldn't be used";
          return false;
        }
        if (info.has_payment_id)
        {
          er.code = WALLET_RPC_ERROR_CODE_WRONG_ADDRESS;
          er.message = "Already integrated address";
          return false;
        }
        if (req.payment_id.empty())
        {
          er.code = WALLET_RPC_ERROR_CODE_WRONG_PAYMENT_ID;
          er.message = "Payment ID shouldn't be left unspecified";
          return false;
        }
        res.integrated_address = get_account_integrated_address_as_str(m_wallet->nettype(), info.address, payment_id);
      }
      res.payment_id = epee::string_tools::pod_to_hex(payment_id);
      return true;
    }
    catch (const std::exception& e)
    {
      handle_rpc_exception(std::current_exception(), er, WALLET_RPC_ERROR_CODE_UNKNOWN_ERROR);
      return false;
    }
    return true;
  }
  //------------------------------------------------------------------------------------------------------------------------------
  bool wallet_rpc_server::on_split_integrated_address(const wallet_rpc::COMMAND_RPC_SPLIT_INTEGRATED_ADDRESS::request& req, wallet_rpc::COMMAND_RPC_SPLIT_INTEGRATED_ADDRESS::response& res, epee::json_rpc::error& er, const connection_context *ctx)
  {
    if (!m_wallet) return not_open(er);
    try
    {
      cryptonote::address_parse_info info;

      if(!get_account_address_from_str(info, m_wallet->nettype(), req.integrated_address))
      {
        er.code = WALLET_RPC_ERROR_CODE_WRONG_ADDRESS;
        er.message = "Invalid address";
        return false;
      }
      if(!info.has_payment_id)
      {
        er.code = WALLET_RPC_ERROR_CODE_WRONG_ADDRESS;
        er.message = "Address is not an integrated address";
        return false;
      }
      res.standard_address = get_account_address_as_str(m_wallet->nettype(), info.is_subaddress, info.address);
      res.payment_id = epee::string_tools::pod_to_hex(info.payment_id);
      return true;
    }
    catch (const std::exception& e)
    {
      handle_rpc_exception(std::current_exception(), er, WALLET_RPC_ERROR_CODE_UNKNOWN_ERROR);
      return false;
    }
    return true;
  }
  //------------------------------------------------------------------------------------------------------------------------------
  bool wallet_rpc_server::on_store(const wallet_rpc::COMMAND_RPC_STORE::request& req, wallet_rpc::COMMAND_RPC_STORE::response& res, epee::json_rpc::error& er, const connection_context *ctx)
  {
    if (!m_wallet) return not_open(er);
    if (m_restricted)
    {
      er.code = WALLET_RPC_ERROR_CODE_DENIED;
      er.message = "Command unavailable in restricted mode.";
      return false;
    }

    try
    {
      m_wallet->store();
    }
    catch (const std::exception& e)
    {
      handle_rpc_exception(std::current_exception(), er, WALLET_RPC_ERROR_CODE_UNKNOWN_ERROR);
      return false;
    }
    return true;
  }
  //------------------------------------------------------------------------------------------------------------------------------
  bool wallet_rpc_server::on_get_payments(const wallet_rpc::COMMAND_RPC_GET_PAYMENTS::request& req, wallet_rpc::COMMAND_RPC_GET_PAYMENTS::response& res, epee::json_rpc::error& er, const connection_context *ctx)
  {
    if (!m_wallet) return not_open(er);
    crypto::hash payment_id;
    crypto::hash8 payment_id8;
    cryptonote::blobdata payment_id_blob;
    if(!epee::string_tools::parse_hexstr_to_binbuff(req.payment_id, payment_id_blob))
    {
      er.code = WALLET_RPC_ERROR_CODE_WRONG_PAYMENT_ID;
      er.message = "Payment ID has invalid format";
      return false;
    }

      if(sizeof(payment_id) == payment_id_blob.size())
      {
        payment_id = *reinterpret_cast<const crypto::hash*>(payment_id_blob.data());
      }
      else if(sizeof(payment_id8) == payment_id_blob.size())
      {
        payment_id8 = *reinterpret_cast<const crypto::hash8*>(payment_id_blob.data());
        memcpy(payment_id.data, payment_id8.data, 8);
        memset(payment_id.data + 8, 0, 24);
      }
      else
      {
        er.code = WALLET_RPC_ERROR_CODE_WRONG_PAYMENT_ID;
        er.message = "Payment ID has invalid size: " + req.payment_id;
        return false;
      }

    res.payments.clear();
    std::list<wallet2::payment_details> payment_list;
    m_wallet->get_payments(payment_id, payment_list);
    for (auto & payment : payment_list)
    {
      wallet_rpc::payment_details rpc_payment;
      rpc_payment.payment_id   = req.payment_id;
      rpc_payment.tx_hash      = epee::string_tools::pod_to_hex(payment.m_tx_hash);
      rpc_payment.amount       = payment.m_amount;
      rpc_payment.block_height = payment.m_block_height;
      rpc_payment.unlock_time  = payment.m_unlock_time;
      rpc_payment.locked       = !m_wallet->is_transfer_unlocked(payment.m_unlock_time, payment.m_block_height);
      rpc_payment.subaddr_index = payment.m_subaddr_index;
      rpc_payment.address      = m_wallet->get_subaddress_as_str(payment.m_subaddr_index);
      res.payments.push_back(rpc_payment);
    }

    return true;
  }
  //------------------------------------------------------------------------------------------------------------------------------
  bool wallet_rpc_server::on_get_bulk_payments(const wallet_rpc::COMMAND_RPC_GET_BULK_PAYMENTS::request& req, wallet_rpc::COMMAND_RPC_GET_BULK_PAYMENTS::response& res, epee::json_rpc::error& er, const connection_context *ctx)
  {
    res.payments.clear();
    if (!m_wallet) return not_open(er);

    /* If the payment ID list is empty, we get payments to any payment ID (or lack thereof) */
    if (req.payment_ids.empty())
    {
      std::list<std::pair<crypto::hash,wallet2::payment_details>> payment_list;
      m_wallet->get_payments(payment_list, req.min_block_height);

      for (auto & payment : payment_list)
      {
        wallet_rpc::payment_details rpc_payment;
        rpc_payment.payment_id   = epee::string_tools::pod_to_hex(payment.first);
        rpc_payment.tx_hash      = epee::string_tools::pod_to_hex(payment.second.m_tx_hash);
        rpc_payment.amount       = payment.second.m_amount;
        rpc_payment.block_height = payment.second.m_block_height;
        rpc_payment.unlock_time  = payment.second.m_unlock_time;
        rpc_payment.subaddr_index = payment.second.m_subaddr_index;
        rpc_payment.address      = m_wallet->get_subaddress_as_str(payment.second.m_subaddr_index);
        rpc_payment.locked       = !m_wallet->is_transfer_unlocked(payment.second.m_unlock_time, payment.second.m_block_height);
        res.payments.push_back(std::move(rpc_payment));
      }

      return true;
    }

    for (auto & payment_id_str : req.payment_ids)
    {
      crypto::hash payment_id;
      crypto::hash8 payment_id8;
      cryptonote::blobdata payment_id_blob;

      // TODO - should the whole thing fail because of one bad id?
      bool r;
      if (payment_id_str.size() == 2 * sizeof(payment_id))
      {
        r = epee::string_tools::hex_to_pod(payment_id_str, payment_id);
      }
      else if (payment_id_str.size() == 2 * sizeof(payment_id8))
      {
        r = epee::string_tools::hex_to_pod(payment_id_str, payment_id8);
        if (r)
        {
          memcpy(payment_id.data, payment_id8.data, 8);
          memset(payment_id.data + 8, 0, 24);
        }
      }
      else
      {
        er.code = WALLET_RPC_ERROR_CODE_WRONG_PAYMENT_ID;
        er.message = "Payment ID has invalid size: " + payment_id_str;
        return false;
      }

      if(!r)
      {
        er.code = WALLET_RPC_ERROR_CODE_WRONG_PAYMENT_ID;
        er.message = "Payment ID has invalid format: " + payment_id_str;
        return false;
      }

      std::list<wallet2::payment_details> payment_list;
      m_wallet->get_payments(payment_id, payment_list, req.min_block_height);

      for (auto & payment : payment_list)
      {
        wallet_rpc::payment_details rpc_payment;
        rpc_payment.payment_id   = payment_id_str;
        rpc_payment.tx_hash      = epee::string_tools::pod_to_hex(payment.m_tx_hash);
        rpc_payment.amount       = payment.m_amount;
        rpc_payment.block_height = payment.m_block_height;
        rpc_payment.unlock_time  = payment.m_unlock_time;
        rpc_payment.subaddr_index = payment.m_subaddr_index;
        rpc_payment.address      = m_wallet->get_subaddress_as_str(payment.m_subaddr_index);
        rpc_payment.locked       = !m_wallet->is_transfer_unlocked(payment.m_unlock_time, payment.m_block_height);
        res.payments.push_back(std::move(rpc_payment));
      }
    }

    return true;
  }
  //------------------------------------------------------------------------------------------------------------------------------
  bool wallet_rpc_server::on_incoming_transfers(const wallet_rpc::COMMAND_RPC_INCOMING_TRANSFERS::request& req, wallet_rpc::COMMAND_RPC_INCOMING_TRANSFERS::response& res, epee::json_rpc::error& er, const connection_context *ctx)
  {
    if (!m_wallet) return not_open(er);
    if(req.transfer_type.compare("all") != 0 && req.transfer_type.compare("available") != 0 && req.transfer_type.compare("unavailable") != 0)
    {
      er.code = WALLET_RPC_ERROR_CODE_TRANSFER_TYPE;
      er.message = "Transfer type must be one of: all, available, or unavailable";
      return false;
    }

    bool filter = false;
    bool available = false;
    if (req.transfer_type.compare("available") == 0)
    {
      filter = true;
      available = true;
    }
    else if (req.transfer_type.compare("unavailable") == 0)
    {
      filter = true;
      available = false;
    }

    wallet2::transfer_container transfers;
    m_wallet->get_transfers(transfers);

    for (const auto& td : transfers)
    {
      if (!filter || available != td.m_spent)
      {
        if (req.account_index != td.m_subaddr_index.major || (!req.subaddr_indices.empty() && req.subaddr_indices.count(td.m_subaddr_index.minor) == 0))
          continue;
        wallet_rpc::transfer_details rpc_transfers;
        rpc_transfers.amount       = td.amount();
        rpc_transfers.spent        = td.m_spent;
        rpc_transfers.global_index = td.m_global_output_index;
        rpc_transfers.tx_hash      = epee::string_tools::pod_to_hex(td.m_txid);
        rpc_transfers.subaddr_index = {td.m_subaddr_index.major, td.m_subaddr_index.minor};
        rpc_transfers.key_image    = td.m_key_image_known ? epee::string_tools::pod_to_hex(td.m_key_image) : "";
        rpc_transfers.block_height = td.m_block_height;
        rpc_transfers.frozen       = td.m_frozen;
        rpc_transfers.unlocked     = m_wallet->is_transfer_unlocked(td);
        res.transfers.push_back(rpc_transfers);
      }
    }

    return true;
  }
  //------------------------------------------------------------------------------------------------------------------------------
  bool wallet_rpc_server::on_query_key(const wallet_rpc::COMMAND_RPC_QUERY_KEY::request& req, wallet_rpc::COMMAND_RPC_QUERY_KEY::response& res, epee::json_rpc::error& er, const connection_context *ctx)
  {
      if (!m_wallet) return not_open(er);
      if (m_restricted)
      {
        er.code = WALLET_RPC_ERROR_CODE_DENIED;
        er.message = "Command unavailable in restricted mode.";
        return false;
      }

      if (req.key_type.compare("mnemonic") == 0)
      {
        epee::wipeable_string seed;
        bool ready;
        if (m_wallet->multisig(&ready))
        {
          if (!ready)
          {
            er.code = WALLET_RPC_ERROR_CODE_NOT_MULTISIG;
            er.message = "This wallet is multisig, but not yet finalized";
            return false;
          }
          if (!m_wallet->get_multisig_seed(seed))
          {
            er.code = WALLET_RPC_ERROR_CODE_UNKNOWN_ERROR;
            er.message = "Failed to get multisig seed.";
            return false;
          }
        }
        else
        {
          if (m_wallet->watch_only())
          {
            er.code = WALLET_RPC_ERROR_CODE_WATCH_ONLY;
            er.message = "The wallet is watch-only. Cannot retrieve seed.";
            return false;
          }
          if (!m_wallet->is_deterministic())
          {
            er.code = WALLET_RPC_ERROR_CODE_NON_DETERMINISTIC;
            er.message = "The wallet is non-deterministic. Cannot display seed.";
            return false;
          }
          if (!m_wallet->get_seed(seed))
          {
            er.code = WALLET_RPC_ERROR_CODE_UNKNOWN_ERROR;
            er.message = "Failed to get seed.";
            return false;
          }
        }
        res.key = std::string(seed.data(), seed.size()); // send to the network, then wipe RAM :D
      }
      else if(req.key_type.compare("view_key") == 0)
      {
          epee::wipeable_string key = epee::to_hex::wipeable_string(m_wallet->get_account().get_keys().m_view_secret_key);
          res.key = std::string(key.data(), key.size());
      }
      else if(req.key_type.compare("spend_key") == 0)
      {
          if (m_wallet->watch_only())
          {
            er.code = WALLET_RPC_ERROR_CODE_WATCH_ONLY;
            er.message = "The wallet is watch-only. Cannot retrieve spend key.";
            return false;
          }
          epee::wipeable_string key = epee::to_hex::wipeable_string(m_wallet->get_account().get_keys().m_spend_secret_key);
          res.key = std::string(key.data(), key.size());
      }
      else
      {
          er.message = "key_type " + req.key_type + " not found";
          return false;
      }

      return true;
  }
  //------------------------------------------------------------------------------------------------------------------------------
  bool wallet_rpc_server::on_rescan_blockchain(const wallet_rpc::COMMAND_RPC_RESCAN_BLOCKCHAIN::request& req, wallet_rpc::COMMAND_RPC_RESCAN_BLOCKCHAIN::response& res, epee::json_rpc::error& er, const connection_context *ctx)
  {
<<<<<<< HEAD
	  if (!m_wallet) return not_open(er);
	  if (m_restricted)
	  {
		  er.code = WALLET_RPC_ERROR_CODE_DENIED;
		  er.message = "Command unavailable in restricted mode.";
		  return false;
	  }

	  try
	  {
		  m_wallet->rescan_blockchain(req.hard);
	  }
	  catch (const std::exception& e)
	  {
		  handle_rpc_exception(std::current_exception(), er, WALLET_RPC_ERROR_CODE_UNKNOWN_ERROR);
		  return false;
	  }
	  return true;
=======
    if (!m_wallet) return not_open(er);
    if (m_restricted)
    {
      er.code = WALLET_RPC_ERROR_CODE_DENIED;
      er.message = "Command unavailable in restricted mode.";
      return false;
    }

    try
    {
      m_wallet->rescan_blockchain(req.hard);
    }
    catch (const std::exception& e)
    {
      handle_rpc_exception(std::current_exception(), er, WALLET_RPC_ERROR_CODE_UNKNOWN_ERROR);
      return false;
    }
    return true;
>>>>>>> 25419b4b
  }
  //------------------------------------------------------------------------------------------------------------------------------
  bool wallet_rpc_server::on_sign(const wallet_rpc::COMMAND_RPC_SIGN::request& req, wallet_rpc::COMMAND_RPC_SIGN::response& res, epee::json_rpc::error& er, const connection_context *ctx)
  {
    if (!m_wallet) return not_open(er);
    if (m_restricted)
    {
      er.code = WALLET_RPC_ERROR_CODE_DENIED;
      er.message = "Command unavailable in restricted mode.";
      return false;
    }

    res.signature = m_wallet->sign(req.data, {req.account_index, req.address_index});
    return true;
  }
  //------------------------------------------------------------------------------------------------------------------------------
  bool wallet_rpc_server::on_verify(const wallet_rpc::COMMAND_RPC_VERIFY::request& req, wallet_rpc::COMMAND_RPC_VERIFY::response& res, epee::json_rpc::error& er, const connection_context *ctx)
  {
    if (!m_wallet) return not_open(er);
    if (m_restricted)
    {
      er.code = WALLET_RPC_ERROR_CODE_DENIED;
      er.message = "Command unavailable in restricted mode.";
      return false;
    }

    cryptonote::address_parse_info info;
    er.message = "";
    if(!get_account_address_from_str_or_url(info, m_wallet->nettype(), req.address,
      [&er](const std::string &url, const std::vector<std::string> &addresses, bool dnssec_valid)->std::string {
        if (!dnssec_valid)
        {
          er.message = std::string("Invalid DNSSEC for ") + url;
          return {};
        }
        if (addresses.empty())
        {
          er.message = std::string("No Triton address found at ") + url;
          return {};
        }
        return addresses[0];
      }))
    {
      er.code = WALLET_RPC_ERROR_CODE_WRONG_ADDRESS;
      return false;
    }

    res.good = m_wallet->verify(req.data, info.address, req.signature);
    return true;
  }
  //------------------------------------------------------------------------------------------------------------------------------
  bool wallet_rpc_server::on_stop_wallet(const wallet_rpc::COMMAND_RPC_STOP_WALLET::request& req, wallet_rpc::COMMAND_RPC_STOP_WALLET::response& res, epee::json_rpc::error& er, const connection_context *ctx)
  {
    if (!m_wallet) return not_open(er);
    if (m_restricted)
    {
      er.code = WALLET_RPC_ERROR_CODE_DENIED;
      er.message = "Command unavailable in restricted mode.";
      return false;
    }

    try
    {
      m_wallet->store();
      m_stop.store(true, std::memory_order_relaxed);
    }
    catch (const std::exception& e)
    {
      handle_rpc_exception(std::current_exception(), er, WALLET_RPC_ERROR_CODE_UNKNOWN_ERROR);
      return false;
    }
    return true;
  }
  //------------------------------------------------------------------------------------------------------------------------------
  bool wallet_rpc_server::on_set_tx_notes(const wallet_rpc::COMMAND_RPC_SET_TX_NOTES::request& req, wallet_rpc::COMMAND_RPC_SET_TX_NOTES::response& res, epee::json_rpc::error& er, const connection_context *ctx)
  {
    if (!m_wallet) return not_open(er);
    if (m_restricted)
    {
      er.code = WALLET_RPC_ERROR_CODE_DENIED;
      er.message = "Command unavailable in restricted mode.";
      return false;
    }

    if (req.txids.size() != req.notes.size())
    {
      er.code = WALLET_RPC_ERROR_CODE_UNKNOWN_ERROR;
      er.message = "Different amount of txids and notes";
      return false;
    }

    std::list<crypto::hash> txids;
    std::list<std::string>::const_iterator i = req.txids.begin();
    while (i != req.txids.end())
    {
      cryptonote::blobdata txid_blob;
      if(!epee::string_tools::parse_hexstr_to_binbuff(*i++, txid_blob) || txid_blob.size() != sizeof(crypto::hash))
      {
        er.code = WALLET_RPC_ERROR_CODE_WRONG_TXID;
        er.message = "TX ID has invalid format";
        return false;
      }

      crypto::hash txid = *reinterpret_cast<const crypto::hash*>(txid_blob.data());
      txids.push_back(txid);
    }

    std::list<crypto::hash>::const_iterator il = txids.begin();
    std::list<std::string>::const_iterator in = req.notes.begin();
    while (il != txids.end())
    {
      m_wallet->set_tx_note(*il++, *in++);
    }

    return true;
  }
  //------------------------------------------------------------------------------------------------------------------------------
  bool wallet_rpc_server::on_get_tx_notes(const wallet_rpc::COMMAND_RPC_GET_TX_NOTES::request& req, wallet_rpc::COMMAND_RPC_GET_TX_NOTES::response& res, epee::json_rpc::error& er, const connection_context *ctx)
  {
    res.notes.clear();
    if (!m_wallet) return not_open(er);

    std::list<crypto::hash> txids;
    std::list<std::string>::const_iterator i = req.txids.begin();
    while (i != req.txids.end())
    {
      cryptonote::blobdata txid_blob;
      if(!epee::string_tools::parse_hexstr_to_binbuff(*i++, txid_blob) || txid_blob.size() != sizeof(crypto::hash))
      {
        er.code = WALLET_RPC_ERROR_CODE_WRONG_TXID;
        er.message = "TX ID has invalid format";
        return false;
      }

      crypto::hash txid = *reinterpret_cast<const crypto::hash*>(txid_blob.data());
      txids.push_back(txid);
    }

    std::list<crypto::hash>::const_iterator il = txids.begin();
    while (il != txids.end())
    {
      res.notes.push_back(m_wallet->get_tx_note(*il++));
    }
    return true;
  }
  //------------------------------------------------------------------------------------------------------------------------------
  bool wallet_rpc_server::on_set_attribute(const wallet_rpc::COMMAND_RPC_SET_ATTRIBUTE::request& req, wallet_rpc::COMMAND_RPC_SET_ATTRIBUTE::response& res, epee::json_rpc::error& er, const connection_context *ctx)
  {
    if (!m_wallet) return not_open(er);
    if (m_restricted)
    {
      er.code = WALLET_RPC_ERROR_CODE_DENIED;
      er.message = "Command unavailable in restricted mode.";
      return false;
    }

    m_wallet->set_attribute(req.key, req.value);

    return true;
  }
  //------------------------------------------------------------------------------------------------------------------------------
  bool wallet_rpc_server::on_get_attribute(const wallet_rpc::COMMAND_RPC_GET_ATTRIBUTE::request& req, wallet_rpc::COMMAND_RPC_GET_ATTRIBUTE::response& res, epee::json_rpc::error& er, const connection_context *ctx)
  {
    if (!m_wallet) return not_open(er);
    if (m_restricted)
    {
      er.code = WALLET_RPC_ERROR_CODE_DENIED;
      er.message = "Command unavailable in restricted mode.";
      return false;
    }

    if (!m_wallet->get_attribute(req.key, res.value))
    {
      er.code = WALLET_RPC_ERROR_CODE_ATTRIBUTE_NOT_FOUND;
      er.message = "Attribute not found.";
      return false;
    }
    return true;
  }
  bool wallet_rpc_server::on_get_tx_key(const wallet_rpc::COMMAND_RPC_GET_TX_KEY::request& req, wallet_rpc::COMMAND_RPC_GET_TX_KEY::response& res, epee::json_rpc::error& er, const connection_context *ctx)
  {
    if (!m_wallet) return not_open(er);

    crypto::hash txid;
    if (!epee::string_tools::hex_to_pod(req.txid, txid))
    {
      er.code = WALLET_RPC_ERROR_CODE_WRONG_TXID;
      er.message = "TX ID has invalid format";
      return false;
    }

    crypto::secret_key tx_key;
    std::vector<crypto::secret_key> additional_tx_keys;
    if (!m_wallet->get_tx_key(txid, tx_key, additional_tx_keys))
    {
      er.code = WALLET_RPC_ERROR_CODE_NO_TXKEY;
      er.message = "No tx secret key is stored for this tx";
      return false;
    }

    epee::wipeable_string s;
    s += epee::to_hex::wipeable_string(tx_key);
    for (size_t i = 0; i < additional_tx_keys.size(); ++i)
      s += epee::to_hex::wipeable_string(additional_tx_keys[i]);
    res.tx_key = std::string(s.data(), s.size());
    return true;
  }
  //------------------------------------------------------------------------------------------------------------------------------
  bool wallet_rpc_server::on_check_tx_key(const wallet_rpc::COMMAND_RPC_CHECK_TX_KEY::request& req, wallet_rpc::COMMAND_RPC_CHECK_TX_KEY::response& res, epee::json_rpc::error& er, const connection_context *ctx)
  {
    if (!m_wallet) return not_open(er);

    crypto::hash txid;
    if (!epee::string_tools::hex_to_pod(req.txid, txid))
    {
      er.code = WALLET_RPC_ERROR_CODE_WRONG_TXID;
      er.message = "TX ID has invalid format";
      return false;
    }

    epee::wipeable_string tx_key_str = req.tx_key;
    if (tx_key_str.size() < 64 || tx_key_str.size() % 64)
    {
      er.code = WALLET_RPC_ERROR_CODE_WRONG_KEY;
      er.message = "Tx key has invalid format";
      return false;
    }
    const char *data = tx_key_str.data();
    crypto::secret_key tx_key;
    if (!epee::wipeable_string(data, 64).hex_to_pod(unwrap(unwrap(tx_key))))
    {
      er.code = WALLET_RPC_ERROR_CODE_WRONG_KEY;
      er.message = "Tx key has invalid format";
      return false;
    }
    size_t offset = 64;
    std::vector<crypto::secret_key> additional_tx_keys;
    while (offset < tx_key_str.size())
    {
      additional_tx_keys.resize(additional_tx_keys.size() + 1);
      if (!epee::wipeable_string(data + offset, 64).hex_to_pod(unwrap(unwrap(additional_tx_keys.back()))))
      {
        er.code = WALLET_RPC_ERROR_CODE_WRONG_KEY;
        er.message = "Tx key has invalid format";
        return false;
      }
      offset += 64;
    }

    cryptonote::address_parse_info info;
    if(!get_account_address_from_str(info, m_wallet->nettype(), req.address))
    {
      er.code = WALLET_RPC_ERROR_CODE_WRONG_ADDRESS;
      er.message = "Invalid address";
      return false;
    }

    try
    {
      m_wallet->check_tx_key(txid, tx_key, additional_tx_keys, info.address, res.received, res.in_pool, res.confirmations);
    }
    catch (const std::exception &e)
    {
      er.code = WALLET_RPC_ERROR_CODE_UNKNOWN_ERROR;
      er.message = e.what();
      return false;
    }
    return true;
  }
  //------------------------------------------------------------------------------------------------------------------------------
  bool wallet_rpc_server::on_get_tx_proof(const wallet_rpc::COMMAND_RPC_GET_TX_PROOF::request& req, wallet_rpc::COMMAND_RPC_GET_TX_PROOF::response& res, epee::json_rpc::error& er, const connection_context *ctx)
  {
    if (!m_wallet) return not_open(er);

    crypto::hash txid;
    if (!epee::string_tools::hex_to_pod(req.txid, txid))
    {
      er.code = WALLET_RPC_ERROR_CODE_WRONG_TXID;
      er.message = "TX ID has invalid format";
      return false;
    }

    cryptonote::address_parse_info info;
    if(!get_account_address_from_str(info, m_wallet->nettype(), req.address))
    {
      er.code = WALLET_RPC_ERROR_CODE_WRONG_ADDRESS;
      er.message = "Invalid address";
      return false;
    }

    try
    {
      res.signature = m_wallet->get_tx_proof(txid, info.address, info.is_subaddress, req.message);
    }
    catch (const std::exception &e)
    {
      er.code = WALLET_RPC_ERROR_CODE_UNKNOWN_ERROR;
      er.message = e.what();
      return false;
    }
    return true;
  }
  //------------------------------------------------------------------------------------------------------------------------------
  bool wallet_rpc_server::on_check_tx_proof(const wallet_rpc::COMMAND_RPC_CHECK_TX_PROOF::request& req, wallet_rpc::COMMAND_RPC_CHECK_TX_PROOF::response& res, epee::json_rpc::error& er, const connection_context *ctx)
  {
    if (!m_wallet) return not_open(er);

    crypto::hash txid;
    if (!epee::string_tools::hex_to_pod(req.txid, txid))
    {
      er.code = WALLET_RPC_ERROR_CODE_WRONG_TXID;
      er.message = "TX ID has invalid format";
      return false;
    }

    cryptonote::address_parse_info info;
    if(!get_account_address_from_str(info, m_wallet->nettype(), req.address))
    {
      er.code = WALLET_RPC_ERROR_CODE_WRONG_ADDRESS;
      er.message = "Invalid address";
      return false;
    }

    try
    {
      res.good = m_wallet->check_tx_proof(txid, info.address, info.is_subaddress, req.message, req.signature, res.received, res.in_pool, res.confirmations);
    }
    catch (const std::exception &e)
    {
      er.code = WALLET_RPC_ERROR_CODE_UNKNOWN_ERROR;
      er.message = e.what();
      return false;
    }
    return true;
  }
  //------------------------------------------------------------------------------------------------------------------------------
  bool wallet_rpc_server::on_get_spend_proof(const wallet_rpc::COMMAND_RPC_GET_SPEND_PROOF::request& req, wallet_rpc::COMMAND_RPC_GET_SPEND_PROOF::response& res, epee::json_rpc::error& er, const connection_context *ctx)
  {
    if (!m_wallet) return not_open(er);

    crypto::hash txid;
    if (!epee::string_tools::hex_to_pod(req.txid, txid))
    {
      er.code = WALLET_RPC_ERROR_CODE_WRONG_TXID;
      er.message = "TX ID has invalid format";
      return false;
    }

    try
    {
      res.signature = m_wallet->get_spend_proof(txid, req.message);
    }
    catch (const std::exception &e)
    {
      er.code = WALLET_RPC_ERROR_CODE_UNKNOWN_ERROR;
      er.message = e.what();
      return false;
    }
    return true;
  }
  //------------------------------------------------------------------------------------------------------------------------------
  bool wallet_rpc_server::on_check_spend_proof(const wallet_rpc::COMMAND_RPC_CHECK_SPEND_PROOF::request& req, wallet_rpc::COMMAND_RPC_CHECK_SPEND_PROOF::response& res, epee::json_rpc::error& er, const connection_context *ctx)
  {
    if (!m_wallet) return not_open(er);

    crypto::hash txid;
    if (!epee::string_tools::hex_to_pod(req.txid, txid))
    {
      er.code = WALLET_RPC_ERROR_CODE_WRONG_TXID;
      er.message = "TX ID has invalid format";
      return false;
    }

    try
    {
      res.good = m_wallet->check_spend_proof(txid, req.message, req.signature);
    }
    catch (const std::exception &e)
    {
      er.code = WALLET_RPC_ERROR_CODE_UNKNOWN_ERROR;
      er.message = e.what();
      return false;
    }
    return true;
  }
  //------------------------------------------------------------------------------------------------------------------------------
  bool wallet_rpc_server::on_get_reserve_proof(const wallet_rpc::COMMAND_RPC_GET_RESERVE_PROOF::request& req, wallet_rpc::COMMAND_RPC_GET_RESERVE_PROOF::response& res, epee::json_rpc::error& er, const connection_context *ctx)
  {
    if (!m_wallet) return not_open(er);

    boost::optional<std::pair<uint32_t, uint64_t>> account_minreserve;
    if (!req.all)
    {
      if (req.account_index >= m_wallet->get_num_subaddress_accounts())
      {
        er.code = WALLET_RPC_ERROR_CODE_UNKNOWN_ERROR;
        er.message = "Account index is out of bound";
        return false;
      }
      account_minreserve = std::make_pair(req.account_index, req.amount);
    }

    try
    {
      res.signature = m_wallet->get_reserve_proof(account_minreserve, req.message);
    }
    catch (const std::exception &e)
    {
      er.code = WALLET_RPC_ERROR_CODE_UNKNOWN_ERROR;
      er.message = e.what();
      return false;
    }
    return true;
  }
  //------------------------------------------------------------------------------------------------------------------------------
  bool wallet_rpc_server::on_check_reserve_proof(const wallet_rpc::COMMAND_RPC_CHECK_RESERVE_PROOF::request& req, wallet_rpc::COMMAND_RPC_CHECK_RESERVE_PROOF::response& res, epee::json_rpc::error& er, const connection_context *ctx)
  {
    if (!m_wallet) return not_open(er);

    cryptonote::address_parse_info info;
    if (!get_account_address_from_str(info, m_wallet->nettype(), req.address))
    {
      er.code = WALLET_RPC_ERROR_CODE_WRONG_ADDRESS;
      er.message = "Invalid address";
      return false;
    }
    if (info.is_subaddress)
    {
      er.code = WALLET_RPC_ERROR_CODE_UNKNOWN_ERROR;
      er.message = "Address must not be a subaddress";
      return false;
    }

    try
    {
      res.good = m_wallet->check_reserve_proof(info.address, req.message, req.signature, res.total, res.spent);
    }
    catch (const std::exception &e)
    {
      er.code = WALLET_RPC_ERROR_CODE_UNKNOWN_ERROR;
      er.message = e.what();
      return false;
    }
    return true;
  }
  //------------------------------------------------------------------------------------------------------------------------------
  bool wallet_rpc_server::on_get_transfers(const wallet_rpc::COMMAND_RPC_GET_TRANSFERS::request& req, wallet_rpc::COMMAND_RPC_GET_TRANSFERS::response& res, epee::json_rpc::error& er, const connection_context *ctx)
  {
    if (!m_wallet) return not_open(er);
    if (m_restricted)
    {
      er.code = WALLET_RPC_ERROR_CODE_DENIED;
      er.message = "Command unavailable in restricted mode.";
      return false;
    }

    uint64_t min_height = 0, max_height = CRYPTONOTE_MAX_BLOCK_NUMBER;
    if (req.filter_by_height)
    {
      min_height = req.min_height;
      max_height = req.max_height <= max_height ? req.max_height : max_height;
    }

    boost::optional<uint32_t> account_index = req.account_index;
    std::set<uint32_t> subaddr_indices = req.subaddr_indices;
    if (req.all_accounts)
    {
      account_index = boost::none;
      subaddr_indices.clear();
    }

    if (req.in)
    {
      std::list<std::pair<crypto::hash, tools::wallet2::payment_details>> payments;
      m_wallet->get_payments(payments, min_height, max_height, account_index, subaddr_indices);
      for (std::list<std::pair<crypto::hash, tools::wallet2::payment_details>>::const_iterator i = payments.begin(); i != payments.end(); ++i) {
        res.in.push_back(wallet_rpc::transfer_entry());
        fill_transfer_entry(res.in.back(), i->second.m_tx_hash, i->first, i->second);
      }
    }

    if (req.out)
    {
      std::list<std::pair<crypto::hash, tools::wallet2::confirmed_transfer_details>> payments;
      m_wallet->get_payments_out(payments, min_height, max_height, account_index, subaddr_indices);
      for (std::list<std::pair<crypto::hash, tools::wallet2::confirmed_transfer_details>>::const_iterator i = payments.begin(); i != payments.end(); ++i) {
        res.out.push_back(wallet_rpc::transfer_entry());
        fill_transfer_entry(res.out.back(), i->first, i->second);
      }
    }

    if (req.pending || req.failed) {
      std::list<std::pair<crypto::hash, tools::wallet2::unconfirmed_transfer_details>> upayments;
      m_wallet->get_unconfirmed_payments_out(upayments, account_index, subaddr_indices);
      for (std::list<std::pair<crypto::hash, tools::wallet2::unconfirmed_transfer_details>>::const_iterator i = upayments.begin(); i != upayments.end(); ++i) {
        const tools::wallet2::unconfirmed_transfer_details &pd = i->second;
        bool is_failed = pd.m_state == tools::wallet2::unconfirmed_transfer_details::failed;
        if (!((req.failed && is_failed) || (!is_failed && req.pending)))
          continue;
        std::list<wallet_rpc::transfer_entry> &entries = is_failed ? res.failed : res.pending;
        entries.push_back(wallet_rpc::transfer_entry());
        fill_transfer_entry(entries.back(), i->first, i->second);
      }
    }

    if (req.pool)
    {
      std::vector<std::tuple<cryptonote::transaction, crypto::hash, bool>> process_txs;
      m_wallet->update_pool_state(process_txs);
      if (!process_txs.empty())
        m_wallet->process_pool_state(process_txs);

      std::list<std::pair<crypto::hash, tools::wallet2::pool_payment_details>> payments;
      m_wallet->get_unconfirmed_payments(payments, account_index, subaddr_indices);
      for (std::list<std::pair<crypto::hash, tools::wallet2::pool_payment_details>>::const_iterator i = payments.begin(); i != payments.end(); ++i) {
        res.pool.push_back(wallet_rpc::transfer_entry());
        fill_transfer_entry(res.pool.back(), i->first, i->second);
      }
    }

    return true;
  }
  //------------------------------------------------------------------------------------------------------------------------------
  bool wallet_rpc_server::on_get_transfer_by_txid(const wallet_rpc::COMMAND_RPC_GET_TRANSFER_BY_TXID::request& req, wallet_rpc::COMMAND_RPC_GET_TRANSFER_BY_TXID::response& res, epee::json_rpc::error& er, const connection_context *ctx)
  {
    if (!m_wallet) return not_open(er);
    if (m_restricted)
    {
      er.code = WALLET_RPC_ERROR_CODE_DENIED;
      er.message = "Command unavailable in restricted mode.";
      return false;
    }

    crypto::hash txid;
    cryptonote::blobdata txid_blob;
    if(!epee::string_tools::parse_hexstr_to_binbuff(req.txid, txid_blob))
    {
      er.code = WALLET_RPC_ERROR_CODE_WRONG_TXID;
      er.message = "Transaction ID has invalid format";
      return false;
    }

    if(sizeof(txid) == txid_blob.size())
    {
      txid = *reinterpret_cast<const crypto::hash*>(txid_blob.data());
    }
    else
    {
      er.code = WALLET_RPC_ERROR_CODE_WRONG_TXID;
      er.message = "Transaction ID has invalid size: " + req.txid;
      return false;
    }

    if (req.account_index >= m_wallet->get_num_subaddress_accounts())
    {
      er.code = WALLET_RPC_ERROR_CODE_ACCOUNT_INDEX_OUT_OF_BOUNDS;
      er.message = "Account index is out of bound";
      return false;
    }

    std::list<std::pair<crypto::hash, tools::wallet2::payment_details>> payments;
    m_wallet->get_payments(payments, 0, (uint64_t)-1, req.account_index);
    for (std::list<std::pair<crypto::hash, tools::wallet2::payment_details>>::const_iterator i = payments.begin(); i != payments.end(); ++i) {
      if (i->second.m_tx_hash == txid)
      {
        res.transfers.resize(res.transfers.size() + 1);
        fill_transfer_entry(res.transfers.back(), i->second.m_tx_hash, i->first, i->second);
      }
    }

    std::list<std::pair<crypto::hash, tools::wallet2::confirmed_transfer_details>> payments_out;
    m_wallet->get_payments_out(payments_out, 0, (uint64_t)-1, req.account_index);
    for (std::list<std::pair<crypto::hash, tools::wallet2::confirmed_transfer_details>>::const_iterator i = payments_out.begin(); i != payments_out.end(); ++i) {
      if (i->first == txid)
      {
        res.transfers.resize(res.transfers.size() + 1);
        fill_transfer_entry(res.transfers.back(), i->first, i->second);
      }
    }

    std::list<std::pair<crypto::hash, tools::wallet2::unconfirmed_transfer_details>> upayments;
    m_wallet->get_unconfirmed_payments_out(upayments, req.account_index);
    for (std::list<std::pair<crypto::hash, tools::wallet2::unconfirmed_transfer_details>>::const_iterator i = upayments.begin(); i != upayments.end(); ++i) {
      if (i->first == txid)
      {
        res.transfers.resize(res.transfers.size() + 1);
        fill_transfer_entry(res.transfers.back(), i->first, i->second);
      }
    }

    std::vector<std::tuple<cryptonote::transaction, crypto::hash, bool>> process_txs;
    m_wallet->update_pool_state(process_txs);
    if (!process_txs.empty())
      m_wallet->process_pool_state(process_txs);

    std::list<std::pair<crypto::hash, tools::wallet2::pool_payment_details>> pool_payments;
    m_wallet->get_unconfirmed_payments(pool_payments, req.account_index);
    for (std::list<std::pair<crypto::hash, tools::wallet2::pool_payment_details>>::const_iterator i = pool_payments.begin(); i != pool_payments.end(); ++i) {
      if (i->second.m_pd.m_tx_hash == txid)
      {
        res.transfers.resize(res.transfers.size() + 1);
        fill_transfer_entry(res.transfers.back(), i->first, i->second);
      }
    }

    if (!res.transfers.empty())
    {
      res.transfer = res.transfers.front(); // backward compat
      return true;
    }

    er.code = WALLET_RPC_ERROR_CODE_WRONG_TXID;
    er.message = "Transaction not found.";
    return false;
  }
  //------------------------------------------------------------------------------------------------------------------------------
  bool wallet_rpc_server::on_export_outputs(const wallet_rpc::COMMAND_RPC_EXPORT_OUTPUTS::request& req, wallet_rpc::COMMAND_RPC_EXPORT_OUTPUTS::response& res, epee::json_rpc::error& er, const connection_context *ctx)
  {
    if (!m_wallet) return not_open(er);
    if (m_restricted)
    {
      er.code = WALLET_RPC_ERROR_CODE_DENIED;
      er.message = "Command unavailable in restricted mode.";
      return false;
    }
    if (m_wallet->key_on_device())
    {
      er.code = WALLET_RPC_ERROR_CODE_UNKNOWN_ERROR;
      er.message = "command not supported by HW wallet";
      return false;
    }

    try
    {
      res.outputs_data_hex = epee::string_tools::buff_to_hex_nodelimer(m_wallet->export_outputs_to_str(req.all));
    }
    catch (const std::exception &e)
    {
      handle_rpc_exception(std::current_exception(), er, WALLET_RPC_ERROR_CODE_UNKNOWN_ERROR);
      return false;
    }

    return true;
  }
  //------------------------------------------------------------------------------------------------------------------------------
  bool wallet_rpc_server::on_import_outputs(const wallet_rpc::COMMAND_RPC_IMPORT_OUTPUTS::request& req, wallet_rpc::COMMAND_RPC_IMPORT_OUTPUTS::response& res, epee::json_rpc::error& er, const connection_context *ctx)
  {
    if (!m_wallet) return not_open(er);
    if (m_restricted)
    {
      er.code = WALLET_RPC_ERROR_CODE_DENIED;
      er.message = "Command unavailable in restricted mode.";
      return false;
    }
    if (m_wallet->key_on_device())
    {
      er.code = WALLET_RPC_ERROR_CODE_UNKNOWN_ERROR;
      er.message = "command not supported by HW wallet";
      return false;
    }

    cryptonote::blobdata blob;
    if (!epee::string_tools::parse_hexstr_to_binbuff(req.outputs_data_hex, blob))
    {
      er.code = WALLET_RPC_ERROR_CODE_BAD_HEX;
      er.message = "Failed to parse hex.";
      return false;
    }

    try
    {
      res.num_imported = m_wallet->import_outputs_from_str(blob);
    }
    catch (const std::exception &e)
    {
      handle_rpc_exception(std::current_exception(), er, WALLET_RPC_ERROR_CODE_UNKNOWN_ERROR);
      return false;
    }

    return true;
  }
  //------------------------------------------------------------------------------------------------------------------------------
  bool wallet_rpc_server::on_export_key_images(const wallet_rpc::COMMAND_RPC_EXPORT_KEY_IMAGES::request& req, wallet_rpc::COMMAND_RPC_EXPORT_KEY_IMAGES::response& res, epee::json_rpc::error& er, const connection_context *ctx)
  {
    if (!m_wallet) return not_open(er);
    try
    {
      std::pair<size_t, std::vector<std::pair<crypto::key_image, crypto::signature>>> ski = m_wallet->export_key_images(req.all);
      res.offset = ski.first;
      res.signed_key_images.resize(ski.second.size());
      for (size_t n = 0; n < ski.second.size(); ++n)
      {
         res.signed_key_images[n].key_image = epee::string_tools::pod_to_hex(ski.second[n].first);
         res.signed_key_images[n].signature = epee::string_tools::pod_to_hex(ski.second[n].second);
      }
    }

    catch (const std::exception& e)
    {
      handle_rpc_exception(std::current_exception(), er, WALLET_RPC_ERROR_CODE_UNKNOWN_ERROR);
      return false;
    }

    return true;
  }
  //------------------------------------------------------------------------------------------------------------------------------
  bool wallet_rpc_server::on_import_key_images(const wallet_rpc::COMMAND_RPC_IMPORT_KEY_IMAGES::request& req, wallet_rpc::COMMAND_RPC_IMPORT_KEY_IMAGES::response& res, epee::json_rpc::error& er, const connection_context *ctx)
  {
    if (!m_wallet) return not_open(er);
    if (m_restricted)
    {
      er.code = WALLET_RPC_ERROR_CODE_DENIED;
      er.message = "Command unavailable in restricted mode.";
      return false;
    }
    if (!m_wallet->is_trusted_daemon())
    {
      er.code = WALLET_RPC_ERROR_CODE_UNKNOWN_ERROR;
      er.message = "This command requires a trusted daemon.";
      return false;
    }
    try
    {
      std::vector<std::pair<crypto::key_image, crypto::signature>> ski;
      ski.resize(req.signed_key_images.size());
      for (size_t n = 0; n < ski.size(); ++n)
      {
        if (!epee::string_tools::hex_to_pod(req.signed_key_images[n].key_image, ski[n].first))
        {
          er.code = WALLET_RPC_ERROR_CODE_WRONG_KEY_IMAGE;
          er.message = "failed to parse key image";
          return false;
        }

        if (!epee::string_tools::hex_to_pod(req.signed_key_images[n].signature, ski[n].second))
        {
          er.code = WALLET_RPC_ERROR_CODE_WRONG_SIGNATURE;
          er.message = "failed to parse signature";
          return false;
        }
      }
      uint64_t spent = 0, unspent = 0;
      uint64_t height = m_wallet->import_key_images(ski, req.offset, spent, unspent);
      res.spent = spent;
      res.unspent = unspent;
      res.height = height;
    }

    catch (const std::exception& e)
    {
      handle_rpc_exception(std::current_exception(), er, WALLET_RPC_ERROR_CODE_UNKNOWN_ERROR);
      return false;
    }

    return true;
  }
  //------------------------------------------------------------------------------------------------------------------------------
  bool wallet_rpc_server::on_make_uri(const wallet_rpc::COMMAND_RPC_MAKE_URI::request& req, wallet_rpc::COMMAND_RPC_MAKE_URI::response& res, epee::json_rpc::error& er, const connection_context *ctx)
  {
    if (!m_wallet) return not_open(er);
    std::string error;
    std::string uri = m_wallet->make_uri(req.address, req.payment_id, req.amount, req.tx_description, req.recipient_name, error);
    if (uri.empty())
    {
      er.code = WALLET_RPC_ERROR_CODE_WRONG_URI;
      er.message = std::string("Cannot make URI from supplied parameters: ") + error;
      return false;
    }

    res.uri = uri;
    return true;
  }
  //------------------------------------------------------------------------------------------------------------------------------
  bool wallet_rpc_server::on_parse_uri(const wallet_rpc::COMMAND_RPC_PARSE_URI::request& req, wallet_rpc::COMMAND_RPC_PARSE_URI::response& res, epee::json_rpc::error& er, const connection_context *ctx)
  {
    if (!m_wallet) return not_open(er);
    std::string error;
    if (!m_wallet->parse_uri(req.uri, res.uri.address, res.uri.payment_id, res.uri.amount, res.uri.tx_description, res.uri.recipient_name, res.unknown_parameters, error))
    {
      er.code = WALLET_RPC_ERROR_CODE_WRONG_URI;
      er.message = "Error parsing URI: " + error;
      return false;
    }
    return true;
  }
  //------------------------------------------------------------------------------------------------------------------------------
  bool wallet_rpc_server::on_get_address_book(const wallet_rpc::COMMAND_RPC_GET_ADDRESS_BOOK_ENTRY::request& req, wallet_rpc::COMMAND_RPC_GET_ADDRESS_BOOK_ENTRY::response& res, epee::json_rpc::error& er, const connection_context *ctx)
  {
    if (!m_wallet) return not_open(er);
    const auto ab = m_wallet->get_address_book();
    if (req.entries.empty())
    {
      uint64_t idx = 0;
      for (const auto &entry: ab)
      {
        std::string address;
        if (entry.m_has_payment_id)
          address = cryptonote::get_account_integrated_address_as_str(m_wallet->nettype(), entry.m_address, entry.m_payment_id);
        else
          address = get_account_address_as_str(m_wallet->nettype(), entry.m_is_subaddress, entry.m_address);
        res.entries.push_back(wallet_rpc::COMMAND_RPC_GET_ADDRESS_BOOK_ENTRY::entry{idx++, address, entry.m_description});
      }
    }
    else
    {
      for (uint64_t idx: req.entries)
      {
        if (idx >= ab.size())
        {
          er.code = WALLET_RPC_ERROR_CODE_WRONG_INDEX;
          er.message = "Index out of range: " + std::to_string(idx);
          return false;
        }
        const auto &entry = ab[idx];
        std::string address;
        if (entry.m_has_payment_id)
          address = cryptonote::get_account_integrated_address_as_str(m_wallet->nettype(), entry.m_address, entry.m_payment_id);
        else
          address = get_account_address_as_str(m_wallet->nettype(), entry.m_is_subaddress, entry.m_address);
        res.entries.push_back(wallet_rpc::COMMAND_RPC_GET_ADDRESS_BOOK_ENTRY::entry{idx, address, entry.m_description});
      }
    }
    return true;
  }
  //------------------------------------------------------------------------------------------------------------------------------
  bool wallet_rpc_server::on_add_address_book(const wallet_rpc::COMMAND_RPC_ADD_ADDRESS_BOOK_ENTRY::request& req, wallet_rpc::COMMAND_RPC_ADD_ADDRESS_BOOK_ENTRY::response& res, epee::json_rpc::error& er, const connection_context *ctx)
  {
    if (!m_wallet) return not_open(er);
    if (m_restricted)
    {
      er.code = WALLET_RPC_ERROR_CODE_DENIED;
      er.message = "Command unavailable in restricted mode.";
      return false;
    }

    cryptonote::address_parse_info info;
    er.message = "";
    if(!get_account_address_from_str_or_url(info, m_wallet->nettype(), req.address,
      [&er](const std::string &url, const std::vector<std::string> &addresses, bool dnssec_valid)->std::string {
        if (!dnssec_valid)
        {
          er.message = std::string("Invalid DNSSEC for ") + url;
          return {};
        }
        if (addresses.empty())
        {
          er.message = std::string("No Triton address found at ") + url;
          return {};
        }
        return addresses[0];
      }))
    {
      er.code = WALLET_RPC_ERROR_CODE_WRONG_ADDRESS;
      if (er.message.empty())
        er.message = std::string("WALLET_RPC_ERROR_CODE_WRONG_ADDRESS: ") + req.address;
      return false;
    }
    if (!m_wallet->add_address_book_row(info.address, info.has_payment_id ? &info.payment_id : NULL, req.description, info.is_subaddress))
    {
      er.code = WALLET_RPC_ERROR_CODE_UNKNOWN_ERROR;
      er.message = "Failed to add address book entry";
      return false;
    }
    res.index = m_wallet->get_address_book().size() - 1;
    return true;
  }
  //------------------------------------------------------------------------------------------------------------------------------
  bool wallet_rpc_server::on_edit_address_book(const wallet_rpc::COMMAND_RPC_EDIT_ADDRESS_BOOK_ENTRY::request& req, wallet_rpc::COMMAND_RPC_EDIT_ADDRESS_BOOK_ENTRY::response& res, epee::json_rpc::error& er, const connection_context *ctx)
  {
    if (!m_wallet) return not_open(er);
    if (m_restricted)
    {
      er.code = WALLET_RPC_ERROR_CODE_DENIED;
      er.message = "Command unavailable in restricted mode.";
      return false;
    }

    const auto ab = m_wallet->get_address_book();
    if (req.index >= ab.size())
    {
      er.code = WALLET_RPC_ERROR_CODE_WRONG_INDEX;
      er.message = "Index out of range: " + std::to_string(req.index);
      return false;
    }

    tools::wallet2::address_book_row entry = ab[req.index];

    cryptonote::address_parse_info info;
    if (req.set_address)
    {
      er.message = "";
      if(!get_account_address_from_str_or_url(info, m_wallet->nettype(), req.address,
        [&er](const std::string &url, const std::vector<std::string> &addresses, bool dnssec_valid)->std::string {
          if (!dnssec_valid)
          {
            er.message = std::string("Invalid DNSSEC for ") + url;
            return {};
          }
          if (addresses.empty())
          {
            er.message = std::string("No Monero address found at ") + url;
            return {};
          }
          return addresses[0];
        }))
      {
        er.code = WALLET_RPC_ERROR_CODE_WRONG_ADDRESS;
        if (er.message.empty())
          er.message = std::string("WALLET_RPC_ERROR_CODE_WRONG_ADDRESS: ") + req.address;
        return false;
      }
      entry.m_address = info.address;
      entry.m_is_subaddress = info.is_subaddress;
      if (info.has_payment_id)
        entry.m_payment_id = info.payment_id;
    }

    if (req.set_description)
      entry.m_description = req.description;

    if (!m_wallet->set_address_book_row(req.index, entry.m_address, req.set_address && entry.m_has_payment_id ? &entry.m_payment_id : NULL, entry.m_description, entry.m_is_subaddress))
    {
      er.code = WALLET_RPC_ERROR_CODE_UNKNOWN_ERROR;
      er.message = "Failed to edit address book entry";
      return false;
    }
    return true;
  }
  //------------------------------------------------------------------------------------------------------------------------------
  bool wallet_rpc_server::on_delete_address_book(const wallet_rpc::COMMAND_RPC_DELETE_ADDRESS_BOOK_ENTRY::request& req, wallet_rpc::COMMAND_RPC_DELETE_ADDRESS_BOOK_ENTRY::response& res, epee::json_rpc::error& er, const connection_context *ctx)
  {
    if (!m_wallet) return not_open(er);
    if (m_restricted)
    {
      er.code = WALLET_RPC_ERROR_CODE_DENIED;
      er.message = "Command unavailable in restricted mode.";
      return false;
    }

    const auto ab = m_wallet->get_address_book();
    if (req.index >= ab.size())
    {
      er.code = WALLET_RPC_ERROR_CODE_WRONG_INDEX;
      er.message = "Index out of range: " + std::to_string(req.index);
      return false;
    }
    if (!m_wallet->delete_address_book_row(req.index))
    {
      er.code = WALLET_RPC_ERROR_CODE_UNKNOWN_ERROR;
      er.message = "Failed to delete address book entry";
      return false;
    }
    return true;
  }
  //------------------------------------------------------------------------------------------------------------------------------
  bool wallet_rpc_server::on_refresh(const wallet_rpc::COMMAND_RPC_REFRESH::request& req, wallet_rpc::COMMAND_RPC_REFRESH::response& res, epee::json_rpc::error& er, const connection_context *ctx)
  {
    if (!m_wallet) return not_open(er);
    if (m_restricted)
    {
      er.code = WALLET_RPC_ERROR_CODE_DENIED;
      er.message = "Command unavailable in restricted mode.";
      return false;
    }
    try
    {
      m_wallet->refresh(m_wallet->is_trusted_daemon(), req.start_height, res.blocks_fetched, res.received_money);
      return true;
    }
    catch (const std::exception& e)
    {
      handle_rpc_exception(std::current_exception(), er, WALLET_RPC_ERROR_CODE_UNKNOWN_ERROR);
      return false;
    }
    return true;
  }
  //------------------------------------------------------------------------------------------------------------------------------
  bool wallet_rpc_server::on_auto_refresh(const wallet_rpc::COMMAND_RPC_AUTO_REFRESH::request& req, wallet_rpc::COMMAND_RPC_AUTO_REFRESH::response& res, epee::json_rpc::error& er, const connection_context *ctx)
  {
    if (m_restricted)
    {
      er.code = WALLET_RPC_ERROR_CODE_DENIED;
      er.message = "Command unavailable in restricted mode.";
      return false;
    }
    try
    {
      m_auto_refresh_period = req.enable ? req.period ? req.period : DEFAULT_AUTO_REFRESH_PERIOD : 0;
      MINFO("Auto refresh now " << (m_auto_refresh_period ? std::to_string(m_auto_refresh_period) + " seconds" : std::string("disabled")));
      return true;
    }
    catch (const std::exception& e)
    {
      handle_rpc_exception(std::current_exception(), er, WALLET_RPC_ERROR_CODE_UNKNOWN_ERROR);
      return false;
    }
    return true;
  }
  //------------------------------------------------------------------------------------------------------------------------------
  bool wallet_rpc_server::on_rescan_spent(const wallet_rpc::COMMAND_RPC_RESCAN_SPENT::request& req, wallet_rpc::COMMAND_RPC_RESCAN_SPENT::response& res, epee::json_rpc::error& er, const connection_context *ctx)
  {
    if (!m_wallet) return not_open(er);
    if (m_restricted)
    {
      er.code = WALLET_RPC_ERROR_CODE_DENIED;
      er.message = "Command unavailable in restricted mode.";
      return false;
    }
    try
    {
      m_wallet->rescan_spent();
      return true;
    }
    catch (const std::exception& e)
    {
      handle_rpc_exception(std::current_exception(), er, WALLET_RPC_ERROR_CODE_UNKNOWN_ERROR);
      return false;
    }
    return true;
  }
  //------------------------------------------------------------------------------------------------------------------------------
  bool wallet_rpc_server::on_start_mining(const wallet_rpc::COMMAND_RPC_START_MINING::request& req, wallet_rpc::COMMAND_RPC_START_MINING::response& res, epee::json_rpc::error& er, const connection_context *ctx)
  {
    if (!m_wallet) return not_open(er);
    if (!m_wallet->is_trusted_daemon())
    {
      er.code = WALLET_RPC_ERROR_CODE_UNKNOWN_ERROR;
      er.message = "This command requires a trusted daemon.";
      return false;
    }

    size_t max_mining_threads_count = (std::max)(tools::get_max_concurrency(), static_cast<unsigned>(2));
    if (req.threads_count < 1 || max_mining_threads_count < req.threads_count)
    {
      er.code = WALLET_RPC_ERROR_CODE_UNKNOWN_ERROR;
      er.message = "The specified number of threads is inappropriate.";
      return false;
    }

    cryptonote::COMMAND_RPC_START_MINING::request daemon_req = AUTO_VAL_INIT(daemon_req);
    daemon_req.miner_address = m_wallet->get_account().get_public_address_str(m_wallet->nettype());
    daemon_req.threads_count        = req.threads_count;
    daemon_req.do_background_mining = req.do_background_mining;
    daemon_req.ignore_battery       = req.ignore_battery;

    cryptonote::COMMAND_RPC_START_MINING::response daemon_res;
    bool r = m_wallet->invoke_http_json("/start_mining", daemon_req, daemon_res);
    if (!r || daemon_res.status != CORE_RPC_STATUS_OK)
    {
      er.code = WALLET_RPC_ERROR_CODE_UNKNOWN_ERROR;
      er.message = "Couldn't start mining due to unknown error.";
      return false;
    }
    return true;
  }
  //------------------------------------------------------------------------------------------------------------------------------
  bool wallet_rpc_server::on_stop_mining(const wallet_rpc::COMMAND_RPC_STOP_MINING::request& req, wallet_rpc::COMMAND_RPC_STOP_MINING::response& res, epee::json_rpc::error& er, const connection_context *ctx)
  {
    if (!m_wallet) return not_open(er);
    cryptonote::COMMAND_RPC_STOP_MINING::request daemon_req;
    cryptonote::COMMAND_RPC_STOP_MINING::response daemon_res;
    bool r = m_wallet->invoke_http_json("/stop_mining", daemon_req, daemon_res);
    if (!r || daemon_res.status != CORE_RPC_STATUS_OK)
    {
      er.code = WALLET_RPC_ERROR_CODE_UNKNOWN_ERROR;
      er.message = "Couldn't stop mining due to unknown error.";
      return false;
    }
    return true;
  }
  //------------------------------------------------------------------------------------------------------------------------------
  bool wallet_rpc_server::on_get_languages(const wallet_rpc::COMMAND_RPC_GET_LANGUAGES::request& req, wallet_rpc::COMMAND_RPC_GET_LANGUAGES::response& res, epee::json_rpc::error& er, const connection_context *ctx)
  {
    crypto::ElectrumWords::get_language_list(res.languages, true);
    crypto::ElectrumWords::get_language_list(res.languages_local, false);
    return true;
  }
  //------------------------------------------------------------------------------------------------------------------------------
  bool wallet_rpc_server::on_create_wallet(const wallet_rpc::COMMAND_RPC_CREATE_WALLET::request& req, wallet_rpc::COMMAND_RPC_CREATE_WALLET::response& res, epee::json_rpc::error& er, const connection_context *ctx)
  {
    if (m_wallet_dir.empty())
    {
      er.code = WALLET_RPC_ERROR_CODE_NO_WALLET_DIR;
      er.message = "No wallet dir configured";
      return false;
    }

    namespace po = boost::program_options;
    po::variables_map vm2;
    const char *ptr = strchr(req.filename.c_str(), '/');
#ifdef _WIN32
    if (!ptr)
      ptr = strchr(req.filename.c_str(), '\\');
    if (!ptr)
      ptr = strchr(req.filename.c_str(), ':');
#endif
    if (ptr)
    {
      er.code = WALLET_RPC_ERROR_CODE_UNKNOWN_ERROR;
      er.message = "Invalid filename";
      return false;
    }
    std::string wallet_file = req.filename.empty() ? "" : (m_wallet_dir + "/" + req.filename);
    {
      std::vector<std::string> languages;
      crypto::ElectrumWords::get_language_list(languages, false);
      std::vector<std::string>::iterator it;

      it = std::find(languages.begin(), languages.end(), req.language);
      if (it == languages.end())
      {
        crypto::ElectrumWords::get_language_list(languages, true);
        it = std::find(languages.begin(), languages.end(), req.language);
      }
      if (it == languages.end())
      {
        er.code = WALLET_RPC_ERROR_CODE_UNKNOWN_ERROR;
        er.message = "Unknown language: " + req.language;
        return false;
      }
    }
    {
      po::options_description desc("dummy");
      const command_line::arg_descriptor<std::string, true> arg_password = {"password", "password"};
      const char *argv[4];
      int argc = 3;
      argv[0] = "wallet-rpc";
      argv[1] = "--password";
      argv[2] = req.password.c_str();
      argv[3] = NULL;
      vm2 = *m_vm;
      command_line::add_arg(desc, arg_password);
      po::store(po::parse_command_line(argc, argv, desc), vm2);
    }
    std::unique_ptr<tools::wallet2> wal = tools::wallet2::make_new(vm2, true, nullptr).first;
    if (!wal)
    {
      er.code = WALLET_RPC_ERROR_CODE_UNKNOWN_ERROR;
      er.message = "Failed to create wallet";
      return false;
    }
    wal->set_seed_language(req.language);
    cryptonote::COMMAND_RPC_GET_HEIGHT::request hreq;
    cryptonote::COMMAND_RPC_GET_HEIGHT::response hres;
    hres.height = 0;
    bool r = wal->invoke_http_json("/getheight", hreq, hres);
    if (r)
      wal->set_refresh_from_block_height(hres.height);
    crypto::secret_key dummy_key;
    try {
      wal->generate(wallet_file, req.password, dummy_key, false, false);
    }
    catch (const std::exception& e)
    {
      handle_rpc_exception(std::current_exception(), er, WALLET_RPC_ERROR_CODE_UNKNOWN_ERROR);
      return false;
    }
    if (!wal)
    {
      er.code = WALLET_RPC_ERROR_CODE_UNKNOWN_ERROR;
      er.message = "Failed to generate wallet";
      return false;
    }

    if (m_wallet)
    {
      try
      {
        m_wallet->store();
      }
      catch (const std::exception& e)
      {
        handle_rpc_exception(std::current_exception(), er, WALLET_RPC_ERROR_CODE_UNKNOWN_ERROR);
        return false;
      }
      delete m_wallet;
    }
    m_wallet = wal.release();
    return true;
  }
  //------------------------------------------------------------------------------------------------------------------------------
  bool wallet_rpc_server::on_open_wallet(const wallet_rpc::COMMAND_RPC_OPEN_WALLET::request& req, wallet_rpc::COMMAND_RPC_OPEN_WALLET::response& res, epee::json_rpc::error& er, const connection_context *ctx)
  {
    if (m_wallet_dir.empty())
    {
      er.code = WALLET_RPC_ERROR_CODE_NO_WALLET_DIR;
      er.message = "No wallet dir configured";
      return false;
    }

    namespace po = boost::program_options;
    po::variables_map vm2;
    const char *ptr = strchr(req.filename.c_str(), '/');
#ifdef _WIN32
    if (!ptr)
      ptr = strchr(req.filename.c_str(), '\\');
    if (!ptr)
      ptr = strchr(req.filename.c_str(), ':');
#endif
    if (ptr)
    {
      er.code = WALLET_RPC_ERROR_CODE_UNKNOWN_ERROR;
      er.message = "Invalid filename";
      return false;
    }
    if (m_wallet && req.autosave_current)
    {
      try
      {
        m_wallet->store();
      }
      catch (const std::exception& e)
      {
        handle_rpc_exception(std::current_exception(), er, WALLET_RPC_ERROR_CODE_UNKNOWN_ERROR);
        return false;
      }
    }
    std::string wallet_file = m_wallet_dir + "/" + req.filename;
    {
      po::options_description desc("dummy");
      const command_line::arg_descriptor<std::string, true> arg_password = {"password", "password"};
      const char *argv[4];
      int argc = 3;
      argv[0] = "wallet-rpc";
      argv[1] = "--password";
      argv[2] = req.password.c_str();
      argv[3] = NULL;
      vm2 = *m_vm;
      command_line::add_arg(desc, arg_password);
      po::store(po::parse_command_line(argc, argv, desc), vm2);
    }
    std::unique_ptr<tools::wallet2> wal = nullptr;
    try {
      wal = tools::wallet2::make_from_file(vm2, true, wallet_file, nullptr).first;
    }
    catch (const std::exception& e)
    {
      handle_rpc_exception(std::current_exception(), er, WALLET_RPC_ERROR_CODE_UNKNOWN_ERROR);
    }
    if (!wal)
    {
      er.code = WALLET_RPC_ERROR_CODE_UNKNOWN_ERROR;
      er.message = "Failed to open wallet";
      return false;
    }

    if (m_wallet)
      delete m_wallet;
    m_wallet = wal.release();
    return true;
  }
  //------------------------------------------------------------------------------------------------------------------------------
<<<<<<< HEAD
  bool wallet_rpc_server::on_close_wallet(const wallet_rpc::COMMAND_RPC_CLOSE_WALLET::request& req, wallet_rpc::COMMAND_RPC_CLOSE_WALLET::response& res, epee::json_rpc::error& er)
  {
       if (!m_wallet) return not_open(er);
=======
  bool wallet_rpc_server::on_close_wallet(const wallet_rpc::COMMAND_RPC_CLOSE_WALLET::request& req, wallet_rpc::COMMAND_RPC_CLOSE_WALLET::response& res, epee::json_rpc::error& er, const connection_context *ctx)
  {
    if (!m_wallet) return not_open(er);
>>>>>>> 25419b4b

    if (req.autosave_current)
    {
      try
      {
        m_wallet->store();
      }
      catch (const std::exception& e)
      {
        handle_rpc_exception(std::current_exception(), er, WALLET_RPC_ERROR_CODE_UNKNOWN_ERROR);
        return false;
      }
    }
    delete m_wallet;
    m_wallet = NULL;
    return true;
  }
  //------------------------------------------------------------------------------------------------------------------------------
  bool wallet_rpc_server::on_change_wallet_password(const wallet_rpc::COMMAND_RPC_CHANGE_WALLET_PASSWORD::request& req, wallet_rpc::COMMAND_RPC_CHANGE_WALLET_PASSWORD::response& res, epee::json_rpc::error& er, const connection_context *ctx)
  {
    if (!m_wallet) return not_open(er);
    if (m_restricted)
    {
      er.code = WALLET_RPC_ERROR_CODE_DENIED;
      er.message = "Command unavailable in restricted mode.";
      return false;
    }
    if (m_wallet->verify_password(req.old_password))
    {
      try
      {
        m_wallet->change_password(m_wallet->get_wallet_file(), req.old_password, req.new_password);
        LOG_PRINT_L0("Wallet password changed.");
      }
      catch (const std::exception& e)
      {
        handle_rpc_exception(std::current_exception(), er, WALLET_RPC_ERROR_CODE_UNKNOWN_ERROR);
        return false;
      }
    }
    else
    {
      er.code = WALLET_RPC_ERROR_CODE_INVALID_PASSWORD;
      er.message = "Invalid original password.";
      return false;
    }
    return true;
  }
  //------------------------------------------------------------------------------------------------------------------------------
  void wallet_rpc_server::handle_rpc_exception(const std::exception_ptr& e, epee::json_rpc::error& er, int default_error_code) {
    try
    {
      std::rethrow_exception(e);
    }
    catch (const tools::error::no_connection_to_daemon& e)
    {
      er.code = WALLET_RPC_ERROR_CODE_NO_DAEMON_CONNECTION;
      er.message = e.what();
    }
    catch (const tools::error::daemon_busy& e)
    {
      er.code = WALLET_RPC_ERROR_CODE_DAEMON_IS_BUSY;
      er.message = e.what();
    }
    catch (const tools::error::zero_destination& e)
    {
      er.code = WALLET_RPC_ERROR_CODE_ZERO_DESTINATION;
      er.message = e.what();
    }
    catch (const tools::error::not_enough_money& e)
    {
      er.code = WALLET_RPC_ERROR_CODE_NOT_ENOUGH_MONEY;
      er.message = e.what();
    }
    catch (const tools::error::not_enough_unlocked_money& e)
    {
      er.code = WALLET_RPC_ERROR_CODE_NOT_ENOUGH_UNLOCKED_MONEY;
      er.message = e.what();
    }
    catch (const tools::error::tx_not_possible& e)
    {
      er.code = WALLET_RPC_ERROR_CODE_TX_NOT_POSSIBLE;
      er.message = (boost::format(tr("Transaction not possible. Available only %s, transaction amount %s = %s + %s (fee)")) %
        cryptonote::print_money(e.available()) %
        cryptonote::print_money(e.tx_amount() + e.fee())  %
        cryptonote::print_money(e.tx_amount()) %
        cryptonote::print_money(e.fee())).str();
      er.message = e.what();
    }
    catch (const tools::error::not_enough_outs_to_mix& e)
    {
      er.code = WALLET_RPC_ERROR_CODE_NOT_ENOUGH_OUTS_TO_MIX;
      er.message = e.what() + std::string(" Please use sweep_dust.");
    }
    catch (const error::file_exists& e)
    {
      er.code = WALLET_RPC_ERROR_CODE_WALLET_ALREADY_EXISTS;
      er.message = "Cannot create wallet. Already exists.";
    }
    catch (const error::invalid_password& e)
    {
      er.code = WALLET_RPC_ERROR_CODE_INVALID_PASSWORD;
      er.message = "Invalid password.";
    }
    catch (const error::account_index_outofbound& e)
    {
      er.code = WALLET_RPC_ERROR_CODE_ACCOUNT_INDEX_OUT_OF_BOUNDS;
      er.message = e.what();
    }
    catch (const error::address_index_outofbound& e)
    {
      er.code = WALLET_RPC_ERROR_CODE_ADDRESS_INDEX_OUT_OF_BOUNDS;
      er.message = e.what();
    }
    catch (const error::signature_check_failed& e)
    {
        er.code = WALLET_RPC_ERROR_CODE_WRONG_SIGNATURE;
        er.message = e.what();
    }
    catch (const std::exception& e)
    {
      er.code = default_error_code;
      er.message = e.what();
    }
    catch (...)
    {
      er.code = WALLET_RPC_ERROR_CODE_UNKNOWN_ERROR;
      er.message = "WALLET_RPC_ERROR_CODE_UNKNOWN_ERROR";
    }
  }
  //------------------------------------------------------------------------------------------------------------------------------
<<<<<<< HEAD
  bool wallet_rpc_server::on_generate_from_keys(const wallet_rpc::COMMAND_RPC_GENERATE_FROM_KEYS::request &req, wallet_rpc::COMMAND_RPC_GENERATE_FROM_KEYS::response &res, epee::json_rpc::error &er)
=======
  bool wallet_rpc_server::on_generate_from_keys(const wallet_rpc::COMMAND_RPC_GENERATE_FROM_KEYS::request &req, wallet_rpc::COMMAND_RPC_GENERATE_FROM_KEYS::response &res, epee::json_rpc::error &er, const connection_context *ctx)
>>>>>>> 25419b4b
  {
    if (m_wallet_dir.empty())
    {
      er.code = WALLET_RPC_ERROR_CODE_NO_WALLET_DIR;
      er.message = "No wallet dir configured";
      return false;
    }

    // early check for mandatory fields
<<<<<<< HEAD
    if (req.filename.empty())
    {
      er.code = WALLET_RPC_ERROR_CODE_UNKNOWN_ERROR;
      er.message = "field 'filename' is mandatory. Please provide a filename to save the restored wallet to.";
      return false;
    }
=======
>>>>>>> 25419b4b
    if (req.viewkey.empty())
    {
      er.code = WALLET_RPC_ERROR_CODE_UNKNOWN_ERROR;
      er.message = "field 'viewkey' is mandatory. Please provide a view key you want to restore from.";
      return false;
    }
    if (req.address.empty())
    {
      er.code = WALLET_RPC_ERROR_CODE_UNKNOWN_ERROR;
      er.message = "field 'address' is mandatory. Please provide a public address.";
      return false;
    }

    namespace po = boost::program_options;
    po::variables_map vm2;
    const char *ptr = strchr(req.filename.c_str(), '/');
  #ifdef _WIN32
    if (!ptr)
      ptr = strchr(req.filename.c_str(), '\\');
    if (!ptr)
      ptr = strchr(req.filename.c_str(), ':');
  #endif
    if (ptr)
    {
      er.code = WALLET_RPC_ERROR_CODE_UNKNOWN_ERROR;
      er.message = "Invalid filename";
      return false;
    }
<<<<<<< HEAD
    std::string wallet_file = m_wallet_dir + "/" + req.filename;
=======
    std::string wallet_file = req.filename.empty() ? "" : (m_wallet_dir + "/" + req.filename);
>>>>>>> 25419b4b
    // check if wallet file already exists
    if (!wallet_file.empty())
    {
      try
      {
        boost::system::error_code ignored_ec;
        THROW_WALLET_EXCEPTION_IF(boost::filesystem::exists(wallet_file, ignored_ec), error::file_exists, wallet_file);
      }
      catch (const std::exception &e)
      {
        er.code = WALLET_RPC_ERROR_CODE_UNKNOWN_ERROR;
        er.message = "Wallet already exists.";
        return false;
      }
    }

    {
      po::options_description desc("dummy");
      const command_line::arg_descriptor<std::string, true> arg_password = {"password", "password"};
      const char *argv[4];
      int argc = 3;
      argv[0] = "wallet-rpc";
      argv[1] = "--password";
      argv[2] = req.password.c_str();
      argv[3] = NULL;
      vm2 = *m_vm;
      command_line::add_arg(desc, arg_password);
      po::store(po::parse_command_line(argc, argv, desc), vm2);
    }

    auto rc = tools::wallet2::make_new(vm2, true, nullptr);
    std::unique_ptr<wallet2> wal;
    wal = std::move(rc.first);
    if (!wal)
    {
      er.code = WALLET_RPC_ERROR_CODE_UNKNOWN_ERROR;
      er.message = "Failed to create wallet";
      return false;
    }

    cryptonote::address_parse_info info;
    if(!get_account_address_from_str(info, wal->nettype(), req.address))
    {
      er.code = WALLET_RPC_ERROR_CODE_UNKNOWN_ERROR;
      er.message = "Failed to parse public address";
      return false;
    }

    epee::wipeable_string password = rc.second.password();
    epee::wipeable_string viewkey_string = req.viewkey;
    crypto::secret_key viewkey;
    if (!viewkey_string.hex_to_pod(unwrap(unwrap(viewkey))))
    {
      er.code = WALLET_RPC_ERROR_CODE_UNKNOWN_ERROR;
      er.message = "Failed to parse view key secret key";
      return false;
    }

    if (m_wallet && req.autosave_current)
    {
      try
      {
        if (!wallet_file.empty())
          m_wallet->store();
      }
      catch (const std::exception &e)
      {
        handle_rpc_exception(std::current_exception(), er, WALLET_RPC_ERROR_CODE_UNKNOWN_ERROR);
        return false;
      }
    }

    try
    {
      if (!req.spendkey.empty())
      {
        epee::wipeable_string spendkey_string = req.spendkey;
        crypto::secret_key spendkey;
        if (!spendkey_string.hex_to_pod(unwrap(unwrap(spendkey))))
        {
          er.code = WALLET_RPC_ERROR_CODE_UNKNOWN_ERROR;
          er.message = "Failed to parse spend key secret key";
          return false;
        }
        wal->generate(wallet_file, std::move(rc.second).password(), info.address, spendkey, viewkey, false);
        res.info = "Wallet has been generated successfully.";
      }
      else
      {
        wal->generate(wallet_file, std::move(rc.second).password(), info.address, viewkey, false);
        res.info = "Watch-only wallet has been generated successfully.";
      }
      MINFO("Wallet has been generated.\n");
    }
    catch (const std::exception &e)
    {
      handle_rpc_exception(std::current_exception(), er, WALLET_RPC_ERROR_CODE_UNKNOWN_ERROR);
      return false;
    }

    if (!wal)
    {
      er.code = WALLET_RPC_ERROR_CODE_UNKNOWN_ERROR;
      er.message = "Failed to generate wallet";
      return false;
    }

    // set blockheight if given
    try
    {
      wal->set_refresh_from_block_height(req.restore_height);
      wal->rewrite(wallet_file, password);
    }
    catch (const std::exception &e)
    {
      handle_rpc_exception(std::current_exception(), er, WALLET_RPC_ERROR_CODE_UNKNOWN_ERROR);
      return false;
    }

    if (m_wallet)
      delete m_wallet;
    m_wallet = wal.release();
    res.address = m_wallet->get_account().get_public_address_str(m_wallet->nettype());
    return true;
  }
  //------------------------------------------------------------------------------------------------------------------------------
<<<<<<< HEAD
  bool wallet_rpc_server::on_restore_deterministic_wallet(const wallet_rpc::COMMAND_RPC_RESTORE_DETERMINISTIC_WALLET::request &req, wallet_rpc::COMMAND_RPC_RESTORE_DETERMINISTIC_WALLET::response &res, epee::json_rpc::error &er)
=======
  bool wallet_rpc_server::on_restore_deterministic_wallet(const wallet_rpc::COMMAND_RPC_RESTORE_DETERMINISTIC_WALLET::request &req, wallet_rpc::COMMAND_RPC_RESTORE_DETERMINISTIC_WALLET::response &res, epee::json_rpc::error &er, const connection_context *ctx)
>>>>>>> 25419b4b
  {
    if (m_wallet_dir.empty())
    {
      er.code = WALLET_RPC_ERROR_CODE_NO_WALLET_DIR;
      er.message = "No wallet dir configured";
      return false;
    }

    // early check for mandatory fields
<<<<<<< HEAD
    if (req.filename.empty())
    {
      er.code = WALLET_RPC_ERROR_CODE_UNKNOWN_ERROR;
      er.message = "field 'filename' is mandatory. Please provide a filename to save the restored wallet to.";
      return false;
    }
=======
>>>>>>> 25419b4b
    if (req.seed.empty())
    {
      er.code = WALLET_RPC_ERROR_CODE_UNKNOWN_ERROR;
      er.message = "field 'seed' is mandatory. Please provide a seed you want to restore from.";
      return false;
    }

    namespace po = boost::program_options;
    po::variables_map vm2;
    const char *ptr = strchr(req.filename.c_str(), '/');
  #ifdef _WIN32
    if (!ptr)
      ptr = strchr(req.filename.c_str(), '\\');
    if (!ptr)
      ptr = strchr(req.filename.c_str(), ':');
  #endif
    if (ptr)
    {
      er.code = WALLET_RPC_ERROR_CODE_UNKNOWN_ERROR;
      er.message = "Invalid filename";
      return false;
    }
<<<<<<< HEAD
    std::string wallet_file = m_wallet_dir + "/" + req.filename;
=======
    std::string wallet_file = req.filename.empty() ? "" : (m_wallet_dir + "/" + req.filename);
>>>>>>> 25419b4b
    // check if wallet file already exists
    if (!wallet_file.empty())
    {
      try
      {
        boost::system::error_code ignored_ec;
        THROW_WALLET_EXCEPTION_IF(boost::filesystem::exists(wallet_file, ignored_ec), error::file_exists, wallet_file);
      }
      catch (const std::exception &e)
      {
        er.code = WALLET_RPC_ERROR_CODE_UNKNOWN_ERROR;
        er.message = "Wallet already exists.";
        return false;
      }
    }
    crypto::secret_key recovery_key;
    std::string old_language;

    // check the given seed
    {
      if (!crypto::ElectrumWords::words_to_bytes(req.seed, recovery_key, old_language))
      {
        er.code = WALLET_RPC_ERROR_CODE_UNKNOWN_ERROR;
        er.message = "Electrum-style word list failed verification";
        return false;
      }
    }
    if (m_wallet && req.autosave_current)
    {
      try
      {
        m_wallet->store();
      }
      catch (const std::exception &e)
      {
        handle_rpc_exception(std::current_exception(), er, WALLET_RPC_ERROR_CODE_UNKNOWN_ERROR);
        return false;
      }
    }

    // process seed_offset if given
    {
      if (!req.seed_offset.empty())
      {
        recovery_key = cryptonote::decrypt_key(recovery_key, req.seed_offset);
      }
    }
    {
      po::options_description desc("dummy");
      const command_line::arg_descriptor<std::string, true> arg_password = {"password", "password"};
      const char *argv[4];
      int argc = 3;
      argv[0] = "wallet-rpc";
      argv[1] = "--password";
      argv[2] = req.password.c_str();
      argv[3] = NULL;
      vm2 = *m_vm;
      command_line::add_arg(desc, arg_password);
      po::store(po::parse_command_line(argc, argv, desc), vm2);
    }

    auto rc = tools::wallet2::make_new(vm2, true, nullptr);
    std::unique_ptr<wallet2> wal;
    wal = std::move(rc.first);
    if (!wal)
    {
      er.code = WALLET_RPC_ERROR_CODE_UNKNOWN_ERROR;
      er.message = "Failed to create wallet";
      return false;
    }

    epee::wipeable_string password = rc.second.password();

    bool was_deprecated_wallet = ((old_language == crypto::ElectrumWords::old_language_name) ||
                                  crypto::ElectrumWords::get_is_old_style_seed(req.seed));

    std::string mnemonic_language = old_language;
    if (was_deprecated_wallet)
    {
      // The user had used an older version of the wallet with old style mnemonics.
      res.was_deprecated = true;
    }

    if (old_language == crypto::ElectrumWords::old_language_name)
    {
      if (req.language.empty())
      {
        er.code = WALLET_RPC_ERROR_CODE_UNKNOWN_ERROR;
        er.message = "Wallet was using the old seed language. You need to specify a new seed language.";
        return false;
      }
      std::vector<std::string> language_list;
      std::vector<std::string> language_list_en;
      crypto::ElectrumWords::get_language_list(language_list);
      crypto::ElectrumWords::get_language_list(language_list_en, true);
      if (std::find(language_list.begin(), language_list.end(), req.language) == language_list.end() &&
          std::find(language_list_en.begin(), language_list_en.end(), req.language) == language_list_en.end())
      {
        er.code = WALLET_RPC_ERROR_CODE_UNKNOWN_ERROR;
        er.message = "Wallet was using the old seed language, and the specified new seed language is invalid.";
        return false;
      }
      mnemonic_language = req.language;
    }

    wal->set_seed_language(mnemonic_language);

    crypto::secret_key recovery_val;
    try
    {
      recovery_val = wal->generate(wallet_file, std::move(rc.second).password(), recovery_key, true, false, false);
      MINFO("Wallet has been restored.\n");
    }
    catch (const std::exception &e)
    {
      handle_rpc_exception(std::current_exception(), er, WALLET_RPC_ERROR_CODE_UNKNOWN_ERROR);
      return false;
    }

    // // Convert the secret key back to seed
    epee::wipeable_string electrum_words;
    if (!crypto::ElectrumWords::bytes_to_words(recovery_val, electrum_words, mnemonic_language))
    {
      er.code = WALLET_RPC_ERROR_CODE_UNKNOWN_ERROR;
      er.message = "Failed to encode seed";
      return false;
    }
<<<<<<< HEAD
    res.seed = electrum_words.data();
=======
    res.seed = std::string(electrum_words.data(), electrum_words.size());
>>>>>>> 25419b4b

    if (!wal)
    {
      er.code = WALLET_RPC_ERROR_CODE_UNKNOWN_ERROR;
      er.message = "Failed to generate wallet";
      return false;
    }

    // set blockheight if given
    try
    {
      wal->set_refresh_from_block_height(req.restore_height);
      wal->rewrite(wallet_file, password);
    }
    catch (const std::exception &e)
    {
      handle_rpc_exception(std::current_exception(), er, WALLET_RPC_ERROR_CODE_UNKNOWN_ERROR);
      return false;
    }

    if (m_wallet)
      delete m_wallet;
    m_wallet = wal.release();
    res.address = m_wallet->get_account().get_public_address_str(m_wallet->nettype());
    res.info = "Wallet has been restored successfully.";
    return true;
  }
  //------------------------------------------------------------------------------------------------------------------------------
<<<<<<< HEAD
  bool wallet_rpc_server::on_is_multisig(const wallet_rpc::COMMAND_RPC_IS_MULTISIG::request& req, wallet_rpc::COMMAND_RPC_IS_MULTISIG::response& res, epee::json_rpc::error& er)
=======
  bool wallet_rpc_server::on_is_multisig(const wallet_rpc::COMMAND_RPC_IS_MULTISIG::request& req, wallet_rpc::COMMAND_RPC_IS_MULTISIG::response& res, epee::json_rpc::error& er, const connection_context *ctx)
>>>>>>> 25419b4b
  {
    if (!m_wallet) return not_open(er);
    res.multisig = m_wallet->multisig(&res.ready, &res.threshold, &res.total);
    return true;
  }
  //------------------------------------------------------------------------------------------------------------------------------
  bool wallet_rpc_server::on_prepare_multisig(const wallet_rpc::COMMAND_RPC_PREPARE_MULTISIG::request& req, wallet_rpc::COMMAND_RPC_PREPARE_MULTISIG::response& res, epee::json_rpc::error& er, const connection_context *ctx)
  {
    if (!m_wallet) return not_open(er);
    if (m_restricted)
    {
      er.code = WALLET_RPC_ERROR_CODE_DENIED;
      er.message = "Command unavailable in restricted mode.";
      return false;
    }
    if (m_wallet->multisig())
    {
      er.code = WALLET_RPC_ERROR_CODE_ALREADY_MULTISIG;
      er.message = "This wallet is already multisig";
      return false;
    }
    if (m_wallet->watch_only())
    {
      er.code = WALLET_RPC_ERROR_CODE_WATCH_ONLY;
      er.message = "wallet is watch-only and cannot be made multisig";
      return false;
    }

    res.multisig_info = m_wallet->get_multisig_info();
    return true;
  }
  //------------------------------------------------------------------------------------------------------------------------------
  bool wallet_rpc_server::on_make_multisig(const wallet_rpc::COMMAND_RPC_MAKE_MULTISIG::request& req, wallet_rpc::COMMAND_RPC_MAKE_MULTISIG::response& res, epee::json_rpc::error& er, const connection_context *ctx)
  {
    if (!m_wallet) return not_open(er);
    if (m_restricted)
    {
      er.code = WALLET_RPC_ERROR_CODE_DENIED;
      er.message = "Command unavailable in restricted mode.";
      return false;
    }
    if (m_wallet->multisig())
    {
      er.code = WALLET_RPC_ERROR_CODE_ALREADY_MULTISIG;
      er.message = "This wallet is already multisig";
      return false;
    }
    if (m_wallet->watch_only())
    {
      er.code = WALLET_RPC_ERROR_CODE_WATCH_ONLY;
      er.message = "wallet is watch-only and cannot be made multisig";
      return false;
    }

    try
    {
      res.multisig_info = m_wallet->make_multisig(req.password, req.multisig_info, req.threshold);
      res.address = m_wallet->get_account().get_public_address_str(m_wallet->nettype());
    }
    catch (const std::exception &e)
    {
      er.code = WALLET_RPC_ERROR_CODE_UNKNOWN_ERROR;
      er.message = e.what();
      return false;
    }

    return true;
  }
  //------------------------------------------------------------------------------------------------------------------------------
  bool wallet_rpc_server::on_export_multisig(const wallet_rpc::COMMAND_RPC_EXPORT_MULTISIG::request& req, wallet_rpc::COMMAND_RPC_EXPORT_MULTISIG::response& res, epee::json_rpc::error& er, const connection_context *ctx)
  {
    if (!m_wallet) return not_open(er);
    if (m_restricted)
    {
      er.code = WALLET_RPC_ERROR_CODE_DENIED;
      er.message = "Command unavailable in restricted mode.";
      return false;
    }
    bool ready;
    if (!m_wallet->multisig(&ready))
    {
      er.code = WALLET_RPC_ERROR_CODE_NOT_MULTISIG;
      er.message = "This wallet is not multisig";
      return false;
    }
    if (!ready)
    {
      er.code = WALLET_RPC_ERROR_CODE_NOT_MULTISIG;
      er.message = "This wallet is multisig, but not yet finalized";
      return false;
    }

    cryptonote::blobdata info;
    try
    {
      info = m_wallet->export_multisig();
    }
    catch (const std::exception &e)
    {
      er.code = WALLET_RPC_ERROR_CODE_UNKNOWN_ERROR;
      er.message = e.what();
      return false;
    }

    res.info = epee::string_tools::buff_to_hex_nodelimer(info);

    return true;
  }
  //------------------------------------------------------------------------------------------------------------------------------
  bool wallet_rpc_server::on_import_multisig(const wallet_rpc::COMMAND_RPC_IMPORT_MULTISIG::request& req, wallet_rpc::COMMAND_RPC_IMPORT_MULTISIG::response& res, epee::json_rpc::error& er, const connection_context *ctx)
  {
    if (!m_wallet) return not_open(er);
    if (m_restricted)
    {
      er.code = WALLET_RPC_ERROR_CODE_DENIED;
      er.message = "Command unavailable in restricted mode.";
      return false;
    }
    bool ready;
    uint32_t threshold, total;
    if (!m_wallet->multisig(&ready, &threshold, &total))
    {
      er.code = WALLET_RPC_ERROR_CODE_NOT_MULTISIG;
      er.message = "This wallet is not multisig";
      return false;
    }
    if (!ready)
    {
      er.code = WALLET_RPC_ERROR_CODE_NOT_MULTISIG;
      er.message = "This wallet is multisig, but not yet finalized";
      return false;
    }

    if (req.info.size() < threshold - 1)
    {
      er.code = WALLET_RPC_ERROR_CODE_THRESHOLD_NOT_REACHED;
      er.message = "Needs multisig export info from more participants";
      return false;
    }

    std::vector<cryptonote::blobdata> info;
    info.resize(req.info.size());
    for (size_t n = 0; n < info.size(); ++n)
    {
      if (!epee::string_tools::parse_hexstr_to_binbuff(req.info[n], info[n]))
      {
        er.code = WALLET_RPC_ERROR_CODE_BAD_HEX;
        er.message = "Failed to parse hex.";
        return false;
      }
    }

    try
    {
      res.n_outputs = m_wallet->import_multisig(info);
    }
    catch (const std::exception &e)
    {
      er.code = WALLET_RPC_ERROR_CODE_UNKNOWN_ERROR;
      er.message = "Error calling import_multisig";
      return false;
    }

    if (m_wallet->is_trusted_daemon())
    {
      try
      {
        m_wallet->rescan_spent();
      }
      catch (const std::exception &e)
      {
        er.message = std::string("Success, but failed to update spent status after import multisig info: ") + e.what();
      }
    }
    else
    {
      er.message = "Success, but cannot update spent status after import multisig info as daemon is untrusted";
    }

    return true;
  }
  //------------------------------------------------------------------------------------------------------------------------------
  bool wallet_rpc_server::on_finalize_multisig(const wallet_rpc::COMMAND_RPC_FINALIZE_MULTISIG::request& req, wallet_rpc::COMMAND_RPC_FINALIZE_MULTISIG::response& res, epee::json_rpc::error& er, const connection_context *ctx)
  {
    if (!m_wallet) return not_open(er);
    if (m_restricted)
    {
      er.code = WALLET_RPC_ERROR_CODE_DENIED;
      er.message = "Command unavailable in restricted mode.";
      return false;
    }
    bool ready;
    uint32_t threshold, total;
    if (!m_wallet->multisig(&ready, &threshold, &total))
    {
      er.code = WALLET_RPC_ERROR_CODE_NOT_MULTISIG;
      er.message = "This wallet is not multisig";
      return false;
    }
    if (ready)
    {
      er.code = WALLET_RPC_ERROR_CODE_ALREADY_MULTISIG;
      er.message = "This wallet is multisig, and already finalized";
      return false;
    }

    if (req.multisig_info.size() < 1 || req.multisig_info.size() > total)
    {
      er.code = WALLET_RPC_ERROR_CODE_THRESHOLD_NOT_REACHED;
      er.message = "Needs multisig info from more participants";
      return false;
    }

    try
    {
      if (!m_wallet->finalize_multisig(req.password, req.multisig_info))
      {
        er.code = WALLET_RPC_ERROR_CODE_UNKNOWN_ERROR;
        er.message = "Error calling finalize_multisig";
        return false;
      }
    }
    catch (const std::exception &e)
    {
      er.code = WALLET_RPC_ERROR_CODE_UNKNOWN_ERROR;
      er.message = std::string("Error calling finalize_multisig: ") + e.what();
      return false;
    }
    res.address = m_wallet->get_account().get_public_address_str(m_wallet->nettype());

    return true;
  }
  //------------------------------------------------------------------------------------------------------------------------------
  bool wallet_rpc_server::on_exchange_multisig_keys(const wallet_rpc::COMMAND_RPC_EXCHANGE_MULTISIG_KEYS::request& req, wallet_rpc::COMMAND_RPC_EXCHANGE_MULTISIG_KEYS::response& res, epee::json_rpc::error& er, const connection_context *ctx)
  {
    if (!m_wallet) return not_open(er);
    if (m_restricted)
    {
      er.code = WALLET_RPC_ERROR_CODE_DENIED;
      er.message = "Command unavailable in restricted mode.";
      return false;
    }
    bool ready;
    uint32_t threshold, total;
    if (!m_wallet->multisig(&ready, &threshold, &total))
    {
      er.code = WALLET_RPC_ERROR_CODE_NOT_MULTISIG;
      er.message = "This wallet is not multisig";
      return false;
    }

    if (ready)
    {
      er.code = WALLET_RPC_ERROR_CODE_ALREADY_MULTISIG;
      er.message = "This wallet is multisig, and already finalized";
      return false;
    }

    if (req.multisig_info.size() < 1 || req.multisig_info.size() > total)
    {
      er.code = WALLET_RPC_ERROR_CODE_THRESHOLD_NOT_REACHED;
      er.message = "Needs multisig info from more participants";
      return false;
    }

    try
    {
      res.multisig_info = m_wallet->exchange_multisig_keys(req.password, req.multisig_info);
      if (res.multisig_info.empty())
      {
        res.address = m_wallet->get_account().get_public_address_str(m_wallet->nettype());
      }
    }
    catch (const std::exception &e)
    {
      er.code = WALLET_RPC_ERROR_CODE_UNKNOWN_ERROR;
      er.message = std::string("Error calling exchange_multisig_info: ") + e.what();
      return false;
    }
    return true;
  }
  //------------------------------------------------------------------------------------------------------------------------------
  bool wallet_rpc_server::on_sign_multisig(const wallet_rpc::COMMAND_RPC_SIGN_MULTISIG::request& req, wallet_rpc::COMMAND_RPC_SIGN_MULTISIG::response& res, epee::json_rpc::error& er, const connection_context *ctx)
  {
    if (!m_wallet) return not_open(er);
    if (m_restricted)
    {
      er.code = WALLET_RPC_ERROR_CODE_DENIED;
      er.message = "Command unavailable in restricted mode.";
      return false;
    }
    bool ready;
    uint32_t threshold, total;
    if (!m_wallet->multisig(&ready, &threshold, &total))
    {
      er.code = WALLET_RPC_ERROR_CODE_NOT_MULTISIG;
      er.message = "This wallet is not multisig";
      return false;
    }
    if (!ready)
    {
      er.code = WALLET_RPC_ERROR_CODE_NOT_MULTISIG;
      er.message = "This wallet is multisig, but not yet finalized";
      return false;
    }

    cryptonote::blobdata blob;
    if (!epee::string_tools::parse_hexstr_to_binbuff(req.tx_data_hex, blob))
    {
      er.code = WALLET_RPC_ERROR_CODE_BAD_HEX;
      er.message = "Failed to parse hex.";
      return false;
    }

    tools::wallet2::multisig_tx_set txs;
    bool r = m_wallet->load_multisig_tx(blob, txs, NULL);
    if (!r)
    {
      er.code = WALLET_RPC_ERROR_CODE_BAD_MULTISIG_TX_DATA;
      er.message = "Failed to parse multisig tx data.";
      return false;
    }

    std::vector<crypto::hash> txids;
    try
    {
      bool r = m_wallet->sign_multisig_tx(txs, txids);
      if (!r)
      {
        er.code = WALLET_RPC_ERROR_CODE_MULTISIG_SIGNATURE;
        er.message = "Failed to sign multisig tx";
        return false;
      }
    }
    catch (const std::exception &e)
    {
      er.code = WALLET_RPC_ERROR_CODE_MULTISIG_SIGNATURE;
      er.message = std::string("Failed to sign multisig tx: ") + e.what();
      return false;
    }

    res.tx_data_hex = epee::string_tools::buff_to_hex_nodelimer(m_wallet->save_multisig_tx(txs));
    if (!txids.empty())
    {
      for (const crypto::hash &txid: txids)
        res.tx_hash_list.push_back(epee::string_tools::pod_to_hex(txid));
    }

    return true;
  }
  //------------------------------------------------------------------------------------------------------------------------------
  bool wallet_rpc_server::on_submit_multisig(const wallet_rpc::COMMAND_RPC_SUBMIT_MULTISIG::request& req, wallet_rpc::COMMAND_RPC_SUBMIT_MULTISIG::response& res, epee::json_rpc::error& er, const connection_context *ctx)
  {
    if (!m_wallet) return not_open(er);
    if (m_restricted)
    {
      er.code = WALLET_RPC_ERROR_CODE_DENIED;
      er.message = "Command unavailable in restricted mode.";
      return false;
    }
    bool ready;
    uint32_t threshold, total;
    if (!m_wallet->multisig(&ready, &threshold, &total))
    {
      er.code = WALLET_RPC_ERROR_CODE_NOT_MULTISIG;
      er.message = "This wallet is not multisig";
      return false;
    }
    if (!ready)
    {
      er.code = WALLET_RPC_ERROR_CODE_NOT_MULTISIG;
      er.message = "This wallet is multisig, but not yet finalized";
      return false;
    }

    cryptonote::blobdata blob;
    if (!epee::string_tools::parse_hexstr_to_binbuff(req.tx_data_hex, blob))
    {
      er.code = WALLET_RPC_ERROR_CODE_BAD_HEX;
      er.message = "Failed to parse hex.";
      return false;
    }

    tools::wallet2::multisig_tx_set txs;
    bool r = m_wallet->load_multisig_tx(blob, txs, NULL);
    if (!r)
    {
      er.code = WALLET_RPC_ERROR_CODE_BAD_MULTISIG_TX_DATA;
      er.message = "Failed to parse multisig tx data.";
      return false;
    }

    if (txs.m_signers.size() < threshold)
    {
      er.code = WALLET_RPC_ERROR_CODE_THRESHOLD_NOT_REACHED;
      er.message = "Not enough signers signed this transaction.";
      return false;
    }

    try
    {
      for (auto &ptx: txs.m_ptx)
      {
        m_wallet->commit_tx(ptx);
        res.tx_hash_list.push_back(epee::string_tools::pod_to_hex(cryptonote::get_transaction_hash(ptx.tx)));
      }
    }
    catch (const std::exception &e)
    {
      er.code = WALLET_RPC_ERROR_CODE_MULTISIG_SUBMISSION;
      er.message = std::string("Failed to submit multisig tx: ") + e.what();
      return false;
    }

    return true;
  }
  //------------------------------------------------------------------------------------------------------------------------------
<<<<<<< HEAD
  bool wallet_rpc_server::on_validate_address(const wallet_rpc::COMMAND_RPC_VALIDATE_ADDRESS::request& req, wallet_rpc::COMMAND_RPC_VALIDATE_ADDRESS::response& res, epee::json_rpc::error& er)
=======
  bool wallet_rpc_server::on_validate_address(const wallet_rpc::COMMAND_RPC_VALIDATE_ADDRESS::request& req, wallet_rpc::COMMAND_RPC_VALIDATE_ADDRESS::response& res, epee::json_rpc::error& er, const connection_context *ctx)
>>>>>>> 25419b4b
  {
    cryptonote::address_parse_info info;
    static const struct { cryptonote::network_type type; const char *stype; } net_types[] = {
      { cryptonote::MAINNET, "mainnet" },
      { cryptonote::TESTNET, "testnet" },
      { cryptonote::STAGENET, "stagenet" },
    };
<<<<<<< HEAD
    for (const auto &net_type: net_types)
    {
      if (!req.any_net_type && net_type.type != m_wallet->nettype())
=======
    if (!req.any_net_type && !m_wallet) return not_open(er);
    for (const auto &net_type: net_types)
    {
      if (!req.any_net_type && (!m_wallet || net_type.type != m_wallet->nettype()))
>>>>>>> 25419b4b
        continue;
      if (req.allow_openalias)
      {
        std::string address;
        res.valid = get_account_address_from_str_or_url(info, net_type.type, req.address,
          [&er, &address](const std::string &url, const std::vector<std::string> &addresses, bool dnssec_valid)->std::string {
            if (!dnssec_valid)
            {
              er.message = std::string("Invalid DNSSEC for ") + url;
              return {};
            }
            if (addresses.empty())
            {
              er.message = std::string("No Monero address found at ") + url;
              return {};
            }
            address = addresses[0];
            return address;
          });
        if (res.valid)
          res.openalias_address = address;
      }
      else
      {
        res.valid = cryptonote::get_account_address_from_str(info, net_type.type, req.address);
      }
      if (res.valid)
      {
        res.integrated = info.has_payment_id;
        res.subaddress = info.is_subaddress;
        res.nettype = net_type.stype;
        return true;
      }
    }

<<<<<<< HEAD
    er.code = WALLET_RPC_ERROR_CODE_WRONG_ADDRESS;
    er.message = std::string("Invalid address");
    return false;
  }
  //------------------------------------------------------------------------------------------------------------------------------
  bool wallet_rpc_server::on_get_version(const wallet_rpc::COMMAND_RPC_GET_VERSION::request& req, wallet_rpc::COMMAND_RPC_GET_VERSION::response& res, epee::json_rpc::error& er)
=======
    res.valid = false;
    return true;
  }
  //------------------------------------------------------------------------------------------------------------------------------
  bool wallet_rpc_server::on_set_daemon(const wallet_rpc::COMMAND_RPC_SET_DAEMON::request& req, wallet_rpc::COMMAND_RPC_SET_DAEMON::response& res, epee::json_rpc::error& er, const connection_context *ctx)
  {
    if (!m_wallet) return not_open(er);
    if (m_restricted)
    {
      er.code = WALLET_RPC_ERROR_CODE_DENIED;
      er.message = "Command unavailable in restricted mode.";
      return false;
    }
   
    std::vector<std::vector<uint8_t>> ssl_allowed_fingerprints;
    ssl_allowed_fingerprints.reserve(req.ssl_allowed_fingerprints.size());
    for (const std::string &fp: req.ssl_allowed_fingerprints)
    {
      ssl_allowed_fingerprints.push_back({});
      std::vector<uint8_t> &v = ssl_allowed_fingerprints.back();
      for (auto c: fp)
        v.push_back(c);
    }

    epee::net_utils::ssl_options_t ssl_options = epee::net_utils::ssl_support_t::e_ssl_support_enabled;
    if (req.ssl_allow_any_cert)
      ssl_options.verification = epee::net_utils::ssl_verification_t::none;
    else if (!ssl_allowed_fingerprints.empty() || !req.ssl_ca_file.empty())
      ssl_options = epee::net_utils::ssl_options_t{std::move(ssl_allowed_fingerprints), std::move(req.ssl_ca_file)};

    if (!epee::net_utils::ssl_support_from_string(ssl_options.support, req.ssl_support))
    {
      er.code = WALLET_RPC_ERROR_CODE_NO_DAEMON_CONNECTION;
      er.message = std::string("Invalid ssl support mode");
      return false;
    }

    ssl_options.auth = epee::net_utils::ssl_authentication_t{
      std::move(req.ssl_private_key_path), std::move(req.ssl_certificate_path)
    };

    const bool verification_required =
      ssl_options.verification != epee::net_utils::ssl_verification_t::none &&
      ssl_options.support == epee::net_utils::ssl_support_t::e_ssl_support_enabled;

    if (verification_required && !ssl_options.has_strong_verification(boost::string_ref{}))
    {
      er.code = WALLET_RPC_ERROR_CODE_NO_DAEMON_CONNECTION;
      er.message = "SSL is enabled but no user certificate or fingerprints were provided";
      return false;
    }

    if (!m_wallet->set_daemon(req.address, boost::none, req.trusted, std::move(ssl_options)))
    {
      er.code = WALLET_RPC_ERROR_CODE_NO_DAEMON_CONNECTION;
      er.message = std::string("Unable to set daemon");
      return false;
    }
    return true;
  }
  //------------------------------------------------------------------------------------------------------------------------------
  bool wallet_rpc_server::on_set_log_level(const wallet_rpc::COMMAND_RPC_SET_LOG_LEVEL::request& req, wallet_rpc::COMMAND_RPC_SET_LOG_LEVEL::response& res, epee::json_rpc::error& er, const connection_context *ctx)
  {
    if (m_restricted)
    {
      er.code = WALLET_RPC_ERROR_CODE_DENIED;
      er.message = "Command unavailable in restricted mode.";
      return false;
    }

    if (req.level < 0 || req.level > 4)
    {
      er.code = WALLET_RPC_ERROR_CODE_INVALID_LOG_LEVEL;
      er.message = "Error: log level not valid";
      return false;
    }
    mlog_set_log_level(req.level);
    return true;
  }
  //------------------------------------------------------------------------------------------------------------------------------
  bool wallet_rpc_server::on_set_log_categories(const wallet_rpc::COMMAND_RPC_SET_LOG_CATEGORIES::request& req, wallet_rpc::COMMAND_RPC_SET_LOG_CATEGORIES::response& res, epee::json_rpc::error& er, const connection_context *ctx)
  {
    if (m_restricted)
    {
      er.code = WALLET_RPC_ERROR_CODE_DENIED;
      er.message = "Command unavailable in restricted mode.";
      return false;
    }

    mlog_set_log(req.categories.c_str());
    res.categories = mlog_get_categories();
    return true;
  }
  //------------------------------------------------------------------------------------------------------------------------------
  bool wallet_rpc_server::on_estimate_tx_size_and_weight(const wallet_rpc::COMMAND_RPC_ESTIMATE_TX_SIZE_AND_WEIGHT::request& req, wallet_rpc::COMMAND_RPC_ESTIMATE_TX_SIZE_AND_WEIGHT::response& res, epee::json_rpc::error& er, const connection_context *ctx)
  {
    if (!m_wallet) return not_open(er);
    try
    {
      size_t extra_size = 34 /* pubkey */ + 10 /* encrypted payment id */; // typical makeup
      const std::pair<size_t, uint64_t> sw = m_wallet->estimate_tx_size_and_weight(req.rct, req.n_inputs, req.ring_size, req.n_outputs, extra_size);
      res.size = sw.first;
      res.weight = sw.second;
    }
    catch (const std::exception &e)
    {
      er.code = WALLET_RPC_ERROR_CODE_UNKNOWN_ERROR;
      er.message = "Failed to determine size and weight";
      return false;
    }
    return true;
  }
  //------------------------------------------------------------------------------------------------------------------------------
  bool wallet_rpc_server::on_get_version(const wallet_rpc::COMMAND_RPC_GET_VERSION::request& req, wallet_rpc::COMMAND_RPC_GET_VERSION::response& res, epee::json_rpc::error& er, const connection_context *ctx)
>>>>>>> 25419b4b
  {
    res.version = WALLET_RPC_VERSION;
    res.release = MONERO_VERSION_IS_RELEASE;
    return true;
  }
  //------------------------------------------------------------------------------------------------------------------------------
}

class t_daemon
{
private:
  const boost::program_options::variables_map& vm;

  std::unique_ptr<tools::wallet_rpc_server> wrpc;

public:
  t_daemon(boost::program_options::variables_map const & _vm)
    : vm(_vm)
    , wrpc(new tools::wallet_rpc_server)
  {
  }

  bool run()
  {
    std::unique_ptr<tools::wallet2> wal;
    try
    {
      const bool testnet = tools::wallet2::has_testnet_option(vm);
      const bool stagenet = tools::wallet2::has_stagenet_option(vm);
      if (testnet && stagenet)
      {
        MERROR(tools::wallet_rpc_server::tr("Can't specify more than one of --testnet and --stagenet"));
        return false;
      }

      const auto arg_wallet_file = wallet_args::arg_wallet_file();
      const auto arg_from_json = wallet_args::arg_generate_from_json();
      const auto arg_rpc_client_secret_key = wallet_args::arg_rpc_client_secret_key();

      const auto wallet_file = command_line::get_arg(vm, arg_wallet_file);
      const auto from_json = command_line::get_arg(vm, arg_from_json);
      const auto wallet_dir = command_line::get_arg(vm, arg_wallet_dir);
      const auto prompt_for_password = command_line::get_arg(vm, arg_prompt_for_password);
      const auto password_prompt = prompt_for_password ? password_prompter : nullptr;

      if(!wallet_file.empty() && !from_json.empty())
      {
        LOG_ERROR(tools::wallet_rpc_server::tr("Can't specify more than one of --wallet-file and --generate-from-json"));
        return false;
      }

      if (!wallet_dir.empty())
      {
        wal = NULL;
        goto just_dir;
      }

      if (wallet_file.empty() && from_json.empty())
      {
        LOG_ERROR(tools::wallet_rpc_server::tr("Must specify --wallet-file or --generate-from-json or --wallet-dir"));
        return false;
      }

      LOG_PRINT_L0(tools::wallet_rpc_server::tr("Loading wallet..."));
      if(!wallet_file.empty())
      {
        wal = tools::wallet2::make_from_file(vm, true, wallet_file, password_prompt).first;
      }
      else
      {
        try
        {
          auto rc = tools::wallet2::make_from_json(vm, true, from_json, password_prompt);
          wal = std::move(rc.first);
        }
        catch (const std::exception &e)
        {
          MERROR("Error creating wallet: " << e.what());
          return false;
        }
      }
      if (!wal)
      {
        return false;
      }

      if (!command_line::is_arg_defaulted(vm, arg_rpc_client_secret_key))
      {
        crypto::secret_key client_secret_key;
        if (!epee::string_tools::hex_to_pod(command_line::get_arg(vm, arg_rpc_client_secret_key), client_secret_key))
        {
          MERROR(arg_rpc_client_secret_key.name << ": RPC client secret key should be 32 byte in hex format");
          return false;
        }
        wal->set_rpc_client_secret_key(client_secret_key);
      }

      bool quit = false;
      tools::signal_handler::install([&wal, &quit](int) {
        assert(wal);
        quit = true;
        wal->stop();
      });

      wal->refresh(wal->is_trusted_daemon());
      // if we ^C during potentially length load/refresh, there's no server loop yet
      if (quit)
      {
        MINFO(tools::wallet_rpc_server::tr("Saving wallet..."));
        wal->store();
        MINFO(tools::wallet_rpc_server::tr("Successfully saved"));
        return false;
      }
      MINFO(tools::wallet_rpc_server::tr("Successfully loaded"));
    }
    catch (const std::exception& e)
    {
      LOG_ERROR(tools::wallet_rpc_server::tr("Wallet initialization failed: ") << e.what());
      return false;
    }
  just_dir:
    if (wal) wrpc->set_wallet(wal.release());
    bool r = wrpc->init(&vm);
    CHECK_AND_ASSERT_MES(r, false, tools::wallet_rpc_server::tr("Failed to initialize wallet RPC server"));
    tools::signal_handler::install([this](int) {
      wrpc->send_stop_signal();
    });
    LOG_PRINT_L0(tools::wallet_rpc_server::tr("Starting wallet RPC server"));
    try
    {
      wrpc->run();
    }
    catch (const std::exception &e)
    {
      LOG_ERROR(tools::wallet_rpc_server::tr("Failed to run wallet: ") << e.what());
      return false;
    }
    LOG_PRINT_L0(tools::wallet_rpc_server::tr("Stopped wallet RPC server"));
    try
    {
      LOG_PRINT_L0(tools::wallet_rpc_server::tr("Saving wallet..."));
      wrpc->stop();
      LOG_PRINT_L0(tools::wallet_rpc_server::tr("Successfully saved"));
    }
    catch (const std::exception& e)
    {
      LOG_ERROR(tools::wallet_rpc_server::tr("Failed to save wallet: ") << e.what());
      return false;
    }
    return true;
  }

  void stop()
  {
    wrpc->send_stop_signal();
  }
};

class t_executor final
{
public:
  static std::string const NAME;

  typedef ::t_daemon t_daemon;

  std::string const & name() const
  {
    return NAME;
  }

  t_daemon create_daemon(boost::program_options::variables_map const & vm)
  {
    return t_daemon(vm);
  }

  bool run_non_interactive(boost::program_options::variables_map const & vm)
  {
    return t_daemon(vm).run();
  }

  bool run_interactive(boost::program_options::variables_map const & vm)
  {
    return t_daemon(vm).run();
  }
};

std::string const t_executor::NAME = "Wallet RPC Daemon";

int main(int argc, char** argv) {
  TRY_ENTRY();

  namespace po = boost::program_options;

  const auto arg_wallet_file = wallet_args::arg_wallet_file();
  const auto arg_from_json = wallet_args::arg_generate_from_json();
  const auto arg_rpc_client_secret_key = wallet_args::arg_rpc_client_secret_key();

  po::options_description hidden_options("Hidden");

  po::options_description desc_params(wallet_args::tr("Wallet options"));
  tools::wallet2::init_options(desc_params);
  command_line::add_arg(desc_params, arg_rpc_bind_port);
  command_line::add_arg(desc_params, arg_disable_rpc_login);
  command_line::add_arg(desc_params, arg_restricted);
  cryptonote::rpc_args::init_options(desc_params);
  command_line::add_arg(desc_params, arg_wallet_file);
  command_line::add_arg(desc_params, arg_from_json);
  command_line::add_arg(desc_params, arg_wallet_dir);
  command_line::add_arg(desc_params, arg_prompt_for_password);
  command_line::add_arg(desc_params, arg_rpc_client_secret_key);

  daemonizer::init_options(hidden_options, desc_params);
  desc_params.add(hidden_options);

  boost::optional<po::variables_map> vm;
  bool should_terminate = false;
  std::tie(vm, should_terminate) = wallet_args::main(
    argc, argv,
    "wallet-rpc [--wallet-file=<file>|--generate-from-json=<file>|--wallet-dir=<directory>] [--rpc-bind-port=<port>]",
    tools::wallet_rpc_server::tr("This is the RPC Equilibria wallet. It needs to connect to a Equilibria\ndaemon to work correctly."),
    desc_params,
    po::positional_options_description(),
    [](const std::string &s, bool emphasis){ epee::set_console_color(emphasis ? epee::console_color_white : epee::console_color_default, true); std::cout << s << std::endl; if (emphasis) epee::reset_console_color(); },
    "logs/equilibria-wallet-rpc.log",
    true
  );
  if (!vm)
  {
    return 1;
  }
  if (should_terminate)
  {
    return 0;
  }

  return daemonizer::daemonize(argc, const_cast<const char**>(argv), t_executor{}, *vm) ? 0 : 1;
  CATCH_ENTRY_L0("main", 1);
}<|MERGE_RESOLUTION|>--- conflicted
+++ resolved
@@ -1,10 +1,5 @@
-<<<<<<< HEAD
-// Copyright (c) 2014-2018, The Monero Project
-//
-=======
 // Copyright (c) 2014-2019, The Monero Project
 // 
->>>>>>> 25419b4b
 // All rights reserved.
 //
 // Redistribution and use in source and binary forms, with or without modification, are
@@ -1952,26 +1947,6 @@
   //------------------------------------------------------------------------------------------------------------------------------
   bool wallet_rpc_server::on_rescan_blockchain(const wallet_rpc::COMMAND_RPC_RESCAN_BLOCKCHAIN::request& req, wallet_rpc::COMMAND_RPC_RESCAN_BLOCKCHAIN::response& res, epee::json_rpc::error& er, const connection_context *ctx)
   {
-<<<<<<< HEAD
-	  if (!m_wallet) return not_open(er);
-	  if (m_restricted)
-	  {
-		  er.code = WALLET_RPC_ERROR_CODE_DENIED;
-		  er.message = "Command unavailable in restricted mode.";
-		  return false;
-	  }
-
-	  try
-	  {
-		  m_wallet->rescan_blockchain(req.hard);
-	  }
-	  catch (const std::exception& e)
-	  {
-		  handle_rpc_exception(std::current_exception(), er, WALLET_RPC_ERROR_CODE_UNKNOWN_ERROR);
-		  return false;
-	  }
-	  return true;
-=======
     if (!m_wallet) return not_open(er);
     if (m_restricted)
     {
@@ -1990,7 +1965,6 @@
       return false;
     }
     return true;
->>>>>>> 25419b4b
   }
   //------------------------------------------------------------------------------------------------------------------------------
   bool wallet_rpc_server::on_sign(const wallet_rpc::COMMAND_RPC_SIGN::request& req, wallet_rpc::COMMAND_RPC_SIGN::response& res, epee::json_rpc::error& er, const connection_context *ctx)
@@ -3243,15 +3217,9 @@
     return true;
   }
   //------------------------------------------------------------------------------------------------------------------------------
-<<<<<<< HEAD
-  bool wallet_rpc_server::on_close_wallet(const wallet_rpc::COMMAND_RPC_CLOSE_WALLET::request& req, wallet_rpc::COMMAND_RPC_CLOSE_WALLET::response& res, epee::json_rpc::error& er)
-  {
-       if (!m_wallet) return not_open(er);
-=======
   bool wallet_rpc_server::on_close_wallet(const wallet_rpc::COMMAND_RPC_CLOSE_WALLET::request& req, wallet_rpc::COMMAND_RPC_CLOSE_WALLET::response& res, epee::json_rpc::error& er, const connection_context *ctx)
   {
     if (!m_wallet) return not_open(er);
->>>>>>> 25419b4b
 
     if (req.autosave_current)
     {
@@ -3383,11 +3351,7 @@
     }
   }
   //------------------------------------------------------------------------------------------------------------------------------
-<<<<<<< HEAD
   bool wallet_rpc_server::on_generate_from_keys(const wallet_rpc::COMMAND_RPC_GENERATE_FROM_KEYS::request &req, wallet_rpc::COMMAND_RPC_GENERATE_FROM_KEYS::response &res, epee::json_rpc::error &er)
-=======
-  bool wallet_rpc_server::on_generate_from_keys(const wallet_rpc::COMMAND_RPC_GENERATE_FROM_KEYS::request &req, wallet_rpc::COMMAND_RPC_GENERATE_FROM_KEYS::response &res, epee::json_rpc::error &er, const connection_context *ctx)
->>>>>>> 25419b4b
   {
     if (m_wallet_dir.empty())
     {
@@ -3397,15 +3361,12 @@
     }
 
     // early check for mandatory fields
-<<<<<<< HEAD
     if (req.filename.empty())
     {
       er.code = WALLET_RPC_ERROR_CODE_UNKNOWN_ERROR;
       er.message = "field 'filename' is mandatory. Please provide a filename to save the restored wallet to.";
       return false;
     }
-=======
->>>>>>> 25419b4b
     if (req.viewkey.empty())
     {
       er.code = WALLET_RPC_ERROR_CODE_UNKNOWN_ERROR;
@@ -3434,11 +3395,7 @@
       er.message = "Invalid filename";
       return false;
     }
-<<<<<<< HEAD
     std::string wallet_file = m_wallet_dir + "/" + req.filename;
-=======
-    std::string wallet_file = req.filename.empty() ? "" : (m_wallet_dir + "/" + req.filename);
->>>>>>> 25419b4b
     // check if wallet file already exists
     if (!wallet_file.empty())
     {
@@ -3513,25 +3470,8 @@
 
     try
     {
-      if (!req.spendkey.empty())
-      {
-        epee::wipeable_string spendkey_string = req.spendkey;
-        crypto::secret_key spendkey;
-        if (!spendkey_string.hex_to_pod(unwrap(unwrap(spendkey))))
-        {
-          er.code = WALLET_RPC_ERROR_CODE_UNKNOWN_ERROR;
-          er.message = "Failed to parse spend key secret key";
-          return false;
-        }
-        wal->generate(wallet_file, std::move(rc.second).password(), info.address, spendkey, viewkey, false);
-        res.info = "Wallet has been generated successfully.";
-      }
-      else
-      {
-        wal->generate(wallet_file, std::move(rc.second).password(), info.address, viewkey, false);
-        res.info = "Watch-only wallet has been generated successfully.";
-      }
-      MINFO("Wallet has been generated.\n");
+      wal->generate(wallet_file, std::move(rc.second).password(), info.address, viewkey, false);
+      MINFO("Wallet has been restored.\n");
     }
     catch (const std::exception &e)
     {
@@ -3559,17 +3499,25 @@
     }
 
     if (m_wallet)
+    {
+      try
+      {
+        m_wallet->store();
+      }
+      catch (const std::exception &e)
+      {
+        handle_rpc_exception(std::current_exception(), er, WALLET_RPC_ERROR_CODE_UNKNOWN_ERROR);
+        return false;
+      }
       delete m_wallet;
+    }
     m_wallet = wal.release();
     res.address = m_wallet->get_account().get_public_address_str(m_wallet->nettype());
-    return true;
-  }
-  //------------------------------------------------------------------------------------------------------------------------------
-<<<<<<< HEAD
-  bool wallet_rpc_server::on_restore_deterministic_wallet(const wallet_rpc::COMMAND_RPC_RESTORE_DETERMINISTIC_WALLET::request &req, wallet_rpc::COMMAND_RPC_RESTORE_DETERMINISTIC_WALLET::response &res, epee::json_rpc::error &er)
-=======
-  bool wallet_rpc_server::on_restore_deterministic_wallet(const wallet_rpc::COMMAND_RPC_RESTORE_DETERMINISTIC_WALLET::request &req, wallet_rpc::COMMAND_RPC_RESTORE_DETERMINISTIC_WALLET::response &res, epee::json_rpc::error &er, const connection_context *ctx)
->>>>>>> 25419b4b
+    res.info = "Wallet has been restored successfully.";
+    return true;
+  }
+  //------------------------------------------------------------------------------------------------------------------------------
+  bool wallet_rpc_server::on_generate_from_keys(const wallet_rpc::COMMAND_RPC_GENERATE_FROM_KEYS::request &req, wallet_rpc::COMMAND_RPC_GENERATE_FROM_KEYS::response &res, epee::json_rpc::error &er, const connection_context *ctx)
   {
     if (m_wallet_dir.empty())
     {
@@ -3579,19 +3527,22 @@
     }
 
     // early check for mandatory fields
-<<<<<<< HEAD
-    if (req.filename.empty())
-    {
-      er.code = WALLET_RPC_ERROR_CODE_UNKNOWN_ERROR;
-      er.message = "field 'filename' is mandatory. Please provide a filename to save the restored wallet to.";
-      return false;
-    }
-=======
->>>>>>> 25419b4b
-    if (req.seed.empty())
-    {
-      er.code = WALLET_RPC_ERROR_CODE_UNKNOWN_ERROR;
-      er.message = "field 'seed' is mandatory. Please provide a seed you want to restore from.";
+    if (req.spendkey.empty())
+    {
+      er.code = WALLET_RPC_ERROR_CODE_UNKNOWN_ERROR;
+      er.message = "field 'spendkey' is mandatory. Please provide a spend key you want to restore from.";
+      return false;
+    }
+    if (req.viewkey.empty())
+    {
+      er.code = WALLET_RPC_ERROR_CODE_UNKNOWN_ERROR;
+      er.message = "field 'viewkey' is mandatory. Please provide a view key you want to restore from.";
+      return false;
+    }
+    if (req.address.empty())
+    {
+      er.code = WALLET_RPC_ERROR_CODE_UNKNOWN_ERROR;
+      er.message = "field 'address' is mandatory. Please provide a public address.";
       return false;
     }
 
@@ -3610,11 +3561,7 @@
       er.message = "Invalid filename";
       return false;
     }
-<<<<<<< HEAD
-    std::string wallet_file = m_wallet_dir + "/" + req.filename;
-=======
     std::string wallet_file = req.filename.empty() ? "" : (m_wallet_dir + "/" + req.filename);
->>>>>>> 25419b4b
     // check if wallet file already exists
     if (!wallet_file.empty())
     {
@@ -3630,38 +3577,7 @@
         return false;
       }
     }
-    crypto::secret_key recovery_key;
-    std::string old_language;
-
-    // check the given seed
-    {
-      if (!crypto::ElectrumWords::words_to_bytes(req.seed, recovery_key, old_language))
-      {
-        er.code = WALLET_RPC_ERROR_CODE_UNKNOWN_ERROR;
-        er.message = "Electrum-style word list failed verification";
-        return false;
-      }
-    }
-    if (m_wallet && req.autosave_current)
-    {
-      try
-      {
-        m_wallet->store();
-      }
-      catch (const std::exception &e)
-      {
-        handle_rpc_exception(std::current_exception(), er, WALLET_RPC_ERROR_CODE_UNKNOWN_ERROR);
-        return false;
-      }
-    }
-
-    // process seed_offset if given
-    {
-      if (!req.seed_offset.empty())
-      {
-        recovery_key = cryptonote::decrypt_key(recovery_key, req.seed_offset);
-      }
-    }
+
     {
       po::options_description desc("dummy");
       const command_line::arg_descriptor<std::string, true> arg_password = {"password", "password"};
@@ -3686,6 +3602,204 @@
       return false;
     }
 
+    cryptonote::address_parse_info info;
+    if(!get_account_address_from_str(info, wal->nettype(), req.address))
+    {
+      er.code = WALLET_RPC_ERROR_CODE_UNKNOWN_ERROR;
+      er.message = "Failed to parse public address";
+      return false;
+    }
+
+    epee::wipeable_string password = rc.second.password();
+    epee::wipeable_string spendkey_string = req.spendkey;
+    crypto::secret_key spendkey;
+    if (!spendkey_string.hex_to_pod(unwrap(unwrap(spendkey))))
+    {
+      er.code = WALLET_RPC_ERROR_CODE_UNKNOWN_ERROR;
+      er.message = "Failed to parse spend key secret key";
+      return false;
+    }
+    epee::wipeable_string viewkey_string = req.viewkey;
+    crypto::secret_key viewkey;
+    if (!viewkey_string.hex_to_pod(unwrap(unwrap(viewkey))))
+    {
+      er.code = WALLET_RPC_ERROR_CODE_UNKNOWN_ERROR;
+      er.message = "Failed to parse view key secret key";
+      return false;
+    }
+
+    if (m_wallet && req.autosave_current)
+    {
+      try
+      {
+        if (!wallet_file.empty())
+          m_wallet->store();
+      }
+      catch (const std::exception &e)
+      {
+        handle_rpc_exception(std::current_exception(), er, WALLET_RPC_ERROR_CODE_UNKNOWN_ERROR);
+        return false;
+      }
+    }
+
+    try
+    {
+      if (!req.spendkey.empty())
+      {
+        epee::wipeable_string spendkey_string = req.spendkey;
+        crypto::secret_key spendkey;
+        if (!spendkey_string.hex_to_pod(unwrap(unwrap(spendkey))))
+        {
+          er.code = WALLET_RPC_ERROR_CODE_UNKNOWN_ERROR;
+          er.message = "Failed to parse spend key secret key";
+          return false;
+        }
+        wal->generate(wallet_file, std::move(rc.second).password(), info.address, spendkey, viewkey, false);
+        res.info = "Wallet has been generated successfully.";
+      }
+      else
+      {
+        wal->generate(wallet_file, std::move(rc.second).password(), info.address, viewkey, false);
+        res.info = "Watch-only wallet has been generated successfully.";
+      }
+      MINFO("Wallet has been generated.\n");
+    }
+    catch (const std::exception &e)
+    {
+      handle_rpc_exception(std::current_exception(), er, WALLET_RPC_ERROR_CODE_UNKNOWN_ERROR);
+      return false;
+    }
+
+    if (!wal)
+    {
+      er.code = WALLET_RPC_ERROR_CODE_UNKNOWN_ERROR;
+      er.message = "Failed to generate wallet";
+      return false;
+    }
+
+    // set blockheight if given
+    try
+    {
+      wal->set_refresh_from_block_height(req.restore_height);
+      wal->rewrite(wallet_file, password);
+    }
+    catch (const std::exception &e)
+    {
+      handle_rpc_exception(std::current_exception(), er, WALLET_RPC_ERROR_CODE_UNKNOWN_ERROR);
+      return false;
+    }
+
+    if (m_wallet)
+      delete m_wallet;
+    m_wallet = wal.release();
+    res.address = m_wallet->get_account().get_public_address_str(m_wallet->nettype());
+    return true;
+  }
+  //------------------------------------------------------------------------------------------------------------------------------
+  bool wallet_rpc_server::on_restore_deterministic_wallet(const wallet_rpc::COMMAND_RPC_RESTORE_DETERMINISTIC_WALLET::request &req, wallet_rpc::COMMAND_RPC_RESTORE_DETERMINISTIC_WALLET::response &res, epee::json_rpc::error &er)
+  {
+    if (m_wallet_dir.empty())
+    {
+      er.code = WALLET_RPC_ERROR_CODE_NO_WALLET_DIR;
+      er.message = "No wallet dir configured";
+      return false;
+    }
+
+    // early check for mandatory fields
+    if (req.seed.empty())
+    {
+      er.code = WALLET_RPC_ERROR_CODE_UNKNOWN_ERROR;
+      er.message = "field 'seed' is mandatory. Please provide a seed you want to restore from.";
+      return false;
+    }
+
+    namespace po = boost::program_options;
+    po::variables_map vm2;
+    const char *ptr = strchr(req.filename.c_str(), '/');
+  #ifdef _WIN32
+    if (!ptr)
+      ptr = strchr(req.filename.c_str(), '\\');
+    if (!ptr)
+      ptr = strchr(req.filename.c_str(), ':');
+  #endif
+    if (ptr)
+    {
+      er.code = WALLET_RPC_ERROR_CODE_UNKNOWN_ERROR;
+      er.message = "Invalid filename";
+      return false;
+    }
+    std::string wallet_file = req.filename.empty() ? "" : (m_wallet_dir + "/" + req.filename);
+    // check if wallet file already exists
+    if (!wallet_file.empty())
+    {
+      try
+      {
+        boost::system::error_code ignored_ec;
+        THROW_WALLET_EXCEPTION_IF(boost::filesystem::exists(wallet_file, ignored_ec), error::file_exists, wallet_file);
+      }
+      catch (const std::exception &e)
+      {
+        er.code = WALLET_RPC_ERROR_CODE_UNKNOWN_ERROR;
+        er.message = "Wallet already exists.";
+        return false;
+      }
+    }
+    crypto::secret_key recovery_key;
+    std::string old_language;
+
+    // check the given seed
+    {
+      if (!crypto::ElectrumWords::words_to_bytes(req.seed, recovery_key, old_language))
+      {
+        er.code = WALLET_RPC_ERROR_CODE_UNKNOWN_ERROR;
+        er.message = "Electrum-style word list failed verification";
+        return false;
+      }
+    }
+    if (m_wallet && req.autosave_current)
+    {
+      try
+      {
+        m_wallet->store();
+      }
+      catch (const std::exception &e)
+      {
+        handle_rpc_exception(std::current_exception(), er, WALLET_RPC_ERROR_CODE_UNKNOWN_ERROR);
+        return false;
+      }
+    }
+
+    // process seed_offset if given
+    {
+      if (!req.seed_offset.empty())
+      {
+        recovery_key = cryptonote::decrypt_key(recovery_key, req.seed_offset);
+      }
+    }
+    {
+      po::options_description desc("dummy");
+      const command_line::arg_descriptor<std::string, true> arg_password = {"password", "password"};
+      const char *argv[4];
+      int argc = 3;
+      argv[0] = "wallet-rpc";
+      argv[1] = "--password";
+      argv[2] = req.password.c_str();
+      argv[3] = NULL;
+      vm2 = *m_vm;
+      command_line::add_arg(desc, arg_password);
+      po::store(po::parse_command_line(argc, argv, desc), vm2);
+    }
+
+    auto rc = tools::wallet2::make_new(vm2, true, nullptr);
+    std::unique_ptr<wallet2> wal;
+    wal = std::move(rc.first);
+    if (!wal)
+    {
+      er.code = WALLET_RPC_ERROR_CODE_UNKNOWN_ERROR;
+      er.message = "Failed to create wallet";
+      return false;
+    }
+
     epee::wipeable_string password = rc.second.password();
 
     bool was_deprecated_wallet = ((old_language == crypto::ElectrumWords::old_language_name) ||
@@ -3742,11 +3856,7 @@
       er.message = "Failed to encode seed";
       return false;
     }
-<<<<<<< HEAD
-    res.seed = electrum_words.data();
-=======
     res.seed = std::string(electrum_words.data(), electrum_words.size());
->>>>>>> 25419b4b
 
     if (!wal)
     {
@@ -3775,11 +3885,7 @@
     return true;
   }
   //------------------------------------------------------------------------------------------------------------------------------
-<<<<<<< HEAD
-  bool wallet_rpc_server::on_is_multisig(const wallet_rpc::COMMAND_RPC_IS_MULTISIG::request& req, wallet_rpc::COMMAND_RPC_IS_MULTISIG::response& res, epee::json_rpc::error& er)
-=======
   bool wallet_rpc_server::on_is_multisig(const wallet_rpc::COMMAND_RPC_IS_MULTISIG::request& req, wallet_rpc::COMMAND_RPC_IS_MULTISIG::response& res, epee::json_rpc::error& er, const connection_context *ctx)
->>>>>>> 25419b4b
   {
     if (!m_wallet) return not_open(er);
     res.multisig = m_wallet->multisig(&res.ready, &res.threshold, &res.total);
@@ -4197,11 +4303,7 @@
     return true;
   }
   //------------------------------------------------------------------------------------------------------------------------------
-<<<<<<< HEAD
   bool wallet_rpc_server::on_validate_address(const wallet_rpc::COMMAND_RPC_VALIDATE_ADDRESS::request& req, wallet_rpc::COMMAND_RPC_VALIDATE_ADDRESS::response& res, epee::json_rpc::error& er)
-=======
-  bool wallet_rpc_server::on_validate_address(const wallet_rpc::COMMAND_RPC_VALIDATE_ADDRESS::request& req, wallet_rpc::COMMAND_RPC_VALIDATE_ADDRESS::response& res, epee::json_rpc::error& er, const connection_context *ctx)
->>>>>>> 25419b4b
   {
     cryptonote::address_parse_info info;
     static const struct { cryptonote::network_type type; const char *stype; } net_types[] = {
@@ -4209,16 +4311,10 @@
       { cryptonote::TESTNET, "testnet" },
       { cryptonote::STAGENET, "stagenet" },
     };
-<<<<<<< HEAD
-    for (const auto &net_type: net_types)
-    {
-      if (!req.any_net_type && net_type.type != m_wallet->nettype())
-=======
     if (!req.any_net_type && !m_wallet) return not_open(er);
     for (const auto &net_type: net_types)
     {
       if (!req.any_net_type && (!m_wallet || net_type.type != m_wallet->nettype()))
->>>>>>> 25419b4b
         continue;
       if (req.allow_openalias)
       {
@@ -4254,14 +4350,6 @@
       }
     }
 
-<<<<<<< HEAD
-    er.code = WALLET_RPC_ERROR_CODE_WRONG_ADDRESS;
-    er.message = std::string("Invalid address");
-    return false;
-  }
-  //------------------------------------------------------------------------------------------------------------------------------
-  bool wallet_rpc_server::on_get_version(const wallet_rpc::COMMAND_RPC_GET_VERSION::request& req, wallet_rpc::COMMAND_RPC_GET_VERSION::response& res, epee::json_rpc::error& er)
-=======
     res.valid = false;
     return true;
   }
@@ -4376,7 +4464,6 @@
   }
   //------------------------------------------------------------------------------------------------------------------------------
   bool wallet_rpc_server::on_get_version(const wallet_rpc::COMMAND_RPC_GET_VERSION::request& req, wallet_rpc::COMMAND_RPC_GET_VERSION::response& res, epee::json_rpc::error& er, const connection_context *ctx)
->>>>>>> 25419b4b
   {
     res.version = WALLET_RPC_VERSION;
     res.release = MONERO_VERSION_IS_RELEASE;
