--- conflicted
+++ resolved
@@ -30,7 +30,6 @@
   core_rpc_server.cpp
   rpc_args.cpp)
 
-<<<<<<< HEAD
 set(daemon_messages_sources
   "message.cpp"
   daemon_messages.cpp)
@@ -44,11 +43,8 @@
   daemon_rpc_client.cpp)
 
 
-set(rpc_headers)
-=======
 set(rpc_headers
   rpc_args.h)
->>>>>>> b1313aef
 
 set(daemon_rpc_server_headers)
 
