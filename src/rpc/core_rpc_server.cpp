// Copyright (c) 2014, The Monero Project
// 
// All rights reserved.
// 
// Redistribution and use in source and binary forms, with or without modification, are
// permitted provided that the following conditions are met:
// 
// 1. Redistributions of source code must retain the above copyright notice, this list of
//    conditions and the following disclaimer.
// 
// 2. Redistributions in binary form must reproduce the above copyright notice, this list
//    of conditions and the following disclaimer in the documentation and/or other
//    materials provided with the distribution.
// 
// 3. Neither the name of the copyright holder nor the names of its contributors may be
//    used to endorse or promote products derived from this software without specific
//    prior written permission.
// 
// THIS SOFTWARE IS PROVIDED BY THE COPYRIGHT HOLDERS AND CONTRIBUTORS "AS IS" AND ANY
// EXPRESS OR IMPLIED WARRANTIES, INCLUDING, BUT NOT LIMITED TO, THE IMPLIED WARRANTIES OF
// MERCHANTABILITY AND FITNESS FOR A PARTICULAR PURPOSE ARE DISCLAIMED. IN NO EVENT SHALL
// THE COPYRIGHT HOLDER OR CONTRIBUTORS BE LIABLE FOR ANY DIRECT, INDIRECT, INCIDENTAL,
// SPECIAL, EXEMPLARY, OR CONSEQUENTIAL DAMAGES (INCLUDING, BUT NOT LIMITED TO,
// PROCUREMENT OF SUBSTITUTE GOODS OR SERVICES; LOSS OF USE, DATA, OR PROFITS; OR BUSINESS
// INTERRUPTION) HOWEVER CAUSED AND ON ANY THEORY OF LIABILITY, WHETHER IN CONTRACT,
// STRICT LIABILITY, OR TORT (INCLUDING NEGLIGENCE OR OTHERWISE) ARISING IN ANY WAY OUT OF
// THE USE OF THIS SOFTWARE, EVEN IF ADVISED OF THE POSSIBILITY OF SUCH DAMAGE.
// 
// Parts of this file are originally copyright (c) 2012-2013 The Cryptonote developers

#include <boost/foreach.hpp>
#include "include_base_utils.h"
using namespace epee;

#include "core_rpc_server.h"
#include "common/command_line.h"
#include "cryptonote_core/cryptonote_format_utils.h"
#include "cryptonote_core/account.h"
#include "cryptonote_core/cryptonote_basic_impl.h"
#include "p2p/p2p_protocol_defs.h"
#include "misc_language.h"
#include "crypto/hash.h"
#include "core_rpc_server_error_codes.h"

namespace cryptonote
{
  const command_line::arg_descriptor<std::string> core_rpc_server::arg_rpc_bind_ip   = {"rpc-bind-ip", "", "127.0.0.1"};
  const command_line::arg_descriptor<std::string> core_rpc_server::arg_rpc_bind_port = {"rpc-bind-port", "", std::to_string(RPC_DEFAULT_PORT)};

  //-----------------------------------------------------------------------------------
  void core_rpc_server::init_options(boost::program_options::options_description& desc)
  {
    command_line::add_arg(desc, arg_rpc_bind_ip);
    command_line::add_arg(desc, arg_rpc_bind_port);
  }
  //------------------------------------------------------------------------------------------------------------------------------
  core_rpc_server::core_rpc_server(
      core& cr, nodetool::node_server<cryptonote::t_cryptonote_protocol_handler<cryptonote::core> >& p2p
    ) :
      m_core(cr)
    , m_p2p(p2p)
  {}
  //------------------------------------------------------------------------------------------------------------------------------
  bool core_rpc_server::handle_command_line(const boost::program_options::variables_map& vm)
  {
    m_bind_ip = command_line::get_arg(vm, arg_rpc_bind_ip);
    m_port = command_line::get_arg(vm, arg_rpc_bind_port);
    return true;
  }
  //------------------------------------------------------------------------------------------------------------------------------
  bool core_rpc_server::init(const boost::program_options::variables_map& vm)
  {
    m_net_server.set_threads_prefix("RPC");
    bool r = handle_command_line(vm);
    CHECK_AND_ASSERT_MES(r, false, "Failed to process command line in core_rpc_server");
    return epee::http_server_impl_base<core_rpc_server, connection_context>::init(m_port, m_bind_ip);
  }
  //------------------------------------------------------------------------------------------------------------------------------
  bool core_rpc_server::check_core_busy()
  {
    if(m_p2p.get_payload_object().get_core().get_blockchain_storage().is_storing_blockchain())
    {
      return false;
    }
    return true;
  }
#define CHECK_CORE_BUSY() if(!check_core_busy()){res.status =  CORE_RPC_STATUS_BUSY;return true;}
  //------------------------------------------------------------------------------------------------------------------------------
  bool core_rpc_server::check_core_ready()
  {
    if(!m_p2p.get_payload_object().is_synchronized())
    {
      return false;
    }
    return check_core_busy();
  }
#define CHECK_CORE_READY() if(!check_core_ready()){res.status =  CORE_RPC_STATUS_BUSY;return true;}

  //------------------------------------------------------------------------------------------------------------------------------
  bool core_rpc_server::on_get_height(const COMMAND_RPC_GET_HEIGHT::request& req, COMMAND_RPC_GET_HEIGHT::response& res, connection_context& cntx)
  {
    CHECK_CORE_BUSY();
    res.height = m_core.get_current_blockchain_height();
    res.status = CORE_RPC_STATUS_OK;
    return true;
  }
  //------------------------------------------------------------------------------------------------------------------------------
  bool core_rpc_server::on_get_info(const COMMAND_RPC_GET_INFO::request& req, COMMAND_RPC_GET_INFO::response& res, connection_context& cntx)
  {
    CHECK_CORE_BUSY();
    res.height = m_core.get_current_blockchain_height();
    res.target_height = m_core.get_target_blockchain_height();
    res.difficulty = m_core.get_blockchain_storage().get_difficulty_for_next_block();
    res.tx_count = m_core.get_blockchain_storage().get_total_transactions() - res.height; //without coinbase
    res.tx_pool_size = m_core.get_pool_transactions_count();
    res.alt_blocks_count = m_core.get_blockchain_storage().get_alternative_blocks_count();
    uint64_t total_conn = m_p2p.get_connections_count();
    res.outgoing_connections_count = m_p2p.get_outgoing_connections_count();
    res.incoming_connections_count = total_conn - res.outgoing_connections_count;
    res.white_peerlist_size = m_p2p.get_peerlist_manager().get_white_peers_count();
    res.grey_peerlist_size = m_p2p.get_peerlist_manager().get_gray_peers_count();
    res.status = CORE_RPC_STATUS_OK;
    return true;
  }
  //------------------------------------------------------------------------------------------------------------------------------
  bool core_rpc_server::on_get_blocks(const COMMAND_RPC_GET_BLOCKS_FAST::request& req, COMMAND_RPC_GET_BLOCKS_FAST::response& res, connection_context& cntx)
  {
    CHECK_CORE_BUSY();
    std::list<std::pair<block, std::list<transaction> > > bs;
    if(!m_core.find_blockchain_supplement(req.block_ids, bs, res.current_height, res.start_height, COMMAND_RPC_GET_BLOCKS_FAST_MAX_COUNT))
    {
      res.status = "Failed";
      return false;
    }

    BOOST_FOREACH(auto& b, bs)
    {
      res.blocks.resize(res.blocks.size()+1);
      res.blocks.back().block = block_to_blob(b.first);
      BOOST_FOREACH(auto& t, b.second)
      {
        res.blocks.back().txs.push_back(tx_to_blob(t));
      }
    }

    res.status = CORE_RPC_STATUS_OK;
    return true;
  }
  //------------------------------------------------------------------------------------------------------------------------------
  bool core_rpc_server::on_get_random_outs(const COMMAND_RPC_GET_RANDOM_OUTPUTS_FOR_AMOUNTS::request& req, COMMAND_RPC_GET_RANDOM_OUTPUTS_FOR_AMOUNTS::response& res, connection_context& cntx)
  {
    CHECK_CORE_BUSY();
    res.status = "Failed";
    if(!m_core.get_random_outs_for_amounts(req, res))
    {
      return true;
    }

    res.status = CORE_RPC_STATUS_OK;
    std::stringstream ss;
    typedef COMMAND_RPC_GET_RANDOM_OUTPUTS_FOR_AMOUNTS::outs_for_amount outs_for_amount;
    typedef COMMAND_RPC_GET_RANDOM_OUTPUTS_FOR_AMOUNTS::out_entry out_entry;
    std::for_each(res.outs.begin(), res.outs.end(), [&](outs_for_amount& ofa)
    {
      ss << "[" << ofa.amount << "]:";
      CHECK_AND_ASSERT_MES(ofa.outs.size(), ;, "internal error: ofa.outs.size() is empty for amount " << ofa.amount);
      std::for_each(ofa.outs.begin(), ofa.outs.end(), [&](out_entry& oe)
          {
            ss << oe.global_amount_index << " ";
          });
      ss << ENDL;
    });
    std::string s = ss.str();
    LOG_PRINT_L2("COMMAND_RPC_GET_RANDOM_OUTPUTS_FOR_AMOUNTS: " << ENDL << s);
    res.status = CORE_RPC_STATUS_OK;
    return true;
  }
  //------------------------------------------------------------------------------------------------------------------------------
  bool core_rpc_server::on_get_indexes(const COMMAND_RPC_GET_TX_GLOBAL_OUTPUTS_INDEXES::request& req, COMMAND_RPC_GET_TX_GLOBAL_OUTPUTS_INDEXES::response& res, connection_context& cntx)
  {
    CHECK_CORE_BUSY();
    bool r = m_core.get_tx_outputs_gindexs(req.txid, res.o_indexes);
    if(!r)
    {
      res.status = "Failed";
      return true;
    }
    res.status = CORE_RPC_STATUS_OK;
    LOG_PRINT_L2("COMMAND_RPC_GET_TX_GLOBAL_OUTPUTS_INDEXES: [" << res.o_indexes.size() << "]");
    return true;
  }
  //------------------------------------------------------------------------------------------------------------------------------
  bool core_rpc_server::on_get_transactions(const COMMAND_RPC_GET_TRANSACTIONS::request& req, COMMAND_RPC_GET_TRANSACTIONS::response& res, connection_context& cntx)
  {
    CHECK_CORE_BUSY();
    std::vector<crypto::hash> vh;
    BOOST_FOREACH(const auto& tx_hex_str, req.txs_hashes)
    {
      blobdata b;
      if(!string_tools::parse_hexstr_to_binbuff(tx_hex_str, b))
      {
        res.status = "Failed to parse hex representation of transaction hash";
        return true;
      }
      if(b.size() != sizeof(crypto::hash))
      {
        res.status = "Failed, size of data mismatch";
      }
      vh.push_back(*reinterpret_cast<const crypto::hash*>(b.data()));
    }
    std::list<crypto::hash> missed_txs;
    std::list<transaction> txs;
    bool r = m_core.get_transactions(vh, txs, missed_txs);
    if(!r)
    {
      res.status = "Failed";
      return true;
    }

    BOOST_FOREACH(auto& tx, txs)
    {
      blobdata blob = t_serializable_object_to_blob(tx);
      res.txs_as_hex.push_back(string_tools::buff_to_hex_nodelimer(blob));
    }

    BOOST_FOREACH(const auto& miss_tx, missed_txs)
    {
      res.missed_tx.push_back(string_tools::pod_to_hex(miss_tx));
    }

    res.status = CORE_RPC_STATUS_OK;
    return true;
  }
  //------------------------------------------------------------------------------------------------------------------------------
  bool core_rpc_server::on_send_raw_tx(const COMMAND_RPC_SEND_RAW_TX::request& req, COMMAND_RPC_SEND_RAW_TX::response& res, connection_context& cntx)
  {
    CHECK_CORE_READY();

    std::string tx_blob;
    if(!string_tools::parse_hexstr_to_binbuff(req.tx_as_hex, tx_blob))
    {
      LOG_PRINT_L0("[on_send_raw_tx]: Failed to parse tx from hexbuff: " << req.tx_as_hex);
      res.status = "Failed";
      return true;
    }

    cryptonote_connection_context fake_context = AUTO_VAL_INIT(fake_context);
    tx_verification_context tvc = AUTO_VAL_INIT(tvc);
    if(!m_core.handle_incoming_tx(tx_blob, tvc, false))
    {
      LOG_PRINT_L0("[on_send_raw_tx]: Failed to process tx");
      res.status = "Failed";
      return true;
    }

    if(tvc.m_verifivation_failed)
    {
      LOG_PRINT_L0("[on_send_raw_tx]: tx verification failed");
      res.status = "Failed";
      return true;
    }

    if(!tvc.m_should_be_relayed)
    {
      LOG_PRINT_L0("[on_send_raw_tx]: tx accepted, but not relayed");
      res.status = "Not relayed";
      return true;
    }

    NOTIFY_NEW_TRANSACTIONS::request r;
    r.txs.push_back(tx_blob);
    m_core.get_protocol()->relay_transactions(r, fake_context);
    //TODO: make sure that tx has reached other nodes here, probably wait to receive reflections from other nodes
    res.status = CORE_RPC_STATUS_OK;
    return true;
  }
  //------------------------------------------------------------------------------------------------------------------------------
  bool core_rpc_server::on_start_mining(const COMMAND_RPC_START_MINING::request& req, COMMAND_RPC_START_MINING::response& res, connection_context& cntx)
  {
    CHECK_CORE_READY();
    account_public_address adr;
    if(!get_account_address_from_str(adr, req.miner_address))
    {
      res.status = "Failed, wrong address";
      return true;
    }

    boost::thread::attributes attrs;
    attrs.set_stack_size(THREAD_STACK_SIZE);

    if(!m_core.get_miner().start(adr, static_cast<size_t>(req.threads_count), attrs))
    {
      res.status = "Failed, mining not started";
      return true;
    }
    res.status = CORE_RPC_STATUS_OK;
    return true;
  }
  //------------------------------------------------------------------------------------------------------------------------------
  bool core_rpc_server::on_stop_mining(const COMMAND_RPC_STOP_MINING::request& req, COMMAND_RPC_STOP_MINING::response& res, connection_context& cntx)
  {
    if(!m_core.get_miner().stop())
    {
      res.status = "Failed, mining not stopped";
      return true;
    }
    res.status = CORE_RPC_STATUS_OK;
    return true;
  }
  //------------------------------------------------------------------------------------------------------------------------------
  bool core_rpc_server::on_mining_status(const COMMAND_RPC_MINING_STATUS::request& req, COMMAND_RPC_MINING_STATUS::response& res, connection_context& cntx)
  {
    CHECK_CORE_READY();

    const miner& lMiner = m_core.get_miner();
    res.active = lMiner.is_mining();
    
    if ( lMiner.is_mining() ) {
      res.speed = lMiner.get_speed();
      res.threads_count = lMiner.get_threads_count();
      const account_public_address& lMiningAdr = lMiner.get_mining_address();
      res.address = get_account_address_as_str(lMiningAdr);
    }

    res.status = CORE_RPC_STATUS_OK;
    return true;
  }
  //------------------------------------------------------------------------------------------------------------------------------
  bool core_rpc_server::on_save_bc(const COMMAND_RPC_SAVE_BC::request& req, COMMAND_RPC_SAVE_BC::response& res, connection_context& cntx)
  {
    CHECK_CORE_BUSY();
    if( !m_core.get_blockchain_storage().store_blockchain() )
    {
      res.status = "Error while storing blockhain";
      return true;
    }
    res.status = CORE_RPC_STATUS_OK;
    return true;
  }
  //------------------------------------------------------------------------------------------------------------------------------
  bool core_rpc_server::on_get_peer_list(const COMMAND_RPC_GET_PEER_LIST::request& req, COMMAND_RPC_GET_PEER_LIST::response& res, connection_context& cntx)
  {
    std::list<nodetool::peerlist_entry> white_list;
    std::list<nodetool::peerlist_entry> gray_list;
    m_p2p.get_peerlist(white_list, gray_list);

    for (auto & entry : white_list)
    {
      res.white_list.emplace_back(entry.id, entry.adr.ip, entry.adr.port, entry.last_seen);
    }

    for (auto & entry : gray_list)
    {
      res.gray_list.emplace_back(entry.id, entry.adr.ip, entry.adr.port, entry.last_seen);
    }

    res.status = CORE_RPC_STATUS_OK;
    return true;
  }
  //------------------------------------------------------------------------------------------------------------------------------
  bool core_rpc_server::on_set_log_hash_rate(const COMMAND_RPC_SET_LOG_HASH_RATE::request& req, COMMAND_RPC_SET_LOG_HASH_RATE::response& res, connection_context& cntx)
  {
    if(m_core.get_miner().is_mining())
    {
      m_core.get_miner().do_print_hashrate(req.visible);
      res.status = CORE_RPC_STATUS_OK;
    }
    else
    {
      res.status = CORE_RPC_STATUS_NOT_MINING;
    }
    return true;
  }
  //------------------------------------------------------------------------------------------------------------------------------
  bool core_rpc_server::on_set_log_level(const COMMAND_RPC_SET_LOG_LEVEL::request& req, COMMAND_RPC_SET_LOG_LEVEL::response& res, connection_context& cntx)
  {
    if (req.level < LOG_LEVEL_MIN || req.level > LOG_LEVEL_MAX)
    {
      res.status = "Error: log level not valid";
    }
    else
    {
      epee::log_space::log_singletone::get_set_log_detalisation_level(true, req.level);
      res.status = CORE_RPC_STATUS_OK;
    }
    return true;
  }
  //------------------------------------------------------------------------------------------------------------------------------
  bool core_rpc_server::on_get_transaction_pool(const COMMAND_RPC_GET_TRANSACTION_POOL::request& req, COMMAND_RPC_GET_TRANSACTION_POOL::response& res, connection_context& cntx)
  {
    CHECK_CORE_BUSY();
    res.transactions = m_core.transaction_pool_info();
    res.status = CORE_RPC_STATUS_OK;
    return true;
  }
  //------------------------------------------------------------------------------------------------------------------------------
  bool core_rpc_server::on_get_connections(const COMMAND_RPC_GET_CONNECTIONS::request& req, COMMAND_RPC_GET_CONNECTIONS::response& res, connection_context& cntx)
  {
    res.connections = m_p2p.get_connection_info();
    res.status = CORE_RPC_STATUS_OK;
    return true;
  }
  //------------------------------------------------------------------------------------------------------------------------------
  bool core_rpc_server::on_stop_daemon(const COMMAND_RPC_STOP_DAEMON::request& req, COMMAND_RPC_STOP_DAEMON::response& res, connection_context& cntx)
  {
    m_p2p.send_stop_signal();
    res.status = CORE_RPC_STATUS_OK;
    return true;
  }
  //------------------------------------------------------------------------------------------------------------------------------
  bool core_rpc_server::on_getblockcount(const COMMAND_RPC_GETBLOCKCOUNT::request& req, COMMAND_RPC_GETBLOCKCOUNT::response& res, connection_context& cntx)
  {
    CHECK_CORE_BUSY();
    res.count = m_core.get_current_blockchain_height();
    res.status = CORE_RPC_STATUS_OK;
    return true;
  }
  //------------------------------------------------------------------------------------------------------------------------------
  bool core_rpc_server::on_getblockhash(const COMMAND_RPC_GETBLOCKHASH::request& req, COMMAND_RPC_GETBLOCKHASH::response& res, epee::json_rpc::error& error_resp, connection_context& cntx)
  {
    if(!check_core_busy())
    {
      error_resp.code = CORE_RPC_ERROR_CODE_CORE_BUSY;
      error_resp.message = "Core is busy";
      return false;
    }
    if(req.size() != 1)
    {
      error_resp.code = CORE_RPC_ERROR_CODE_WRONG_PARAM;
      error_resp.message = "Wrong parameters, expected height";
      return false;
    }
    uint64_t h = req[0];
    if(m_core.get_current_blockchain_height() <= h)
    {
      error_resp.code = CORE_RPC_ERROR_CODE_TOO_BIG_HEIGHT;
      error_resp.message = std::string("To big height: ") + std::to_string(h) + ", current blockchain height = " +  std::to_string(m_core.get_current_blockchain_height());
    }
    res = string_tools::pod_to_hex(m_core.get_block_id_by_height(h));
    return true;
  }
  //------------------------------------------------------------------------------------------------------------------------------
  uint64_t slow_memmem(void* start_buff, size_t buflen,void* pat,size_t patlen)
  {
    void* buf = start_buff;
    void* end=(char*)buf+buflen-patlen;
    while((buf=memchr(buf,((char*)pat)[0],buflen)))
    {
      if(buf>end)
        return 0;
      if(memcmp(buf,pat,patlen)==0)
        return (char*)buf - (char*)start_buff;
      buf=(char*)buf+1;
    }
    return 0;
  }
  //------------------------------------------------------------------------------------------------------------------------------
  bool core_rpc_server::on_getblocktemplate(const COMMAND_RPC_GETBLOCKTEMPLATE::request& req, COMMAND_RPC_GETBLOCKTEMPLATE::response& res, epee::json_rpc::error& error_resp, connection_context& cntx)
  {
    if(!check_core_ready())
    {
      error_resp.code = CORE_RPC_ERROR_CODE_CORE_BUSY;
      error_resp.message = "Core is busy";
      return false;
    }

    if(req.reserve_size > 255)
    {
      error_resp.code = CORE_RPC_ERROR_CODE_TOO_BIG_RESERVE_SIZE;
      error_resp.message = "To big reserved size, maximum 255";
      return false;
    }

    cryptonote::account_public_address acc = AUTO_VAL_INIT(acc);

    if(!req.wallet_address.size() || !cryptonote::get_account_address_from_str(acc, req.wallet_address))
    {
      error_resp.code = CORE_RPC_ERROR_CODE_WRONG_WALLET_ADDRESS;
      error_resp.message = "Failed to parse wallet address";
      return false;
    }

    block b = AUTO_VAL_INIT(b);
    cryptonote::blobdata blob_reserve;
    blob_reserve.resize(req.reserve_size, 0);
    if(!m_core.get_block_template(b, acc, res.difficulty, res.height, blob_reserve))
    {
      error_resp.code = CORE_RPC_ERROR_CODE_INTERNAL_ERROR;
      error_resp.message = "Internal error: failed to create block template";
      LOG_ERROR("Failed to create block template");
      return false;
    }
    blobdata block_blob = t_serializable_object_to_blob(b);
    crypto::public_key tx_pub_key = cryptonote::get_tx_pub_key_from_extra(b.miner_tx);
    if(tx_pub_key == null_pkey)
    {
      error_resp.code = CORE_RPC_ERROR_CODE_INTERNAL_ERROR;
      error_resp.message = "Internal error: failed to create block template";
      LOG_ERROR("Failed to  tx pub key in coinbase extra");
      return false;
    }
    res.reserved_offset = slow_memmem((void*)block_blob.data(), block_blob.size(), &tx_pub_key, sizeof(tx_pub_key));
    if(!res.reserved_offset)
    {
      error_resp.code = CORE_RPC_ERROR_CODE_INTERNAL_ERROR;
      error_resp.message = "Internal error: failed to create block template";
      LOG_ERROR("Failed to find tx pub key in blockblob");
      return false;
    }
    res.reserved_offset += sizeof(tx_pub_key) + 3; //3 bytes: tag for TX_EXTRA_TAG_PUBKEY(1 byte), tag for TX_EXTRA_NONCE(1 byte), counter in TX_EXTRA_NONCE(1 byte)
    if(res.reserved_offset + req.reserve_size > block_blob.size())
    {
      error_resp.code = CORE_RPC_ERROR_CODE_INTERNAL_ERROR;
      error_resp.message = "Internal error: failed to create block template";
      LOG_ERROR("Failed to calculate offset for ");
      return false;
    }
    res.blocktemplate_blob = string_tools::buff_to_hex_nodelimer(block_blob);
    res.status = CORE_RPC_STATUS_OK;
    return true;
  }
  //------------------------------------------------------------------------------------------------------------------------------
  bool core_rpc_server::on_submitblock(const COMMAND_RPC_SUBMITBLOCK::request& req, COMMAND_RPC_SUBMITBLOCK::response& res, epee::json_rpc::error& error_resp, connection_context& cntx)
  {
    CHECK_CORE_READY();
    if(req.size()!=1)
    {
      error_resp.code = CORE_RPC_ERROR_CODE_WRONG_PARAM;
      error_resp.message = "Wrong param";
      return false;
    }
    blobdata blockblob;
    if(!string_tools::parse_hexstr_to_binbuff(req[0], blockblob))
    {
      error_resp.code = CORE_RPC_ERROR_CODE_WRONG_BLOCKBLOB;
      error_resp.message = "Wrong block blob";
      return false;
    }
    
    // Fixing of high orphan issue for most pools
    // Thanks Boolberry!
    block b = AUTO_VAL_INIT(b);
    if(!parse_and_validate_block_from_blob(blockblob, b))
    {
      error_resp.code = CORE_RPC_ERROR_CODE_WRONG_BLOCKBLOB;
      error_resp.message = "Wrong block blob";
      return false;
    }

    // Fix from Boolberry neglects to check block
    // size, do that with the function below
    if(!m_core.check_incoming_block_size(blockblob))
    {
      error_resp.code = CORE_RPC_ERROR_CODE_WRONG_BLOCKBLOB_SIZE;
      error_resp.message = "Block bloc size is too big, rejecting block";
      return false;
    }

    if(!m_core.handle_block_found(b))
    {
      error_resp.code = CORE_RPC_ERROR_CODE_BLOCK_NOT_ACCEPTED;
      error_resp.message = "Block not accepted";
      return false;
    }
    res.status = CORE_RPC_STATUS_OK;
    return true;
  }
  //------------------------------------------------------------------------------------------------------------------------------
  uint64_t core_rpc_server::get_block_reward(const block& blk)
  {
    uint64_t reward = 0;
    BOOST_FOREACH(const tx_out& out, blk.miner_tx.vout)
    {
      reward += out.amount;
    }
    return reward;
  }
  //------------------------------------------------------------------------------------------------------------------------------
  bool core_rpc_server::fill_block_header_responce(const block& blk, bool orphan_status, uint64_t height, const crypto::hash& hash, block_header_responce& responce)
  {
    responce.major_version = blk.major_version;
    responce.minor_version = blk.minor_version;
    responce.timestamp = blk.timestamp;
    responce.prev_hash = string_tools::pod_to_hex(blk.prev_id);
    responce.nonce = blk.nonce;
    responce.orphan_status = orphan_status;
    responce.height = height;
    responce.depth = m_core.get_current_blockchain_height() - height - 1;
    responce.hash = string_tools::pod_to_hex(hash);
    responce.difficulty = m_core.get_blockchain_storage().block_difficulty(height);
    responce.reward = get_block_reward(blk);
    responce.tx_count = blk.tx_hashes.size();
    responce.cumulative_difficulty = m_core.get_blockchain_storage().block_cumulative_difficulty(height);
    responce.cumulative_size = m_core.get_blockchain_storage().block_cumulative_size(height); 
    return true;
  }
  //------------------------------------------------------------------------------------------------------------------------------
  bool core_rpc_server::on_get_last_block_header(const COMMAND_RPC_GET_LAST_BLOCK_HEADER::request& req, COMMAND_RPC_GET_LAST_BLOCK_HEADER::response& res, epee::json_rpc::error& error_resp, connection_context& cntx)
  {
    if(!check_core_busy())
    {
      error_resp.code = CORE_RPC_ERROR_CODE_CORE_BUSY;
      error_resp.message = "Core is busy.";
      return false;
    }
    uint64_t last_block_height;
    crypto::hash last_block_hash;
    bool have_last_block_hash = m_core.get_blockchain_top(last_block_height, last_block_hash);
    if (!have_last_block_hash)
    {
      error_resp.code = CORE_RPC_ERROR_CODE_INTERNAL_ERROR;
      error_resp.message = "Internal error: can't get last block hash.";
      return false;
    }
    block last_block;
    bool have_last_block = m_core.get_block_by_hash(last_block_hash, last_block);
    if (!have_last_block)
    {
      error_resp.code = CORE_RPC_ERROR_CODE_INTERNAL_ERROR;
      error_resp.message = "Internal error: can't get last block.";
      return false;
    }
    bool responce_filled = fill_block_header_responce(last_block, false, last_block_height, last_block_hash, res.block_header);
    if (!responce_filled)
    {
      error_resp.code = CORE_RPC_ERROR_CODE_INTERNAL_ERROR;
      error_resp.message = "Internal error: can't produce valid response.";
      return false;
    }
    res.status = CORE_RPC_STATUS_OK;
    return true;
  }
  //------------------------------------------------------------------------------------------------------------------------------
  bool core_rpc_server::on_get_block_header_by_hash(const COMMAND_RPC_GET_BLOCK_HEADER_BY_HASH::request& req, COMMAND_RPC_GET_BLOCK_HEADER_BY_HASH::response& res, epee::json_rpc::error& error_resp, connection_context& cntx){
    if(!check_core_busy())
    {
      error_resp.code = CORE_RPC_ERROR_CODE_CORE_BUSY;
      error_resp.message = "Core is busy.";
      return false;
    }
    crypto::hash block_hash;
    bool hash_parsed = parse_hash256(req.hash, block_hash);
    if(!hash_parsed)
    {
      error_resp.code = CORE_RPC_ERROR_CODE_WRONG_PARAM;
      error_resp.message = "Failed to parse hex representation of block hash. Hex = " + req.hash + '.';
      return false;
    }
    block blk;
    bool have_block = m_core.get_block_by_hash(block_hash, blk);
    if (!have_block)
    {
      error_resp.code = CORE_RPC_ERROR_CODE_INTERNAL_ERROR;
      error_resp.message = "Internal error: can't get block by hash. Hash = " + req.hash + '.';
      return false;
    }
    if (blk.miner_tx.vin.front().type() != typeid(txin_gen))
    {
      error_resp.code = CORE_RPC_ERROR_CODE_INTERNAL_ERROR;
      error_resp.message = "Internal error: coinbase transaction in the block has the wrong type";
      return false;
    }
    uint64_t block_height = boost::get<txin_gen>(blk.miner_tx.vin.front()).height;
    bool responce_filled = fill_block_header_responce(blk, false, block_height, block_hash, res.block_header);
    if (!responce_filled)
    {
      error_resp.code = CORE_RPC_ERROR_CODE_INTERNAL_ERROR;
      error_resp.message = "Internal error: can't produce valid response.";
      return false;
    }
    res.status = CORE_RPC_STATUS_OK;
    return true;
  }
  //------------------------------------------------------------------------------------------------------------------------------
  bool core_rpc_server::on_get_block_header_by_height(const COMMAND_RPC_GET_BLOCK_HEADER_BY_HEIGHT::request& req, COMMAND_RPC_GET_BLOCK_HEADER_BY_HEIGHT::response& res, epee::json_rpc::error& error_resp, connection_context& cntx){
    if(!check_core_busy())
    {
      error_resp.code = CORE_RPC_ERROR_CODE_CORE_BUSY;
      error_resp.message = "Core is busy.";
      return false;
    }
    if(m_core.get_current_blockchain_height() <= req.height)
    {
      error_resp.code = CORE_RPC_ERROR_CODE_TOO_BIG_HEIGHT;
      error_resp.message = std::string("To big height: ") + std::to_string(req.height) + ", current blockchain height = " +  std::to_string(m_core.get_current_blockchain_height());
      return false;
    }
    crypto::hash block_hash = m_core.get_block_id_by_height(req.height);
    block blk;
    bool have_block = m_core.get_block_by_hash(block_hash, blk);
    if (!have_block)
    {
      error_resp.code = CORE_RPC_ERROR_CODE_INTERNAL_ERROR;
      error_resp.message = "Internal error: can't get block by height. Height = " + std::to_string(req.height) + '.';
      return false;
    }
    bool responce_filled = fill_block_header_responce(blk, false, req.height, block_hash, res.block_header);
    if (!responce_filled)
    {
      error_resp.code = CORE_RPC_ERROR_CODE_INTERNAL_ERROR;
      error_resp.message = "Internal error: can't produce valid response.";
      return false;
    }
    res.status = CORE_RPC_STATUS_OK;
    return true;
  }
  //------------------------------------------------------------------------------------------------------------------------------
<<<<<<< HEAD
  bool core_rpc_server::on_get_block_headers_range(const COMMAND_RPC_GET_BLOCK_HEADERS_RANGE::request& req, COMMAND_RPC_GET_BLOCK_HEADERS_RANGE::response& res, epee::json_rpc::error& error_resp, connection_context& cntx){
=======
  bool core_rpc_server::on_get_connections(const COMMAND_RPC_GET_CONNECTIONS::request& req, COMMAND_RPC_GET_CONNECTIONS::response& res, epee::json_rpc::error& error_resp, connection_context& cntx)
  {
>>>>>>> 78696677
    if(!check_core_busy())
    {
      error_resp.code = CORE_RPC_ERROR_CODE_CORE_BUSY;
      error_resp.message = "Core is busy.";
      return false;
    }
<<<<<<< HEAD
    if(m_core.get_current_blockchain_height() <= req.start_height)
    {
      error_resp.code = CORE_RPC_ERROR_CODE_TOO_BIG_HEIGHT;
      error_resp.message = std::string("To big height: ") + std::to_string(req.start_height) + ", current blockchain height = " +  std::to_string(m_core.get_current_blockchain_height());
      return false;
    }
    if(m_core.get_current_blockchain_height() <= req.end_height)
    {
      error_resp.code = CORE_RPC_ERROR_CODE_TOO_BIG_HEIGHT;
      error_resp.message = std::string("To big height: ") + std::to_string(req.end_height) + ", current blockchain height = " +  std::to_string(m_core.get_current_blockchain_height());
      return false;
    }

    res.headers = m_core.get_blockchain_storage().get_block_headers(req.start_height, req.end_height);

=======

    res.connections = m_p2p.get_payload_object().get_connections();

    res.status = CORE_RPC_STATUS_OK;

    return true;
  }
  //------------------------------------------------------------------------------------------------------------------------------
  bool core_rpc_server::on_get_info_json(const COMMAND_RPC_GET_INFO::request& req, COMMAND_RPC_GET_INFO::response& res, epee::json_rpc::error& error_resp, connection_context& cntx)
  {
    if(!check_core_busy())
    {
      error_resp.code = CORE_RPC_ERROR_CODE_CORE_BUSY;
      error_resp.message = "Core is busy.";
      return false;
    }

    res.height = m_core.get_current_blockchain_height();
    res.target_height = m_core.get_target_blockchain_height();
    res.difficulty = m_core.get_blockchain_storage().get_difficulty_for_next_block();
    res.tx_count = m_core.get_blockchain_storage().get_total_transactions() - res.height; //without coinbase
    res.tx_pool_size = m_core.get_pool_transactions_count();
    res.alt_blocks_count = m_core.get_blockchain_storage().get_alternative_blocks_count();
    uint64_t total_conn = m_p2p.get_connections_count();
    res.outgoing_connections_count = m_p2p.get_outgoing_connections_count();
    res.incoming_connections_count = total_conn - res.outgoing_connections_count;
    res.white_peerlist_size = m_p2p.get_peerlist_manager().get_white_peers_count();
    res.grey_peerlist_size = m_p2p.get_peerlist_manager().get_gray_peers_count();
>>>>>>> 78696677
    res.status = CORE_RPC_STATUS_OK;
    return true;
  }
  //------------------------------------------------------------------------------------------------------------------------------
}<|MERGE_RESOLUTION|>--- conflicted
+++ resolved
@@ -705,19 +705,13 @@
     return true;
   }
   //------------------------------------------------------------------------------------------------------------------------------
-<<<<<<< HEAD
   bool core_rpc_server::on_get_block_headers_range(const COMMAND_RPC_GET_BLOCK_HEADERS_RANGE::request& req, COMMAND_RPC_GET_BLOCK_HEADERS_RANGE::response& res, epee::json_rpc::error& error_resp, connection_context& cntx){
-=======
-  bool core_rpc_server::on_get_connections(const COMMAND_RPC_GET_CONNECTIONS::request& req, COMMAND_RPC_GET_CONNECTIONS::response& res, epee::json_rpc::error& error_resp, connection_context& cntx)
-  {
->>>>>>> 78696677
     if(!check_core_busy())
     {
       error_resp.code = CORE_RPC_ERROR_CODE_CORE_BUSY;
       error_resp.message = "Core is busy.";
       return false;
     }
-<<<<<<< HEAD
     if(m_core.get_current_blockchain_height() <= req.start_height)
     {
       error_resp.code = CORE_RPC_ERROR_CODE_TOO_BIG_HEIGHT;
@@ -733,9 +727,20 @@
 
     res.headers = m_core.get_blockchain_storage().get_block_headers(req.start_height, req.end_height);
 
-=======
-
-    res.connections = m_p2p.get_payload_object().get_connections();
+    res.status = CORE_RPC_STATUS_OK;
+    return true;
+  }
+
+  bool core_rpc_server::on_get_connections_json(const COMMAND_RPC_GET_CONNECTIONS::request& req, COMMAND_RPC_GET_CONNECTIONS::response& res, epee::json_rpc::error& error_resp, connection_context& cntx)
+  {
+    if(!check_core_busy())
+    {
+      error_resp.code = CORE_RPC_ERROR_CODE_CORE_BUSY;
+      error_resp.message = "Core is busy.";
+      return false;
+    }
+
+    res.connections = m_p2p.get_connection_info();
 
     res.status = CORE_RPC_STATUS_OK;
 
@@ -762,7 +767,6 @@
     res.incoming_connections_count = total_conn - res.outgoing_connections_count;
     res.white_peerlist_size = m_p2p.get_peerlist_manager().get_white_peers_count();
     res.grey_peerlist_size = m_p2p.get_peerlist_manager().get_gray_peers_count();
->>>>>>> 78696677
     res.status = CORE_RPC_STATUS_OK;
     return true;
   }
