// Copyright (c) 2014-2015, The Monero Project
// 
// All rights reserved.
// 
// Redistribution and use in source and binary forms, with or without modification, are
// permitted provided that the following conditions are met:
// 
// 1. Redistributions of source code must retain the above copyright notice, this list of
//    conditions and the following disclaimer.
// 
// 2. Redistributions in binary form must reproduce the above copyright notice, this list
//    of conditions and the following disclaimer in the documentation and/or other
//    materials provided with the distribution.
// 
// 3. Neither the name of the copyright holder nor the names of its contributors may be
//    used to endorse or promote products derived from this software without specific
//    prior written permission.
// 
// THIS SOFTWARE IS PROVIDED BY THE COPYRIGHT HOLDERS AND CONTRIBUTORS "AS IS" AND ANY
// EXPRESS OR IMPLIED WARRANTIES, INCLUDING, BUT NOT LIMITED TO, THE IMPLIED WARRANTIES OF
// MERCHANTABILITY AND FITNESS FOR A PARTICULAR PURPOSE ARE DISCLAIMED. IN NO EVENT SHALL
// THE COPYRIGHT HOLDER OR CONTRIBUTORS BE LIABLE FOR ANY DIRECT, INDIRECT, INCIDENTAL,
// SPECIAL, EXEMPLARY, OR CONSEQUENTIAL DAMAGES (INCLUDING, BUT NOT LIMITED TO,
// PROCUREMENT OF SUBSTITUTE GOODS OR SERVICES; LOSS OF USE, DATA, OR PROFITS; OR BUSINESS
// INTERRUPTION) HOWEVER CAUSED AND ON ANY THEORY OF LIABILITY, WHETHER IN CONTRACT,
// STRICT LIABILITY, OR TORT (INCLUDING NEGLIGENCE OR OTHERWISE) ARISING IN ANY WAY OUT OF
// THE USE OF THIS SOFTWARE, EVEN IF ADVISED OF THE POSSIBILITY OF SUCH DAMAGE.
// 
// Parts of this file are originally copyright (c) 2012-2013 The Cryptonote developers

#include <boost/foreach.hpp>
#include "include_base_utils.h"
using namespace epee;

#include "core_rpc_server.h"
#include "common/command_line.h"
#include "cryptonote_core/cryptonote_format_utils.h"
#include "cryptonote_core/account.h"
#include "cryptonote_core/cryptonote_basic_impl.h"
#include "misc_language.h"
#include "crypto/hash.h"
#include "core_rpc_server_error_codes.h"
#include "daemon/command_line_args.h"

namespace cryptonote
{

  //-----------------------------------------------------------------------------------
  void core_rpc_server::init_options(boost::program_options::options_description& desc)
  {
    command_line::add_arg(desc, arg_rpc_bind_ip);
    command_line::add_arg(desc, arg_rpc_bind_port);
    command_line::add_arg(desc, arg_testnet_rpc_bind_port);
  }
  //------------------------------------------------------------------------------------------------------------------------------
  core_rpc_server::core_rpc_server(
      core& cr
    , nodetool::node_server<cryptonote::t_cryptonote_protocol_handler<cryptonote::core> >& p2p
    )
    : m_core(cr)
    , m_p2p(p2p)
  {}
  //------------------------------------------------------------------------------------------------------------------------------
  bool core_rpc_server::handle_command_line(
      const boost::program_options::variables_map& vm
    )
  {
    auto p2p_bind_arg = m_testnet ? arg_testnet_rpc_bind_port : arg_rpc_bind_port;

    m_bind_ip = command_line::get_arg(vm, arg_rpc_bind_ip);
    m_port = command_line::get_arg(vm, p2p_bind_arg);
    return true;
  }
  //------------------------------------------------------------------------------------------------------------------------------
  bool core_rpc_server::init(
      const boost::program_options::variables_map& vm
    )
  {
<<<<<<< HEAD
=======
    m_testnet = command_line::get_arg(vm, daemon_args::arg_testnet_on);

    m_net_server.set_threads_prefix("RPC");
>>>>>>> 6f0d9309
    bool r = handle_command_line(vm);
    CHECK_AND_ASSERT_MES(r, false, "Failed to process command line in core_rpc_server");
    return epee::http_server_impl_base<core_rpc_server, connection_context>::init(m_port, m_bind_ip);
  }
  //------------------------------------------------------------------------------------------------------------------------------
  bool core_rpc_server::check_core_busy()
  {
    if(m_p2p.get_payload_object().get_core().get_blockchain_storage().is_storing_blockchain())
    {
      return false;
    }
    return true;
  }
#define CHECK_CORE_BUSY() do { if(!check_core_busy()){res.status =  CORE_RPC_STATUS_BUSY;return true;} } while(0)
  //------------------------------------------------------------------------------------------------------------------------------
  bool core_rpc_server::check_core_ready()
  {
    if(!m_p2p.get_payload_object().is_synchronized())
    {
      return false;
    }
    return check_core_busy();
  }
#define CHECK_CORE_READY() do { if(!check_core_ready()){res.status =  CORE_RPC_STATUS_BUSY;return true;} } while(0)

  //------------------------------------------------------------------------------------------------------------------------------
  bool core_rpc_server::on_get_height(const COMMAND_RPC_GET_HEIGHT::request& req, COMMAND_RPC_GET_HEIGHT::response& res)
  {
    CHECK_CORE_BUSY();
    res.height = m_core.get_current_blockchain_height();
    res.status = CORE_RPC_STATUS_OK;
    return true;
  }
  //------------------------------------------------------------------------------------------------------------------------------
  bool core_rpc_server::on_get_info(const COMMAND_RPC_GET_INFO::request& req, COMMAND_RPC_GET_INFO::response& res)
  {
    CHECK_CORE_BUSY();
    res.height = m_core.get_current_blockchain_height();
    res.target_height = m_core.get_target_blockchain_height();
    res.difficulty = m_core.get_blockchain_storage().get_difficulty_for_next_block();
    res.tx_count = m_core.get_blockchain_storage().get_total_transactions() - res.height; //without coinbase
    res.tx_pool_size = m_core.get_pool_transactions_count();
    res.alt_blocks_count = m_core.get_blockchain_storage().get_alternative_blocks_count();
    uint64_t total_conn = m_p2p.get_connections_count();
    res.outgoing_connections_count = m_p2p.get_outgoing_connections_count();
    res.incoming_connections_count = total_conn - res.outgoing_connections_count;
    res.white_peerlist_size = m_p2p.get_peerlist_manager().get_white_peers_count();
    res.grey_peerlist_size = m_p2p.get_peerlist_manager().get_gray_peers_count();
    res.status = CORE_RPC_STATUS_OK;
    return true;
  }
  //------------------------------------------------------------------------------------------------------------------------------
  bool core_rpc_server::on_get_blocks(const COMMAND_RPC_GET_BLOCKS_FAST::request& req, COMMAND_RPC_GET_BLOCKS_FAST::response& res)
  {
    CHECK_CORE_BUSY();
    std::list<std::pair<block, std::list<transaction> > > bs;

    if(!m_core.find_blockchain_supplement(req.start_height, req.block_ids, bs, res.current_height, res.start_height, COMMAND_RPC_GET_BLOCKS_FAST_MAX_COUNT))
    {
      res.status = "Failed";
      return false;
    }

    BOOST_FOREACH(auto& b, bs)
    {
      res.blocks.resize(res.blocks.size()+1);
      res.blocks.back().block = block_to_blob(b.first);
      BOOST_FOREACH(auto& t, b.second)
      {
        res.blocks.back().txs.push_back(tx_to_blob(t));
      }
    }

    res.status = CORE_RPC_STATUS_OK;
    return true;
  }
  //------------------------------------------------------------------------------------------------------------------------------
  bool core_rpc_server::on_get_random_outs(const COMMAND_RPC_GET_RANDOM_OUTPUTS_FOR_AMOUNTS::request& req, COMMAND_RPC_GET_RANDOM_OUTPUTS_FOR_AMOUNTS::response& res)
  {
    CHECK_CORE_BUSY();
    res.status = "Failed";
    if(!m_core.get_random_outs_for_amounts(req, res))
    {
      return true;
    }

    res.status = CORE_RPC_STATUS_OK;
    std::stringstream ss;
    typedef COMMAND_RPC_GET_RANDOM_OUTPUTS_FOR_AMOUNTS::outs_for_amount outs_for_amount;
    typedef COMMAND_RPC_GET_RANDOM_OUTPUTS_FOR_AMOUNTS::out_entry out_entry;
    std::for_each(res.outs.begin(), res.outs.end(), [&](outs_for_amount& ofa)
    {
      ss << "[" << ofa.amount << "]:";
      CHECK_AND_ASSERT_MES(ofa.outs.size(), ;, "internal error: ofa.outs.size() is empty for amount " << ofa.amount);
      std::for_each(ofa.outs.begin(), ofa.outs.end(), [&](out_entry& oe)
          {
            ss << oe.global_amount_index << " ";
          });
      ss << ENDL;
    });
    std::string s = ss.str();
    LOG_PRINT_L2("COMMAND_RPC_GET_RANDOM_OUTPUTS_FOR_AMOUNTS: " << ENDL << s);
    res.status = CORE_RPC_STATUS_OK;
    return true;
  }
  //------------------------------------------------------------------------------------------------------------------------------
  bool core_rpc_server::on_get_indexes(const COMMAND_RPC_GET_TX_GLOBAL_OUTPUTS_INDEXES::request& req, COMMAND_RPC_GET_TX_GLOBAL_OUTPUTS_INDEXES::response& res)
  {
    CHECK_CORE_BUSY();
    bool r = m_core.get_tx_outputs_gindexs(req.txid, res.o_indexes);
    if(!r)
    {
      res.status = "Failed";
      return true;
    }
    res.status = CORE_RPC_STATUS_OK;
    LOG_PRINT_L2("COMMAND_RPC_GET_TX_GLOBAL_OUTPUTS_INDEXES: [" << res.o_indexes.size() << "]");
    return true;
  }
  //------------------------------------------------------------------------------------------------------------------------------
  bool core_rpc_server::on_get_transactions(const COMMAND_RPC_GET_TRANSACTIONS::request& req, COMMAND_RPC_GET_TRANSACTIONS::response& res)
  {
    CHECK_CORE_BUSY();
    std::vector<crypto::hash> vh;
    BOOST_FOREACH(const auto& tx_hex_str, req.txs_hashes)
    {
      blobdata b;
      if(!string_tools::parse_hexstr_to_binbuff(tx_hex_str, b))
      {
        res.status = "Failed to parse hex representation of transaction hash";
        return true;
      }
      if(b.size() != sizeof(crypto::hash))
      {
        res.status = "Failed, size of data mismatch";
      }
      vh.push_back(*reinterpret_cast<const crypto::hash*>(b.data()));
    }
    std::list<crypto::hash> missed_txs;
    std::list<transaction> txs;
    bool r = m_core.get_transactions(vh, txs, missed_txs);
    if(!r)
    {
      res.status = "Failed";
      return true;
    }

    BOOST_FOREACH(auto& tx, txs)
    {
      blobdata blob = t_serializable_object_to_blob(tx);
      res.txs_as_hex.push_back(string_tools::buff_to_hex_nodelimer(blob));
    }

    BOOST_FOREACH(const auto& miss_tx, missed_txs)
    {
      res.missed_tx.push_back(string_tools::pod_to_hex(miss_tx));
    }

    res.status = CORE_RPC_STATUS_OK;
    return true;
  }
  //------------------------------------------------------------------------------------------------------------------------------
  bool core_rpc_server::on_send_raw_tx(const COMMAND_RPC_SEND_RAW_TX::request& req, COMMAND_RPC_SEND_RAW_TX::response& res)
  {
    CHECK_CORE_READY();

    std::string tx_blob;
    if(!string_tools::parse_hexstr_to_binbuff(req.tx_as_hex, tx_blob))
    {
      LOG_PRINT_L0("[on_send_raw_tx]: Failed to parse tx from hexbuff: " << req.tx_as_hex);
      res.status = "Failed";
      return true;
    }

    cryptonote_connection_context fake_context = AUTO_VAL_INIT(fake_context);
    tx_verification_context tvc = AUTO_VAL_INIT(tvc);
    if(!m_core.handle_incoming_tx(tx_blob, tvc, false))
    {
      LOG_PRINT_L0("[on_send_raw_tx]: Failed to process tx");
      res.status = "Failed";
      return true;
    }

    if(tvc.m_verifivation_failed)
    {
      LOG_PRINT_L0("[on_send_raw_tx]: tx verification failed");
      res.status = "Failed";
      return true;
    }

    if(!tvc.m_should_be_relayed)
    {
      LOG_PRINT_L0("[on_send_raw_tx]: tx accepted, but not relayed");
      res.status = "Not relayed";
      return true;
    }

    NOTIFY_NEW_TRANSACTIONS::request r;
    r.txs.push_back(tx_blob);
    m_core.get_protocol()->relay_transactions(r, fake_context);
    //TODO: make sure that tx has reached other nodes here, probably wait to receive reflections from other nodes
    res.status = CORE_RPC_STATUS_OK;
    return true;
  }
  //------------------------------------------------------------------------------------------------------------------------------
  bool core_rpc_server::on_start_mining(const COMMAND_RPC_START_MINING::request& req, COMMAND_RPC_START_MINING::response& res)
  {
    CHECK_CORE_READY();
    account_public_address adr;
    if(!get_account_address_from_str(adr, m_testnet, req.miner_address))
    {
      res.status = "Failed, wrong address";
      return true;
    }

    boost::thread::attributes attrs;
    attrs.set_stack_size(THREAD_STACK_SIZE);

    if(!m_core.get_miner().start(adr, static_cast<size_t>(req.threads_count), attrs))
    {
      res.status = "Failed, mining not started";
      return true;
    }
    res.status = CORE_RPC_STATUS_OK;
    return true;
  }
  //------------------------------------------------------------------------------------------------------------------------------
  bool core_rpc_server::on_stop_mining(const COMMAND_RPC_STOP_MINING::request& req, COMMAND_RPC_STOP_MINING::response& res)
  {
    if(!m_core.get_miner().stop())
    {
      res.status = "Failed, mining not stopped";
      return true;
    }
    res.status = CORE_RPC_STATUS_OK;
    return true;
  }
  //------------------------------------------------------------------------------------------------------------------------------
  bool core_rpc_server::on_mining_status(const COMMAND_RPC_MINING_STATUS::request& req, COMMAND_RPC_MINING_STATUS::response& res)
  {
    CHECK_CORE_READY();

    const miner& lMiner = m_core.get_miner();
    res.active = lMiner.is_mining();
    
    if ( lMiner.is_mining() ) {
      res.speed = lMiner.get_speed();
      res.threads_count = lMiner.get_threads_count();
      const account_public_address& lMiningAdr = lMiner.get_mining_address();
      res.address = get_account_address_as_str(m_testnet, lMiningAdr);
    }

    res.status = CORE_RPC_STATUS_OK;
    return true;
  }
  //------------------------------------------------------------------------------------------------------------------------------
  bool core_rpc_server::on_save_bc(const COMMAND_RPC_SAVE_BC::request& req, COMMAND_RPC_SAVE_BC::response& res)
  {
    CHECK_CORE_BUSY();
    if( !m_core.get_blockchain_storage().store_blockchain() )
    {
      res.status = "Error while storing blockhain";
      return true;
    }
    res.status = CORE_RPC_STATUS_OK;
    return true;
  }
  //------------------------------------------------------------------------------------------------------------------------------
  bool core_rpc_server::on_get_peer_list(const COMMAND_RPC_GET_PEER_LIST::request& req, COMMAND_RPC_GET_PEER_LIST::response& res)
  {
    /*
    std::list<nodetool::peerlist_entry> white_list;
    std::list<nodetool::peerlist_entry> gray_list;
    m_p2p.get_peerlist(white_list, gray_list);

    for (auto & entry : white_list)
    {
      res.white_list.emplace_back(entry.id, entry.adr.ip, entry.adr.port, entry.last_seen);
    }

    for (auto & entry : gray_list)
    {
      res.gray_list.emplace_back(entry.id, entry.adr.ip, entry.adr.port, entry.last_seen);
    }

    */
    res.status = CORE_RPC_STATUS_OK;
    return true;
  }
  //------------------------------------------------------------------------------------------------------------------------------
  bool core_rpc_server::on_set_log_hash_rate(const COMMAND_RPC_SET_LOG_HASH_RATE::request& req, COMMAND_RPC_SET_LOG_HASH_RATE::response& res)
  {
    if(m_core.get_miner().is_mining())
    {
      m_core.get_miner().do_print_hashrate(req.visible);
      res.status = CORE_RPC_STATUS_OK;
    }
    else
    {
      res.status = CORE_RPC_STATUS_NOT_MINING;
    }
    return true;
  }
  //------------------------------------------------------------------------------------------------------------------------------
  bool core_rpc_server::on_set_log_level(const COMMAND_RPC_SET_LOG_LEVEL::request& req, COMMAND_RPC_SET_LOG_LEVEL::response& res)
  {
    if (req.level < LOG_LEVEL_MIN || req.level > LOG_LEVEL_MAX)
    {
      res.status = "Error: log level not valid";
    }
    else
    {
      epee::log_space::log_singletone::get_set_log_detalisation_level(true, req.level);
      res.status = CORE_RPC_STATUS_OK;
    }
    return true;
  }
  //------------------------------------------------------------------------------------------------------------------------------
  bool core_rpc_server::on_get_transaction_pool(const COMMAND_RPC_GET_TRANSACTION_POOL::request& req, COMMAND_RPC_GET_TRANSACTION_POOL::response& res)
  {
    /*
    CHECK_CORE_BUSY();
    res.transactions = m_core.transaction_pool_info();
    */
    res.status = CORE_RPC_STATUS_OK;
    return true;
  }
  //------------------------------------------------------------------------------------------------------------------------------
  bool core_rpc_server::on_stop_daemon(const COMMAND_RPC_STOP_DAEMON::request& req, COMMAND_RPC_STOP_DAEMON::response& res)
  {
    // FIXME: replace back to original m_p2p.send_stop_signal() after
    // investigating why that isn't working quite right.
    m_p2p.send_stop_signal();
    res.status = CORE_RPC_STATUS_OK;
    return true;
  }
  //------------------------------------------------------------------------------------------------------------------------------
  bool core_rpc_server::on_getblockcount(const COMMAND_RPC_GETBLOCKCOUNT::request& req, COMMAND_RPC_GETBLOCKCOUNT::response& res)
  {
    CHECK_CORE_BUSY();
    res.count = m_core.get_current_blockchain_height();
    res.status = CORE_RPC_STATUS_OK;
    return true;
  }
  //------------------------------------------------------------------------------------------------------------------------------
  bool core_rpc_server::on_getblockhash(const COMMAND_RPC_GETBLOCKHASH::request& req, COMMAND_RPC_GETBLOCKHASH::response& res, epee::json_rpc::error& error_resp)
  {
    if(!check_core_busy())
    {
      error_resp.code = CORE_RPC_ERROR_CODE_CORE_BUSY;
      error_resp.message = "Core is busy";
      return false;
    }
    if(req.size() != 1)
    {
      error_resp.code = CORE_RPC_ERROR_CODE_WRONG_PARAM;
      error_resp.message = "Wrong parameters, expected height";
      return false;
    }
    uint64_t h = req[0];
    if(m_core.get_current_blockchain_height() <= h)
    {
      error_resp.code = CORE_RPC_ERROR_CODE_TOO_BIG_HEIGHT;
      error_resp.message = std::string("To big height: ") + std::to_string(h) + ", current blockchain height = " +  std::to_string(m_core.get_current_blockchain_height());
    }
    res = string_tools::pod_to_hex(m_core.get_block_id_by_height(h));
    return true;
  }
  //------------------------------------------------------------------------------------------------------------------------------
  // equivalent of strstr, but with arbitrary bytes (ie, NULs)
  // This does not differentiate between "not found" and "found at offset 0"
  uint64_t slow_memmem(const void* start_buff, size_t buflen,const void* pat,size_t patlen)
  {
    const void* buf = start_buff;
    const void* end=(const char*)buf+buflen;
    if (patlen > buflen || patlen == 0) return 0;
    while(buflen>0 && (buf=memchr(buf,((const char*)pat)[0],buflen-patlen+1)))
    {
      if(memcmp(buf,pat,patlen)==0)
        return (const char*)buf - (const char*)start_buff;
      buf=(const char*)buf+1;
      buflen = (const char*)end - (const char*)buf;
    }
    return 0;
  }
  //------------------------------------------------------------------------------------------------------------------------------
  bool core_rpc_server::on_getblocktemplate(const COMMAND_RPC_GETBLOCKTEMPLATE::request& req, COMMAND_RPC_GETBLOCKTEMPLATE::response& res, epee::json_rpc::error& error_resp)
  {
    if(!check_core_ready())
    {
      error_resp.code = CORE_RPC_ERROR_CODE_CORE_BUSY;
      error_resp.message = "Core is busy";
      return false;
    }

    if(req.reserve_size > 255)
    {
      error_resp.code = CORE_RPC_ERROR_CODE_TOO_BIG_RESERVE_SIZE;
      error_resp.message = "To big reserved size, maximum 255";
      return false;
    }

    cryptonote::account_public_address acc = AUTO_VAL_INIT(acc);

    if(!req.wallet_address.size() || !cryptonote::get_account_address_from_str(acc, m_testnet, req.wallet_address))
    {
      error_resp.code = CORE_RPC_ERROR_CODE_WRONG_WALLET_ADDRESS;
      error_resp.message = "Failed to parse wallet address";
      return false;
    }

    block b = AUTO_VAL_INIT(b);
    cryptonote::blobdata blob_reserve;
    blob_reserve.resize(req.reserve_size, 0);
    if(!m_core.get_block_template(b, acc, res.difficulty, res.height, blob_reserve))
    {
      error_resp.code = CORE_RPC_ERROR_CODE_INTERNAL_ERROR;
      error_resp.message = "Internal error: failed to create block template";
      LOG_ERROR("Failed to create block template");
      return false;
    }
    blobdata block_blob = t_serializable_object_to_blob(b);
    crypto::public_key tx_pub_key = cryptonote::get_tx_pub_key_from_extra(b.miner_tx);
    if(tx_pub_key == null_pkey)
    {
      error_resp.code = CORE_RPC_ERROR_CODE_INTERNAL_ERROR;
      error_resp.message = "Internal error: failed to create block template";
      LOG_ERROR("Failed to  tx pub key in coinbase extra");
      return false;
    }
    res.reserved_offset = slow_memmem((void*)block_blob.data(), block_blob.size(), &tx_pub_key, sizeof(tx_pub_key));
    if(!res.reserved_offset)
    {
      error_resp.code = CORE_RPC_ERROR_CODE_INTERNAL_ERROR;
      error_resp.message = "Internal error: failed to create block template";
      LOG_ERROR("Failed to find tx pub key in blockblob");
      return false;
    }
    res.reserved_offset += sizeof(tx_pub_key) + 3; //3 bytes: tag for TX_EXTRA_TAG_PUBKEY(1 byte), tag for TX_EXTRA_NONCE(1 byte), counter in TX_EXTRA_NONCE(1 byte)
    if(res.reserved_offset + req.reserve_size > block_blob.size())
    {
      error_resp.code = CORE_RPC_ERROR_CODE_INTERNAL_ERROR;
      error_resp.message = "Internal error: failed to create block template";
      LOG_ERROR("Failed to calculate offset for ");
      return false;
    }
    res.prev_hash = string_tools::pod_to_hex(b.prev_id);
    res.blocktemplate_blob = string_tools::buff_to_hex_nodelimer(block_blob);
    res.status = CORE_RPC_STATUS_OK;
    return true;
  }
  //------------------------------------------------------------------------------------------------------------------------------
  bool core_rpc_server::on_submitblock(const COMMAND_RPC_SUBMITBLOCK::request& req, COMMAND_RPC_SUBMITBLOCK::response& res, epee::json_rpc::error& error_resp)
  {
    CHECK_CORE_READY();
    if(req.size()!=1)
    {
      error_resp.code = CORE_RPC_ERROR_CODE_WRONG_PARAM;
      error_resp.message = "Wrong param";
      return false;
    }
    blobdata blockblob;
    if(!string_tools::parse_hexstr_to_binbuff(req[0], blockblob))
    {
      error_resp.code = CORE_RPC_ERROR_CODE_WRONG_BLOCKBLOB;
      error_resp.message = "Wrong block blob";
      return false;
    }
    
    // Fixing of high orphan issue for most pools
    // Thanks Boolberry!
    block b = AUTO_VAL_INIT(b);
    if(!parse_and_validate_block_from_blob(blockblob, b))
    {
      error_resp.code = CORE_RPC_ERROR_CODE_WRONG_BLOCKBLOB;
      error_resp.message = "Wrong block blob";
      return false;
    }

    // Fix from Boolberry neglects to check block
    // size, do that with the function below
    if(!m_core.check_incoming_block_size(blockblob))
    {
      error_resp.code = CORE_RPC_ERROR_CODE_WRONG_BLOCKBLOB_SIZE;
      error_resp.message = "Block bloc size is too big, rejecting block";
      return false;
    }

    if(!m_core.handle_block_found(b))
    {
      error_resp.code = CORE_RPC_ERROR_CODE_BLOCK_NOT_ACCEPTED;
      error_resp.message = "Block not accepted";
      return false;
    }
    res.status = CORE_RPC_STATUS_OK;
    return true;
  }
  //------------------------------------------------------------------------------------------------------------------------------
  uint64_t core_rpc_server::get_block_reward(const block& blk)
  {
    uint64_t reward = 0;
    BOOST_FOREACH(const tx_out& out, blk.miner_tx.vout)
    {
      reward += out.amount;
    }
    return reward;
  }
  //------------------------------------------------------------------------------------------------------------------------------
  bool core_rpc_server::fill_block_header_responce(const block& blk, bool orphan_status, uint64_t height, const crypto::hash& hash, block_header_responce& responce)
  {
    responce.major_version = blk.major_version;
    responce.minor_version = blk.minor_version;
    responce.timestamp = blk.timestamp;
    responce.prev_hash = string_tools::pod_to_hex(blk.prev_id);
    responce.nonce = blk.nonce;
    responce.orphan_status = orphan_status;
    responce.height = height;
    responce.depth = m_core.get_current_blockchain_height() - height - 1;
    responce.hash = string_tools::pod_to_hex(hash);
    responce.difficulty = m_core.get_blockchain_storage().block_difficulty(height);
    responce.reward = get_block_reward(blk);
    return true;
  }
  //------------------------------------------------------------------------------------------------------------------------------
  bool core_rpc_server::on_get_last_block_header(const COMMAND_RPC_GET_LAST_BLOCK_HEADER::request& req, COMMAND_RPC_GET_LAST_BLOCK_HEADER::response& res, epee::json_rpc::error& error_resp)
  {
    if(!check_core_busy())
    {
      error_resp.code = CORE_RPC_ERROR_CODE_CORE_BUSY;
      error_resp.message = "Core is busy.";
      return false;
    }
    uint64_t last_block_height;
    crypto::hash last_block_hash;
    bool have_last_block_hash = m_core.get_blockchain_top(last_block_height, last_block_hash);
    if (!have_last_block_hash)
    {
      error_resp.code = CORE_RPC_ERROR_CODE_INTERNAL_ERROR;
      error_resp.message = "Internal error: can't get last block hash.";
      return false;
    }
    block last_block;
    bool have_last_block = m_core.get_block_by_hash(last_block_hash, last_block);
    if (!have_last_block)
    {
      error_resp.code = CORE_RPC_ERROR_CODE_INTERNAL_ERROR;
      error_resp.message = "Internal error: can't get last block.";
      return false;
    }
    bool responce_filled = fill_block_header_responce(last_block, false, last_block_height, last_block_hash, res.block_header);
    if (!responce_filled)
    {
      error_resp.code = CORE_RPC_ERROR_CODE_INTERNAL_ERROR;
      error_resp.message = "Internal error: can't produce valid response.";
      return false;
    }
    res.status = CORE_RPC_STATUS_OK;
    return true;
  }
  //------------------------------------------------------------------------------------------------------------------------------
  bool core_rpc_server::on_get_block_header_by_hash(const COMMAND_RPC_GET_BLOCK_HEADER_BY_HASH::request& req, COMMAND_RPC_GET_BLOCK_HEADER_BY_HASH::response& res, epee::json_rpc::error& error_resp){
    if(!check_core_busy())
    {
      error_resp.code = CORE_RPC_ERROR_CODE_CORE_BUSY;
      error_resp.message = "Core is busy.";
      return false;
    }
    crypto::hash block_hash;
    bool hash_parsed = parse_hash256(req.hash, block_hash);
    if(!hash_parsed)
    {
      error_resp.code = CORE_RPC_ERROR_CODE_WRONG_PARAM;
      error_resp.message = "Failed to parse hex representation of block hash. Hex = " + req.hash + '.';
      return false;
    }
    block blk;
    bool have_block = m_core.get_block_by_hash(block_hash, blk);
    if (!have_block)
    {
      error_resp.code = CORE_RPC_ERROR_CODE_INTERNAL_ERROR;
      error_resp.message = "Internal error: can't get block by hash. Hash = " + req.hash + '.';
      return false;
    }
    if (blk.miner_tx.vin.front().type() != typeid(txin_gen))
    {
      error_resp.code = CORE_RPC_ERROR_CODE_INTERNAL_ERROR;
      error_resp.message = "Internal error: coinbase transaction in the block has the wrong type";
      return false;
    }
    uint64_t block_height = boost::get<txin_gen>(blk.miner_tx.vin.front()).height;
    bool responce_filled = fill_block_header_responce(blk, false, block_height, block_hash, res.block_header);
    if (!responce_filled)
    {
      error_resp.code = CORE_RPC_ERROR_CODE_INTERNAL_ERROR;
      error_resp.message = "Internal error: can't produce valid response.";
      return false;
    }
    res.status = CORE_RPC_STATUS_OK;
    return true;
  }
  //------------------------------------------------------------------------------------------------------------------------------
  bool core_rpc_server::on_get_block_header_by_height(const COMMAND_RPC_GET_BLOCK_HEADER_BY_HEIGHT::request& req, COMMAND_RPC_GET_BLOCK_HEADER_BY_HEIGHT::response& res, epee::json_rpc::error& error_resp){
    if(!check_core_busy())
    {
      error_resp.code = CORE_RPC_ERROR_CODE_CORE_BUSY;
      error_resp.message = "Core is busy.";
      return false;
    }
    if(m_core.get_current_blockchain_height() <= req.height)
    {
      error_resp.code = CORE_RPC_ERROR_CODE_TOO_BIG_HEIGHT;
      error_resp.message = std::string("To big height: ") + std::to_string(req.height) + ", current blockchain height = " +  std::to_string(m_core.get_current_blockchain_height());
      return false;
    }
    crypto::hash block_hash = m_core.get_block_id_by_height(req.height);
    block blk;
    bool have_block = m_core.get_block_by_hash(block_hash, blk);
    if (!have_block)
    {
      error_resp.code = CORE_RPC_ERROR_CODE_INTERNAL_ERROR;
      error_resp.message = "Internal error: can't get block by height. Height = " + std::to_string(req.height) + '.';
      return false;
    }
    bool responce_filled = fill_block_header_responce(blk, false, req.height, block_hash, res.block_header);
    if (!responce_filled)
    {
      error_resp.code = CORE_RPC_ERROR_CODE_INTERNAL_ERROR;
      error_resp.message = "Internal error: can't produce valid response.";
      return false;
    }
    res.status = CORE_RPC_STATUS_OK;
    return true;
  }
  //------------------------------------------------------------------------------------------------------------------------------
  bool core_rpc_server::on_get_connections(const COMMAND_RPC_GET_CONNECTIONS::request& req, COMMAND_RPC_GET_CONNECTIONS::response& res, epee::json_rpc::error& error_resp)
  {
    if(!check_core_busy())
    {
      error_resp.code = CORE_RPC_ERROR_CODE_CORE_BUSY;
      error_resp.message = "Core is busy.";
      return false;
    }

    res.connections = m_p2p.get_payload_object().get_connections();

    res.status = CORE_RPC_STATUS_OK;

    return true;
  }
  //------------------------------------------------------------------------------------------------------------------------------
  bool core_rpc_server::on_get_info_json(const COMMAND_RPC_GET_INFO::request& req, COMMAND_RPC_GET_INFO::response& res, epee::json_rpc::error& error_resp)
  {
    if(!check_core_busy())
    {
      error_resp.code = CORE_RPC_ERROR_CODE_CORE_BUSY;
      error_resp.message = "Core is busy.";
      return false;
    }

    res.height = m_core.get_current_blockchain_height();
    res.target_height = m_core.get_target_blockchain_height();
    res.difficulty = m_core.get_blockchain_storage().get_difficulty_for_next_block();
    res.tx_count = m_core.get_blockchain_storage().get_total_transactions() - res.height; //without coinbase
    res.tx_pool_size = m_core.get_pool_transactions_count();
    res.alt_blocks_count = m_core.get_blockchain_storage().get_alternative_blocks_count();
    uint64_t total_conn = m_p2p.get_connections_count();
    res.outgoing_connections_count = m_p2p.get_outgoing_connections_count();
    res.incoming_connections_count = total_conn - res.outgoing_connections_count;
    res.white_peerlist_size = m_p2p.get_peerlist_manager().get_white_peers_count();
    res.grey_peerlist_size = m_p2p.get_peerlist_manager().get_gray_peers_count();
    res.status = CORE_RPC_STATUS_OK;
    return true;
  }
  //------------------------------------------------------------------------------------------------------------------------------
  bool core_rpc_server::on_fast_exit(const COMMAND_RPC_FAST_EXIT::request& req, COMMAND_RPC_FAST_EXIT::response& res)
  {
	  cryptonote::core::set_fast_exit();
	  m_p2p.deinit();
	  m_core.deinit();
	  return true;
  }
  //------------------------------------------------------------------------------------------------------------------------------
  bool core_rpc_server::on_out_peers(const COMMAND_RPC_OUT_PEERS::request& req, COMMAND_RPC_OUT_PEERS::response& res)
  {
	  // TODO
	  /*if (m_p2p.get_outgoing_connections_count() > req.out_peers)
	  {
		  m_p2p.m_config.m_net_config.connections_count = req.out_peers;
		  if (m_p2p.get_outgoing_connections_count() > req.out_peers)
		  {
			int count = m_p2p.get_outgoing_connections_count() - req.out_peers;
			m_p2p.delete_connections(count);
		  }
	  }
	  
	  else
		m_p2p.m_config.m_net_config.connections_count = req.out_peers;
		*/
	  return true;
  }
  //------------------------------------------------------------------------------------------------------------------------------
  bool core_rpc_server::on_start_save_graph(const COMMAND_RPC_START_SAVE_GRAPH::request& req, COMMAND_RPC_START_SAVE_GRAPH::response& res)
  {
	  m_p2p.set_save_graph(true);
	  return true;
  }
  //------------------------------------------------------------------------------------------------------------------------------
  bool core_rpc_server::on_stop_save_graph(const COMMAND_RPC_STOP_SAVE_GRAPH::request& req, COMMAND_RPC_STOP_SAVE_GRAPH::response& res)
  {
	  m_p2p.set_save_graph(false);
	  return true;
  }
  //------------------------------------------------------------------------------------------------------------------------------

  const command_line::arg_descriptor<std::string> core_rpc_server::arg_rpc_bind_ip   = {
      "rpc-bind-ip"
    , "IP for RPC server"
    , "127.0.0.1"
    };

  const command_line::arg_descriptor<std::string> core_rpc_server::arg_rpc_bind_port = {
      "rpc-bind-port"
    , "Port for RPC server"
    , std::to_string(config::RPC_DEFAULT_PORT)
    };

  const command_line::arg_descriptor<std::string> core_rpc_server::arg_testnet_rpc_bind_port = {
      "testnet-rpc-bind-port"
    , "Port for testnet RPC server"
    , std::to_string(config::testnet::RPC_DEFAULT_PORT)
    };

}  // namespace cryptonote<|MERGE_RESOLUTION|>--- conflicted
+++ resolved
@@ -76,12 +76,9 @@
       const boost::program_options::variables_map& vm
     )
   {
-<<<<<<< HEAD
-=======
     m_testnet = command_line::get_arg(vm, daemon_args::arg_testnet_on);
 
     m_net_server.set_threads_prefix("RPC");
->>>>>>> 6f0d9309
     bool r = handle_command_line(vm);
     CHECK_AND_ASSERT_MES(r, false, "Failed to process command line in core_rpc_server");
     return epee::http_server_impl_base<core_rpc_server, connection_context>::init(m_port, m_bind_ip);
