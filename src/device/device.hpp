--- conflicted
+++ resolved
@@ -55,11 +55,8 @@
     struct account_keys;
     struct subaddress_index;
     struct tx_destination_entry;
-<<<<<<< HEAD
-=======
     struct keypair;
     class transaction_prefix;
->>>>>>> 25419b4b
 }
 
 namespace hw {
@@ -222,19 +219,11 @@
         virtual bool  ecdhDecode(rct::ecdhTuple & masked, const rct::key & sharedSec, bool short_amount) = 0;
 
         virtual bool  generate_output_ephemeral_keys(const size_t tx_version, const cryptonote::account_keys &sender_account_keys, const crypto::public_key &txkey_pub,  const crypto::secret_key &tx_key,
-<<<<<<< HEAD
-                                                     const cryptonote::tx_destination_entry &dst_entr, const boost::optional<cryptonote::tx_destination_entry> &change_addr, const size_t output_index,
-                                                     const bool &need_additional_txkeys, const std::vector<crypto::secret_key> &additional_tx_keys,
-                                                     std::vector<crypto::public_key> &additional_tx_public_keys,
-                                                     std::vector<rct::key> &amount_keys,
-                                                     crypto::public_key &out_eph_public_key, bool &found_change, std::vector<uint64_t> &output_unlock_times, uint64_t unlock_time) = 0;
-=======
                                                      const cryptonote::tx_destination_entry &dst_entr, const boost::optional<cryptonote::account_public_address> &change_addr, const size_t output_index,
                                                      const bool &need_additional_txkeys, const std::vector<crypto::secret_key> &additional_tx_keys,
                                                      std::vector<crypto::public_key> &additional_tx_public_keys,
                                                      std::vector<rct::key> &amount_keys,
                                                      crypto::public_key &out_eph_public_key) = 0;
->>>>>>> 25419b4b
 
         virtual bool  mlsag_prehash(const std::string &blob, size_t inputs_size, size_t outputs_size, const rct::keyV &hashes, const rct::ctkeyV &outPk, rct::key &prehash) = 0;
         virtual bool  mlsag_prepare(const rct::key &H, const rct::key &xx, rct::key &a, rct::key &aG, rct::key &aHP, rct::key &rvII) = 0;
@@ -244,8 +233,6 @@
 
         virtual bool  close_tx(void) = 0;
 
-<<<<<<< HEAD
-=======
         virtual bool  has_ki_cold_sync(void) const { return false; }
         virtual bool  has_tx_cold_sign(void) const { return false; }
         virtual bool  has_ki_live_refresh(void) const { return true; }
@@ -254,7 +241,6 @@
         virtual void  set_network_type(cryptonote::network_type network_type) { }
         virtual void  display_address(const cryptonote::subaddress_index& index, const boost::optional<crypto::hash8> &payment_id) {}
 
->>>>>>> 25419b4b
     protected:
         device_mode mode;
     } ;
