// Copyright (c) 2017-2019, The Monero Project
// 
// All rights reserved.
// 
// Redistribution and use in source and binary forms, with or without modification, are
// permitted provided that the following conditions are met:
// 
// 1. Redistributions of source code must retain the above copyright notice, this list of
//    conditions and the following disclaimer.
// 
// 2. Redistributions in binary form must reproduce the above copyright notice, this list
//    of conditions and the following disclaimer in the documentation and/or other
//    materials provided with the distribution.
// 
// 3. Neither the name of the copyright holder nor the names of its contributors may be
//    used to endorse or promote products derived from this software without specific
//    prior written permission.
// 
// THIS SOFTWARE IS PROVIDED BY THE COPYRIGHT HOLDERS AND CONTRIBUTORS "AS IS" AND ANY
// EXPRESS OR IMPLIED WARRANTIES, INCLUDING, BUT NOT LIMITED TO, THE IMPLIED WARRANTIES OF
// MERCHANTABILITY AND FITNESS FOR A PARTICULAR PURPOSE ARE DISCLAIMED. IN NO EVENT SHALL
// THE COPYRIGHT HOLDER OR CONTRIBUTORS BE LIABLE FOR ANY DIRECT, INDIRECT, INCIDENTAL,
// SPECIAL, EXEMPLARY, OR CONSEQUENTIAL DAMAGES (INCLUDING, BUT NOT LIMITED TO,
// PROCUREMENT OF SUBSTITUTE GOODS OR SERVICES; LOSS OF USE, DATA, OR PROFITS; OR BUSINESS
// INTERRUPTION) HOWEVER CAUSED AND ON ANY THEORY OF LIABILITY, WHETHER IN CONTRACT,
// STRICT LIABILITY, OR TORT (INCLUDING NEGLIGENCE OR OTHERWISE) ARISING IN ANY WAY OUT OF
// THE USE OF THIS SOFTWARE, EVEN IF ADVISED OF THE POSSIBILITY OF SUCH DAMAGE.
//

#include "version.h"
#include "device_ledger.hpp"
#include "ringct/rctOps.h"
#include "cryptonote_basic/account.h"
#include "cryptonote_basic/subaddress_index.h"
#include "cryptonote_core/cryptonote_tx_utils.h"

#include <boost/thread/locks.hpp> 
#include <boost/thread/lock_guard.hpp>

namespace hw {

  namespace ledger {

  #ifdef WITH_DEVICE_LEDGER

    #undef MONERO_DEFAULT_LOG_CATEGORY
    #define MONERO_DEFAULT_LOG_CATEGORY "device.ledger"

    /* ===================================================================== */
    /* ===                           Debug                              ==== */
    /* ===================================================================== */

    void set_apdu_verbose(bool verbose) {
      apdu_verbose = verbose;
    }

    #define TRACKD MTRACE("hw")
    #define ASSERT_SW(sw,ok,msk) CHECK_AND_ASSERT_THROW_MES(((sw)&(mask))==(ok), \
      "Wrong Device Status: " << "0x" << std::hex << (sw) << " (" << Status::to_string(sw) << "), " << \
      "EXPECTED 0x" << std::hex << (ok) << " (" << Status::to_string(ok) << "), " << \
      "MASK 0x" << std::hex << (mask));
    #define ASSERT_T0(exp)       CHECK_AND_ASSERT_THROW_MES(exp, "Protocol assert failure: "#exp ) ;
    #define ASSERT_X(exp,msg)    CHECK_AND_ASSERT_THROW_MES(exp, msg); 

    #ifdef DEBUG_HWDEVICE
      crypto::secret_key dbg_viewkey;
      crypto::secret_key dbg_spendkey;
    #endif

    struct Status
    {
      unsigned int code;
      const char *string;

      constexpr operator unsigned int() const
      {
        return this->code;
      }

      static const char *to_string(unsigned int code);
    };

    // Must be sorted in ascending order by the code
    #define LEDGER_STATUS(status) {status, #status}
    constexpr Status status_codes[] = {
      LEDGER_STATUS(SW_BYTES_REMAINING_00),
      LEDGER_STATUS(SW_WARNING_STATE_UNCHANGED),
      LEDGER_STATUS(SW_STATE_TERMINATED),
      LEDGER_STATUS(SW_MORE_DATA_AVAILABLE),
      LEDGER_STATUS(SW_WRONG_LENGTH),
      LEDGER_STATUS(SW_LOGICAL_CHANNEL_NOT_SUPPORTED),
      LEDGER_STATUS(SW_SECURE_MESSAGING_NOT_SUPPORTED),
      LEDGER_STATUS(SW_LAST_COMMAND_EXPECTED),
      LEDGER_STATUS(SW_COMMAND_CHAINING_NOT_SUPPORTED),
      LEDGER_STATUS(SW_SECURITY_LOAD_KEY),
      LEDGER_STATUS(SW_SECURITY_COMMITMENT_CONTROL),
      LEDGER_STATUS(SW_SECURITY_AMOUNT_CHAIN_CONTROL),
      LEDGER_STATUS(SW_SECURITY_COMMITMENT_CHAIN_CONTROL),
      LEDGER_STATUS(SW_SECURITY_OUTKEYS_CHAIN_CONTROL),
      LEDGER_STATUS(SW_SECURITY_MAXOUTPUT_REACHED),
      LEDGER_STATUS(SW_SECURITY_TRUSTED_INPUT),
      LEDGER_STATUS(SW_CLIENT_NOT_SUPPORTED),
      LEDGER_STATUS(SW_SECURITY_STATUS_NOT_SATISFIED),
      LEDGER_STATUS(SW_FILE_INVALID),
      LEDGER_STATUS(SW_PIN_BLOCKED),
      LEDGER_STATUS(SW_DATA_INVALID),
      LEDGER_STATUS(SW_CONDITIONS_NOT_SATISFIED),
      LEDGER_STATUS(SW_COMMAND_NOT_ALLOWED),
      LEDGER_STATUS(SW_APPLET_SELECT_FAILED),
      LEDGER_STATUS(SW_WRONG_DATA),
      LEDGER_STATUS(SW_FUNC_NOT_SUPPORTED),
      LEDGER_STATUS(SW_FILE_NOT_FOUND),
      LEDGER_STATUS(SW_RECORD_NOT_FOUND),
      LEDGER_STATUS(SW_FILE_FULL),
      LEDGER_STATUS(SW_INCORRECT_P1P2),
      LEDGER_STATUS(SW_REFERENCED_DATA_NOT_FOUND),
      LEDGER_STATUS(SW_WRONG_P1P2),
      LEDGER_STATUS(SW_CORRECT_LENGTH_00),
      LEDGER_STATUS(SW_INS_NOT_SUPPORTED),
      LEDGER_STATUS(SW_CLA_NOT_SUPPORTED),
      LEDGER_STATUS(SW_UNKNOWN),
      LEDGER_STATUS(SW_OK),
      LEDGER_STATUS(SW_ALGORITHM_UNSUPPORTED)
    };

    const char *Status::to_string(unsigned int code)
    {
      constexpr size_t status_codes_size = sizeof(status_codes) / sizeof(status_codes[0]);
      constexpr const Status *status_codes_end = &status_codes[status_codes_size];

      const Status *item = std::lower_bound(&status_codes[0], status_codes_end, code);
      return (item == status_codes_end || code < *item) ? "UNKNOWN" : item->string;
    }

    /* ===================================================================== */
    /* ===                        hmacmap                               ==== */
    /* ===================================================================== */


    SecHMAC::SecHMAC(const uint8_t s[32], const uint8_t h[32]) {
        memcpy(this->sec, s, 32);
        memcpy(this->hmac, h, 32);
    }

    void  HMACmap::find_mac(const uint8_t sec[32], uint8_t hmac[32]) {
      size_t sz = hmacs.size();
      log_hexbuffer("find_mac: lookup for ", (char*)sec,32);
      for (size_t i=0; i<sz; i++) {
       log_hexbuffer("find_mac:   - try ",(char*)hmacs[i].sec,32);
        if (memcmp(sec, hmacs[i].sec, 32) == 0) {
          memcpy(hmac, hmacs[i].hmac, 32);
          log_hexbuffer("find_mac:   - found ",(char*)hmacs[i].hmac,32);
          return;
        }

      }
      throw std::runtime_error("Protocol error: try to send untrusted secret");
    }

    void  HMACmap::add_mac(const uint8_t sec[32], const uint8_t hmac[32]) {
      log_hexbuffer("add_mac: sec  ", (char*)sec,32);
      log_hexbuffer("add_mac: hmac ", (char*)hmac,32);
      hmacs.push_back(SecHMAC(sec,hmac));
    }

    void HMACmap::clear() {
      hmacs.clear();
    }

    /* ===================================================================== */
    /* ===                        Keymap                                ==== */
    /* ===================================================================== */

    ABPkeys::ABPkeys(const rct::key& A, const rct::key& B, const bool is_subaddr,  const bool is_change, const bool need_additional_txkeys,  const size_t real_output_index, const rct::key& P, const rct::key& AK) {
      Aout = A;
      Bout = B;
      is_subaddress = is_subaddr;
      is_change_address = is_change;
      additional_key = need_additional_txkeys;
      index = real_output_index;
      Pout = P;
      AKout = AK;
    }

    ABPkeys::ABPkeys(const ABPkeys& keys) {
      Aout = keys.Aout;
      Bout = keys.Bout;
      is_subaddress = keys.is_subaddress;
      is_change_address = keys.is_change_address;
      additional_key = keys.additional_key;
      index = keys.index;
      Pout = keys.Pout;
      AKout = keys.AKout;
    }

    ABPkeys &ABPkeys::operator=(const ABPkeys& keys) {
      if (&keys == this)
        return *this;
      Aout = keys.Aout;
      Bout = keys.Bout;
      is_subaddress = keys.is_subaddress;
      is_change_address = keys.is_change_address;
      additional_key = keys.additional_key;
      index = keys.index;
      Pout = keys.Pout;
      AKout = keys.AKout;
      return *this;
    }

    bool Keymap::find(const rct::key& P, ABPkeys& keys) const {
      size_t sz = ABP.size();
      for (size_t i=0; i<sz; i++) {
        if (ABP[i].Pout == P) {
          keys = ABP[i];
          return true;
        }
      }
      return false;
    }

    void Keymap::add(const ABPkeys& keys) {
      ABP.push_back(keys);
    }

    void Keymap::clear() {
      ABP.clear();
    }

    #ifdef DEBUG_HWDEVICE
    void Keymap::log() {
      log_message("keymap", "content");
      size_t sz = ABP.size();
      for (size_t i=0; i<sz; i++) {
        log_message("  keymap", std::to_string(i));
        log_hexbuffer("    Aout", (char*)ABP[i].Aout.bytes, 32);
        log_hexbuffer("    Bout", (char*)ABP[i].Bout.bytes, 32);
        log_message  ("  is_sub", std::to_string(ABP[i].is_subaddress));
        log_message  ("   index", std::to_string(ABP[i].index));
        log_hexbuffer("    Pout", (char*)ABP[i].Pout.bytes, 32);
      }
    }
    #endif

    /* ===================================================================== */
    /* ===                       Internal Helpers                       ==== */
    /* ===================================================================== */
    static bool is_fake_view_key(const crypto::secret_key &sec) {
      return sec == crypto::null_skey;
    }

    bool operator==(const crypto::key_derivation &d0, const crypto::key_derivation &d1) {
      static_assert(sizeof(crypto::key_derivation) == 32, "key_derivation must be 32 bytes");
      return !crypto_verify_32((const unsigned char*)&d0, (const unsigned char*)&d1);
    }

    /* ===================================================================== */
    /* ===                             Device                           ==== */
    /* ===================================================================== */

    static int device_id = 0;

<<<<<<< HEAD
    #define PROTOCOL_VERSION                    2
=======
    #define PROTOCOL_VERSION                    3
>>>>>>> 25419b4b

    #define INS_NONE                            0x00
    #define INS_RESET                           0x02

    #define INS_GET_KEY                         0x20
    #define INS_DISPLAY_ADDRESS                 0x21
    #define INS_PUT_KEY                         0x22
    #define INS_GET_CHACHA8_PREKEY              0x24
    #define INS_VERIFY_KEY                      0x26
    #define INS_MANAGE_SEEDWORDS                0x28

    #define INS_SECRET_KEY_TO_PUBLIC_KEY        0x30
    #define INS_GEN_KEY_DERIVATION              0x32
    #define INS_DERIVATION_TO_SCALAR            0x34
    #define INS_DERIVE_PUBLIC_KEY               0x36
    #define INS_DERIVE_SECRET_KEY               0x38
    #define INS_GEN_KEY_IMAGE                   0x3A
    #define INS_SECRET_KEY_ADD                  0x3C
    #define INS_SECRET_KEY_SUB                  0x3E
    #define INS_GENERATE_KEYPAIR                0x40
    #define INS_SECRET_SCAL_MUL_KEY             0x42
    #define INS_SECRET_SCAL_MUL_BASE            0x44

    #define INS_DERIVE_SUBADDRESS_PUBLIC_KEY    0x46
    #define INS_GET_SUBADDRESS                  0x48
    #define INS_GET_SUBADDRESS_SPEND_PUBLIC_KEY 0x4A
    #define INS_GET_SUBADDRESS_SECRET_KEY       0x4C

    #define INS_OPEN_TX                         0x70
    #define INS_SET_SIGNATURE_MODE              0x72
    #define INS_GET_ADDITIONAL_KEY              0x74
    #define INS_STEALTH                         0x76
    #define INS_GEN_COMMITMENT_MASK             0x77
    #define INS_BLIND                           0x78
    #define INS_UNBLIND                         0x7A
    #define INS_GEN_TXOUT_KEYS                  0x7B
<<<<<<< HEAD
=======
    #define INS_PREFIX_HASH                     0x7D
>>>>>>> 25419b4b
    #define INS_VALIDATE                        0x7C
    #define INS_MLSAG                           0x7E
    #define INS_CLOSE_TX                        0x80

    #define INS_GET_TX_PROOF                    0xA0

    #define INS_GET_RESPONSE                    0xc0


    device_ledger::device_ledger(): hw_device(0x0101, 0x05, 64, 2000) {
      this->id = device_id++;
      this->reset_buffer();      
      this->mode = NONE;
      this->has_view_key = false;
      this->tx_in_progress = false;
      MDEBUG( "Device "<<this->id <<" Created");
    }

    device_ledger::~device_ledger() {
      this->release();
      MDEBUG( "Device "<<this->id <<" Destroyed");
    }

    /* ======================================================================= */
    /*  LOCKER                                                                 */
    /* ======================================================================= */ 
    
    //automatic lock one more level on device ensuring the current thread is allowed to use it
    #define AUTO_LOCK_CMD() \
      /* lock both mutexes without deadlock*/ \
      boost::lock(device_locker, command_locker); \
      /* make sure both already-locked mutexes are unlocked at the end of scope */ \
      boost::lock_guard<boost::recursive_mutex> lock1(device_locker, boost::adopt_lock); \
      boost::lock_guard<boost::mutex> lock2(command_locker, boost::adopt_lock)

    //lock the device for a long sequence
    void device_ledger::lock(void) {
      MDEBUG( "Ask for LOCKING for device "<<this->name << " in thread ");
      device_locker.lock();
      MDEBUG( "Device "<<this->name << " LOCKed");
    }

    //lock the device for a long sequence
    bool device_ledger::try_lock(void) {
      MDEBUG( "Ask for LOCKING(try) for device "<<this->name << " in thread ");
      bool r = device_locker.try_lock();
      if (r) {
        MDEBUG( "Device "<<this->name << " LOCKed(try)");
      } else {
        MDEBUG( "Device "<<this->name << " not LOCKed(try)");
      }
      return r;
    }

    //lock the device for a long sequence
    void device_ledger::unlock(void) {
      try {
        MDEBUG( "Ask for UNLOCKING for device "<<this->name << " in thread ");
      } catch (...) {
      }
      device_locker.unlock();
      MDEBUG( "Device "<<this->name << " UNLOCKed");
    }

  
    /* ======================================================================= */
    /*                                     IO                                  */
    /* ======================================================================= */

    #define IO_SW_DENY    0x6982
    #define IO_SECRET_KEY 0x02

      void device_ledger::logCMD() {
      if (apdu_verbose) {
        char  strbuffer[1024];
        snprintf(strbuffer, sizeof(strbuffer), "%.02x %.02x %.02x %.02x %.02x ",
          this->buffer_send[0],
          this->buffer_send[1],
          this->buffer_send[2],
          this->buffer_send[3],
          this->buffer_send[4]
          );
        const size_t len = strlen(strbuffer);
        buffer_to_str(strbuffer+len, sizeof(strbuffer)-len, (char*)(this->buffer_send+5), this->length_send-5);
        MDEBUG( "CMD  : " << strbuffer);
      }
    }

    void device_ledger::logRESP() {
      if (apdu_verbose) {
        char  strbuffer[1024];
        snprintf(strbuffer, sizeof(strbuffer), "%.04x ", this->sw);
        const size_t len = strlen(strbuffer);
        buffer_to_str(strbuffer+len, sizeof(strbuffer)-len, (char*)(this->buffer_recv), this->length_recv);
        MDEBUG( "RESP : " << strbuffer);

      }
    }

    int device_ledger::set_command_header(unsigned char ins, unsigned char p1, unsigned char p2) {
      reset_buffer();
<<<<<<< HEAD
      int offset = 0;
=======
>>>>>>> 25419b4b
      this->buffer_send[0] = PROTOCOL_VERSION;
      this->buffer_send[1] = ins;
      this->buffer_send[2] = p1;
      this->buffer_send[3] = p2;
      this->buffer_send[4] = 0x00;
      return 5;
    }

    int device_ledger::set_command_header_noopt(unsigned char ins, unsigned char p1, unsigned char p2) {
      int offset = set_command_header(ins, p1, p2);
      //options
      this->buffer_send[offset++] = 0;
      this->buffer_send[4] = offset - 5;
      return offset;
    }

    void device_ledger::send_simple(unsigned char ins, unsigned char p1) {
      this->length_send = set_command_header_noopt(ins, p1);
      if (ins == INS_GET_KEY && p1 == IO_SECRET_KEY) {
        // export view key user input
        this->exchange_wait_on_input();
      } else {
        this->exchange();
      }
    }

    void device_ledger::send_secret(const unsigned char sec[32], int &offset) {
      MDEBUG("send_secret: " << this->tx_in_progress);
      ASSERT_X(offset + 32 <= BUFFER_SEND_SIZE, "send_secret: out of bounds write (secret)");
      memmove(this->buffer_send+offset, sec, 32);
      offset +=32;
      if (this->tx_in_progress) {
        ASSERT_X(offset + 32 <= BUFFER_SEND_SIZE, "send_secret: out of bounds write (mac)");
        this->hmac_map.find_mac((uint8_t*)sec, this->buffer_send+offset);
        offset += 32;
      }
    }

    void device_ledger::receive_secret(unsigned char sec[32], int &offset) {
      MDEBUG("receive_secret: " << this->tx_in_progress);
      ASSERT_X(offset + 32 <= BUFFER_RECV_SIZE, "receive_secret: out of bounds read (secret)");
      memmove(sec, this->buffer_recv+offset, 32);
      offset += 32;
      if (this->tx_in_progress) {
        ASSERT_X(offset + 32 <= BUFFER_RECV_SIZE, "receive_secret: out of bounds read (mac)");
        this->hmac_map.add_mac((uint8_t*)sec, this->buffer_recv+offset);
        offset += 32;
      }
    }

    bool device_ledger::reset() {
      reset_buffer();
      int offset = set_command_header_noopt(INS_RESET);
      const size_t verlen = strlen(MONERO_VERSION);
      ASSERT_X(offset + verlen <= BUFFER_SEND_SIZE, "MONERO_VERSION is too long")
      memmove(this->buffer_send+offset, MONERO_VERSION, verlen);
      offset += strlen(MONERO_VERSION);
      this->buffer_send[4] = offset-5;
      this->length_send = offset;
      this->exchange();

      ASSERT_X(this->length_recv>=3, "Communication error, less than three bytes received. Check your application version.");

      unsigned int device_version = 0;
      device_version = VERSION(this->buffer_recv[0], this->buffer_recv[1], this->buffer_recv[2]);
  
      ASSERT_X (device_version >= MINIMAL_APP_VERSION,  
                "Unsupported device application version: " << VERSION_MAJOR(device_version)<<"."<<VERSION_MINOR(device_version)<<"."<<VERSION_MICRO(device_version) << 
                " At least " << MINIMAL_APP_VERSION_MAJOR<<"."<<MINIMAL_APP_VERSION_MINOR<<"."<<MINIMAL_APP_VERSION_MICRO<<" is required.");
     
      return true;
    }
     
    unsigned int device_ledger::exchange(unsigned int ok, unsigned int mask) {
      logCMD();

      this->length_recv =  hw_device.exchange(this->buffer_send, this->length_send, this->buffer_recv, BUFFER_SEND_SIZE, false);
      ASSERT_X(this->length_recv>=2, "Communication error, less than tow bytes received");

      this->length_recv -= 2;
      this->sw = (this->buffer_recv[length_recv]<<8) | this->buffer_recv[length_recv+1];
      logRESP();
      ASSERT_SW(this->sw,ok,msk);

      return this->sw;
    }

    unsigned int device_ledger::exchange_wait_on_input(unsigned int ok, unsigned int mask) {
      logCMD();
      unsigned int deny = 0;
      this->length_recv =  hw_device.exchange(this->buffer_send, this->length_send, this->buffer_recv, BUFFER_SEND_SIZE, true);
      ASSERT_X(this->length_recv>=2, "Communication error, less than two bytes received");

      this->length_recv -= 2;
      this->sw = (this->buffer_recv[length_recv]<<8) | this->buffer_recv[length_recv+1];
      if (this->sw == IO_SW_DENY) {
        // cancel on device
        deny = 1;
      } else {
        ASSERT_SW(this->sw,ok,msk);
      }

      logRESP();
      return deny;
    }

    void device_ledger::reset_buffer() {
      this->length_send = 0;
      memset(this->buffer_send, 0, BUFFER_SEND_SIZE);
      this->length_recv = 0;
      memset(this->buffer_recv, 0, BUFFER_RECV_SIZE);
    }

    /* ======================================================================= */
    /*                              SETUP/TEARDOWN                             */
    /* ======================================================================= */

    bool device_ledger::set_name(const std::string & name) {
      this->name = name;
      return true;
    }

    const std::string device_ledger::get_name() const {
      if (!this->connected()) {
        return std::string("<disconnected:").append(this->name).append(">");
      }
      return this->name;
    }

    bool device_ledger::init(void) {
      #ifdef DEBUG_HWDEVICE
      this->controle_device = &hw::get_device("default");
      #endif
      this->release();
      hw_device.init();      
      MDEBUG( "Device "<<this->id <<" HIDUSB inited");
      return true;
    }
    
    static const std::vector<hw::io::hid_conn_params> known_devices {
        {0x2c97, 0x0001, 0, 0xffa0}, 
        {0x2c97, 0x0004, 0, 0xffa0},       
    };

    bool device_ledger::connect(void) {
      this->disconnect();
      hw_device.connect(known_devices);
      this->reset();
      #ifdef DEBUG_HWDEVICE
      cryptonote::account_public_address pubkey;
      this->get_public_address(pubkey);
      #endif
      crypto::secret_key vkey;
      crypto::secret_key skey;
      this->get_secret_keys(vkey,skey);

      return true;
    }

    bool device_ledger::connected(void) const {
      return hw_device.connected();
    }

    bool device_ledger::disconnect() {
      hw_device.disconnect();
      return true;
    }

    bool device_ledger::release() {
      this->disconnect();
      hw_device.release();
      return true;
    }

    bool  device_ledger::set_mode(device_mode mode) {
        AUTO_LOCK_CMD();

        int offset;

        switch(mode) {
        case TRANSACTION_CREATE_REAL:
        case TRANSACTION_CREATE_FAKE:
          offset = set_command_header_noopt(INS_SET_SIGNATURE_MODE, 1);
          //account
          this->buffer_send[offset] = mode;
          offset += 1;

          this->buffer_send[4] = offset-5;
          this->length_send = offset;
          this->exchange();

          this->mode = mode;
          break;

        case TRANSACTION_PARSE: 
        case NONE:
          this->mode = mode;
          break;
        default:
           CHECK_AND_ASSERT_THROW_MES(false, " device_ledger::set_mode(unsigned int mode): invalid mode: "<<mode);
        }
        MDEBUG("Switch to mode: " <<mode);
        return device::set_mode(mode);
    }


    /* ======================================================================= */
    /*                             WALLET & ADDRESS                            */
    /* ======================================================================= */

     bool device_ledger::get_public_address(cryptonote::account_public_address &pubkey){
        AUTO_LOCK_CMD();

        send_simple(INS_GET_KEY, 1);

        memmove(pubkey.m_view_public_key.data, this->buffer_recv, 32);
        memmove(pubkey.m_spend_public_key.data, this->buffer_recv+32, 32);
 
        return true;
    }

    bool  device_ledger::get_secret_keys(crypto::secret_key &vkey , crypto::secret_key &skey) {
        AUTO_LOCK_CMD();

        //secret key are represented as fake key on the wallet side
        memset(vkey.data, 0x00, 32);
        memset(skey.data, 0xFF, 32);

        //spcialkey, normal conf handled in decrypt
        send_simple(INS_GET_KEY, 0x02);

        //View key is retrievied, if allowed, to speed up blockchain parsing
        memmove(this->viewkey.data,  this->buffer_recv+0,  32);
        if (is_fake_view_key(this->viewkey)) {
          MDEBUG("Have Not view key");
          this->has_view_key = false;
        } else {
          MDEBUG("Have view key");
          this->has_view_key = true;
        }
      
        #ifdef DEBUG_HWDEVICE
        send_simple(INS_GET_KEY, 0x04);
        memmove(dbg_viewkey.data, this->buffer_recv+0, 32);
        memmove(dbg_spendkey.data, this->buffer_recv+32, 32);
        #endif

        return true;
    }

    bool  device_ledger::generate_chacha_key(const cryptonote::account_keys &keys, crypto::chacha_key &key, uint64_t kdf_rounds) {
        AUTO_LOCK_CMD();

        #ifdef DEBUG_HWDEVICE
        crypto::chacha_key key_x;
        cryptonote::account_keys keys_x = hw::ledger::decrypt(keys); 
        this->controle_device->generate_chacha_key(keys_x, key_x, kdf_rounds);
        #endif

        send_simple(INS_GET_CHACHA8_PREKEY);

        char prekey[200];
        memmove(prekey, &this->buffer_recv[0], 200);
        crypto::generate_chacha_key_prehashed(&prekey[0], sizeof(prekey), key, kdf_rounds);

        #ifdef DEBUG_HWDEVICE
        hw::ledger::check32("generate_chacha_key_prehashed", "key", (char*)key_x.data(), (char*)key.data());
        #endif

      return true;
    }

    void  device_ledger::display_address(const cryptonote::subaddress_index& index, const boost::optional<crypto::hash8> &payment_id) {
        AUTO_LOCK_CMD();

        int offset = set_command_header_noopt(INS_DISPLAY_ADDRESS, payment_id?1:0);
        //index
        memmove(this->buffer_send+offset, &index, sizeof(cryptonote::subaddress_index));
        offset +=8 ;

        //payment ID
        if (payment_id) {
          memmove(this->buffer_send+offset, (*payment_id).data, 8);
        } else {
          memset(this->buffer_send+offset, 0, 8);
        }
        offset +=8;

        this->buffer_send[4] = offset-5;
        this->length_send = offset;
        CHECK_AND_ASSERT_THROW_MES(this->exchange_wait_on_input() == 0, "Timeout/Error on display address.");
    }

    /* ======================================================================= */
    /*                               SUB ADDRESS                               */
    /* ======================================================================= */

    bool device_ledger::derive_subaddress_public_key(const crypto::public_key &pub, const crypto::key_derivation &derivation, const std::size_t output_index, crypto::public_key &derived_pub){
        AUTO_LOCK_CMD();
        #ifdef DEBUG_HWDEVICE
        const crypto::public_key pub_x = pub;
        crypto::key_derivation derivation_x;
         if ((this->mode == TRANSACTION_PARSE) && has_view_key) {    
          derivation_x = derivation;
        } else {
          derivation_x = hw::ledger::decrypt(derivation);
        }
        const std::size_t output_index_x = output_index;
        crypto::public_key derived_pub_x;
        log_hexbuffer("derive_subaddress_public_key: [[IN]]  pub       ", pub_x.data, 32);
        log_hexbuffer("derive_subaddress_public_key: [[IN]]  derivation", derivation_x.data, 32);
        log_message  ("derive_subaddress_public_key: [[IN]]  index     ", std::to_string((int)output_index_x));
        this->controle_device->derive_subaddress_public_key(pub_x, derivation_x,output_index_x,derived_pub_x);
        log_hexbuffer("derive_subaddress_public_key: [[OUT]] derived_pub", derived_pub_x.data, 32);
        #endif

      if ((this->mode == TRANSACTION_PARSE) && has_view_key) {     
        //If we are in TRANSACTION_PARSE, the given derivation has been retrieved uncrypted (wihtout the help
        //of the device), so continue that way.
        MDEBUG( "derive_subaddress_public_key  : PARSE mode with known viewkey");     
        crypto::derive_subaddress_public_key(pub, derivation, output_index,derived_pub);
      } else {
       
        int offset = set_command_header_noopt(INS_DERIVE_SUBADDRESS_PUBLIC_KEY);
        //pub
        memmove(this->buffer_send+offset, pub.data, 32);
        offset += 32;
        //derivation
        this->send_secret((unsigned char*)derivation.data, offset);
        //index
        this->buffer_send[offset+0] = output_index>>24;
        this->buffer_send[offset+1] = output_index>>16;
        this->buffer_send[offset+2] = output_index>>8;
        this->buffer_send[offset+3] = output_index>>0;
        offset += 4;

        this->buffer_send[4] = offset-5;
        this->length_send = offset;
        this->exchange();

        //pub key
        memmove(derived_pub.data, &this->buffer_recv[0], 32);
      }
      #ifdef DEBUG_HWDEVICE
      hw::ledger::check32("derive_subaddress_public_key", "derived_pub", derived_pub_x.data, derived_pub.data);
      #endif

      return true;
    }

    crypto::public_key device_ledger::get_subaddress_spend_public_key(const cryptonote::account_keys& keys, const cryptonote::subaddress_index &index) {
        AUTO_LOCK_CMD();
        crypto::public_key D;

        #ifdef DEBUG_HWDEVICE
        const cryptonote::account_keys     keys_x =  hw::ledger::decrypt(keys);
        const cryptonote::subaddress_index index_x = index;
        crypto::public_key                 D_x;
        log_hexbuffer("get_subaddress_spend_public_key: [[IN]]  keys.m_view_secret_key ", keys_x.m_view_secret_key.data,32);
        log_hexbuffer("get_subaddress_spend_public_key: [[IN]]  keys.m_spend_secret_key", keys_x.m_spend_secret_key.data,32);
        log_message  ("get_subaddress_spend_public_key: [[IN]]  index               ", std::to_string(index_x.major)+"."+std::to_string(index_x.minor));
        D_x = this->controle_device->get_subaddress_spend_public_key(keys_x, index_x);
        log_hexbuffer("get_subaddress_spend_public_key: [[OUT]] derivation          ", D_x.data, 32);
        #endif

        if (index.is_zero()) {
           D = keys.m_account_address.m_spend_public_key;
        } else {

          int offset = set_command_header_noopt(INS_GET_SUBADDRESS_SPEND_PUBLIC_KEY);
          //index
          static_assert(sizeof(cryptonote::subaddress_index) == 8, "cryptonote::subaddress_index shall be 8 bytes length");
          memmove(this->buffer_send+offset, &index, sizeof(cryptonote::subaddress_index));
          offset +=8 ;

          this->buffer_send[4] = offset-5;
          this->length_send = offset;
          this->exchange();

          memmove(D.data, &this->buffer_recv[0], 32);
        }

        #ifdef DEBUG_HWDEVICE
        hw::ledger::check32("get_subaddress_spend_public_key", "D", D_x.data, D.data);
        #endif

        return D;
    }

    std::vector<crypto::public_key>  device_ledger::get_subaddress_spend_public_keys(const cryptonote::account_keys &keys, uint32_t account, uint32_t begin, uint32_t end) {
     std::vector<crypto::public_key> pkeys;
     cryptonote::subaddress_index index = {account, begin};
     crypto::public_key D;
     for (uint32_t idx = begin; idx < end; ++idx) {
        index.minor = idx;
        D = this->get_subaddress_spend_public_key(keys, index);
        pkeys.push_back(D);
      }
      return pkeys;
    }

    cryptonote::account_public_address device_ledger::get_subaddress(const cryptonote::account_keys& keys, const cryptonote::subaddress_index &index) {
        AUTO_LOCK_CMD();
        cryptonote::account_public_address address;

        #ifdef DEBUG_HWDEVICE
        const cryptonote::account_keys            keys_x =  hw::ledger::decrypt(keys);
        const cryptonote::subaddress_index        index_x = index;
        cryptonote::account_public_address  address_x;
        log_hexbuffer("get_subaddress: [[IN]]  keys.m_view_secret_key ", keys_x.m_view_secret_key.data, 32);
        log_hexbuffer("get_subaddress: [[IN]]  keys.m_view_public_key",  keys_x.m_account_address.m_view_public_key.data, 32);
        log_hexbuffer("get_subaddress: [[IN]]  keys.m_view_secret_key ", keys_x.m_view_secret_key.data, 32);
        log_hexbuffer("get_subaddress: [[IN]]  keys.m_spend_public_key", keys_x.m_account_address.m_spend_public_key.data, 32);
        log_message  ("get_subaddress: [[IN]]  index                                ", std::to_string(index_x.major)+"."+std::to_string(index_x.minor));
        address_x = this->controle_device->get_subaddress(keys_x, index_x);
        log_hexbuffer("get_subaddress: [[OUT]]  keys.m_view_public_key ", address_x.m_view_public_key.data, 32);
        log_hexbuffer("get_subaddress: [[OUT]]  keys.m_spend_public_key", address_x.m_spend_public_key.data, 32);
        #endif

        if (index.is_zero()) {
          address = keys.m_account_address;
        } else {
          int offset = set_command_header_noopt(INS_GET_SUBADDRESS);
          //index
          static_assert(sizeof(cryptonote::subaddress_index) == 8, "cryptonote::subaddress_index shall be 8 bytes length");
          memmove(this->buffer_send+offset, &index, sizeof(cryptonote::subaddress_index));
          offset +=8 ;

          this->buffer_send[4] = offset-5;
          this->length_send = offset;
          this->exchange();

          memmove(address.m_view_public_key.data,  &this->buffer_recv[0],  32);
          memmove(address.m_spend_public_key.data, &this->buffer_recv[32], 32);
        }

        #ifdef DEBUG_HWDEVICE
        hw::ledger::check32("get_subaddress", "address.m_view_public_key.data", address_x.m_view_public_key.data, address.m_view_public_key.data);
        hw::ledger::check32("get_subaddress", "address.m_spend_public_key.data", address_x.m_spend_public_key.data, address.m_spend_public_key.data);
        #endif

        return address;
    }

    crypto::secret_key  device_ledger::get_subaddress_secret_key(const crypto::secret_key &sec, const cryptonote::subaddress_index &index) {
        AUTO_LOCK_CMD();
        crypto::secret_key sub_sec;

        #ifdef DEBUG_HWDEVICE
        const crypto::secret_key            sec_x =  hw::ledger::decrypt(sec);
        const cryptonote::subaddress_index  index_x = index;
        crypto::secret_key            sub_sec_x;
        log_message  ("get_subaddress_secret_key: [[IN]]  index  ", std::to_string(index.major)+"."+std::to_string(index.minor));
        log_hexbuffer("get_subaddress_secret_key: [[IN]]  sec    ", sec_x.data, 32);
        sub_sec_x = this->controle_device->get_subaddress_secret_key(sec_x, index_x);
        log_hexbuffer("get_subaddress_secret_key: [[OUT]] sub_sec", sub_sec_x.data, 32);
        #endif

        int offset = set_command_header_noopt(INS_GET_SUBADDRESS_SECRET_KEY);
        //sec
        this->send_secret((unsigned char*)sec.data, offset);
        //index
        static_assert(sizeof(cryptonote::subaddress_index) == 8, "cryptonote::subaddress_index shall be 8 bytes length");
        memmove(this->buffer_send+offset, &index, sizeof(cryptonote::subaddress_index));
        offset +=8 ;

        this->buffer_send[4] = offset-5;
        this->length_send = offset;
        this->exchange();

        offset = 0;
        this->receive_secret((unsigned char*)sub_sec.data,  offset);

        #ifdef DEBUG_HWDEVICE
        crypto::secret_key            sub_sec_clear =   hw::ledger::decrypt(sub_sec);
        hw::ledger::check32("get_subaddress_secret_key", "sub_sec", sub_sec_x.data, sub_sec_clear.data);
        #endif

        return sub_sec;
    }

    /* ======================================================================= */
    /*                            DERIVATION & KEY                             */
    /* ======================================================================= */

    bool  device_ledger::verify_keys(const crypto::secret_key &secret_key, const crypto::public_key &public_key) {
        AUTO_LOCK_CMD();
        int offset;

        offset = set_command_header_noopt(INS_VERIFY_KEY);
        //sec
        this->send_secret((unsigned char*)secret_key.data, offset);
        //pub
        memmove(this->buffer_send+offset, public_key.data, 32);
        offset += 32;

        this->buffer_send[4] = offset-5;
        this->length_send = offset;
        this->exchange();

        uint32_t verified =
          this->buffer_recv[0] << 24 |
          this->buffer_recv[1] << 16 |
          this->buffer_recv[2] << 8  |
          this->buffer_recv[3] << 0  ;

        return verified == 1;
    }

    bool device_ledger::scalarmultKey(rct::key & aP, const rct::key &P, const rct::key &a) {
        AUTO_LOCK_CMD();

        #ifdef DEBUG_HWDEVICE
        const rct::key P_x    =  P;
        const rct::key a_x    =  hw::ledger::decrypt(a);
        rct::key aP_x;
        log_hexbuffer("scalarmultKey: [[IN]]  P ", (char*)P_x.bytes, 32);       
        log_hexbuffer("scalarmultKey: [[IN]]  a ", (char*)a_x.bytes, 32);       
        this->controle_device->scalarmultKey(aP_x, P_x, a_x);
        log_hexbuffer("scalarmultKey: [[OUT]] aP", (char*)aP_x.bytes, 32);       
        #endif

        int offset = set_command_header_noopt(INS_SECRET_SCAL_MUL_KEY);
        //pub
        memmove(this->buffer_send+offset, P.bytes, 32);
        offset += 32;
        //sec
        this->send_secret(a.bytes, offset);

        this->buffer_send[4] = offset-5;
        this->length_send = offset;
        this->exchange();

        //pub key
        memmove(aP.bytes, &this->buffer_recv[0], 32);

        #ifdef DEBUG_HWDEVICE
        hw::ledger::check32("scalarmultKey", "mulkey", (char*)aP_x.bytes, (char*)aP.bytes);
        #endif

        return true;
    }

    bool device_ledger::scalarmultBase(rct::key &aG, const rct::key &a) {
        AUTO_LOCK_CMD();

        #ifdef DEBUG_HWDEVICE
        const rct::key a_x    =  hw::ledger::decrypt(a);
        rct::key aG_x;
        log_hexbuffer("scalarmultKey: [[IN]]  a ", (char*)a_x.bytes, 32);       
        this->controle_device->scalarmultBase(aG_x, a_x);
        log_hexbuffer("scalarmultKey: [[OUT]] aG", (char*)aG_x.bytes, 32);       
        #endif

        int offset = set_command_header_noopt(INS_SECRET_SCAL_MUL_BASE);
        //sec
        this->send_secret(a.bytes, offset);

        this->buffer_send[4] = offset-5;
        this->length_send = offset;
        this->exchange();

        //pub key
        memmove(aG.bytes, &this->buffer_recv[0], 32);

        #ifdef DEBUG_HWDEVICE
        hw::ledger::check32("scalarmultBase", "mulkey", (char*)aG_x.bytes, (char*)aG.bytes);
        #endif

        return true;
    }

    bool device_ledger::sc_secret_add( crypto::secret_key &r, const crypto::secret_key &a, const crypto::secret_key &b) {
        AUTO_LOCK_CMD();
        int offset;

        #ifdef DEBUG_HWDEVICE
        const crypto::secret_key a_x = hw::ledger::decrypt(a);
        const crypto::secret_key b_x = hw::ledger::decrypt(b);
        crypto::secret_key r_x;
        rct::key aG_x;
        log_hexbuffer("sc_secret_add: [[IN]]  a ", (char*)a_x.data, 32);       
        log_hexbuffer("sc_secret_add: [[IN]]  b ", (char*)b_x.data, 32);       
        this->controle_device->sc_secret_add(r_x, a_x, b_x);
        log_hexbuffer("sc_secret_add: [[OUT]] aG", (char*)r_x.data, 32);       
        #endif

        offset = set_command_header_noopt(INS_SECRET_KEY_ADD);
        //sec key
        this->send_secret((unsigned char*)a.data, offset);
        //sec key
        this->send_secret((unsigned char*)b.data, offset);

        this->buffer_send[4] = offset-5;
        this->length_send = offset;
        this->exchange();

        //sec key
        offset = 0;
        this->receive_secret((unsigned char*)r.data, offset);

        #ifdef DEBUG_HWDEVICE
        crypto::secret_key r_clear = hw::ledger::decrypt(r);
        hw::ledger::check32("sc_secret_add", "r", r_x.data, r_clear.data);
        #endif

        return true;
    }

    crypto::secret_key  device_ledger::generate_keys(crypto::public_key &pub, crypto::secret_key &sec, const crypto::secret_key& recovery_key, bool recover) {
        AUTO_LOCK_CMD();
        int offset;

        if (recover) {
           throw std::runtime_error("device generate key does not support recover");
        }

        #ifdef DEBUG_HWDEVICE
        crypto::public_key pub_x;
        crypto::secret_key sec_x;
        crypto::secret_key recovery_key_x;
        if (recover) {
         recovery_key_x = hw::ledger::decrypt(recovery_key);
         log_hexbuffer("generate_keys: [[IN]] pub", (char*)recovery_key_x.data, 32);       
        }
        #endif

        send_simple(INS_GENERATE_KEYPAIR);

        offset = 0;
        //pub key
        memmove(pub.data, &this->buffer_recv[0], 32);
        offset += 32;
        this->receive_secret((unsigned char*)sec.data, offset);

        #ifdef DEBUG_HWDEVICE
        crypto::secret_key sec_clear = hw::ledger::decrypt(sec);
        sec_x = sec_clear;
        log_hexbuffer("generate_keys: [[OUT]] pub", (char*)pub.data, 32);       
        log_hexbuffer("generate_keys: [[OUT]] sec", (char*)sec_clear.data, 32);       

        crypto::secret_key_to_public_key(sec_x,pub_x);
        hw::ledger::check32("generate_keys", "pub", pub_x.data, pub.data);
        #endif

        return sec;

    }

    bool device_ledger::generate_key_derivation(const crypto::public_key &pub, const crypto::secret_key &sec, crypto::key_derivation &derivation) {
        AUTO_LOCK_CMD();
        bool r = false;

        #ifdef DEBUG_HWDEVICE
        const crypto::public_key pub_x = pub;
        const crypto::secret_key sec_x = (sec == rct::rct2sk(rct::I)) ? sec: hw::ledger::decrypt(sec);
        crypto::key_derivation derivation_x;
        log_hexbuffer("generate_key_derivation: [[IN]]  pub       ", pub_x.data, 32);
        log_hexbuffer("generate_key_derivation: [[IN]]  sec       ", sec_x.data, 32);
        this->controle_device->generate_key_derivation(pub_x, sec_x, derivation_x);
        log_hexbuffer("generate_key_derivation: [[OUT]] derivation", derivation_x.data, 32);
        #endif

      if ((this->mode == TRANSACTION_PARSE)  && has_view_key) {
        //A derivation is resquested in PASRE mode and we have the view key,
        //so do that wihtout the device and return the derivation unencrypted.
        MDEBUG( "generate_key_derivation  : PARSE mode with known viewkey");     
        //Note derivation in PARSE mode can only happen with viewkey, so assert it!
        assert(is_fake_view_key(sec));
        r = crypto::generate_key_derivation(pub, this->viewkey, derivation);
      } else {
        int offset = set_command_header_noopt(INS_GEN_KEY_DERIVATION);
        //pub
        memmove(this->buffer_send+offset, pub.data, 32);
        offset += 32;
         //sec
        this->send_secret((unsigned char*)sec.data, offset);

        this->buffer_send[4] = offset-5;
        this->length_send = offset;
        this->exchange();

        offset = 0;
        //derivattion data
        this->receive_secret((unsigned char*)derivation.data, offset);

        r = true;
      }
      #ifdef DEBUG_HWDEVICE
      crypto::key_derivation derivation_clear ;
      if ((this->mode == TRANSACTION_PARSE)  && has_view_key) {
        derivation_clear  = derivation;
      } else {
        derivation_clear  = hw::ledger::decrypt(derivation);
      }
      hw::ledger::check32("generate_key_derivation", "derivation", derivation_x.data, derivation_clear.data);
      #endif

      return r;
    }

    bool device_ledger::conceal_derivation(crypto::key_derivation &derivation, const crypto::public_key &tx_pub_key, const std::vector<crypto::public_key> &additional_tx_pub_keys, const crypto::key_derivation &main_derivation, const std::vector<crypto::key_derivation> &additional_derivations) {
      const crypto::public_key *pkey=NULL;
      if (derivation == main_derivation) {        
        pkey = &tx_pub_key;
        MDEBUG("conceal derivation with main tx pub key");
      } else {
        for(size_t n=0; n < additional_derivations.size();++n) {
          if(derivation == additional_derivations[n]) {
            pkey = &additional_tx_pub_keys[n];
            MDEBUG("conceal derivation with additionnal tx pub key");
            break;
          }
        }
      }
      ASSERT_X(pkey, "Mismatched derivation on scan info");
      return this->generate_key_derivation(*pkey,  crypto::null_skey, derivation);
    } 

    bool device_ledger::derivation_to_scalar(const crypto::key_derivation &derivation, const size_t output_index, crypto::ec_scalar &res) {
        AUTO_LOCK_CMD();

        #ifdef DEBUG_HWDEVICE
        const crypto::key_derivation derivation_x = hw::ledger::decrypt(derivation);
        const size_t output_index_x               = output_index;
        crypto::ec_scalar res_x;
        log_hexbuffer("derivation_to_scalar: [[IN]]  derivation    ", derivation_x.data, 32);
        log_message  ("derivation_to_scalar: [[IN]]  output_index  ", std::to_string(output_index_x));
        this->controle_device->derivation_to_scalar(derivation_x, output_index_x, res_x);
        log_hexbuffer("derivation_to_scalar: [[OUT]] res          ", res_x.data, 32);
        #endif

        int offset = set_command_header_noopt(INS_DERIVATION_TO_SCALAR);
        //derivation
        this->send_secret((unsigned char*)derivation.data, offset);

        //index
        this->buffer_send[offset+0] = output_index>>24;
        this->buffer_send[offset+1] = output_index>>16;
        this->buffer_send[offset+2] = output_index>>8;
        this->buffer_send[offset+3] = output_index>>0;
        offset += 4;

        this->buffer_send[4] = offset-5;
        this->length_send = offset;
        this->exchange();

        //derivation data
        offset = 0;
        this->receive_secret((unsigned char*)res.data, offset);

        #ifdef DEBUG_HWDEVICE
        crypto::ec_scalar res_clear  = hw::ledger::decrypt(res);
        hw::ledger::check32("derivation_to_scalar", "res", res_x.data, res_clear.data);
        #endif

        return true;
    }

    bool device_ledger::derive_secret_key(const crypto::key_derivation &derivation, const std::size_t output_index, const crypto::secret_key &sec, crypto::secret_key &derived_sec) {
        AUTO_LOCK_CMD();

        #ifdef DEBUG_HWDEVICE
        const crypto::key_derivation derivation_x   = hw::ledger::decrypt(derivation);
        const std::size_t            output_index_x = output_index;
        const crypto::secret_key     sec_x          = hw::ledger::decrypt(sec);
        crypto::secret_key           derived_sec_x;
        log_hexbuffer("derive_secret_key: [[IN]]  derivation ", derivation_x.data, 32);
        log_message  ("derive_secret_key: [[IN]]  index      ", std::to_string(output_index_x));
        log_hexbuffer("derive_secret_key: [[IN]]  sec        ", sec_x.data, 32);
        this->controle_device->derive_secret_key(derivation_x, output_index_x, sec_x, derived_sec_x);
        log_hexbuffer("derive_secret_key: [[OUT]] derived_sec", derived_sec_x.data, 32);
        #endif

        int offset = set_command_header_noopt(INS_DERIVE_SECRET_KEY);
        //derivation
        this->send_secret((unsigned char*)derivation.data, offset);
        //index
        this->buffer_send[offset+0] = output_index>>24;
        this->buffer_send[offset+1] = output_index>>16;
        this->buffer_send[offset+2] = output_index>>8;
        this->buffer_send[offset+3] = output_index>>0;
        offset += 4;
        //sec
        this->send_secret((unsigned char*)sec.data, offset);

        this->buffer_send[4] = offset-5;
        this->length_send = offset;
        this->exchange();

        offset = 0;
        //sec key
        this->receive_secret((unsigned char*)derived_sec.data, offset);

        #ifdef DEBUG_HWDEVICE
        crypto::secret_key derived_sec_clear = hw::ledger::decrypt(derived_sec);
        hw::ledger::check32("derive_secret_key", "derived_sec", derived_sec_x.data, derived_sec_clear.data);
        #endif

        return true;
    }

    bool device_ledger::derive_public_key(const crypto::key_derivation &derivation, const std::size_t output_index, const crypto::public_key &pub, crypto::public_key &derived_pub){
        AUTO_LOCK_CMD();
      
        #ifdef DEBUG_HWDEVICE
        const crypto::key_derivation derivation_x   = hw::ledger::decrypt(derivation);
        const std::size_t            output_index_x = output_index;
        const crypto::public_key     pub_x        = pub;
        crypto::public_key           derived_pub_x;
        log_hexbuffer("derive_public_key: [[IN]]  derivation  ", derivation_x.data, 32);
        log_message  ("derive_public_key: [[IN]]  output_index", std::to_string(output_index_x));
        log_hexbuffer("derive_public_key: [[IN]]  pub         ", pub_x.data, 32);
        this->controle_device->derive_public_key(derivation_x, output_index_x, pub_x, derived_pub_x);
        log_hexbuffer("derive_public_key: [[OUT]] derived_pub ", derived_pub_x.data, 32);
        #endif

        int offset = set_command_header_noopt(INS_DERIVE_PUBLIC_KEY);
        //derivation
        this->send_secret((unsigned char*)derivation.data, offset);
        //index
        this->buffer_send[offset+0] = output_index>>24;
        this->buffer_send[offset+1] = output_index>>16;
        this->buffer_send[offset+2] = output_index>>8;
        this->buffer_send[offset+3] = output_index>>0;
        offset += 4;
        //pub
        memmove(this->buffer_send+offset, pub.data, 32);
        offset += 32;

        this->buffer_send[4] = offset-5;
        this->length_send = offset;
        this->exchange();

        //pub key
        memmove(derived_pub.data, &this->buffer_recv[0], 32);

        #ifdef DEBUG_HWDEVICE
        hw::ledger::check32("derive_public_key", "derived_pub", derived_pub_x.data, derived_pub.data);
        #endif

        return true;
    }

    bool device_ledger::secret_key_to_public_key(const crypto::secret_key &sec, crypto::public_key &pub) {
        AUTO_LOCK_CMD();

        #ifdef DEBUG_HWDEVICE
        const crypto::secret_key sec_x = hw::ledger::decrypt(sec);
        crypto::public_key       pub_x;
        log_hexbuffer("secret_key_to_public_key: [[IN]] sec ", sec_x.data, 32);
        bool rc = this->controle_device->secret_key_to_public_key(sec_x, pub_x);
        log_hexbuffer("secret_key_to_public_key: [[OUT]] pub", pub_x.data, 32);
        if (!rc){
          log_message("FAIL secret_key_to_public_key", "secret_key rejected");
        }
        #endif

        int offset = set_command_header_noopt(INS_SECRET_KEY_TO_PUBLIC_KEY);
        //sec key
        this->send_secret((unsigned char*)sec.data, offset);

        this->buffer_send[4] = offset-5;
        this->length_send = offset;
        this->exchange();

        //pub key
        memmove(pub.data, &this->buffer_recv[0], 32);

        #ifdef DEBUG_HWDEVICE
        hw::ledger::check32("secret_key_to_public_key", "pub", pub_x.data, pub.data);
        #endif

        return true;
    }

    bool device_ledger::generate_key_image(const crypto::public_key &pub, const crypto::secret_key &sec, crypto::key_image &image){
        AUTO_LOCK_CMD();

        #ifdef DEBUG_HWDEVICE
        const crypto::public_key pub_x = pub;
        const crypto::secret_key sec_x = hw::ledger::decrypt(sec);
        crypto::key_image        image_x;
        log_hexbuffer("generate_key_image: [[IN]]  pub ", pub_x.data, 32);
        log_hexbuffer("generate_key_image: [[IN]]  sec ", sec_x.data, 32);
        this->controle_device->generate_key_image(pub_x, sec_x, image_x);
        log_hexbuffer("generate_key_image: [[OUT]] image ", image_x.data, 32);
        #endif

        int offset = set_command_header_noopt(INS_GEN_KEY_IMAGE);
        //pub
        memmove(this->buffer_send+offset, pub.data, 32);
        offset += 32;
        //sec
        this->send_secret((unsigned char*)sec.data, offset);

        this->buffer_send[4] = offset-5;
        this->length_send = offset;
        this->exchange();

        //pub key
        memmove(image.data, &this->buffer_recv[0], 32);

        #ifdef DEBUG_HWDEVICE
        hw::ledger::check32("generate_key_image", "image", image_x.data, image.data);
        #endif

        return true;
    }

    /* ======================================================================= */
    /*                               TRANSACTION                               */
    /* ======================================================================= */

    void device_ledger::generate_tx_proof(const crypto::hash &prefix_hash, 
                                          const crypto::public_key &R, const crypto::public_key &A, const boost::optional<crypto::public_key> &B, const crypto::public_key &D, const crypto::secret_key &r, 
                                          crypto::signature &sig)  {

      AUTO_LOCK_CMD();

      #ifdef DEBUG_HWDEVICE
      const crypto::hash prefix_hash_x = prefix_hash;
      const crypto::public_key R_x = R;
      const crypto::public_key A_x = A;
      const boost::optional<crypto::public_key> B_x = B;
      const crypto::public_key D_x = D;
      const crypto::secret_key r_x = hw::ledger::decrypt(r); 
      crypto::signature sig_x;
      log_hexbuffer("generate_tx_proof: [[IN]]  prefix_hash ", prefix_hash_x.data, 32);
      log_hexbuffer("generate_tx_proof: [[IN]]  R ", R_x.data, 32);
      log_hexbuffer("generate_tx_proof: [[IN]]  A ", A_x.data, 32);
      if (B_x) {
        log_hexbuffer("generate_tx_proof: [[IN]]  B ", (*B_x).data, 32);
      }
      log_hexbuffer("generate_tx_proof: [[IN]]  D ", D_x.data, 32);
      log_hexbuffer("generate_tx_proof: [[IN]]  r ", r_x.data, 32);       
      #endif

         
      int offset = set_command_header(INS_GET_TX_PROOF);
      //options
      this->buffer_send[offset] = B?0x01:0x00;
      offset += 1;   
      //prefix_hash
      memmove(&this->buffer_send[offset], prefix_hash.data, 32);
      offset += 32;
      // R
      memmove(&this->buffer_send[offset], R.data, 32);
      offset += 32;
      // A
      memmove(&this->buffer_send[offset], A.data, 32);
      offset += 32;
      // B
      if (B) {
        memmove(&this->buffer_send[offset], (*B).data, 32);
      } else {
        memset(&this->buffer_send[offset], 0, 32);
      }
      offset += 32;
      // D
      memmove(&this->buffer_send[offset], D.data, 32);
      offset += 32;
      // r
      this->send_secret((unsigned char*)r.data, offset);

      this->buffer_send[4] = offset-5;
      this->length_send = offset;
      this->exchange();

      memmove(sig.c.data, &this->buffer_recv[0], 32);
      memmove(sig.r.data, &this->buffer_recv[32], 32);
      #ifdef DEBUG_HWDEVICE      
      log_hexbuffer("GENERATE_TX_PROOF: **c**   ", sig.c.data, sizeof( sig.c.data));
      log_hexbuffer("GENERATE_TX_PROOF: **r**   ", sig.r.data, sizeof( sig.r.data));

      this->controle_device->generate_tx_proof(prefix_hash_x, R_x, A_x, B_x, D_x, r_x, sig_x);      
      MDEBUG("FAIL is normal if random is not fixed in proof");
      hw::ledger::check32("generate_tx_proof", "c", sig_x.c.data, sig.c.data);
      hw::ledger::check32("generate_tx_proof", "r", sig_x.r.data, sig.r.data);

      #endif
    }

    bool device_ledger::open_tx(crypto::secret_key &tx_key) {
        AUTO_LOCK_CMD();
        this->lock();
        key_map.clear();
        hmac_map.clear();
        this->tx_in_progress = true;
        int offset = set_command_header_noopt(INS_OPEN_TX, 0x01);

        //account
        this->buffer_send[offset+0] = 0x00;
        this->buffer_send[offset+1] = 0x00;
        this->buffer_send[offset+2] = 0x00;
        this->buffer_send[offset+3] = 0x00;
        offset += 4;

        this->buffer_send[4] = offset-5;
        this->length_send = offset;
        this->exchange();

        //skip R, receive: r, r_hmac, fake_a, a_hmac, fake_b, hmac_b
        unsigned char tmp[32];
        offset = 32;
        this->receive_secret((unsigned char*)tx_key.data, offset);
        this->receive_secret(tmp, offset);
        this->receive_secret(tmp, offset);

        #ifdef DEBUG_HWDEVICE
        const crypto::secret_key r_x = hw::ledger::decrypt(tx_key); 
        log_hexbuffer("open_tx: [[OUT]] R ", (char*)&this->buffer_recv[0], 32);
        log_hexbuffer("open_tx: [[OUT]] r ", r_x.data, 32);
        #endif
        return true;
    }

    void device_ledger::get_transaction_prefix_hash(const cryptonote::transaction_prefix& tx, crypto::hash& h) {
      AUTO_LOCK_CMD();
      
      int pref_length = 0, pref_offset = 0, offset = 0;

      #ifdef DEBUG_HWDEVICE
      crypto::hash h_x;
      this->controle_device->get_transaction_prefix_hash(tx,h_x);
      MDEBUG("get_transaction_prefix_hash [[IN]] h_x/1 "<<h_x);
      #endif
    
      std::ostringstream s_x;
      binary_archive<true> a_x(s_x);
      CHECK_AND_ASSERT_THROW_MES(::serialization::serialize(a_x, const_cast<cryptonote::transaction_prefix&>(tx)),
                                 "unable to serialize transaction prefix");
      pref_length = s_x.str().size();
      //auto pref = std::make_unique<unsigned char[]>(pref_length);
      auto uprt_pref = std::unique_ptr<unsigned char[]>{ new unsigned char[pref_length] };
      unsigned char* pref = uprt_pref.get();
      memmove(pref, s_x.str().data(), pref_length);

      offset = set_command_header_noopt(INS_PREFIX_HASH,1);
      pref_offset = 0;
      unsigned char v;

      //version as varint     
      do {
        v = pref[pref_offset];
        this->buffer_send[offset] = v;
        offset += 1;
        pref_offset += 1;
      } while (v&0x80);

      //locktime as var int
      do {
        v = pref[pref_offset];
        this->buffer_send[offset] = v;
        offset += 1;
        pref_offset += 1;
      } while (v&0x80);

      this->buffer_send[4] = offset-5;
      this->length_send = offset;
      this->exchange_wait_on_input();

      //hash remains
      int cnt = 0;
      while (pref_offset < pref_length) {
        int len;
        cnt++;
        offset = set_command_header(INS_PREFIX_HASH,2,cnt);      
        len = pref_length - pref_offset;
        //options
        if (len > (BUFFER_SEND_SIZE-7)) {
          len = BUFFER_SEND_SIZE-7;
          this->buffer_send[offset] = 0x80;
        } else {
          this->buffer_send[offset] = 0x00;
        }
        offset += 1;
        //send chunk
        memmove(&this->buffer_send[offset], pref+pref_offset, len);
        offset += len;
        pref_offset += len;
        this->buffer_send[4] = offset-5;
        this->length_send = offset;
        this->exchange();
      }
      memmove(h.data, &this->buffer_recv[0], 32);
      
      #ifdef DEBUG_HWDEVICE
      hw::ledger::check8("prefix_hash", "h", h_x.data, h.data);
      #endif
    }

    bool device_ledger::encrypt_payment_id(crypto::hash8 &payment_id, const crypto::public_key &public_key, const crypto::secret_key &secret_key) {
        AUTO_LOCK_CMD();

        #ifdef DEBUG_HWDEVICE
        const crypto::public_key public_key_x = public_key;
        const crypto::secret_key secret_key_x = hw::ledger::decrypt(secret_key);
        crypto::hash8 payment_id_x = payment_id;
        log_hexbuffer("encrypt_payment_id: [[IN]] payment_id ", payment_id_x.data, 32);
        log_hexbuffer("encrypt_payment_id: [[IN]] public_key ", public_key_x.data, 32);
        log_hexbuffer("encrypt_payment_id: [[IN]] secret_key ", secret_key_x.data, 32);
        this->controle_device->encrypt_payment_id(payment_id_x, public_key_x, secret_key_x);
        log_hexbuffer("encrypt_payment_id: [[OUT]] payment_id ", payment_id_x.data, 32);
        #endif

        int offset = set_command_header_noopt(INS_STEALTH);
        //pub
        memmove(&this->buffer_send[offset], public_key.data, 32);
        offset += 32;
        //sec
        this->send_secret((unsigned char*)secret_key.data, offset);
        //id
        memmove(&this->buffer_send[offset], payment_id.data, 8);
        offset += 8;

        this->buffer_send[4] = offset-5;
        this->length_send = offset;
        this->exchange();
        memmove(payment_id.data, &this->buffer_recv[0], 8);

        #ifdef DEBUG_HWDEVICE
        hw::ledger::check8("stealth", "payment_id", payment_id_x.data, payment_id.data);
        #endif

        return true;
    }


    bool device_ledger::generate_output_ephemeral_keys(const size_t tx_version, const cryptonote::account_keys &sender_account_keys, const crypto::public_key &txkey_pub,  const crypto::secret_key &tx_key,
<<<<<<< HEAD
                                                       const cryptonote::tx_destination_entry &dst_entr, const boost::optional<cryptonote::tx_destination_entry> &change_addr, const size_t output_index,
                                                       const bool &need_additional_txkeys,  const std::vector<crypto::secret_key> &additional_tx_keys,
                                                       std::vector<crypto::public_key> &additional_tx_public_keys,
                                                       std::vector<rct::key> &amount_keys,
                                                       crypto::public_key &out_eph_public_key, bool &found_change, std::vector<uint64_t> &output_unlock_times, uint64_t unlock_time) {
=======
                                                       const cryptonote::tx_destination_entry &dst_entr, const boost::optional<cryptonote::account_public_address> &change_addr, const size_t output_index,
                                                       const bool &need_additional_txkeys,  const std::vector<crypto::secret_key> &additional_tx_keys,
                                                       std::vector<crypto::public_key> &additional_tx_public_keys,
                                                       std::vector<rct::key> &amount_keys,
                                                       crypto::public_key &out_eph_public_key) {
>>>>>>> 25419b4b
      AUTO_LOCK_CMD();

      #ifdef DEBUG_HWDEVICE
      const size_t                             &tx_version_x                   = tx_version;
<<<<<<< HEAD
      const cryptonote::account_keys           sender_account_keys_x          = sender_account_keys;
      memmove((void*)sender_account_keys_x.m_view_secret_key.data, dbg_viewkey.data, 32);


=======
      const cryptonote::account_keys           sender_account_keys_x          = hw::ledger::decrypt(sender_account_keys);
      memmove((void*)sender_account_keys_x.m_view_secret_key.data, dbg_viewkey.data, 32);

>>>>>>> 25419b4b
      const crypto::public_key                 txkey_pub_x                    = txkey_pub;
      const crypto::secret_key                 tx_key_x                       = hw::ledger::decrypt(tx_key);
      const cryptonote::tx_destination_entry   dst_entr_x                     = dst_entr;
      const boost::optional<cryptonote::account_public_address> change_addr_x = change_addr;
      const size_t                             output_index_x                 = output_index;
      const bool                               need_additional_txkeys_x       = need_additional_txkeys;
      
      std::vector<crypto::secret_key>    additional_tx_keys_x;
      for (const auto k: additional_tx_keys) {
        additional_tx_keys_x.push_back(hw::ledger::decrypt(k));
      }
      
      std::vector<crypto::public_key>          additional_tx_public_keys_x;
      std::vector<rct::key>                    amount_keys_x;
      crypto::public_key                       out_eph_public_key_x;
<<<<<<< HEAD
      this->controle_device->generate_output_ephemeral_keys(tx_version_x, sender_account_keys_x, txkey_pub_x, tx_key_x, dst_entr_x, change_addr_x, output_index_x, need_additional_txkeys_x,  additional_tx_keys_x,
                                                            additional_tx_public_keys_x, amount_keys_x, out_eph_public_key_x);
      #endif



=======

      log_message  ("generate_output_ephemeral_keys: [[IN]] tx_version", std::to_string(tx_version_x));
      //log_hexbuffer("generate_output_ephemeral_keys: [[IN]] sender_account_keys.view", sender_account_keys.m_sview_secret_key.data, 32);
      //log_hexbuffer("generate_output_ephemeral_keys: [[IN]] sender_account_keys.spend", sender_account_keys.m_spend_secret_key.data, 32);
      log_hexbuffer("generate_output_ephemeral_keys: [[IN]] txkey_pub", txkey_pub_x.data, 32);
      log_hexbuffer("generate_output_ephemeral_keys: [[IN]] tx_key", tx_key_x.data, 32);
      log_hexbuffer("generate_output_ephemeral_keys: [[IN]] dst_entr.view", dst_entr_x.addr.m_view_public_key.data, 32);
      log_hexbuffer("generate_output_ephemeral_keys: [[IN]] dst_entr.spend", dst_entr_x.addr.m_spend_public_key.data, 32);
      if (change_addr) {
        log_hexbuffer("generate_output_ephemeral_keys: [[IN]] change_addr.view", (*change_addr_x).m_view_public_key.data, 32);
        log_hexbuffer("generate_output_ephemeral_keys: [[IN]] change_addr.spend", (*change_addr_x).m_spend_public_key.data, 32);
      }
      log_message  ("generate_output_ephemeral_keys: [[IN]] output_index",  std::to_string(output_index_x));
      log_message  ("generate_output_ephemeral_keys: [[IN]] need_additional_txkeys",  std::to_string(need_additional_txkeys_x));
      if(need_additional_txkeys_x) {
        log_hexbuffer("generate_output_ephemeral_keys: [[IN]] additional_tx_keys[oi]", additional_tx_keys_x[output_index].data, 32);
      }
      this->controle_device->generate_output_ephemeral_keys(tx_version_x, sender_account_keys_x, txkey_pub_x, tx_key_x, dst_entr_x, change_addr_x, output_index_x, need_additional_txkeys_x,  additional_tx_keys_x,
                                                            additional_tx_public_keys_x, amount_keys_x, out_eph_public_key_x);
      if(need_additional_txkeys_x) {
        log_hexbuffer("additional_tx_public_keys_x: [[OUT]] additional_tx_public_keys_x", additional_tx_public_keys_x.back().data, 32);
      }
      log_hexbuffer("generate_output_ephemeral_keys: [[OUT]] amount_keys ", (char*)amount_keys_x.back().bytes, 32);
      log_hexbuffer("generate_output_ephemeral_keys: [[OUT]] out_eph_public_key ", out_eph_public_key_x.data, 32);
      #endif

>>>>>>> 25419b4b
      ASSERT_X(tx_version > 1, "TX version not supported"<<tx_version);

      // make additional tx pubkey if necessary
      cryptonote::keypair additional_txkey;
      if (need_additional_txkeys) {
          additional_txkey.sec = additional_tx_keys[output_index];
      }

      int offset = set_command_header_noopt(INS_GEN_TXOUT_KEYS);
      //tx_version
      this->buffer_send[offset+0] = tx_version>>24;
      this->buffer_send[offset+1] = tx_version>>16;
      this->buffer_send[offset+2] = tx_version>>8;
      this->buffer_send[offset+3] = tx_version>>0;
      offset += 4;
<<<<<<< HEAD

      //tx_key
      memmove(&this->buffer_send[offset], tx_key.data, 32);
      offset += 32;
=======
      //tx_key
      this->send_secret((unsigned char*)tx_key.data, offset);
>>>>>>> 25419b4b
      //txkey_pub
      memmove(&this->buffer_send[offset], txkey_pub.data, 32);
      offset += 32;
      //Aout
      memmove(&this->buffer_send[offset], dst_entr.addr.m_view_public_key.data, 32);
      offset += 32;
      //Bout
      memmove(&this->buffer_send[offset], dst_entr.addr.m_spend_public_key.data, 32);
      offset += 32;
      //output index
      this->buffer_send[offset+0] = output_index>>24;
      this->buffer_send[offset+1] = output_index>>16;
      this->buffer_send[offset+2] = output_index>>8;
      this->buffer_send[offset+3] = output_index>>0;
      offset += 4;
      //is_change,
<<<<<<< HEAD
     bool is_change = change_addr && *change_addr == dst_entr;
=======
      bool is_change = (change_addr && dst_entr.addr == *change_addr);
>>>>>>> 25419b4b
      this->buffer_send[offset] = is_change;
      offset++;
      //is_subaddress
      this->buffer_send[offset] = dst_entr.is_subaddress;
      offset++;
      //need_additional_key
      this->buffer_send[offset] = need_additional_txkeys;
      offset++;
<<<<<<< HEAD
     //additional_tx_key
      if (need_additional_txkeys) {
        memmove(&this->buffer_send[offset], additional_txkey.sec.data, 32);
      } else {
        memset(&this->buffer_send[offset], 0, 32);
      }
      offset += 32;
=======
      //additional_tx_key
      if (need_additional_txkeys) {
        this->send_secret((unsigned char*)additional_txkey.sec.data, offset);
      } else {
        memset(&this->buffer_send[offset], 0, 32);
        offset += 32;
      }

>>>>>>> 25419b4b
      this->buffer_send[4] = offset-5;
      this->length_send = offset;
      this->exchange();

      offset = 0;
      unsigned int recv_len = this->length_recv;
      
      //if (tx_version > 1)
<<<<<<< HEAD
     {
        ASSERT_X(recv_len>=32, "Not enought data from device");
        crypto::secret_key scalar1;
        memmove(scalar1.data, &this->buffer_recv[offset],32);
        amount_keys.push_back(rct::sk2rct(scalar1));
        offset += 32;
=======
      {
        ASSERT_X(recv_len>=32, "Not enought data from device");
        crypto::secret_key scalar1;
        this->receive_secret((unsigned char*)scalar1.data, offset);
        amount_keys.push_back(rct::sk2rct(scalar1));
>>>>>>> 25419b4b
        recv_len -= 32;
      }
      ASSERT_X(recv_len>=32, "Not enought data from device");
      memmove(out_eph_public_key.data, &this->buffer_recv[offset], 32);
      recv_len -= 32;
      offset += 32;

      if (need_additional_txkeys)
      {
        ASSERT_X(recv_len>=32, "Not enought data from device");
        memmove(additional_txkey.pub.data, &this->buffer_recv[offset], 32);
        additional_tx_public_keys.push_back(additional_txkey.pub);
        offset += 32;
        recv_len -= 32;
      }

      // add ABPkeys
      this->add_output_key_mapping(dst_entr.addr.m_view_public_key, dst_entr.addr.m_spend_public_key, dst_entr.is_subaddress, is_change,
                                   need_additional_txkeys, output_index,
                                   amount_keys.back(), out_eph_public_key);

      #ifdef DEBUG_HWDEVICE
      log_hexbuffer("generate_output_ephemeral_keys: clear amount_key", (const char*)hw::ledger::decrypt(amount_keys.back()).bytes, 32);
      hw::ledger::check32("generate_output_ephemeral_keys", "amount_key", (const char*)amount_keys_x.back().bytes, (const char*)hw::ledger::decrypt(amount_keys.back()).bytes);
      if (need_additional_txkeys) {
        hw::ledger::check32("generate_output_ephemeral_keys", "additional_tx_key", additional_tx_public_keys_x.back().data, additional_tx_public_keys.back().data);
<<<<<<< HEAD
     }
=======
      }
>>>>>>> 25419b4b
      hw::ledger::check32("generate_output_ephemeral_keys", "out_eph_public_key", out_eph_public_key_x.data, out_eph_public_key.data);
      #endif

      return true;
    }

    bool  device_ledger::add_output_key_mapping(const crypto::public_key &Aout, const crypto::public_key &Bout, const bool is_subaddress, const bool is_change,
                                                const bool need_additional, const size_t real_output_index,
                                                const rct::key &amount_key,  const crypto::public_key &out_eph_public_key)  {
        key_map.add(ABPkeys(rct::pk2rct(Aout),rct::pk2rct(Bout), is_subaddress, is_change, need_additional, real_output_index, rct::pk2rct(out_eph_public_key), amount_key));
        return true;
    }

    rct::key device_ledger::genCommitmentMask(const rct::key &AKout) {
        #ifdef DEBUG_HWDEVICE
        const rct::key AKout_x =  hw::ledger::decrypt(AKout);
        rct::key mask_x;
        mask_x = this->controle_device->genCommitmentMask(AKout_x);
        #endif

        rct::key mask;
        int offset = set_command_header_noopt(INS_GEN_COMMITMENT_MASK);
        // AKout
<<<<<<< HEAD
        memmove(this->buffer_send+offset, AKout.bytes, 32);
        offset += 32;
=======
        this->send_secret(AKout.bytes, offset);
>>>>>>> 25419b4b

        this->buffer_send[4] = offset-5;
        this->length_send = offset;
        this->exchange();

        memmove(mask.bytes, &this->buffer_recv[0],  32);

        #ifdef DEBUG_HWDEVICE
        hw::ledger::check32("genCommitmentMask", "mask", (const char*)mask_x.bytes, (const char*)mask.bytes);
        #endif
        
        return mask;
    }

    bool  device_ledger::ecdhEncode(rct::ecdhTuple & unmasked, const rct::key & AKout, bool short_amount) {
        AUTO_LOCK_CMD();

        #ifdef DEBUG_HWDEVICE
        const rct::key AKout_x =   hw::ledger::decrypt(AKout);
        rct::ecdhTuple unmasked_x = unmasked;
        this->controle_device->ecdhEncode(unmasked_x, AKout_x, short_amount);
        #endif

        int offset = set_command_header(INS_BLIND);
        //options
        this->buffer_send[offset] = short_amount?0x02:0x00;
        offset += 1;        
        // AKout
        this->send_secret(AKout.bytes, offset);
        //mask k
        memmove(this->buffer_send+offset, unmasked.mask.bytes, 32);
        offset += 32;
        //value v
        memmove(this->buffer_send+offset, unmasked.amount.bytes, 32);
        offset += 32;

        this->buffer_send[4] = offset-5;
        this->length_send = offset;
        this->exchange();

        memmove(unmasked.amount.bytes, &this->buffer_recv[0],  32);
        memmove(unmasked.mask.bytes,  &this->buffer_recv[32], 32);

        #ifdef DEBUG_HWDEVICE
        MDEBUG("ecdhEncode: Akout: "<<AKout_x);
        hw::ledger::check32("ecdhEncode", "amount", (char*)unmasked_x.amount.bytes, (char*)unmasked.amount.bytes);
        hw::ledger::check32("ecdhEncode", "mask", (char*)unmasked_x.mask.bytes, (char*)unmasked.mask.bytes);

        log_hexbuffer("Blind AKV input", (char*)&this->buffer_recv[64], 3*32);
        #endif

        return true;
    }

    bool  device_ledger::ecdhDecode(rct::ecdhTuple & masked, const rct::key & AKout, bool short_amount) {
        AUTO_LOCK_CMD();

        #ifdef DEBUG_HWDEVICE
        const rct::key AKout_x =   hw::ledger::decrypt(AKout);
        rct::ecdhTuple masked_x = masked;
        this->controle_device->ecdhDecode(masked_x, AKout_x, short_amount);
        #endif

        int offset = set_command_header(INS_UNBLIND);
        //options
        this->buffer_send[offset] = short_amount?0x02:0x00;
        offset += 1;        
        // AKout
        this->send_secret(AKout.bytes, offset);
        //mask k
        memmove(this->buffer_send+offset, masked.mask.bytes, 32);
        offset += 32;
        //value v
        memmove(this->buffer_send+offset, masked.amount.bytes, 32);
        offset += 32;

        this->buffer_send[4] = offset-5;
        this->length_send = offset;
        this->exchange();

        memmove(masked.amount.bytes, &this->buffer_recv[0],  32);
        memmove(masked.mask.bytes,  &this->buffer_recv[32], 32);

        #ifdef DEBUG_HWDEVICE
        MDEBUG("ecdhEncode: Akout: "<<AKout_x);
        hw::ledger::check32("ecdhDecode", "amount", (char*)masked_x.amount.bytes, (char*)masked.amount.bytes);
        hw::ledger::check32("ecdhDecode", "mask", (char*)masked_x.mask.bytes,(char*) masked.mask.bytes);
        #endif

        return true;
    }

    bool device_ledger::mlsag_prehash(const std::string &blob, size_t inputs_size, size_t outputs_size,
                                     const rct::keyV &hashes, const rct::ctkeyV &outPk,
                                     rct::key &prehash) {
        AUTO_LOCK_CMD();
        unsigned int  data_offset, C_offset, kv_offset, i;
        const char *data;

        #ifdef DEBUG_HWDEVICE
        const std::string blob_x  = blob;
        size_t inputs_size_x      = inputs_size;
        size_t outputs_size_x     = outputs_size;
        const rct::keyV hashes_x  = hashes;
        const rct::ctkeyV outPk_x = outPk;
        rct::key prehash_x;
        this->controle_device->mlsag_prehash(blob_x, inputs_size_x, outputs_size_x, hashes_x, outPk_x, prehash_x);
        if (inputs_size) {
          log_message("mlsag_prehash", (std::string("inputs_size not null: ") +  std::to_string(inputs_size)).c_str());
        }
        this->key_map.log();
        #endif

        data = blob.data();

        // ======  u8 type, varint txnfee ======
        int offset = set_command_header(INS_VALIDATE, 0x01, 0x01);
        //options
        this->buffer_send[offset] = (inputs_size == 0)?0x00:0x80;
        offset += 1;

        //type
        uint8_t type = data[0];
        this->buffer_send[offset] = data[0];
        offset += 1;

        //txnfee
        data_offset = 1;
        while (data[data_offset]&0x80) {
          this->buffer_send[offset] = data[data_offset];
          offset += 1;
          data_offset += 1;
        }
        this->buffer_send[offset] = data[data_offset];
        offset += 1;
        data_offset += 1;

        this->buffer_send[4] = offset-5;
        this->length_send = offset;
        // check fee user input
        CHECK_AND_ASSERT_THROW_MES(this->exchange_wait_on_input() == 0, "Fee denied on device.");

        //pseudoOuts
        if (type == rct::RCTTypeSimple) {
          for ( i = 0; i < inputs_size; i++) {
            offset = set_command_header(INS_VALIDATE, 0x01, i+2);
            //options
            this->buffer_send[offset] = (i==inputs_size-1)? 0x00:0x80;
            offset += 1;
            //pseudoOut
            memmove(this->buffer_send+offset, data+data_offset,32);
            offset += 32;
            data_offset += 32;

            this->buffer_send[4] = offset-5;
            this->length_send = offset;
            this->exchange();
          }
        }

        // ======  Aout, Bout, AKout, C, v, k ======
        kv_offset = data_offset;
        if (type==rct::RCTTypeBulletproof2) {
          C_offset = kv_offset+ (8)*outputs_size;
        } else {
          C_offset = kv_offset+ (32+32)*outputs_size;
        }
        for ( i = 0; i < outputs_size; i++) {
          ABPkeys outKeys;
          bool found;

          found = this->key_map.find(outPk[i].dest, outKeys);
          if (!found) {
            log_hexbuffer("Pout not found", (char*)outPk[i].dest.bytes, 32);
            CHECK_AND_ASSERT_THROW_MES(found, "Pout not found");
          }
          offset = set_command_header(INS_VALIDATE, 0x02, i+1);
          //options
          this->buffer_send[offset] = (i==outputs_size-1)? 0x00:0x80 ;
          this->buffer_send[offset] |= (type==rct::RCTTypeBulletproof2)?0x02:0x00;
          offset += 1;
<<<<<<< HEAD
          if (found) {
            //is_subaddress
            this->buffer_send[offset] = outKeys.is_subaddress;
            offset++;
            //is_change_address
            this->buffer_send[offset] = outKeys.is_change_address;
            offset++;
            //Aout
            memmove(this->buffer_send+offset, outKeys.Aout.bytes, 32);
            offset+=32;
            //Bout
            memmove(this->buffer_send+offset, outKeys.Bout.bytes, 32);
            offset+=32;
            //AKout
            memmove(this->buffer_send+offset, outKeys.AKout.bytes, 32);
            offset+=32;
          } else {
            // dummy: is_subaddress Aout Bout AKout
            offset += 1+32*3;
          }
=======
          //is_subaddress
          this->buffer_send[offset] = outKeys.is_subaddress;
          offset++;
          //is_change_address
          this->buffer_send[offset] = outKeys.is_change_address;
          offset++;
          //Aout
          memmove(this->buffer_send+offset, outKeys.Aout.bytes, 32);
          offset+=32;
          //Bout
          memmove(this->buffer_send+offset, outKeys.Bout.bytes, 32);
          offset+=32;
          //AKout
          this->send_secret(outKeys.AKout.bytes, offset);

>>>>>>> 25419b4b
          //C
          memmove(this->buffer_send+offset, data+C_offset,32);
          offset += 32;
          C_offset += 32;
<<<<<<< HEAD
          //k
          memmove(this->buffer_send+offset, data+kv_offset,32);
          offset += 32;
          kv_offset += 32;
          //v
          memmove(this->buffer_send+offset, data+kv_offset,32);
          offset += 32;
          kv_offset += 32;
=======
          if (type==rct::RCTTypeBulletproof2) {
            //k
            memset(this->buffer_send+offset, 0, 32);
            offset += 32;
            //v
            memset(this->buffer_send+offset, 0, 32);
            memmove(this->buffer_send+offset, data+kv_offset,8);
            offset += 32;
            kv_offset += 8;
          } else {
            //k
            memmove(this->buffer_send+offset, data+kv_offset,32);
            offset += 32;
            kv_offset += 32;
            //v
            memmove(this->buffer_send+offset, data+kv_offset,32);
            offset += 32;
            kv_offset += 32;
          }
>>>>>>> 25419b4b

          this->buffer_send[4] = offset-5;
          this->length_send = offset;
          // check transaction user input
          CHECK_AND_ASSERT_THROW_MES(this->exchange_wait_on_input() == 0, "Transaction denied on device.");
          #ifdef DEBUG_HWDEVICE
          log_hexbuffer("Prehash AKV input", (char*)&this->buffer_recv[64], 3*32);
          #endif
        }

        // ======   C[], message, proof======
        C_offset = kv_offset;
        for (i = 0; i < outputs_size; i++) {
          offset = set_command_header(INS_VALIDATE, 0x03, i+1);
          //options
          this->buffer_send[offset] = 0x80 ;
          offset += 1;
          //C
          memmove(this->buffer_send+offset, data+C_offset,32);
          offset += 32;
          C_offset += 32;

          this->buffer_send[4] = offset-5;
          this->length_send = offset;
          this->exchange();

        }

        offset = set_command_header_noopt(INS_VALIDATE, 0x03, i+1);
        //message
        memmove(this->buffer_send+offset, hashes[0].bytes,32);
        offset += 32;
        //proof
        memmove(this->buffer_send+offset,  hashes[2].bytes,32);
        offset += 32;

        this->buffer_send[4] = offset-5;
        this->length_send = offset;
        this->exchange();

        memmove(prehash.bytes, this->buffer_recv,  32);

        #ifdef DEBUG_HWDEVICE
        hw::ledger::check32("mlsag_prehash", "prehash", (char*)prehash_x.bytes, (char*)prehash.bytes);
        #endif

        return true;
    }


    bool device_ledger::mlsag_prepare(const rct::key &H, const rct::key &xx,
                                     rct::key &a, rct::key &aG, rct::key &aHP, rct::key &II) {
        AUTO_LOCK_CMD();

        #ifdef DEBUG_HWDEVICE
        const rct::key H_x = H;
        const rct::key xx_x = hw::ledger::decrypt(xx);
        rct::key a_x;
        rct::key aG_x;
        rct::key aHP_x;
        rct::key II_x;
        #endif

        int offset = set_command_header_noopt(INS_MLSAG, 0x01);
        //value H
        memmove(this->buffer_send+offset, H.bytes, 32);
        offset += 32;
        //mask xin
        this->send_secret(xx.bytes, offset);

        this->buffer_send[4] = offset-5;
        this->length_send = offset;
        this->exchange();

        offset = 0;
        this->receive_secret(a.bytes, offset);
        memmove(aG.bytes,  &this->buffer_recv[offset], 32);
        offset +=32;
        memmove(aHP.bytes, &this->buffer_recv[offset], 32);
        offset +=32;
        memmove(II.bytes,  &this->buffer_recv[offset], 32);

        #ifdef DEBUG_HWDEVICE
        a_x = hw::ledger::decrypt(a);

        rct::scalarmultBase(aG_x, a_x);
        rct::scalarmultKey(aHP_x, H_x, a_x);
        rct::scalarmultKey(II_x, H_x, xx_x);
        hw::ledger::check32("mlsag_prepare", "AG", (char*)aG_x.bytes, (char*)aG.bytes);
        hw::ledger::check32("mlsag_prepare", "aHP", (char*)aHP_x.bytes, (char*)aHP.bytes);
        hw::ledger::check32("mlsag_prepare", "II", (char*)II_x.bytes, (char*)II.bytes);
        #endif

        return true;
    }

    bool device_ledger::mlsag_prepare(rct::key &a, rct::key &aG) {
        AUTO_LOCK_CMD();
        int offset;

        #ifdef DEBUG_HWDEVICE
        rct::key a_x;
        rct::key aG_x;
        #endif

        send_simple(INS_MLSAG, 0x01);

        offset = 0;
        this->receive_secret(a.bytes, offset);
        memmove(aG.bytes,  &this->buffer_recv[offset], 32);

        #ifdef DEBUG_HWDEVICE
        a_x = hw::ledger::decrypt(a);
        rct::scalarmultBase(aG_x, a_x);
        hw::ledger::check32("mlsag_prepare", "AG", (char*)aG_x.bytes, (char*)aG.bytes);
        #endif

        return true;
    }

    bool device_ledger::mlsag_hash(const rct::keyV &long_message, rct::key &c) {
        AUTO_LOCK_CMD();
        size_t cnt;

        #ifdef DEBUG_HWDEVICE
        const rct::keyV long_message_x = long_message;
        rct::key c_x;
        this->controle_device->mlsag_hash(long_message_x, c_x);
        #endif

        cnt = long_message.size();
        for (size_t i = 0; i<cnt; i++) {
          int offset = set_command_header(INS_MLSAG, 0x02, i+1);
          //options
          this->buffer_send[offset] =
              (i==(cnt-1))?0x00:0x80;  //last
          offset += 1;
          //msg part
          memmove(this->buffer_send+offset, long_message[i].bytes, 32);
          offset += 32;

          this->buffer_send[4] = offset-5;
          this->length_send = offset;
          this->exchange();
        }

        memmove(c.bytes, &this->buffer_recv[0], 32);

        #ifdef DEBUG_HWDEVICE
        hw::ledger::check32("mlsag_hash", "c", (char*)c_x.bytes, (char*)c.bytes);
        #endif

        return true;
    }

    bool device_ledger::mlsag_sign(const rct::key &c, const rct::keyV &xx, const rct::keyV &alpha, const size_t rows, const size_t dsRows, rct::keyV &ss) {
        AUTO_LOCK_CMD();

        CHECK_AND_ASSERT_THROW_MES(dsRows<=rows, "dsRows greater than rows");
        CHECK_AND_ASSERT_THROW_MES(xx.size() == rows, "xx size does not match rows");
        CHECK_AND_ASSERT_THROW_MES(alpha.size() == rows, "alpha size does not match rows");
        CHECK_AND_ASSERT_THROW_MES(ss.size() == rows, "ss size does not match rows");

        #ifdef DEBUG_HWDEVICE
        const rct::key c_x      = c;
        const rct::keyV xx_x    = hw::ledger::decrypt(xx);
        const rct::keyV alpha_x = hw::ledger::decrypt(alpha);
        const int rows_x        = rows;
        const int dsRows_x      = dsRows;
        rct::keyV ss_x(ss.size());
        this->controle_device->mlsag_sign(c_x, xx_x, alpha_x, rows_x, dsRows_x, ss_x);
        #endif

        for (size_t j = 0; j < dsRows; j++) {
          int offset = set_command_header(INS_MLSAG, 0x03, j+1);
          //options
          this->buffer_send[offset] = 0x00;
          if (j==(dsRows-1)) {
            this->buffer_send[offset]  |= 0x80;  //last
          }
          offset += 1;
          //xx
          this->send_secret(xx[j].bytes, offset);
          //alpa
          this->send_secret(alpha[j].bytes, offset);

          this->buffer_send[4] = offset-5;
          this->length_send = offset;
          this->exchange();

          //ss
          memmove(ss[j].bytes, &this->buffer_recv[0], 32);
        }

        for (size_t j = dsRows; j < rows; j++) {
          sc_mulsub(ss[j].bytes, c.bytes, xx[j].bytes, alpha[j].bytes);
        }

        #ifdef DEBUG_HWDEVICE
        for (size_t j = 0; j < rows; j++) {
           hw::ledger::check32("mlsag_sign", "ss["+std::to_string(j)+"]", (char*)ss_x[j].bytes, (char*)ss[j].bytes);
        }
        #endif

        return true;
    }

    bool device_ledger::close_tx() {
        AUTO_LOCK_CMD();
        send_simple(INS_CLOSE_TX);
        key_map.clear();
        hmac_map.clear();
        this->tx_in_progress = false;
        this->unlock();
        return true;
    }

    /* ---------------------------------------------------------- */

    static device_ledger *legder_device = NULL;
    void register_all(std::map<std::string, std::unique_ptr<device>> &registry) {
      if (!legder_device) {
        legder_device = new device_ledger();
        legder_device->set_name("Ledger");
      }
      registry.insert(std::make_pair("Ledger", std::unique_ptr<device>(legder_device)));
    }
  
  #else //WITH_DEVICE_LEDGER
  
    void register_all(std::map<std::string, std::unique_ptr<device>> &registry) {
    }

  #endif //WITH_DEVICE_LEDGER

  }
}
<|MERGE_RESOLUTION|>--- conflicted
+++ resolved
@@ -259,11 +259,7 @@
 
     static int device_id = 0;
 
-<<<<<<< HEAD
-    #define PROTOCOL_VERSION                    2
-=======
     #define PROTOCOL_VERSION                    3
->>>>>>> 25419b4b
 
     #define INS_NONE                            0x00
     #define INS_RESET                           0x02
@@ -300,10 +296,7 @@
     #define INS_BLIND                           0x78
     #define INS_UNBLIND                         0x7A
     #define INS_GEN_TXOUT_KEYS                  0x7B
-<<<<<<< HEAD
-=======
     #define INS_PREFIX_HASH                     0x7D
->>>>>>> 25419b4b
     #define INS_VALIDATE                        0x7C
     #define INS_MLSAG                           0x7E
     #define INS_CLOSE_TX                        0x80
@@ -405,10 +398,6 @@
 
     int device_ledger::set_command_header(unsigned char ins, unsigned char p1, unsigned char p2) {
       reset_buffer();
-<<<<<<< HEAD
-      int offset = 0;
-=======
->>>>>>> 25419b4b
       this->buffer_send[0] = PROTOCOL_VERSION;
       this->buffer_send[1] = ins;
       this->buffer_send[2] = p1;
@@ -958,11 +947,6 @@
         #ifdef DEBUG_HWDEVICE
         const rct::key a_x    =  hw::ledger::decrypt(a);
         rct::key aG_x;
-        log_hexbuffer("scalarmultKey: [[IN]]  a ", (char*)a_x.bytes, 32);       
-        this->controle_device->scalarmultBase(aG_x, a_x);
-        log_hexbuffer("scalarmultKey: [[OUT]] aG", (char*)aG_x.bytes, 32);       
-        #endif
-
         int offset = set_command_header_noopt(INS_SECRET_SCAL_MUL_BASE);
         //sec
         this->send_secret(a.bytes, offset);
@@ -1539,33 +1523,18 @@
 
 
     bool device_ledger::generate_output_ephemeral_keys(const size_t tx_version, const cryptonote::account_keys &sender_account_keys, const crypto::public_key &txkey_pub,  const crypto::secret_key &tx_key,
-<<<<<<< HEAD
-                                                       const cryptonote::tx_destination_entry &dst_entr, const boost::optional<cryptonote::tx_destination_entry> &change_addr, const size_t output_index,
-                                                       const bool &need_additional_txkeys,  const std::vector<crypto::secret_key> &additional_tx_keys,
-                                                       std::vector<crypto::public_key> &additional_tx_public_keys,
-                                                       std::vector<rct::key> &amount_keys,
-                                                       crypto::public_key &out_eph_public_key, bool &found_change, std::vector<uint64_t> &output_unlock_times, uint64_t unlock_time) {
-=======
                                                        const cryptonote::tx_destination_entry &dst_entr, const boost::optional<cryptonote::account_public_address> &change_addr, const size_t output_index,
                                                        const bool &need_additional_txkeys,  const std::vector<crypto::secret_key> &additional_tx_keys,
                                                        std::vector<crypto::public_key> &additional_tx_public_keys,
                                                        std::vector<rct::key> &amount_keys,
                                                        crypto::public_key &out_eph_public_key) {
->>>>>>> 25419b4b
       AUTO_LOCK_CMD();
 
       #ifdef DEBUG_HWDEVICE
       const size_t                             &tx_version_x                   = tx_version;
-<<<<<<< HEAD
-      const cryptonote::account_keys           sender_account_keys_x          = sender_account_keys;
-      memmove((void*)sender_account_keys_x.m_view_secret_key.data, dbg_viewkey.data, 32);
-
-
-=======
       const cryptonote::account_keys           sender_account_keys_x          = hw::ledger::decrypt(sender_account_keys);
       memmove((void*)sender_account_keys_x.m_view_secret_key.data, dbg_viewkey.data, 32);
 
->>>>>>> 25419b4b
       const crypto::public_key                 txkey_pub_x                    = txkey_pub;
       const crypto::secret_key                 tx_key_x                       = hw::ledger::decrypt(tx_key);
       const cryptonote::tx_destination_entry   dst_entr_x                     = dst_entr;
@@ -1581,14 +1550,6 @@
       std::vector<crypto::public_key>          additional_tx_public_keys_x;
       std::vector<rct::key>                    amount_keys_x;
       crypto::public_key                       out_eph_public_key_x;
-<<<<<<< HEAD
-      this->controle_device->generate_output_ephemeral_keys(tx_version_x, sender_account_keys_x, txkey_pub_x, tx_key_x, dst_entr_x, change_addr_x, output_index_x, need_additional_txkeys_x,  additional_tx_keys_x,
-                                                            additional_tx_public_keys_x, amount_keys_x, out_eph_public_key_x);
-      #endif
-
-
-
-=======
 
       log_message  ("generate_output_ephemeral_keys: [[IN]] tx_version", std::to_string(tx_version_x));
       //log_hexbuffer("generate_output_ephemeral_keys: [[IN]] sender_account_keys.view", sender_account_keys.m_sview_secret_key.data, 32);
@@ -1615,7 +1576,6 @@
       log_hexbuffer("generate_output_ephemeral_keys: [[OUT]] out_eph_public_key ", out_eph_public_key_x.data, 32);
       #endif
 
->>>>>>> 25419b4b
       ASSERT_X(tx_version > 1, "TX version not supported"<<tx_version);
 
       // make additional tx pubkey if necessary
@@ -1631,15 +1591,8 @@
       this->buffer_send[offset+2] = tx_version>>8;
       this->buffer_send[offset+3] = tx_version>>0;
       offset += 4;
-<<<<<<< HEAD
-
-      //tx_key
-      memmove(&this->buffer_send[offset], tx_key.data, 32);
-      offset += 32;
-=======
       //tx_key
       this->send_secret((unsigned char*)tx_key.data, offset);
->>>>>>> 25419b4b
       //txkey_pub
       memmove(&this->buffer_send[offset], txkey_pub.data, 32);
       offset += 32;
@@ -1656,11 +1609,7 @@
       this->buffer_send[offset+3] = output_index>>0;
       offset += 4;
       //is_change,
-<<<<<<< HEAD
-     bool is_change = change_addr && *change_addr == dst_entr;
-=======
       bool is_change = (change_addr && dst_entr.addr == *change_addr);
->>>>>>> 25419b4b
       this->buffer_send[offset] = is_change;
       offset++;
       //is_subaddress
@@ -1669,15 +1618,6 @@
       //need_additional_key
       this->buffer_send[offset] = need_additional_txkeys;
       offset++;
-<<<<<<< HEAD
-     //additional_tx_key
-      if (need_additional_txkeys) {
-        memmove(&this->buffer_send[offset], additional_txkey.sec.data, 32);
-      } else {
-        memset(&this->buffer_send[offset], 0, 32);
-      }
-      offset += 32;
-=======
       //additional_tx_key
       if (need_additional_txkeys) {
         this->send_secret((unsigned char*)additional_txkey.sec.data, offset);
@@ -1686,7 +1626,6 @@
         offset += 32;
       }
 
->>>>>>> 25419b4b
       this->buffer_send[4] = offset-5;
       this->length_send = offset;
       this->exchange();
@@ -1695,20 +1634,11 @@
       unsigned int recv_len = this->length_recv;
       
       //if (tx_version > 1)
-<<<<<<< HEAD
-     {
-        ASSERT_X(recv_len>=32, "Not enought data from device");
-        crypto::secret_key scalar1;
-        memmove(scalar1.data, &this->buffer_recv[offset],32);
-        amount_keys.push_back(rct::sk2rct(scalar1));
-        offset += 32;
-=======
       {
         ASSERT_X(recv_len>=32, "Not enought data from device");
         crypto::secret_key scalar1;
         this->receive_secret((unsigned char*)scalar1.data, offset);
         amount_keys.push_back(rct::sk2rct(scalar1));
->>>>>>> 25419b4b
         recv_len -= 32;
       }
       ASSERT_X(recv_len>=32, "Not enought data from device");
@@ -1735,11 +1665,7 @@
       hw::ledger::check32("generate_output_ephemeral_keys", "amount_key", (const char*)amount_keys_x.back().bytes, (const char*)hw::ledger::decrypt(amount_keys.back()).bytes);
       if (need_additional_txkeys) {
         hw::ledger::check32("generate_output_ephemeral_keys", "additional_tx_key", additional_tx_public_keys_x.back().data, additional_tx_public_keys.back().data);
-<<<<<<< HEAD
-     }
-=======
-      }
->>>>>>> 25419b4b
+      }
       hw::ledger::check32("generate_output_ephemeral_keys", "out_eph_public_key", out_eph_public_key_x.data, out_eph_public_key.data);
       #endif
 
@@ -1763,12 +1689,7 @@
         rct::key mask;
         int offset = set_command_header_noopt(INS_GEN_COMMITMENT_MASK);
         // AKout
-<<<<<<< HEAD
-        memmove(this->buffer_send+offset, AKout.bytes, 32);
-        offset += 32;
-=======
         this->send_secret(AKout.bytes, offset);
->>>>>>> 25419b4b
 
         this->buffer_send[4] = offset-5;
         this->length_send = offset;
@@ -1950,28 +1871,6 @@
           this->buffer_send[offset] = (i==outputs_size-1)? 0x00:0x80 ;
           this->buffer_send[offset] |= (type==rct::RCTTypeBulletproof2)?0x02:0x00;
           offset += 1;
-<<<<<<< HEAD
-          if (found) {
-            //is_subaddress
-            this->buffer_send[offset] = outKeys.is_subaddress;
-            offset++;
-            //is_change_address
-            this->buffer_send[offset] = outKeys.is_change_address;
-            offset++;
-            //Aout
-            memmove(this->buffer_send+offset, outKeys.Aout.bytes, 32);
-            offset+=32;
-            //Bout
-            memmove(this->buffer_send+offset, outKeys.Bout.bytes, 32);
-            offset+=32;
-            //AKout
-            memmove(this->buffer_send+offset, outKeys.AKout.bytes, 32);
-            offset+=32;
-          } else {
-            // dummy: is_subaddress Aout Bout AKout
-            offset += 1+32*3;
-          }
-=======
           //is_subaddress
           this->buffer_send[offset] = outKeys.is_subaddress;
           offset++;
@@ -1987,21 +1886,10 @@
           //AKout
           this->send_secret(outKeys.AKout.bytes, offset);
 
->>>>>>> 25419b4b
           //C
           memmove(this->buffer_send+offset, data+C_offset,32);
           offset += 32;
           C_offset += 32;
-<<<<<<< HEAD
-          //k
-          memmove(this->buffer_send+offset, data+kv_offset,32);
-          offset += 32;
-          kv_offset += 32;
-          //v
-          memmove(this->buffer_send+offset, data+kv_offset,32);
-          offset += 32;
-          kv_offset += 32;
-=======
           if (type==rct::RCTTypeBulletproof2) {
             //k
             memset(this->buffer_send+offset, 0, 32);
@@ -2021,7 +1909,6 @@
             offset += 32;
             kv_offset += 32;
           }
->>>>>>> 25419b4b
 
           this->buffer_send[4] = offset-5;
           this->length_send = offset;
