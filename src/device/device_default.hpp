// Copyright (c) 2017-2019, The Monero Project
// 
// All rights reserved.
// 
// Redistribution and use in source and binary forms, with or without modification, are
// permitted provided that the following conditions are met:
// 
// 1. Redistributions of source code must retain the above copyright notice, this list of
//    conditions and the following disclaimer.
// 
// 2. Redistributions in binary form must reproduce the above copyright notice, this list
//    of conditions and the following disclaimer in the documentation and/or other
//    materials provided with the distribution.
// 
// 3. Neither the name of the copyright holder nor the names of its contributors may be
//    used to endorse or promote products derived from this software without specific
//    prior written permission.
// 
// THIS SOFTWARE IS PROVIDED BY THE COPYRIGHT HOLDERS AND CONTRIBUTORS "AS IS" AND ANY
// EXPRESS OR IMPLIED WARRANTIES, INCLUDING, BUT NOT LIMITED TO, THE IMPLIED WARRANTIES OF
// MERCHANTABILITY AND FITNESS FOR A PARTICULAR PURPOSE ARE DISCLAIMED. IN NO EVENT SHALL
// THE COPYRIGHT HOLDER OR CONTRIBUTORS BE LIABLE FOR ANY DIRECT, INDIRECT, INCIDENTAL,
// SPECIAL, EXEMPLARY, OR CONSEQUENTIAL DAMAGES (INCLUDING, BUT NOT LIMITED TO,
// PROCUREMENT OF SUBSTITUTE GOODS OR SERVICES; LOSS OF USE, DATA, OR PROFITS; OR BUSINESS
// INTERRUPTION) HOWEVER CAUSED AND ON ANY THEORY OF LIABILITY, WHETHER IN CONTRACT,
// STRICT LIABILITY, OR TORT (INCLUDING NEGLIGENCE OR OTHERWISE) ARISING IN ANY WAY OUT OF
// THE USE OF THIS SOFTWARE, EVEN IF ADVISED OF THE POSSIBILITY OF SUCH DAMAGE.
//

#pragma once

#include "device.hpp"

namespace hw {

    namespace core {

        void register_all(std::map<std::string, std::unique_ptr<device>> &registry);

        class device_default : public hw::device {
        public:
            device_default();
            ~device_default();

            device_default(const device_default &device) = delete;
            device_default& operator=(const device_default &device) = delete;

            explicit operator bool() const override { return false; };

             /* ======================================================================= */
            /*                              SETUP/TEARDOWN                             */
            /* ======================================================================= */
            bool set_name(const std::string &name) override;
            const std::string get_name() const override;

            bool init(void) override;
            bool release() override;

            bool connect(void) override;
            bool disconnect() override;
 
            bool set_mode(device_mode mode) override;

            device_type get_type() const override {return device_type::SOFTWARE;};

            /* ======================================================================= */
            /*  LOCKER                                                                 */
            /* ======================================================================= */ 
            void lock(void)  override;
            void unlock(void) override;
            bool try_lock(void) override;
            
            /* ======================================================================= */
            /*                             WALLET & ADDRESS                            */
            /* ======================================================================= */
            bool  get_public_address(cryptonote::account_public_address &pubkey) override;
            bool  get_secret_keys(crypto::secret_key &viewkey , crypto::secret_key &spendkey) override;
            bool  generate_chacha_key(const cryptonote::account_keys &keys, crypto::chacha_key &key, uint64_t kdf_rounds) override;
 
            /* ======================================================================= */
            /*                               SUB ADDRESS                               */
            /* ======================================================================= */
            bool  derive_subaddress_public_key(const crypto::public_key &pub, const crypto::key_derivation &derivation, const std::size_t output_index,  crypto::public_key &derived_pub) override;
            crypto::public_key  get_subaddress_spend_public_key(const cryptonote::account_keys& keys, const cryptonote::subaddress_index& index) override;
            std::vector<crypto::public_key>  get_subaddress_spend_public_keys(const cryptonote::account_keys &keys, uint32_t account, uint32_t begin, uint32_t end) override;
            cryptonote::account_public_address  get_subaddress(const cryptonote::account_keys& keys, const cryptonote::subaddress_index &index) override;
            crypto::secret_key  get_subaddress_secret_key(const crypto::secret_key &sec, const cryptonote::subaddress_index &index) override;

            /* ======================================================================= */
            /*                            DERIVATION & KEY                             */
            /* ======================================================================= */
            bool  verify_keys(const crypto::secret_key &secret_key, const crypto::public_key &public_key)  override;
            bool  scalarmultKey(rct::key & aP, const rct::key &P, const rct::key &a) override;
            bool  scalarmultBase(rct::key &aG, const rct::key &a) override;
            bool  sc_secret_add(crypto::secret_key &r, const crypto::secret_key &a, const crypto::secret_key &b) override;
            crypto::secret_key  generate_keys(crypto::public_key &pub, crypto::secret_key &sec, const crypto::secret_key& recovery_key = crypto::secret_key(), bool recover = false) override;
            bool  generate_key_derivation(const crypto::public_key &pub, const crypto::secret_key &sec, crypto::key_derivation &derivation) override;
            bool  conceal_derivation(crypto::key_derivation &derivation, const crypto::public_key &tx_pub_key, const std::vector<crypto::public_key> &additional_tx_pub_keys, const crypto::key_derivation &main_derivation, const std::vector<crypto::key_derivation> &additional_derivations) override;
            bool  derivation_to_scalar(const crypto::key_derivation &derivation, const size_t output_index, crypto::ec_scalar &res) override;
            bool  derive_secret_key(const crypto::key_derivation &derivation, const std::size_t output_index, const crypto::secret_key &sec,  crypto::secret_key &derived_sec) override;
            bool  derive_public_key(const crypto::key_derivation &derivation, const std::size_t output_index, const crypto::public_key &pub,  crypto::public_key &derived_pub) override;
            bool  secret_key_to_public_key(const crypto::secret_key &sec, crypto::public_key &pub) override;
            bool  generate_key_image(const crypto::public_key &pub, const crypto::secret_key &sec, crypto::key_image &image) override;


            /* ======================================================================= */
            /*                               TRANSACTION                               */
            /* ======================================================================= */

            void generate_tx_proof(const crypto::hash &prefix_hash, 
                                   const crypto::public_key &R, const crypto::public_key &A, const boost::optional<crypto::public_key> &B, const crypto::public_key &D, const crypto::secret_key &r, 
                                   crypto::signature &sig) override;

            bool  open_tx(crypto::secret_key &tx_key) override;
            void get_transaction_prefix_hash(const cryptonote::transaction_prefix& tx, crypto::hash& h) override;

            bool  encrypt_payment_id(crypto::hash8 &payment_id, const crypto::public_key &public_key, const crypto::secret_key &secret_key) override;

            rct::key genCommitmentMask(const rct::key &amount_key) override;

            bool  ecdhEncode(rct::ecdhTuple & unmasked, const rct::key & sharedSec, bool short_amount) override;
            bool  ecdhDecode(rct::ecdhTuple & masked, const rct::key & sharedSec, bool short_amount) override;

            bool  generate_output_ephemeral_keys(const size_t tx_version, const cryptonote::account_keys &sender_account_keys, const crypto::public_key &txkey_pub,  const crypto::secret_key &tx_key,
<<<<<<< HEAD
                                                 const cryptonote::tx_destination_entry &dst_entr, const boost::optional<cryptonote::tx_destination_entry> &change_addr, const size_t output_index,
                                                 const bool &need_additional_txkeys, const std::vector<crypto::secret_key> &additional_tx_keys,
                                                 std::vector<crypto::public_key> &additional_tx_public_keys,
                                                 std::vector<rct::key> &amount_keys,
                                                 crypto::public_key &out_eph_public_key, bool &found_change, std::vector<uint64_t> &output_unlock_times, uint64_t unlock_time) override;
=======
                                                 const cryptonote::tx_destination_entry &dst_entr, const boost::optional<cryptonote::account_public_address> &change_addr, const size_t output_index,
                                                 const bool &need_additional_txkeys, const std::vector<crypto::secret_key> &additional_tx_keys,
                                                 std::vector<crypto::public_key> &additional_tx_public_keys,
                                                 std::vector<rct::key> &amount_keys,
                                                 crypto::public_key &out_eph_public_key) override;
>>>>>>> 25419b4b

            bool  mlsag_prehash(const std::string &blob, size_t inputs_size, size_t outputs_size, const rct::keyV &hashes, const rct::ctkeyV &outPk, rct::key &prehash) override;
            bool  mlsag_prepare(const rct::key &H, const rct::key &xx, rct::key &a, rct::key &aG, rct::key &aHP, rct::key &rvII) override;
            bool  mlsag_prepare(rct::key &a, rct::key &aG) override;
            bool  mlsag_hash(const rct::keyV &long_message, rct::key &c) override;
            bool  mlsag_sign(const rct::key &c, const rct::keyV &xx, const rct::keyV &alpha, const size_t rows, const size_t dsRows, rct::keyV &ss) override;

            bool  close_tx(void) override;
        };

    }



}
<|MERGE_RESOLUTION|>--- conflicted
+++ resolved
@@ -122,19 +122,11 @@
             bool  ecdhDecode(rct::ecdhTuple & masked, const rct::key & sharedSec, bool short_amount) override;
 
             bool  generate_output_ephemeral_keys(const size_t tx_version, const cryptonote::account_keys &sender_account_keys, const crypto::public_key &txkey_pub,  const crypto::secret_key &tx_key,
-<<<<<<< HEAD
-                                                 const cryptonote::tx_destination_entry &dst_entr, const boost::optional<cryptonote::tx_destination_entry> &change_addr, const size_t output_index,
-                                                 const bool &need_additional_txkeys, const std::vector<crypto::secret_key> &additional_tx_keys,
-                                                 std::vector<crypto::public_key> &additional_tx_public_keys,
-                                                 std::vector<rct::key> &amount_keys,
-                                                 crypto::public_key &out_eph_public_key, bool &found_change, std::vector<uint64_t> &output_unlock_times, uint64_t unlock_time) override;
-=======
                                                  const cryptonote::tx_destination_entry &dst_entr, const boost::optional<cryptonote::account_public_address> &change_addr, const size_t output_index,
                                                  const bool &need_additional_txkeys, const std::vector<crypto::secret_key> &additional_tx_keys,
                                                  std::vector<crypto::public_key> &additional_tx_public_keys,
                                                  std::vector<rct::key> &amount_keys,
                                                  crypto::public_key &out_eph_public_key) override;
->>>>>>> 25419b4b
 
             bool  mlsag_prehash(const std::string &blob, size_t inputs_size, size_t outputs_size, const rct::keyV &hashes, const rct::ctkeyV &outPk, rct::key &prehash) override;
             bool  mlsag_prepare(const rct::key &H, const rct::key &xx, rct::key &a, rct::key &aG, rct::key &aHP, rct::key &rvII) override;
