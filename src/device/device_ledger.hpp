--- conflicted
+++ resolved
@@ -116,12 +116,8 @@
         rct::key AKout;
         ABPkeys(const rct::key& A, const rct::key& B, const bool is_subaddr, bool is_subaddress, bool is_change_address, size_t index, const rct::key& P,const rct::key& AK);
         ABPkeys(const ABPkeys& keys) ;
-<<<<<<< HEAD
-        ABPkeys() {index=0;is_subaddress=false;is_subaddress=false;is_change_address=false;}
-=======
         ABPkeys() {index=0;is_subaddress=false;is_change_address=false;additional_key=false;}
         ABPkeys &operator=(const ABPkeys &keys);
->>>>>>> 25419b4b
     };
 
     class Keymap {
@@ -190,12 +186,9 @@
         bool  add_output_key_mapping(const crypto::public_key &Aout, const crypto::public_key &Bout, const bool is_subaddress, const bool is_change,
                                      const bool need_additional, const size_t real_output_index,
                                      const rct::key &amount_key,  const crypto::public_key &out_eph_public_key);
-<<<<<<< HEAD
-=======
         //hmac for some encrypted value
         HMACmap hmac_map;
 
->>>>>>> 25419b4b
         // To speed up blockchain parsing the view key maybe handle here.
         crypto::secret_key viewkey;
         bool has_view_key;
@@ -292,19 +285,11 @@
         bool  ecdhDecode(rct::ecdhTuple & masked, const rct::key & sharedSec, bool short_format) override;
 
         bool  generate_output_ephemeral_keys(const size_t tx_version, const cryptonote::account_keys &sender_account_keys, const crypto::public_key &txkey_pub,  const crypto::secret_key &tx_key,
-<<<<<<< HEAD
-                                             const cryptonote::tx_destination_entry &dst_entr, const boost::optional<cryptonote::tx_destination_entry> &change_addr, const size_t output_index,
-                                             const bool &need_additional_txkeys, const std::vector<crypto::secret_key> &additional_tx_keys,
-                                             std::vector<crypto::public_key> &additional_tx_public_keys,
-                                             std::vector<rct::key> &amount_keys, 
-                                             crypto::public_key &out_eph_public_key, bool &found_change, std::vector<uint64_t> &output_unlock_times, uint64_t unlock_time) override;
-=======
                                              const cryptonote::tx_destination_entry &dst_entr, const boost::optional<cryptonote::account_public_address> &change_addr, const size_t output_index,
                                              const bool &need_additional_txkeys, const std::vector<crypto::secret_key> &additional_tx_keys,
                                              std::vector<crypto::public_key> &additional_tx_public_keys,
                                              std::vector<rct::key> &amount_keys, 
                                              crypto::public_key &out_eph_public_key) override;
->>>>>>> 25419b4b
 
         bool  mlsag_prehash(const std::string &blob, size_t inputs_size, size_t outputs_size, const rct::keyV &hashes, const rct::ctkeyV &outPk, rct::key &prehash) override;
         bool  mlsag_prepare(const rct::key &H, const rct::key &xx, rct::key &a, rct::key &aG, rct::key &aHP, rct::key &rvII) override;
