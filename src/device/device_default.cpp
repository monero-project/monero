--- conflicted
+++ resolved
@@ -36,14 +36,7 @@
 #include "cryptonote_basic/subaddress_index.h"
 #include "cryptonote_core/cryptonote_tx_utils.h"
 #include "ringct/rctOps.h"
-<<<<<<< HEAD
-
-#include "log.hpp"
-#define ENCRYPTED_PAYMENT_ID_TAIL 0x8d
-#define CHACHA8_KEY_TAIL 0x8c
-=======
 #include "cryptonote_config.h"
->>>>>>> 25419b4b
 
 namespace hw {
 
@@ -288,16 +281,6 @@
             return true;
         }
 
-<<<<<<< HEAD
-        bool device_default::generate_output_ephemeral_keys(const size_t tx_version,
-                                                            const cryptonote::account_keys &sender_account_keys, const crypto::public_key &txkey_pub,  const crypto::secret_key &tx_key,
-                                                            const cryptonote::tx_destination_entry &dst_entr, const boost::optional<cryptonote::tx_destination_entry>&change_addr, const size_t output_index,
-                                                            const bool &need_additional_txkeys, const std::vector<crypto::secret_key> &additional_tx_keys,
-                                                            std::vector<crypto::public_key> &additional_tx_public_keys,
-                                                            std::vector<rct::key> &amount_keys,  crypto::public_key &out_eph_public_key, bool &found_change, std::vector<uint64_t> &output_unlock_times, uint64_t unlock_time) {
-
-            crypto::key_derivation derivation;
-=======
         void device_default::get_transaction_prefix_hash(const cryptonote::transaction_prefix& tx, crypto::hash& h) {
             cryptonote::get_transaction_prefix_hash(tx, h);
         }
@@ -312,7 +295,6 @@
             crypto::key_derivation derivation;
 
             // make additional tx pubkey if necessary
->>>>>>> 25419b4b
             cryptonote::keypair additional_txkey;
             if (need_additional_txkeys)
             {
@@ -322,7 +304,6 @@
                 else
                     additional_txkey.pub = rct::rct2pk(rct::scalarmultBase(rct::sk2rct(additional_txkey.sec)));
             }
-<<<<<<< HEAD
             bool r;
             if (change_addr && *change_addr == dst_entr && !found_change)
             {
@@ -345,21 +326,6 @@
                 {
                     output_unlock_times.push_back(unlock_time); // for now, all non-change have same unlock time
                 }
-=======
-
-            bool r;
-            if (change_addr && dst_entr.addr == *change_addr)
-            {
-            // sending change to yourself; derivation = a*R
-                r = generate_key_derivation(txkey_pub, sender_account_keys.m_view_secret_key, derivation);
-                CHECK_AND_ASSERT_MES(r, false, "at creation outs: failed to generate_key_derivation(" << txkey_pub << ", " << sender_account_keys.m_view_secret_key << ")");
-            }
-            else
-            {
-            // sending to the recipient; derivation = r*A (or s*C in the subaddress scheme)
-                r = generate_key_derivation(dst_entr.addr.m_view_public_key, dst_entr.is_subaddress && need_additional_txkeys ? additional_txkey.sec : tx_key, derivation);
-                CHECK_AND_ASSERT_MES(r, false, "at creation outs: failed to generate_key_derivation(" << dst_entr.addr.m_view_public_key << ", " << (dst_entr.is_subaddress && need_additional_txkeys ? additional_txkey.sec : tx_key) << ")");
->>>>>>> 25419b4b
             }
 
             if (need_additional_txkeys)
