<<<<<<< HEAD
// Copyright (c) 2014-2018, The Monero Project
//
=======
// Copyright (c) 2014-2019, The Monero Project
// 
>>>>>>> 25419b4b
// All rights reserved.
//
// Redistribution and use in source and binary forms, with or without modification, are
// permitted provided that the following conditions are met:
//
// 1. Redistributions of source code must retain the above copyright notice, this list of
//    conditions and the following disclaimer.
//
// 2. Redistributions in binary form must reproduce the above copyright notice, this list
//    of conditions and the following disclaimer in the documentation and/or other
//    materials provided with the distribution.
//
// 3. Neither the name of the copyright holder nor the names of its contributors may be
//    used to endorse or promote products derived from this software without specific
//    prior written permission.
//
// THIS SOFTWARE IS PROVIDED BY THE COPYRIGHT HOLDERS AND CONTRIBUTORS "AS IS" AND ANY
// EXPRESS OR IMPLIED WARRANTIES, INCLUDING, BUT NOT LIMITED TO, THE IMPLIED WARRANTIES OF
// MERCHANTABILITY AND FITNESS FOR A PARTICULAR PURPOSE ARE DISCLAIMED. IN NO EVENT SHALL
// THE COPYRIGHT HOLDER OR CONTRIBUTORS BE LIABLE FOR ANY DIRECT, INDIRECT, INCIDENTAL,
// SPECIAL, EXEMPLARY, OR CONSEQUENTIAL DAMAGES (INCLUDING, BUT NOT LIMITED TO,
// PROCUREMENT OF SUBSTITUTE GOODS OR SERVICES; LOSS OF USE, DATA, OR PROFITS; OR BUSINESS
// INTERRUPTION) HOWEVER CAUSED AND ON ANY THEORY OF LIABILITY, WHETHER IN CONTRACT,
// STRICT LIABILITY, OR TORT (INCLUDING NEGLIGENCE OR OTHERWISE) ARISING IN ANY WAY OUT OF
// THE USE OF THIS SOFTWARE, EVEN IF ADVISED OF THE POSSIBILITY OF SUCH DAMAGE.
//
// Parts of this file are originally copyright (c) 2012-2013 The Cryptonote developers

#pragma once

#include <boost/serialization/vector.hpp>
#include <boost/serialization/utility.hpp>
#include <boost/serialization/variant.hpp>
#include <boost/serialization/set.hpp>
#include <boost/serialization/map.hpp>
#include <boost/serialization/is_bitwise_serializable.hpp>
#include <boost/archive/binary_iarchive.hpp>
#include <boost/archive/portable_binary_iarchive.hpp>
#include <boost/archive/portable_binary_oarchive.hpp>
#include "cryptonote_basic.h"
#include "difficulty.h"
#include "common/unordered_containers_boost_serialization.h"
#include "crypto/crypto.h"
#include "ringct/rctTypes.h"
#include "ringct/rctOps.h"

BOOST_CLASS_VERSION(rct::ecdhTuple, 1)

//namespace cryptonote {
namespace boost
{
  namespace serialization
  {

  //---------------------------------------------------
  template <class Archive>
  inline void serialize(Archive &a, crypto::public_key &x, const boost::serialization::version_type ver)
  {
    a & reinterpret_cast<char (&)[sizeof(crypto::public_key)]>(x);
  }
  template <class Archive>
  inline void serialize(Archive &a, crypto::secret_key &x, const boost::serialization::version_type ver)
  {
    a & reinterpret_cast<char (&)[sizeof(crypto::secret_key)]>(x);
  }
  template <class Archive>
  inline void serialize(Archive &a, crypto::key_derivation &x, const boost::serialization::version_type ver)
  {
    a & reinterpret_cast<char (&)[sizeof(crypto::key_derivation)]>(x);
  }
  template <class Archive>
  inline void serialize(Archive &a, crypto::key_image &x, const boost::serialization::version_type ver)
  {
    a & reinterpret_cast<char (&)[sizeof(crypto::key_image)]>(x);
  }

  template <class Archive>
  inline void serialize(Archive &a, crypto::signature &x, const boost::serialization::version_type ver)
  {
    a & reinterpret_cast<char (&)[sizeof(crypto::signature)]>(x);
  }
  template <class Archive>
  inline void serialize(Archive &a, crypto::hash &x, const boost::serialization::version_type ver)
  {
    a & reinterpret_cast<char (&)[sizeof(crypto::hash)]>(x);
  }
  template <class Archive>
  inline void serialize(Archive &a, crypto::hash8 &x, const boost::serialization::version_type ver)
  {
    a & reinterpret_cast<char (&)[sizeof(crypto::hash8)]>(x);
  }

  template <class Archive>
  inline void serialize(Archive &a, cryptonote::txout_to_script &x, const boost::serialization::version_type ver)
  {
    a & x.keys;
    a & x.script;
  }


  template <class Archive>
  inline void serialize(Archive &a, cryptonote::txout_to_key &x, const boost::serialization::version_type ver)
  {
    a & x.key;
  }

  template <class Archive>
  inline void serialize(Archive &a, cryptonote::txout_to_scripthash &x, const boost::serialization::version_type ver)
  {
    a & x.hash;
  }

  template <class Archive>
  inline void serialize(Archive &a, cryptonote::txin_gen &x, const boost::serialization::version_type ver)
  {
    a & x.height;
  }

  template <class Archive>
  inline void serialize(Archive &a, cryptonote::txin_to_script &x, const boost::serialization::version_type ver)
  {
    a & x.prev;
    a & x.prevout;
    a & x.sigset;
  }

  template <class Archive>
  inline void serialize(Archive &a, cryptonote::txin_to_scripthash &x, const boost::serialization::version_type ver)
  {
    a & x.prev;
    a & x.prevout;
    a & x.script;
    a & x.sigset;
  }

  template <class Archive>
  inline void serialize(Archive &a, cryptonote::txin_to_key &x, const boost::serialization::version_type ver)
  {
    a & x.amount;
    a & x.key_offsets;
    a & x.k_image;
  }

  template <class Archive>
  inline void serialize(Archive &a, cryptonote::tx_out &x, const boost::serialization::version_type ver)
  {
    a & x.amount;
    a & x.target;
  }


  template <class Archive>
  inline void serialize(Archive &a, cryptonote::transaction_prefix &x, const boost::serialization::version_type ver)
  {
    a & x.version;
    if (x.version >= 3)
    {
      a & x.output_unlock_times;
      a & x.is_deregister;
    }
    a & x.unlock_time;
    a & x.vin;
    a & x.vout;
    a & x.extra;
  }

  template <class Archive>
  inline void serialize(Archive &a, cryptonote::transaction &x, const boost::serialization::version_type ver)
  {
    a & x.version;
    if (x.version >= 3)
    {
      a & x.output_unlock_times;
      a & x.is_deregister;
    }
    a & x.unlock_time;
    a & x.vin;
    a & x.vout;
    a & x.extra;
    if (x.version == 1)
    {
      a & x.signatures;
    }
    else
    {
      a & (rct::rctSigBase&)x.rct_signatures;
      if (x.rct_signatures.type != rct::RCTTypeNull)
        a & x.rct_signatures.p;
    }
  }

  template <class Archive>
  inline void serialize(Archive &a, cryptonote::block &b, const boost::serialization::version_type ver)
  {
    a & b.major_version;
    a & b.minor_version;
    a & b.timestamp;
    a & b.prev_id;
    a & b.nonce;
    //------------------
    a & b.miner_tx;
    a & b.tx_hashes;
  }

  template <class Archive>
  inline void serialize(Archive &a, rct::key &x, const boost::serialization::version_type ver)
  {
    a & reinterpret_cast<char (&)[sizeof(rct::key)]>(x);
  }

  template <class Archive>
  inline void serialize(Archive &a, rct::ctkey &x, const boost::serialization::version_type ver)
  {
    a & x.dest;
    a & x.mask;
  }

  template <class Archive>
  inline void serialize(Archive &a, rct::rangeSig &x, const boost::serialization::version_type ver)
  {
    a & x.asig;
    a & x.Ci;
  }

  template <class Archive>
  inline void serialize(Archive &a, rct::Bulletproof &x, const boost::serialization::version_type ver)
  {
    a & x.V;
    a & x.A;
    a & x.S;
    a & x.T1;
    a & x.T2;
    a & x.taux;
    a & x.mu;
    a & x.L;
    a & x.R;
    a & x.a;
    a & x.b;
    a & x.t;
  }

  template <class Archive>
  inline void serialize(Archive &a, rct::boroSig &x, const boost::serialization::version_type ver)
  {
    a & x.s0;
    a & x.s1;
    a & x.ee;
  }

  template <class Archive>
  inline void serialize(Archive &a, rct::mgSig &x, const boost::serialization::version_type ver)
  {
    a & x.ss;
    a & x.cc;
    // a & x.II; // not serialized, we can recover it from the tx vin
  }

  template <class Archive>
  inline void serialize(Archive &a, rct::ecdhTuple &x, const boost::serialization::version_type ver)
  {
<<<<<<< HEAD
    if (ver < 1)
    {
      a & x.mask;
      a & x.amount;
      return;
    }
    crypto::hash8 &amount = (crypto::hash8&)x.amount;
    if (!Archive::is_saving::value)
    {
      memset(&x.mask, 0, sizeof(x.mask));
      memset(&x.amount, 0, sizeof(x.amount));
    }
    a & amount;
=======
    a & x.mask;
    a & x.amount;
>>>>>>> 25419b4b
  }

  template <class Archive>
  inline void serialize(Archive &a, rct::multisig_kLRki &x, const boost::serialization::version_type ver)
  {
    a & x.k;
    a & x.L;
    a & x.R;
    a & x.ki;
  }

  template <class Archive>
  inline void serialize(Archive &a, rct::multisig_out &x, const boost::serialization::version_type ver)
  {
    a & x.c;
  }

  template <class Archive>
  inline typename std::enable_if<Archive::is_loading::value, void>::type serializeOutPk(Archive &a, rct::ctkeyV &outPk_, const boost::serialization::version_type ver)
  {
    rct::keyV outPk;
    a & outPk;
    outPk_.resize(outPk.size());
    for (size_t n = 0; n < outPk_.size(); ++n)
    {
      outPk_[n].dest = rct::identity();
      outPk_[n].mask = outPk[n];
    }
  }

  template <class Archive>
  inline typename std::enable_if<Archive::is_saving::value, void>::type serializeOutPk(Archive &a, rct::ctkeyV &outPk_, const boost::serialization::version_type ver)
  {
    rct::keyV outPk(outPk_.size());
    for (size_t n = 0; n < outPk_.size(); ++n)
      outPk[n] = outPk_[n].mask;
    a & outPk;
  }

  template <class Archive>
  inline void serialize(Archive &a, rct::rctSigBase &x, const boost::serialization::version_type ver)
  {
    a & x.type;
    if (x.type == rct::RCTTypeNull)
      return;
    if (x.type != rct::RCTTypeFull && x.type != rct::RCTTypeSimple && x.type != rct::RCTTypeBulletproof && x.type != rct::RCTTypeBulletproof2)
      throw boost::archive::archive_exception(boost::archive::archive_exception::other_exception, "Unsupported rct type");
    // a & x.message; message is not serialized, as it can be reconstructed from the tx data
    // a & x.mixRing; mixRing is not serialized, as it can be reconstructed from the offsets
    if (x.type == rct::RCTTypeSimple) // moved to prunable with bulletproofs
      a & x.pseudoOuts;
    a & x.ecdhInfo;
    serializeOutPk(a, x.outPk, ver);
    a & x.txnFee;
  }

  template <class Archive>
  inline void serialize(Archive &a, rct::rctSigPrunable &x, const boost::serialization::version_type ver)
  {
    a & x.rangeSigs;
    if (x.rangeSigs.empty())
      a & x.bulletproofs;
    a & x.MGs;
    if (x.rangeSigs.empty())
      a & x.pseudoOuts;
  }

  template <class Archive>
  inline void serialize(Archive &a, rct::rctSig &x, const boost::serialization::version_type ver)
  {
    a & x.type;
    if (x.type == rct::RCTTypeNull)
      return;
    if (x.type != rct::RCTTypeFull && x.type != rct::RCTTypeSimple && x.type != rct::RCTTypeBulletproof && x.type != rct::RCTTypeBulletproof2)
      throw boost::archive::archive_exception(boost::archive::archive_exception::other_exception, "Unsupported rct type");
    // a & x.message; message is not serialized, as it can be reconstructed from the tx data
    // a & x.mixRing; mixRing is not serialized, as it can be reconstructed from the offsets
    if (x.type == rct::RCTTypeSimple)
      a & x.pseudoOuts;
    a & x.ecdhInfo;
    serializeOutPk(a, x.outPk, ver);
    a & x.txnFee;
    //--------------
    a & x.p.rangeSigs;
    if (x.p.rangeSigs.empty())
      a & x.p.bulletproofs;
    a & x.p.MGs;
    if (x.type == rct::RCTTypeBulletproof || x.type == rct::RCTTypeBulletproof2)
      a & x.p.pseudoOuts;
  }

  template <class Archive>
  inline void serialize(Archive &a, rct::RCTConfig &x, const boost::serialization::version_type ver)
  {
    a & x.range_proof_type;
    a & x.bp_version;
  }

  template <class Archive>
  inline void serialize(Archive &a, cryptonote::difficulty_type &x, const boost::serialization::version_type ver)
  {
    if (Archive::is_loading::value)
    {
      // load high part
      uint64_t v = 0;
      a & v;
      x = v;
      // load low part
      x = x << 64;
      a & v;
      x += v;
    }
    else
    {
      // store high part
      cryptonote::difficulty_type x_ = (x >> 64) & 0xffffffffffffffff;
      uint64_t v = x_.convert_to<uint64_t>();
      a & v;
      // store low part
      x_ = x & 0xffffffffffffffff;
      v = x_.convert_to<uint64_t>();
      a & v;
    }
  }

}
}

//}<|MERGE_RESOLUTION|>--- conflicted
+++ resolved
@@ -1,10 +1,5 @@
-<<<<<<< HEAD
-// Copyright (c) 2014-2018, The Monero Project
-//
-=======
 // Copyright (c) 2014-2019, The Monero Project
 // 
->>>>>>> 25419b4b
 // All rights reserved.
 //
 // Redistribution and use in source and binary forms, with or without modification, are
@@ -265,24 +260,8 @@
   template <class Archive>
   inline void serialize(Archive &a, rct::ecdhTuple &x, const boost::serialization::version_type ver)
   {
-<<<<<<< HEAD
-    if (ver < 1)
-    {
-      a & x.mask;
-      a & x.amount;
-      return;
-    }
-    crypto::hash8 &amount = (crypto::hash8&)x.amount;
-    if (!Archive::is_saving::value)
-    {
-      memset(&x.mask, 0, sizeof(x.mask));
-      memset(&x.amount, 0, sizeof(x.amount));
-    }
-    a & amount;
-=======
     a & x.mask;
     a & x.amount;
->>>>>>> 25419b4b
   }
 
   template <class Archive>
