--- conflicted
+++ resolved
@@ -1,10 +1,5 @@
-<<<<<<< HEAD
-// Copyright (c) 2014-2018, The Monero Project
-//
-=======
 // Copyright (c) 2014-2019, The Monero Project
 // 
->>>>>>> 25419b4b
 // All rights reserved.
 //
 // Redistribution and use in source and binary forms, with or without modification, are
@@ -146,11 +141,7 @@
   bool calculate_block_hash(const block& b, crypto::hash& res, const blobdata *blob = NULL);
   bool get_block_hash(const block& b, crypto::hash& res);
   crypto::hash get_block_hash(const block& b);
-<<<<<<< HEAD
   bool get_block_longhash(const block& b, crypto::hash& res, cn_gpu_hash &ctx);
-=======
-  bool parse_and_validate_block_from_blob(const blobdata& b_blob, block& b, crypto::hash *block_hash);
->>>>>>> 25419b4b
   bool parse_and_validate_block_from_blob(const blobdata& b_blob, block& b);
   bool parse_and_validate_block_from_blob(const blobdata& b_blob, block& b, crypto::hash &block_hash);
   bool get_inputs_money_amount(const transaction& tx, uint64_t& money);
@@ -171,13 +162,10 @@
   void set_default_decimal_point(unsigned int decimal_point = CRYPTONOTE_DISPLAY_DECIMAL_POINT);
   unsigned int get_default_decimal_point();
   std::string get_unit(unsigned int decimal_point = -1);
-  std::string print_money(uint64_t amount, unsigned int decimal_point = -1);
-<<<<<<< HEAD
 
   char const *print_tx_verification_context(tx_verification_context const &tvc, transaction const *tx = nullptr);
   char const *print_vote_verification_context(vote_verification_context const &vvc, triton::service_node_deregister::vote const *vote = nullptr);
 
-=======
   std::string print_money(const boost::multiprecision::uint128_t &amount, unsigned int decimal_point = -1);
   //---------------------------------------------------------------
   template<class t_object>
@@ -189,7 +177,6 @@
     bool r = ::serialization::serialize(ba, to);
     return r;
   }
->>>>>>> 25419b4b
   //---------------------------------------------------------------
   template<class t_object>
   bool t_serializable_object_to_blob(const t_object& to, blobdata& b_blob)
