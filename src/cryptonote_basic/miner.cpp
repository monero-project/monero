--- conflicted
+++ resolved
@@ -474,11 +474,7 @@
     for(; bl.nonce != std::numeric_limits<uint32_t>::max(); bl.nonce++)
     {
       crypto::hash h;
-<<<<<<< HEAD
-      get_block_longhash(bl, h, hash_ctx);
-=======
       gbh(bl, height, diffic <= 100 ? 0 : tools::get_max_concurrency(), h);
->>>>>>> 25419b4b
 
       if(check_hash(h, diffic))
       {
@@ -531,14 +527,9 @@
     difficulty_type local_diff = 0;
     uint32_t local_template_ver = 0;
     block b;
-<<<<<<< HEAD
     cn_gpu_hash hash_ctx;
 
 
-=======
-    slow_hash_allocate_state();
-    ++m_threads_active;
->>>>>>> 25419b4b
     while(!m_stop)
     {
       if(m_pausers_count)//anti split workaround
@@ -580,11 +571,7 @@
 
       b.nonce = nonce;
       crypto::hash h;
-<<<<<<< HEAD
-      get_block_longhash(b, h, hash_ctx);
-=======
-      m_gbh(b, height, tools::get_max_concurrency(), h);
->>>>>>> 25419b4b
+      m_gbh(b, h, tools::get_max_concurrency();
 
       if(check_hash(h, local_diff))
       {
