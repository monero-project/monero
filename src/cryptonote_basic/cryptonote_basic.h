<<<<<<< HEAD
// Copyright (c) 2014-2018, The Monero Project
//
=======
// Copyright (c) 2014-2019, The Monero Project
// 
>>>>>>> 25419b4b
// All rights reserved.
//
// Redistribution and use in source and binary forms, with or without modification, are
// permitted provided that the following conditions are met:
//
// 1. Redistributions of source code must retain the above copyright notice, this list of
//    conditions and the following disclaimer.
//
// 2. Redistributions in binary form must reproduce the above copyright notice, this list
//    of conditions and the following disclaimer in the documentation and/or other
//    materials provided with the distribution.
//
// 3. Neither the name of the copyright holder nor the names of its contributors may be
//    used to endorse or promote products derived from this software without specific
//    prior written permission.
//
// THIS SOFTWARE IS PROVIDED BY THE COPYRIGHT HOLDERS AND CONTRIBUTORS "AS IS" AND ANY
// EXPRESS OR IMPLIED WARRANTIES, INCLUDING, BUT NOT LIMITED TO, THE IMPLIED WARRANTIES OF
// MERCHANTABILITY AND FITNESS FOR A PARTICULAR PURPOSE ARE DISCLAIMED. IN NO EVENT SHALL
// THE COPYRIGHT HOLDER OR CONTRIBUTORS BE LIABLE FOR ANY DIRECT, INDIRECT, INCIDENTAL,
// SPECIAL, EXEMPLARY, OR CONSEQUENTIAL DAMAGES (INCLUDING, BUT NOT LIMITED TO,
// PROCUREMENT OF SUBSTITUTE GOODS OR SERVICES; LOSS OF USE, DATA, OR PROFITS; OR BUSINESS
// INTERRUPTION) HOWEVER CAUSED AND ON ANY THEORY OF LIABILITY, WHETHER IN CONTRACT,
// STRICT LIABILITY, OR TORT (INCLUDING NEGLIGENCE OR OTHERWISE) ARISING IN ANY WAY OUT OF
// THE USE OF THIS SOFTWARE, EVEN IF ADVISED OF THE POSSIBILITY OF SUCH DAMAGE.
//
// Parts of this file are originally copyright (c) 2012-2013 The Cryptonote developers

#pragma once

#include <boost/variant.hpp>
#include <boost/functional/hash/hash.hpp>
#include <vector>
#include <cstring>  // memcmp
#include <sstream>
#include <atomic>
#include "serialization/variant.h"
#include "serialization/vector.h"
#include "serialization/binary_archive.h"
#include "serialization/json_archive.h"
#include "serialization/debug_archive.h"
#include "serialization/crypto.h"
#include "serialization/keyvalue_serialization.h" // eepe named serialization
#include "cryptonote_config.h"
#include "crypto/crypto.h"
#include "crypto/hash.h"
#include "misc_language.h"
#include "ringct/rctTypes.h"
#include "device/device.hpp"

namespace cryptonote
{
  typedef std::vector<crypto::signature> ring_signature;


  /* outputs */

  struct txout_to_script
  {
    std::vector<crypto::public_key> keys;
    std::vector<uint8_t> script;

    BEGIN_SERIALIZE_OBJECT()
      FIELD(keys)
      FIELD(script)
    END_SERIALIZE()
  };

  struct txout_to_scripthash
  {
    crypto::hash hash;
  };

  struct txout_to_key
  {
    txout_to_key() { }
    txout_to_key(const crypto::public_key &_key) : key(_key) { }
    crypto::public_key key;
  };


  /* inputs */

  struct txin_gen
  {
    size_t height;

    BEGIN_SERIALIZE_OBJECT()
      VARINT_FIELD(height)
    END_SERIALIZE()
  };

  struct txin_to_script
  {
    crypto::hash prev;
    size_t prevout;
    std::vector<uint8_t> sigset;

    BEGIN_SERIALIZE_OBJECT()
      FIELD(prev)
      VARINT_FIELD(prevout)
      FIELD(sigset)
    END_SERIALIZE()
  };

  struct txin_to_scripthash
  {
    crypto::hash prev;
    size_t prevout;
    txout_to_script script;
    std::vector<uint8_t> sigset;

    BEGIN_SERIALIZE_OBJECT()
      FIELD(prev)
      VARINT_FIELD(prevout)
      FIELD(script)
      FIELD(sigset)
    END_SERIALIZE()
  };

  struct txin_to_key
  {
    uint64_t amount;
    std::vector<uint64_t> key_offsets;
    crypto::key_image k_image;      // double spending protection

    BEGIN_SERIALIZE_OBJECT()
      VARINT_FIELD(amount)
      FIELD(key_offsets)
      FIELD(k_image)
    END_SERIALIZE()
  };


  typedef boost::variant<txin_gen, txin_to_script, txin_to_scripthash, txin_to_key> txin_v;

  typedef boost::variant<txout_to_script, txout_to_scripthash, txout_to_key> txout_target_v;

  //typedef std::pair<uint64_t, txout> out_t;
  struct tx_out
  {
    uint64_t amount;
    txout_target_v target;

    BEGIN_SERIALIZE_OBJECT()
      VARINT_FIELD(amount)
      FIELD(target)
    END_SERIALIZE()


  };

  template<typename T> static inline unsigned int getpos(T &ar) { return 0; }
  template<> inline unsigned int getpos(binary_archive<true> &ar) { return ar.stream().tellp(); }
  template<> inline unsigned int getpos(binary_archive<false> &ar) { return ar.stream().tellg(); }

  class transaction_prefix
  {

  public:
    enum version
    {
      version_0 = 0,
      version_1,
      version_2,
      version_3_per_output_unlock_times,
    };
    // tx information
    size_t   version;

    uint64_t unlock_time;  //number of block (or time), used as a limitation like: spend this tx not early then block/time

    std::vector<txin_v> vin;
    std::vector<tx_out> vout;
    //extra
    std::vector<uint8_t> extra;

    std::vector<uint64_t> output_unlock_times;
   bool is_deregister; //service node deregister tx

    BEGIN_SERIALIZE()
      VARINT_FIELD(version)
      if (version > 2)
   {
     FIELD(output_unlock_times)
     FIELD(is_deregister)
   }
      if(version == 0 || CURRENT_TRANSACTION_VERSION < version) return false;
      VARINT_FIELD(unlock_time)
      FIELD(vin)
      FIELD(vout)
      if (version >= 3 && vout.size() != output_unlock_times.size()) return false;
      FIELD(extra)
    END_SERIALIZE()

  public:
<<<<<<< HEAD
    transaction_prefix(){}
	bool is_deregister_tx() const { return (version >= version_3_per_output_unlock_times) && is_deregister; }

    uint64_t get_unlock_time(size_t out_index) const
   {
     if (version >= version_3_per_output_unlock_times)
     {
       if (out_index >= output_unlock_times.size())
       {
         LOG_ERROR("Tried to get unlock time of a v3 transaction with missing output unlock time");
         return unlock_time;
       }
       return output_unlock_times[out_index];
     }
     return unlock_time;
   }
=======
    transaction_prefix(){ set_null(); }
    void set_null()
    {
      version = 1;
      unlock_time = 0;
      vin.clear();
      vout.clear();
      extra.clear();
    }
>>>>>>> 25419b4b
  };

  class transaction: public transaction_prefix
  {
  private:
    // hash cash
    mutable std::atomic<bool> hash_valid;
    mutable std::atomic<bool> prunable_hash_valid;
    mutable std::atomic<bool> blob_size_valid;

  public:
    std::vector<std::vector<crypto::signature> > signatures; //count signatures  always the same as inputs count
    rct::rctSig rct_signatures;

    // hash cash
    mutable crypto::hash hash;
    mutable crypto::hash prunable_hash;
    mutable size_t blob_size;

    bool pruned;

    std::atomic<unsigned int> unprunable_size;
    std::atomic<unsigned int> prefix_size;

    transaction();
    transaction(const transaction &t);
    transaction &operator=(const transaction &t);
    virtual ~transaction();
    void set_null();
    void invalidate_hashes();
    bool is_hash_valid() const { return hash_valid.load(std::memory_order_acquire); }
    void set_hash_valid(bool v) const { hash_valid.store(v,std::memory_order_release); }
    bool is_prunable_hash_valid() const { return prunable_hash_valid.load(std::memory_order_acquire); }
    void set_prunable_hash_valid(bool v) const { prunable_hash_valid.store(v,std::memory_order_release); }
    bool is_blob_size_valid() const { return blob_size_valid.load(std::memory_order_acquire); }
    void set_blob_size_valid(bool v) const { blob_size_valid.store(v,std::memory_order_release); }
    void set_hash(const crypto::hash &h) const { hash = h; set_hash_valid(true); }
    void set_prunable_hash(const crypto::hash &h) const { prunable_hash = h; set_prunable_hash_valid(true); }
    void set_blob_size(size_t sz) const { blob_size = sz; set_blob_size_valid(true); }

    BEGIN_SERIALIZE_OBJECT()
      if (!typename Archive<W>::is_saving())
      {
        set_hash_valid(false);
        set_prunable_hash_valid(false);
        set_blob_size_valid(false);
      }

      const unsigned int start_pos = getpos(ar);

      FIELDS(*static_cast<transaction_prefix *>(this))

      if (std::is_same<Archive<W>, binary_archive<W>>())
        prefix_size = getpos(ar) - start_pos;

      if (version == 1)
      {
        if (std::is_same<Archive<W>, binary_archive<W>>())
          unprunable_size = getpos(ar) - start_pos;

        ar.tag("signatures");
        ar.begin_array();
        PREPARE_CUSTOM_VECTOR_SERIALIZATION(vin.size(), signatures);
        bool signatures_not_expected = signatures.empty();
        if (!signatures_not_expected && vin.size() != signatures.size())
          return false;

        if (!pruned) for (size_t i = 0; i < vin.size(); ++i)
        {
          size_t signature_size = get_signature_size(vin[i]);
          if (signatures_not_expected)
          {
            if (0 == signature_size)
              continue;
            else
              return false;
          }

          PREPARE_CUSTOM_VECTOR_SERIALIZATION(signature_size, signatures[i]);
          if (signature_size != signatures[i].size())
            return false;

          FIELDS(signatures[i]);

          if (vin.size() - i > 1)
            ar.delimit_array();
        }
        ar.end_array();
      }
      else
      {
        ar.tag("rct_signatures");
        if (!vin.empty())
        {
          ar.begin_object();
          bool r = rct_signatures.serialize_rctsig_base(ar, vin.size(), vout.size());
          if (!r || !ar.stream().good()) return false;
          ar.end_object();

          if (std::is_same<Archive<W>, binary_archive<W>>())
            unprunable_size = getpos(ar) - start_pos;

          if (!pruned && rct_signatures.type != rct::RCTTypeNull)
          {
            ar.tag("rctsig_prunable");
            ar.begin_object();
            r = rct_signatures.p.serialize_rctsig_prunable(ar, rct_signatures.type, vin.size(), vout.size(),
                vin.size() > 0 && vin[0].type() == typeid(txin_to_key) ? boost::get<txin_to_key>(vin[0]).key_offsets.size() - 1 : 0);
            if (!r || !ar.stream().good()) return false;
            ar.end_object();
          }
        }
      }
      if (!typename Archive<W>::is_saving())
        pruned = false;
    END_SERIALIZE()

    template<bool W, template <bool> class Archive>
    bool serialize_base(Archive<W> &ar)
    {
      FIELDS(*static_cast<transaction_prefix *>(this))

      if (version == 1)
      {
      }
      else
      {
        ar.tag("rct_signatures");
        if (!vin.empty())
        {
          ar.begin_object();
          bool r = rct_signatures.serialize_rctsig_base(ar, vin.size(), vout.size());
          if (!r || !ar.stream().good()) return false;
          ar.end_object();
        }
      }
      if (!typename Archive<W>::is_saving())
        pruned = true;
      return ar.stream().good();
    }

  private:
    static size_t get_signature_size(const txin_v& tx_in);
  };

  inline transaction::transaction(const transaction &t):
    transaction_prefix(t),
    hash_valid(false),
    prunable_hash_valid(false),
    blob_size_valid(false),
    signatures(t.signatures),
    rct_signatures(t.rct_signatures),
    pruned(t.pruned),
    unprunable_size(t.unprunable_size.load()),
    prefix_size(t.prefix_size.load())
  {
    if (t.is_hash_valid())
    {
      hash = t.hash;
      set_hash_valid(true);
    }
    if (t.is_blob_size_valid())
    {
      blob_size = t.blob_size;
      set_blob_size_valid(true);
    }
    if (t.is_prunable_hash_valid())
    {
      prunable_hash = t.prunable_hash;
      set_prunable_hash_valid(true);
    }
  }

  inline transaction &transaction::operator=(const transaction &t)
  {
    transaction_prefix::operator=(t);

    set_hash_valid(false);
    set_prunable_hash_valid(false);
    set_blob_size_valid(false);
    signatures = t.signatures;
    rct_signatures = t.rct_signatures;
    if (t.is_hash_valid())
    {
      hash = t.hash;
      set_hash_valid(true);
    }
    if (t.is_prunable_hash_valid())
    {
      prunable_hash = t.prunable_hash;
      set_prunable_hash_valid(true);
    }
    if (t.is_blob_size_valid())
    {
      blob_size = t.blob_size;
      set_blob_size_valid(true);
    }
    pruned = t.pruned;
    unprunable_size = t.unprunable_size.load();
    prefix_size = t.prefix_size.load();
    return *this;
  }

  inline
  transaction::transaction()
  {
    set_null();
  }

  inline
  transaction::~transaction()
  {
  }

  inline
  void transaction::set_null()
  {
<<<<<<< HEAD
    version = 1;
    unlock_time = 0;
    output_unlock_times.clear();
    is_deregister = false;
    vin.clear();
    vout.clear();
    extra.clear();
=======
    transaction_prefix::set_null();
>>>>>>> 25419b4b
    signatures.clear();
	rct_signatures = {};
    rct_signatures.type = rct::RCTTypeNull;
    set_hash_valid(false);
    set_prunable_hash_valid(false);
    set_blob_size_valid(false);
    pruned = false;
    unprunable_size = 0;
    prefix_size = 0;
  }

  inline
  void transaction::invalidate_hashes()
  {
    set_hash_valid(false);
    set_prunable_hash_valid(false);
    set_blob_size_valid(false);
  }

  inline
  size_t transaction::get_signature_size(const txin_v& tx_in)
  {
    struct txin_signature_size_visitor : public boost::static_visitor<size_t>
    {
      size_t operator()(const txin_gen& txin) const{return 0;}
      size_t operator()(const txin_to_script& txin) const{return 0;}
      size_t operator()(const txin_to_scripthash& txin) const{return 0;}
      size_t operator()(const txin_to_key& txin) const {return txin.key_offsets.size();}
    };

    return boost::apply_visitor(txin_signature_size_visitor(), tx_in);
  }



  /************************************************************************/
  /*                                                                      */
  /************************************************************************/
  struct block_header
  {
    uint8_t major_version;
    uint8_t minor_version;  // now used as a voting mechanism, rather than how this particular block is built
    uint64_t timestamp;
    crypto::hash  prev_id;
    uint32_t nonce;

    BEGIN_SERIALIZE()
      VARINT_FIELD(major_version)
      VARINT_FIELD(minor_version)
      VARINT_FIELD(timestamp)
      FIELD(prev_id)
      FIELD(nonce)
    END_SERIALIZE()
  };

  struct block: public block_header
  {
  private:
    // hash cash
    mutable std::atomic<bool> hash_valid;

  public:
    block(): block_header(), hash_valid(false) {}
    block(const block &b): block_header(b), hash_valid(false), miner_tx(b.miner_tx), tx_hashes(b.tx_hashes) { if (b.is_hash_valid()) { hash = b.hash; set_hash_valid(true); } }
    block &operator=(const block &b) { block_header::operator=(b); hash_valid = false; miner_tx = b.miner_tx; tx_hashes = b.tx_hashes; if (b.is_hash_valid()) { hash = b.hash; set_hash_valid(true); } return *this; }
    void invalidate_hashes() { set_hash_valid(false); }
    bool is_hash_valid() const { return hash_valid.load(std::memory_order_acquire); }
    void set_hash_valid(bool v) const { hash_valid.store(v,std::memory_order_release); }
    void set_hash(const crypto::hash &h) const { hash = h; set_hash_valid(true); }

    transaction miner_tx;
    std::vector<crypto::hash> tx_hashes;

    // hash cash
    mutable crypto::hash hash;

    BEGIN_SERIALIZE_OBJECT()
      if (!typename Archive<W>::is_saving())
        set_hash_valid(false);

      FIELDS(*static_cast<block_header *>(this))
      FIELD(miner_tx)
      FIELD(tx_hashes)
      if (tx_hashes.size() > CRYPTONOTE_MAX_TX_PER_BLOCK)
        return false;
    END_SERIALIZE()
  };


  /************************************************************************/
  /*                                                                      */
  /************************************************************************/
  struct account_public_address
  {
    crypto::public_key m_spend_public_key;
    crypto::public_key m_view_public_key;

    BEGIN_SERIALIZE_OBJECT()
      FIELD(m_spend_public_key)
      FIELD(m_view_public_key)
    END_SERIALIZE()

    BEGIN_KV_SERIALIZE_MAP()
      KV_SERIALIZE_VAL_POD_AS_BLOB_FORCE(m_spend_public_key)
      KV_SERIALIZE_VAL_POD_AS_BLOB_FORCE(m_view_public_key)
    END_KV_SERIALIZE_MAP()

    bool operator==(const account_public_address& rhs) const
    {
      return m_spend_public_key == rhs.m_spend_public_key &&
             m_view_public_key == rhs.m_view_public_key;
    }

    bool operator!=(const account_public_address& rhs) const
    {
      return !(*this == rhs);
    }
  };

  struct keypair
  {
    crypto::public_key pub;
    crypto::secret_key sec;

    static inline keypair generate(hw::device &hwdev)
    {
      keypair k;
      hwdev.generate_keys(k.pub, k.sec);
      return k;
    }
  };
  //---------------------------------------------------------------

}

namespace std {
  template <>
  struct hash<cryptonote::account_public_address>
  {
    std::size_t operator()(const cryptonote::account_public_address& addr) const
    {
      // https://stackoverflow.com/a/17017281
      size_t res = 17;
      res = res * 31 + hash<crypto::public_key>()(addr.m_spend_public_key);
      res = res * 31 + hash<crypto::public_key>()(addr.m_view_public_key);
      return res;
    }
  };
}

BLOB_SERIALIZER(cryptonote::txout_to_key);
BLOB_SERIALIZER(cryptonote::txout_to_scripthash);

VARIANT_TAG(binary_archive, cryptonote::txin_gen, 0xff);
VARIANT_TAG(binary_archive, cryptonote::txin_to_script, 0x0);
VARIANT_TAG(binary_archive, cryptonote::txin_to_scripthash, 0x1);
VARIANT_TAG(binary_archive, cryptonote::txin_to_key, 0x2);
VARIANT_TAG(binary_archive, cryptonote::txout_to_script, 0x0);
VARIANT_TAG(binary_archive, cryptonote::txout_to_scripthash, 0x1);
VARIANT_TAG(binary_archive, cryptonote::txout_to_key, 0x2);
VARIANT_TAG(binary_archive, cryptonote::transaction, 0xcc);
VARIANT_TAG(binary_archive, cryptonote::block, 0xbb);

VARIANT_TAG(json_archive, cryptonote::txin_gen, "gen");
VARIANT_TAG(json_archive, cryptonote::txin_to_script, "script");
VARIANT_TAG(json_archive, cryptonote::txin_to_scripthash, "scripthash");
VARIANT_TAG(json_archive, cryptonote::txin_to_key, "key");
VARIANT_TAG(json_archive, cryptonote::txout_to_script, "script");
VARIANT_TAG(json_archive, cryptonote::txout_to_scripthash, "scripthash");
VARIANT_TAG(json_archive, cryptonote::txout_to_key, "key");
VARIANT_TAG(json_archive, cryptonote::transaction, "tx");
VARIANT_TAG(json_archive, cryptonote::block, "block");

VARIANT_TAG(debug_archive, cryptonote::txin_gen, "gen");
VARIANT_TAG(debug_archive, cryptonote::txin_to_script, "script");
VARIANT_TAG(debug_archive, cryptonote::txin_to_scripthash, "scripthash");
VARIANT_TAG(debug_archive, cryptonote::txin_to_key, "key");
VARIANT_TAG(debug_archive, cryptonote::txout_to_script, "script");
VARIANT_TAG(debug_archive, cryptonote::txout_to_scripthash, "scripthash");
VARIANT_TAG(debug_archive, cryptonote::txout_to_key, "key");
VARIANT_TAG(debug_archive, cryptonote::transaction, "tx");
VARIANT_TAG(debug_archive, cryptonote::block, "block");<|MERGE_RESOLUTION|>--- conflicted
+++ resolved
@@ -1,10 +1,5 @@
-<<<<<<< HEAD
-// Copyright (c) 2014-2018, The Monero Project
-//
-=======
 // Copyright (c) 2014-2019, The Monero Project
 // 
->>>>>>> 25419b4b
 // All rights reserved.
 //
 // Redistribution and use in source and binary forms, with or without modification, are
@@ -201,7 +196,6 @@
     END_SERIALIZE()
 
   public:
-<<<<<<< HEAD
     transaction_prefix(){}
 	bool is_deregister_tx() const { return (version >= version_3_per_output_unlock_times) && is_deregister; }
 
@@ -218,8 +212,6 @@
      }
      return unlock_time;
    }
-=======
-    transaction_prefix(){ set_null(); }
     void set_null()
     {
       version = 1;
@@ -227,8 +219,8 @@
       vin.clear();
       vout.clear();
       extra.clear();
-    }
->>>>>>> 25419b4b
+      output_unlock_times.clear();
+    }
   };
 
   class transaction: public transaction_prefix
@@ -446,17 +438,10 @@
   inline
   void transaction::set_null()
   {
-<<<<<<< HEAD
     version = 1;
     unlock_time = 0;
-    output_unlock_times.clear();
     is_deregister = false;
-    vin.clear();
-    vout.clear();
-    extra.clear();
-=======
     transaction_prefix::set_null();
->>>>>>> 25419b4b
     signatures.clear();
 	rct_signatures = {};
     rct_signatures.type = rct::RCTTypeNull;
