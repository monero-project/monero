// Copyright (c) 2014-2019, The Monero Project
//
// All rights reserved.
//
// Redistribution and use in source and binary forms, with or without modification, are
// permitted provided that the following conditions are met:
//
// 1. Redistributions of source code must retain the above copyright notice, this list of
//    conditions and the following disclaimer.
//
// 2. Redistributions in binary form must reproduce the above copyright notice, this list
//    of conditions and the following disclaimer in the documentation and/or other
//    materials provided with the distribution.
//
// 3. Neither the name of the copyright holder nor the names of its contributors may be
//    used to endorse or promote products derived from this software without specific
//    prior written permission.
//
// THIS SOFTWARE IS PROVIDED BY THE COPYRIGHT HOLDERS AND CONTRIBUTORS "AS IS" AND ANY
// EXPRESS OR IMPLIED WARRANTIES, INCLUDING, BUT NOT LIMITED TO, THE IMPLIED WARRANTIES OF
// MERCHANTABILITY AND FITNESS FOR A PARTICULAR PURPOSE ARE DISCLAIMED. IN NO EVENT SHALL
// THE COPYRIGHT HOLDER OR CONTRIBUTORS BE LIABLE FOR ANY DIRECT, INDIRECT, INCIDENTAL,
// SPECIAL, EXEMPLARY, OR CONSEQUENTIAL DAMAGES (INCLUDING, BUT NOT LIMITED TO,
// PROCUREMENT OF SUBSTITUTE GOODS OR SERVICES; LOSS OF USE, DATA, OR PROFITS; OR BUSINESS
// INTERRUPTION) HOWEVER CAUSED AND ON ANY THEORY OF LIABILITY, WHETHER IN CONTRACT,
// STRICT LIABILITY, OR TORT (INCLUDING NEGLIGENCE OR OTHERWISE) ARISING IN ANY WAY OUT OF
// THE USE OF THIS SOFTWARE, EVEN IF ADVISED OF THE POSSIBILITY OF SUCH DAMAGE.

#include <atomic>
#include <cstdio>
#include <algorithm>
#include <fstream>

#include <boost/filesystem.hpp>
#include <boost/algorithm/string.hpp>
#include <unistd.h>
#include "misc_log_ex.h"
#include "bootstrap_file.h"
#include "bootstrap_serialization.h"
#include "blocks/blocks.h"
#include "cryptonote_basic/cryptonote_format_utils.h"
#include "serialization/binary_utils.h" // dump_binary(), parse_binary()
#include "serialization/json_utils.h" // dump_json()
#include "include_base_utils.h"
#include "cryptonote_core/cryptonote_core.h"

#undef MONERO_DEFAULT_LOG_CATEGORY
#define MONERO_DEFAULT_LOG_CATEGORY "bcutil"

namespace
{
// CONFIG
bool opt_batch   = true;
bool opt_verify  = true; // use add_new_block, which does verification before calling add_block
bool opt_resume  = true;
bool opt_testnet = true;
bool opt_stagenet = true;

// number of blocks per batch transaction
// adjustable through command-line argument according to available RAM
#if ARCH_WIDTH != 32
uint64_t db_batch_size = 20000;
#else
// set a lower default batch size, pending possible LMDB issue with large transaction size
uint64_t db_batch_size = 100;
#endif

// when verifying, use a smaller default batch size so progress is more
// frequently saved
uint64_t db_batch_size_verify = 5000;

std::string refresh_string = "\r                                    \r";
}



namespace po = boost::program_options;

using namespace cryptonote;
using namespace epee;

// db_mode: safe, fast, fastest
int get_db_flags_from_mode(const std::string& db_mode)
{
  int db_flags = 0;
  if (db_mode == "safe")
    db_flags = DBF_SAFE;
  else if (db_mode == "fast")
    db_flags = DBF_FAST;
  else if (db_mode == "fastest")
    db_flags = DBF_FASTEST;
  return db_flags;
}

int pop_blocks(cryptonote::core& core, int num_blocks)
{
  bool use_batch = opt_batch;

  if (use_batch)
    core.get_blockchain_storage().get_db().batch_start();

  int quit = 0;
  block popped_block;
  std::vector<transaction> popped_txs;
  for (int i=0; i < num_blocks; ++i)
  {
    // simple_core.m_storage.pop_block_from_blockchain() is private, so call directly through db
    core.get_blockchain_storage().get_db().pop_block(popped_block, popped_txs);
    quit = 1;
  }


  if (use_batch)
  {
    if (quit > 1)
    {
      // There was an error, so don't commit pending data.
      // Destructor will abort write txn.
    }
    else
    {
      core.get_blockchain_storage().get_db().batch_stop();
    }
    core.get_blockchain_storage().get_db().show_stats();
  }

  return num_blocks;
}

int check_flush(cryptonote::core &core, std::vector<block_complete_entry> &blocks, bool force)
{
  if (blocks.empty())
    return 0;
  if (!force && blocks.size() < db_batch_size)
    return 0;

  // wait till we can verify a full HOH without extra, for speed
  uint64_t new_height = core.get_blockchain_storage().get_db().height() + blocks.size();
  if (!force && new_height % HASH_OF_HASHES_STEP)
    return 0;

  std::vector<crypto::hash> hashes;
  for (const auto &b: blocks)
  {
    cryptonote::block block;
    if (!parse_and_validate_block_from_blob(b.block, block))
    {
      MERROR("Failed to parse block: "
          << epee::string_tools::pod_to_hex(get_blob_hash(b.block)));
      core.cleanup_handle_incoming_blocks();
      return 1;
    }
    hashes.push_back(cryptonote::get_block_hash(block));
  }
  core.prevalidate_block_hashes(core.get_blockchain_storage().get_db().height(), hashes, {});

<<<<<<< HEAD
  std::vector<block> pblocks;
  if (!core.prepare_handle_incoming_blocks(blocks, pblocks))
=======
  if (!core.prepare_handle_incoming_blocks(blocks))
>>>>>>> bf3d35bb
  {
    MERROR("Failed to prepare to add blocks");
    return 1;
  }
<<<<<<< HEAD
  if (!pblocks.empty() && pblocks.size() != blocks.size())
  {
    MERROR("Unexpected parsed blocks size");
    core.cleanup_handle_incoming_blocks();
    return 1;
  }
=======
>>>>>>> bf3d35bb

  size_t blockidx = 0;
  for(const block_complete_entry& block_entry: blocks)
  {
    // process transactions
    for(auto& tx_blob: block_entry.txs)
    {
      tx_verification_context tvc = AUTO_VAL_INIT(tvc);
      core.handle_incoming_tx(tx_blob, tvc, relay_method::block, true);
      if(tvc.m_verifivation_failed)
      {
        MERROR("transaction verification failed, tx_id = "
            << epee::string_tools::pod_to_hex(get_blob_hash(tx_blob.blob)));
        core.cleanup_handle_incoming_blocks();
        return 1;
      }
    }

    // process block

    block_verification_context bvc = {};

    core.handle_incoming_block(block_entry.block, pblocks.empty() ? NULL : &pblocks[blockidx++], bvc, false); // <--- process block

    if(bvc.m_verifivation_failed)
    {
      MERROR("Block verification failed, id = "
          << epee::string_tools::pod_to_hex(get_blob_hash(block_entry.block)));
      core.cleanup_handle_incoming_blocks();
      return 1;
    }
    if(bvc.m_marked_as_orphaned)
    {
      MERROR("Block received at sync phase was marked as orphaned");
      core.cleanup_handle_incoming_blocks();
      return 1;
    }

  } // each download block
  if (!core.cleanup_handle_incoming_blocks())
    return 1;

  blocks.clear();
  return 0;
}

int import_from_file(cryptonote::core& core, const std::string& import_file_path, uint64_t block_stop=0)
{
  // Reset stats, in case we're using newly created db, accumulating stats
  // from addition of genesis block.
  // This aligns internal db counts with importer counts.
  core.get_blockchain_storage().get_db().reset_stats();

  boost::filesystem::path fs_import_file_path(import_file_path);
  boost::system::error_code ec;
  if (!boost::filesystem::exists(fs_import_file_path, ec))
  {
    MFATAL("bootstrap file not found: " << fs_import_file_path);
    return false;
  }

  uint64_t start_height = 1, seek_height;
  if (opt_resume)
    start_height = core.get_blockchain_storage().get_current_blockchain_height();

  seek_height = start_height;
  BootstrapFile bootstrap;
  std::streampos pos;
  // BootstrapFile bootstrap(import_file_path);
  uint64_t total_source_blocks = bootstrap.count_blocks(import_file_path, pos, seek_height);
  MINFO("bootstrap file last block number: " << total_source_blocks-1 << " (zero-based height)  total blocks: " << total_source_blocks);

  if (total_source_blocks-1 <= start_height)
  {
    return false;
  }

  std::cout << ENDL;
  std::cout << "Preparing to read blocks..." << ENDL;
  std::cout << ENDL;

  std::ifstream import_file;
  import_file.open(import_file_path, std::ios_base::binary | std::ifstream::in);

  uint64_t h = 0;
  uint64_t num_imported = 0;
  if (import_file.fail())
  {
    MFATAL("import_file.open() fail");
    return false;
  }

  // 4 byte magic + (currently) 1024 byte header structures
  uint8_t major_version, minor_version;
  bootstrap.seek_to_first_chunk(import_file, major_version, minor_version);

  std::string str1;
  char buffer1[1024];
  char buffer_block[BUFFER_SIZE];
  block b;
  transaction tx;
  int quit = 0;
  uint64_t bytes_read;

  // Note that a new blockchain will start with block number 0 (total blocks: 1)
  // due to genesis block being added at initialization.

  if (! block_stop)
  {
    block_stop = total_source_blocks - 1;
  }

  // These are what we'll try to use, and they don't have to be a determination
  // from source and destination blockchains, but those are the defaults.
  MINFO("start block: " << start_height << "  stop block: " <<
      block_stop);

  bool use_batch = opt_batch && !opt_verify;

  MINFO("Reading blockchain from bootstrap file...");
  std::cout << ENDL;

  std::vector<block_complete_entry> blocks;

  // Skip to start_height before we start adding.
  {
    bool q2 = false;
    import_file.seekg(pos);
    bytes_read = bootstrap.count_bytes(import_file, start_height-seek_height, h, q2);
    if (q2)
    {
      quit = 2;
      goto quitting;
    }
    h = start_height;
  }

  if (use_batch)
  {
    uint64_t bytes, h2;
    bool q2;
    pos = import_file.tellg();
    bytes = bootstrap.count_bytes(import_file, db_batch_size, h2, q2);
    if (import_file.eof())
      import_file.clear();
    import_file.seekg(pos);
    core.get_blockchain_storage().get_db().batch_start(db_batch_size, bytes);
  }
  while (! quit)
  {
    uint32_t chunk_size;
    import_file.read(buffer1, sizeof(chunk_size));
    // TODO: bootstrap.read_chunk();
    if (! import_file) {
      std::cout << refresh_string;
      MINFO("End of file reached");
      quit = 1;
      break;
    }
    bytes_read += sizeof(chunk_size);

    str1.assign(buffer1, sizeof(chunk_size));
    if (! ::serialization::parse_binary(str1, chunk_size))
    {
      throw std::runtime_error("Error in deserialization of chunk size");
    }
    MDEBUG("chunk_size: " << chunk_size);

    if (chunk_size > BUFFER_SIZE)
    {
      MWARNING("WARNING: chunk_size " << chunk_size << " > BUFFER_SIZE " << BUFFER_SIZE);
      throw std::runtime_error("Aborting: chunk size exceeds buffer size");
    }
    if (chunk_size > CHUNK_SIZE_WARNING_THRESHOLD)
    {
      MINFO("NOTE: chunk_size " << chunk_size << " > " << CHUNK_SIZE_WARNING_THRESHOLD);
    }
    else if (chunk_size == 0) {
      MFATAL("ERROR: chunk_size == 0");
      return 2;
    }
    import_file.read(buffer_block, chunk_size);
    if (! import_file) {
      if (import_file.eof())
      {
        std::cout << refresh_string;
        MINFO("End of file reached - file was truncated");
        quit = 1;
        break;
      }
      else
      {
        MFATAL("ERROR: unexpected end of file: bytes read before error: "
            << import_file.gcount() << " of chunk_size " << chunk_size);
        return 2;
      }
    }
    bytes_read += chunk_size;
    MDEBUG("Total bytes read: " << bytes_read);

    if (h > block_stop)
    {
      std::cout << refresh_string << "block " << h-1
        << " / " << block_stop
        << "\r" << std::flush;
      std::cout << ENDL << ENDL;
      MINFO("Specified block number reached - stopping.  block: " << h-1 << "  total blocks: " << h);
      quit = 1;
      break;
    }

    try
    {
      str1.assign(buffer_block, chunk_size);
      bootstrap::block_package bp;
      bool res;
      if (major_version == 0)
      {
        bootstrap::block_package_1 bp1;
        res = ::serialization::parse_binary(str1, bp1);
        if (res)
        {
          bp.block = std::move(bp1.block);
          bp.txs = std::move(bp1.txs);
          bp.block_weight = bp1.block_weight;
          bp.cumulative_difficulty = bp1.cumulative_difficulty;
          bp.coins_generated = bp1.coins_generated;
        }
      }
      else
        res = ::serialization::parse_binary(str1, bp);
      if (!res)
        throw std::runtime_error("Error in deserialization of chunk");

      int display_interval = 1000;
      int progress_interval = 10;
      // NOTE: use of NUM_BLOCKS_PER_CHUNK is a placeholder in case multi-block chunks are later supported.
      for (int chunk_ind = 0; chunk_ind < NUM_BLOCKS_PER_CHUNK; ++chunk_ind)
      {
        ++h;
        if ((h-1) % display_interval == 0)
        {
          std::cout << refresh_string;
          MDEBUG("loading block number " << h-1);
        }
        else
        {
          MDEBUG("loading block number " << h-1);
        }
        b = bp.block;
        MDEBUG("block prev_id: " << b.prev_id << ENDL);

        if ((h-1) % progress_interval == 0)
        {
          std::cout << refresh_string << "block " << h-1
            << " / " << block_stop
            << "\r" << std::flush;
        }

        if (opt_verify)
        {
          cryptonote::blobdata block;
          cryptonote::block_to_blob(bp.block, block);
          std::vector<tx_blob_entry> txs;
          for (const auto &tx: bp.txs)
          {
            txs.push_back({cryptonote::blobdata(), crypto::null_hash});
            cryptonote::tx_to_blob(tx, txs.back().blob);
          }
          block_complete_entry bce;
          bce.pruned = false;
          bce.block = std::move(block);
          bce.txs = std::move(txs);
          blocks.push_back(bce);
          int ret = check_flush(core, blocks, false);
          if (ret)
          {
            quit = 2; // make sure we don't commit partial block data
            break;
          }
        }
        else
        {
          std::vector<std::pair<transaction, blobdata>> txs;
          std::vector<transaction> archived_txs;

          archived_txs = bp.txs;

          // tx number 1: coinbase tx
          // tx number 2 onwards: archived_txs
          for (const transaction &tx : archived_txs)
          {
            // add blocks with verification.
            // for Blockchain and blockchain_storage add_new_block().
            // for add_block() method, without (much) processing.
            // don't add coinbase transaction to txs.
            //
            // because add_block() calls
            // add_transaction(blk_hash, blk.miner_tx) first, and
            // then a for loop for the transactions in txs.
            txs.push_back(std::make_pair(tx, tx_to_blob(tx)));
          }

          size_t block_weight;
          difficulty_type cumulative_difficulty;
          uint64_t coins_generated;

          block_weight = bp.block_weight;
          cumulative_difficulty = bp.cumulative_difficulty;
          coins_generated = bp.coins_generated;

          try
          {
            uint64_t long_term_block_weight = core.get_blockchain_storage().get_next_long_term_block_weight(block_weight);
            core.get_blockchain_storage().get_db().add_block(std::make_pair(b, block_to_blob(b)), block_weight, long_term_block_weight, cumulative_difficulty, coins_generated, txs);
                    }
          catch (const std::exception& e)
          {
            std::cout << refresh_string;
            MFATAL("Error adding block to blockchain: " << e.what());
            quit = 2; // make sure we don't commit partial block data
            break;
          }

          if (use_batch)
          {
            if ((h-1) % db_batch_size == 0)
            {
              uint64_t bytes, h2;
              bool q2;
              std::cout << refresh_string;
              // zero-based height
              std::cout << ENDL << "[- batch commit at height " << h-1 << " -]" << ENDL;
              core.get_blockchain_storage().get_db().batch_stop();
              pos = import_file.tellg();
              bytes = bootstrap.count_bytes(import_file, db_batch_size, h2, q2);
              import_file.seekg(pos);
              core.get_blockchain_storage().get_db().batch_start(db_batch_size, bytes);
              std::cout << ENDL;
              core.get_blockchain_storage().get_db().show_stats();
            }
          }
        }
        ++num_imported;
      }
    }
    catch (const std::exception& e)
    {
      std::cout << refresh_string;
      MFATAL("exception while reading from file, height=" << h << ": " << e.what());
      return 2;
    }
  } // while

quitting:
  import_file.close();

  if (opt_verify)
  {
    int ret = check_flush(core, blocks, true);
    if (ret)
      return ret;
  }

  if (use_batch)
  {
    if (quit > 1)
    {
      // There was an error, so don't commit pending data.
      // Destructor will abort write txn.
    }
    else
    {
      core.get_blockchain_storage().get_db().batch_stop();
    }
  }

  core.get_blockchain_storage().get_db().show_stats();
  MINFO("Number of blocks imported: " << num_imported);
  if (h > 0)
    // TODO: if there was an error, the last added block is probably at zero-based height h-2
    MINFO("Finished at block: " << h-1 << "  total blocks: " << h);

  std::cout << ENDL;
  return 0;
}

int main(int argc, char* argv[])
{
  TRY_ENTRY();

  epee::string_tools::set_module_name_and_folder(argv[0]);

  uint32_t log_level = 0;
  uint64_t num_blocks = 0;
  uint64_t block_stop = 0;
  std::string m_config_folder;
  std::string db_arg_str;

  tools::on_startup();

  std::string import_file_path;

  po::options_description desc_cmd_only("Command line options");
  po::options_description desc_cmd_sett("Command line options and settings options");
  const command_line::arg_descriptor<std::string> arg_input_file = {"input-file", "Specify input file", "", true};
  const command_line::arg_descriptor<std::string> arg_log_level   = {"log-level",  "0-4 or categories", ""};
  const command_line::arg_descriptor<uint64_t> arg_block_stop  = {"block-stop", "Stop at block number", block_stop};
  const command_line::arg_descriptor<uint64_t> arg_batch_size  = {"batch-size", "", db_batch_size};
  const command_line::arg_descriptor<uint64_t> arg_pop_blocks  = {"pop-blocks", "Remove blocks from end of blockchain", num_blocks};
  const command_line::arg_descriptor<bool>        arg_drop_hf  = {"drop-hard-fork", "Drop hard fork subdbs", false};
  const command_line::arg_descriptor<bool>     arg_count_blocks = {
    "count-blocks"
      , "Count blocks in bootstrap file and exit"
      , false
  };
  const command_line::arg_descriptor<bool> arg_noverify =  {"dangerous-unverified-import",
    "Blindly trust the import file and use potentially malicious blocks and transactions during import (only enable if you exported the file yourself)", false};
  const command_line::arg_descriptor<bool> arg_batch  =  {"batch",
    "Batch transactions for faster import", true};
  const command_line::arg_descriptor<bool> arg_resume =  {"resume",
    "Resume from current height if output database already exists", true};

  command_line::add_arg(desc_cmd_sett, arg_input_file);
  command_line::add_arg(desc_cmd_sett, arg_log_level);
  command_line::add_arg(desc_cmd_sett, arg_batch_size);
  command_line::add_arg(desc_cmd_sett, arg_block_stop);

  command_line::add_arg(desc_cmd_only, arg_count_blocks);
  command_line::add_arg(desc_cmd_only, arg_pop_blocks);
  command_line::add_arg(desc_cmd_only, arg_drop_hf);
  command_line::add_arg(desc_cmd_only, command_line::arg_help);

  // call add_options() directly for these arguments since
  // command_line helpers support only boolean switch, not boolean argument
  desc_cmd_sett.add_options()
    (arg_noverify.name, make_semantic(arg_noverify), arg_noverify.description)
    (arg_batch.name,  make_semantic(arg_batch),  arg_batch.description)
    (arg_resume.name, make_semantic(arg_resume), arg_resume.description)
    ;

  po::options_description desc_options("Allowed options");
  desc_options.add(desc_cmd_only).add(desc_cmd_sett);
  cryptonote::core::init_options(desc_options);

  po::variables_map vm;
  bool r = command_line::handle_error_helper(desc_options, [&]()
  {
    po::store(po::parse_command_line(argc, argv, desc_options), vm);
    po::notify(vm);
    return true;
  });
  if (! r)
    return 1;

  opt_verify    = !command_line::get_arg(vm, arg_noverify);
  opt_batch     = command_line::get_arg(vm, arg_batch);
  opt_resume    = command_line::get_arg(vm, arg_resume);
  block_stop    = command_line::get_arg(vm, arg_block_stop);
  db_batch_size = command_line::get_arg(vm, arg_batch_size);

  if (command_line::get_arg(vm, command_line::arg_help))
  {
    std::cout << "Equilibria '" << MONERO_RELEASE_NAME << "' (v" << MONERO_VERSION_FULL << ")" << ENDL << ENDL;
    std::cout << desc_options << std::endl;
    return 1;
  }

  if (! opt_batch && !command_line::is_arg_defaulted(vm, arg_batch_size))
  {
    std::cerr << "Error: batch-size set, but batch option not enabled" << ENDL;
    return 1;
  }
  if (! db_batch_size)
  {
    std::cerr << "Error: batch-size must be > 0" << ENDL;
    return 1;
  }
  if (opt_verify && command_line::is_arg_defaulted(vm, arg_batch_size))
  {
    // usually want batch size default lower if verify on, so progress can be
    // frequently saved.
    //
    // currently, with Windows, default batch size is low, so ignore
    // default db_batch_size_verify unless it's even lower
    if (db_batch_size > db_batch_size_verify)
    {
      db_batch_size = db_batch_size_verify;
    }
  }

  opt_testnet = command_line::get_arg(vm, cryptonote::arg_testnet_on);
  opt_stagenet = command_line::get_arg(vm, cryptonote::arg_stagenet_on);
  if (opt_testnet && opt_stagenet)
  {
    std::cerr << "Error: Can't specify more than one of --testnet and --stagenet" << ENDL;
    return 1;
  }
  m_config_folder = command_line::get_arg(vm, cryptonote::arg_data_dir);

  mlog_configure(mlog_get_default_log_path("blockchain-import.log"), true);
  if (!command_line::is_arg_defaulted(vm, arg_log_level))
    mlog_set_log(command_line::get_arg(vm, arg_log_level).c_str());
  else
    mlog_set_log(std::string(std::to_string(log_level) + ",bcutil:INFO").c_str());

  MINFO("Starting...");

  boost::filesystem::path fs_import_file_path;

  if (command_line::has_arg(vm, arg_input_file))
    fs_import_file_path = boost::filesystem::path(command_line::get_arg(vm, arg_input_file));
  else
    fs_import_file_path = boost::filesystem::path(m_config_folder) / "export" / BLOCKCHAIN_RAW;

  import_file_path = fs_import_file_path.string();

  if (command_line::has_arg(vm, arg_count_blocks))
  {
    BootstrapFile bootstrap;
    bootstrap.count_blocks(import_file_path);
    return 0;
  }

  MINFO("database: LMDB");
  MINFO("verify:  " << std::boolalpha << opt_verify << std::noboolalpha);
  if (opt_batch)
  {
    MINFO("batch:   " << std::boolalpha << opt_batch << std::noboolalpha
        << "  batch size: " << db_batch_size);
  }
  else
  {
    MINFO("batch:   " << std::boolalpha << opt_batch << std::noboolalpha);
  }
  MINFO("resume:  " << std::boolalpha << opt_resume  << std::noboolalpha);
  MINFO("nettype: " << (opt_testnet ? "testnet" : opt_stagenet ? "stagenet" : "mainnet"));

  MINFO("bootstrap file path: " << import_file_path);
  MINFO("database path:       " << m_config_folder);

  if (!opt_verify)
  {
    MCLOG_RED(el::Level::Warning, "global", "\n"
      "Import is set to proceed WITHOUT VERIFICATION.\n"
      "This is a DANGEROUS operation: if the file was tampered with in transit, or obtained from a malicious source,\n"
      "you could end up with a compromised database. It is recommended to NOT use " << arg_noverify.name << ".\n"
      "*****************************************************************************************\n"
      "You have 90 seconds to press ^C or terminate this program before unverified import starts\n"
      "*****************************************************************************************");
    sleep(90);
  }

  cryptonote::cryptonote_protocol_stub pr; //TODO: stub only for this kind of test, make real validation of relayed objects
  cryptonote::core core(&pr);

  try
  {

  core.disable_dns_checkpoints(true);
#if defined(PER_BLOCK_CHECKPOINT)
  const GetCheckpointsCallback& get_checkpoints = blocks::GetCheckpointsData;
#else
  const GetCheckpointsCallback& get_checkpoints = nullptr;
#endif
  if (!core.init(vm, nullptr, get_checkpoints))
  {
    std::cerr << "Failed to initialize core" << ENDL;
    return 1;
  }
  core.get_blockchain_storage().get_db().set_batch_transactions(true);

  if (!command_line::is_arg_defaulted(vm, arg_pop_blocks))
  {
    num_blocks = command_line::get_arg(vm, arg_pop_blocks);
    MINFO("height: " << core.get_blockchain_storage().get_current_blockchain_height());
    pop_blocks(core, num_blocks);
    MINFO("height: " << core.get_blockchain_storage().get_current_blockchain_height());
    return 0;
  }

  if (!command_line::is_arg_defaulted(vm, arg_drop_hf))
  {
    MINFO("Dropping hard fork tables...");
    core.get_blockchain_storage().get_db().drop_hard_fork_info();
    core.deinit();
    return 0;
  }

  import_from_file(core, import_file_path, block_stop);

  // ensure db closed
  //   - transactions properly checked and handled
  //   - disk sync if needed
  //
  core.deinit();
  }
  catch (const DB_ERROR& e)
  {
    std::cout << std::string("Error loading blockchain db: ") + e.what() + " -- shutting down now" << ENDL;
    core.deinit();
    return 1;
  }

  return 0;

  CATCH_ENTRY("Import error", 1);
}<|MERGE_RESOLUTION|>--- conflicted
+++ resolved
@@ -154,25 +154,19 @@
   }
   core.prevalidate_block_hashes(core.get_blockchain_storage().get_db().height(), hashes, {});
 
-<<<<<<< HEAD
   std::vector<block> pblocks;
   if (!core.prepare_handle_incoming_blocks(blocks, pblocks))
-=======
-  if (!core.prepare_handle_incoming_blocks(blocks))
->>>>>>> bf3d35bb
   {
     MERROR("Failed to prepare to add blocks");
     return 1;
   }
-<<<<<<< HEAD
   if (!pblocks.empty() && pblocks.size() != blocks.size())
   {
     MERROR("Unexpected parsed blocks size");
     core.cleanup_handle_incoming_blocks();
     return 1;
   }
-=======
->>>>>>> bf3d35bb
+
 
   size_t blockidx = 0;
   for(const block_complete_entry& block_entry: blocks)
