# Copyright (c) 2014-2015, The Monero Project
#
# All rights reserved.
#
# Redistribution and use in source and binary forms, with or without modification, are
# permitted provided that the following conditions are met:
#
# 1. Redistributions of source code must retain the above copyright notice, this list of
#    conditions and the following disclaimer.
#
# 2. Redistributions in binary form must reproduce the above copyright notice, this list
#    of conditions and the following disclaimer in the documentation and/or other
#    materials provided with the distribution.
#
# 3. Neither the name of the copyright holder nor the names of its contributors may be
#    used to endorse or promote products derived from this software without specific
#    prior written permission.
#
# THIS SOFTWARE IS PROVIDED BY THE COPYRIGHT HOLDERS AND CONTRIBUTORS "AS IS" AND ANY
# EXPRESS OR IMPLIED WARRANTIES, INCLUDING, BUT NOT LIMITED TO, THE IMPLIED WARRANTIES OF
# MERCHANTABILITY AND FITNESS FOR A PARTICULAR PURPOSE ARE DISCLAIMED. IN NO EVENT SHALL
# THE COPYRIGHT HOLDER OR CONTRIBUTORS BE LIABLE FOR ANY DIRECT, INDIRECT, INCIDENTAL,
# SPECIAL, EXEMPLARY, OR CONSEQUENTIAL DAMAGES (INCLUDING, BUT NOT LIMITED TO,
# PROCUREMENT OF SUBSTITUTE GOODS OR SERVICES; LOSS OF USE, DATA, OR PROFITS; OR BUSINESS
# INTERRUPTION) HOWEVER CAUSED AND ON ANY THEORY OF LIABILITY, WHETHER IN CONTRACT,
# STRICT LIABILITY, OR TORT (INCLUDING NEGLIGENCE OR OTHERWISE) ARISING IN ANY WAY OUT OF
# THE USE OF THIS SOFTWARE, EVEN IF ADVISED OF THE POSSIBILITY OF SUCH DAMAGE.

set(daemon_sources
  command_parser_executor.cpp
  command_server.cpp
  daemon.cpp
  executor.cpp
  main.cpp
  rpc_command_executor.cpp
)

set(daemon_headers)

set(daemon_private_headers
  command_parser_executor.h
  command_server.h
  core.h
  daemon.h
  executor.h
  p2p.h
  protocol.h
  rpc.h
  rpc_command_executor.h

  # cryptonote_protocol
  ../cryptonote_protocol/blobdatatype.h
  ../cryptonote_protocol/cryptonote_protocol_defs.h
  ../cryptonote_protocol/cryptonote_protocol_handler.h
  ../cryptonote_protocol/cryptonote_protocol_handler.inl
  ../cryptonote_protocol/cryptonote_protocol_handler_common.h

  # p2p
  ../p2p/net_node.h
  ../p2p/net_node.inl
  ../p2p/net_node_common.h
  ../p2p/net_peerlist.h
  ../p2p/net_peerlist_boost_serialization.h
  ../p2p/p2p_protocol_defs.h
  ../p2p/stdafx.h)

bitmonero_private_headers(daemon
  ${daemon_private_headers})
bitmonero_add_executable(daemon
  ${daemon_sources}
  ${daemon_headers}
  ${daemon_private_headers})
target_link_libraries(daemon
  LINK_PRIVATE
    rpc
<<<<<<< HEAD
    server_ipc
=======
    blockchain_db
>>>>>>> 2cd4d7dd
    cryptonote_core
    crypto
    common
    otshell_utils
    p2p
    cryptonote_protocol
    daemonizer
    ${Boost_CHRONO_LIBRARY}
    ${Boost_FILESYSTEM_LIBRARY}
    ${Boost_PROGRAM_OPTIONS_LIBRARY}
    ${Boost_REGEX_LIBRARY}
    ${Boost_SYSTEM_LIBRARY}
    ${Boost_THREAD_LIBRARY}
    ${CMAKE_THREAD_LIBS_INIT}
    ${UPNP_LIBRARIES}
    ${EXTRA_LIBRARIES}
    ${NET_SKELETON_LIBRARY}
    ${ZMQ_LIB}
    ${CZMQ_LIB})
add_dependencies(daemon
  version)
set_property(TARGET daemon
  PROPERTY
    OUTPUT_NAME "bitmonerod")<|MERGE_RESOLUTION|>--- conflicted
+++ resolved
@@ -73,11 +73,8 @@
 target_link_libraries(daemon
   LINK_PRIVATE
     rpc
-<<<<<<< HEAD
     server_ipc
-=======
     blockchain_db
->>>>>>> 2cd4d7dd
     cryptonote_core
     crypto
     common
