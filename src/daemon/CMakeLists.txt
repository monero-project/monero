# Copyright (c) 2014-2015, The Monero Project
#
# All rights reserved.
#
# Redistribution and use in source and binary forms, with or without modification, are
# permitted provided that the following conditions are met:
#
# 1. Redistributions of source code must retain the above copyright notice, this list of
#    conditions and the following disclaimer.
#
# 2. Redistributions in binary form must reproduce the above copyright notice, this list
#    of conditions and the following disclaimer in the documentation and/or other
#    materials provided with the distribution.
#
# 3. Neither the name of the copyright holder nor the names of its contributors may be
#    used to endorse or promote products derived from this software without specific
#    prior written permission.
#
# THIS SOFTWARE IS PROVIDED BY THE COPYRIGHT HOLDERS AND CONTRIBUTORS "AS IS" AND ANY
# EXPRESS OR IMPLIED WARRANTIES, INCLUDING, BUT NOT LIMITED TO, THE IMPLIED WARRANTIES OF
# MERCHANTABILITY AND FITNESS FOR A PARTICULAR PURPOSE ARE DISCLAIMED. IN NO EVENT SHALL
# THE COPYRIGHT HOLDER OR CONTRIBUTORS BE LIABLE FOR ANY DIRECT, INDIRECT, INCIDENTAL,
# SPECIAL, EXEMPLARY, OR CONSEQUENTIAL DAMAGES (INCLUDING, BUT NOT LIMITED TO,
# PROCUREMENT OF SUBSTITUTE GOODS OR SERVICES; LOSS OF USE, DATA, OR PROFITS; OR BUSINESS
# INTERRUPTION) HOWEVER CAUSED AND ON ANY THEORY OF LIABILITY, WHETHER IN CONTRACT,
# STRICT LIABILITY, OR TORT (INCLUDING NEGLIGENCE OR OTHERWISE) ARISING IN ANY WAY OUT OF
# THE USE OF THIS SOFTWARE, EVEN IF ADVISED OF THE POSSIBILITY OF SUCH DAMAGE.

set(blocksdat "")
if(PER_BLOCK_CHECKPOINT)
	if(APPLE)
	    add_custom_command(OUTPUT blocksdat.o COMMAND cd ${CMAKE_CURRENT_SOURCE_DIR} && touch stub.c && ${CMAKE_C_COMPILER} -o stub.o -c stub.c COMMAND cd ${CMAKE_CURRENT_SOURCE_DIR} && ld -r -sectcreate __DATA __blocks_dat ../blocks/checkpoints.dat -o ${CMAKE_CURRENT_BINARY_DIR}/blocksdat.o stub.o && rm -f stub.*)
	else()
	    add_custom_command(OUTPUT blocksdat.o COMMAND cd ${CMAKE_CURRENT_SOURCE_DIR} && cp ../blocks/checkpoints.dat blocks.dat && ld -r -b binary -o ${CMAKE_CURRENT_BINARY_DIR}/blocksdat.o blocks.dat && rm -f blocks.dat)
	endif()
    set(blocksdat "blocksdat.o")
endif()

set(daemon_sources
  command_parser_executor.cpp
  command_server.cpp
  daemon.cpp
  executor.cpp
  main.cpp
  rpc_command_executor.cpp
)

set(daemon_headers)

set(daemon_private_headers
  command_parser_executor.h
  command_server.h
  core.h
  daemon.h
  executor.h
  p2p.h
  protocol.h
  rpc.h
  rpc_command_executor.h

  # cryptonote_protocol
  ../cryptonote_protocol/blobdatatype.h
  ../cryptonote_protocol/cryptonote_protocol_defs.h
  ../cryptonote_protocol/cryptonote_protocol_handler.h
  ../cryptonote_protocol/cryptonote_protocol_handler.inl
  ../cryptonote_protocol/cryptonote_protocol_handler_common.h

  # p2p
  ../p2p/net_node.h
  ../p2p/net_node.inl
  ../p2p/net_node_common.h
  ../p2p/net_peerlist.h
  ../p2p/net_peerlist_boost_serialization.h
  ../p2p/p2p_protocol_defs.h
  ../p2p/stdafx.h)

bitmonero_private_headers(daemon
  ${daemon_private_headers})
bitmonero_add_executable(daemon
  ${daemon_sources}
  ${daemon_headers}
  ${daemon_private_headers}
  ${blocksdat}
)
target_link_libraries(daemon
  LINK_PRIVATE
    rpc
    server_ipc
    blockchain_db
    cryptonote_core
    crypto
    common
    otshell_utils
    p2p
    cryptonote_protocol
    daemonizer
    ${Boost_CHRONO_LIBRARY}
    ${Boost_FILESYSTEM_LIBRARY}
    ${Boost_PROGRAM_OPTIONS_LIBRARY}
    ${Boost_REGEX_LIBRARY}
    ${Boost_SYSTEM_LIBRARY}
    ${Boost_THREAD_LIBRARY}
    ${CMAKE_THREAD_LIBS_INIT}
    ${UPNP_LIBRARIES}
<<<<<<< HEAD
    ${EXTRA_LIBRARIES}
    ${NET_SKELETON_LIBRARY}
    ${ZMQ_LIB}
    ${CZMQ_LIB})
add_dependencies(daemon
  version)
=======
    ${EXTRA_LIBRARIES})
add_dependencies(daemon version)
>>>>>>> 49df0e6f
set_property(TARGET daemon
  PROPERTY
    OUTPUT_NAME "bitmonerod")<|MERGE_RESOLUTION|>--- conflicted
+++ resolved
@@ -102,17 +102,12 @@
     ${Boost_THREAD_LIBRARY}
     ${CMAKE_THREAD_LIBS_INIT}
     ${UPNP_LIBRARIES}
-<<<<<<< HEAD
     ${EXTRA_LIBRARIES}
     ${NET_SKELETON_LIBRARY}
     ${ZMQ_LIB}
     ${CZMQ_LIB})
 add_dependencies(daemon
   version)
-=======
-    ${EXTRA_LIBRARIES})
-add_dependencies(daemon version)
->>>>>>> 49df0e6f
 set_property(TARGET daemon
   PROPERTY
     OUTPUT_NAME "bitmonerod")