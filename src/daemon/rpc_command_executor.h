--- conflicted
+++ resolved
@@ -6,13 +6,8 @@
 
 */
 
-<<<<<<< HEAD
-// Copyright (c) 2014-2018, The Monero Project
-//
-=======
 // Copyright (c) 2014-2019, The Monero Project
 // 
->>>>>>> 25419b4b
 // All rights reserved.
 //
 // Redistribution and use in source and binary forms, with or without modification, are
@@ -136,13 +131,6 @@
 
   bool in_peers(bool set, uint32_t limit);
 
-<<<<<<< HEAD
-  bool start_save_graph();
-
-  bool stop_save_graph();
-
-=======
->>>>>>> 25419b4b
   bool hard_fork_info(uint8_t version);
 
   bool print_bans();
@@ -168,7 +156,6 @@
   bool relay_tx(const std::string &txid);
 
   bool sync_info();
-<<<<<<< HEAD
   bool print_sn_key();
   bool print_sn_status();
   bool print_sr(uint64_t height);
@@ -178,7 +165,6 @@
 
 
 
-=======
 
   bool pop_blocks(uint64_t num_blocks);
 
@@ -198,7 +184,6 @@
   bool rpc_payments();
 
   bool flush_cache(bool bad_txs, bool invalid_blocks);
->>>>>>> 25419b4b
 };
 
 } // namespace daemonize