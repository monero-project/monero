// Copyright (c) 2014-2015, The Monero Project
// 
// All rights reserved.
//
// Redistribution and use in source and binary forms, with or without modification, are
// permitted provided that the following conditions are met:
//
// 1. Redistributions of source code must retain the above copyright notice, this list of
//    conditions and the following disclaimer.
//
// 2. Redistributions in binary form must reproduce the above copyright notice, this list
//    of conditions and the following disclaimer in the documentation and/or other
//    materials provided with the distribution.
//
// 3. Neither the name of the copyright holder nor the names of its contributors may be
//    used to endorse or promote products derived from this software without specific
//    prior written permission.
//
// THIS SOFTWARE IS PROVIDED BY THE COPYRIGHT HOLDERS AND CONTRIBUTORS "AS IS" AND ANY
// EXPRESS OR IMPLIED WARRANTIES, INCLUDING, BUT NOT LIMITED TO, THE IMPLIED WARRANTIES OF
// MERCHANTABILITY AND FITNESS FOR A PARTICULAR PURPOSE ARE DISCLAIMED. IN NO EVENT SHALL
// THE COPYRIGHT HOLDER OR CONTRIBUTORS BE LIABLE FOR ANY DIRECT, INDIRECT, INCIDENTAL,
// SPECIAL, EXEMPLARY, OR CONSEQUENTIAL DAMAGES (INCLUDING, BUT NOT LIMITED TO,
// PROCUREMENT OF SUBSTITUTE GOODS OR SERVICES; LOSS OF USE, DATA, OR PROFITS; OR BUSINESS
// INTERRUPTION) HOWEVER CAUSED AND ON ANY THEORY OF LIABILITY, WHETHER IN CONTRACT,
// STRICT LIABILITY, OR TORT (INCLUDING NEGLIGENCE OR OTHERWISE) ARISING IN ANY WAY OUT OF
// THE USE OF THIS SOFTWARE, EVEN IF ADVISED OF THE POSSIBILITY OF SUCH DAMAGE.
//
// Parts of this file are originally copyright (c) 2012-2013 The Cryptonote developers

#include "daemon/daemon.h"

#include "common/util.h"
#include "daemon/core.h"
#include "daemon/p2p.h"
#include "daemon/protocol.h"
// #include "daemon/rpc.h"
#include "daemon/command_server.h"
#include "misc_log_ex.h"
#include "version.h"
#include "../../contrib/epee/include/syncobj.h"
#include "daemon_ipc_handlers.h"

using namespace epee;

#include <boost/program_options.hpp>
#include <functional>
#include <memory>

unsigned int epee::g_test_dbg_lock_sleep = 0;

namespace daemonize {

struct t_internals {
private:
  t_protocol protocol;
public:
  t_core core;
  t_p2p p2p;
  // t_rpc rpc;
  bool testnet_mode;

  t_internals(
      boost::program_options::variables_map const & vm
    )
    : core{vm}
    , protocol{vm, core}
    , p2p{vm, protocol}
    // , rpc{vm, core, p2p}
  {
    // Handle circular dependencies
    protocol.set_p2p_endpoint(p2p.get());
    core.set_protocol(protocol.get());
    testnet_mode = command_line::get_arg(vm, daemon_args::arg_testnet_on);
  }
};

void t_daemon::init_options(boost::program_options::options_description & option_spec)
{
  t_core::init_options(option_spec);
  t_p2p::init_options(option_spec);
  // t_rpc::init_options(option_spec);
}

t_daemon::t_daemon(
    boost::program_options::variables_map const & vm
  )
  : mp_internals{new t_internals{vm}}
{}

t_daemon::~t_daemon() = default;

// MSVC is brain-dead and can't default this...
t_daemon::t_daemon(t_daemon && other)
{
  if (this != &other)
  {
    mp_internals = std::move(other.mp_internals);
    other.mp_internals.reset(nullptr);
  }
}

// or this
t_daemon & t_daemon::operator=(t_daemon && other)
{
  if (this != &other)
  {
    mp_internals = std::move(other.mp_internals);
    other.mp_internals.reset(nullptr);
  }
  return *this;
}

bool t_daemon::run(bool interactive)
{
  if (nullptr == mp_internals)
  {
    throw std::runtime_error{"Can't run stopped daemon"};
  }
  tools::signal_handler::install(std::bind(&daemonize::t_daemon::stop, this));

  try
  {
    mp_internals->core.run();
    // mp_internals->rpc.run();

    // daemonize::t_command_server* rpc_commands;

    if (interactive)
    {
<<<<<<< HEAD
      // rpc_commands = new daemonize::t_command_server(0, 0, false, mp_internals->rpc.get_server());
      // rpc_commands->start_handling();

      IPC::Daemon::init(mp_internals->core.get(), mp_internals->p2p.get(), mp_internals->testnet_mode);
=======
      rpc_commands = new daemonize::t_command_server(0, 0, false, mp_internals->rpc.get_server());
      rpc_commands->start_handling(std::bind(&daemonize::t_daemon::stop_p2p, this));
>>>>>>> 2cd4d7dd
    }

    mp_internals->p2p.run(); // blocks until p2p goes down

    if (interactive)
    {
      // rpc_commands->stop_handling();
      IPC::Daemon::stop();
    }

    // mp_internals->rpc.stop();
    LOG_PRINT("Node stopped.", LOG_LEVEL_0);
    return true;
  }
  catch (std::exception const & ex)
  {
    LOG_ERROR("Uncaught exception! " << ex.what());
    return false;
  }
  catch (...)
  {
    LOG_ERROR("Uncaught exception!");
    return false;
  }
}

void t_daemon::stop()
{
  if (nullptr == mp_internals)
  {
    throw std::runtime_error{"Can't stop stopped daemon"};
  }
  mp_internals->p2p.stop();
  // mp_internals->rpc.stop();
  mp_internals.reset(nullptr); // Ensure resources are cleaned up before we return
}

void t_daemon::stop_p2p()
{
  if (nullptr == mp_internals)
  {
    throw std::runtime_error{"Can't send stop signal to a stopped daemon"};
  }
  mp_internals->p2p.get().send_stop_signal();
}

} // namespace daemonize<|MERGE_RESOLUTION|>--- conflicted
+++ resolved
@@ -34,7 +34,6 @@
 #include "daemon/core.h"
 #include "daemon/p2p.h"
 #include "daemon/protocol.h"
-// #include "daemon/rpc.h"
 #include "daemon/command_server.h"
 #include "misc_log_ex.h"
 #include "version.h"
@@ -57,7 +56,6 @@
 public:
   t_core core;
   t_p2p p2p;
-  // t_rpc rpc;
   bool testnet_mode;
 
   t_internals(
@@ -66,7 +64,6 @@
     : core{vm}
     , protocol{vm, core}
     , p2p{vm, protocol}
-    // , rpc{vm, core, p2p}
   {
     // Handle circular dependencies
     protocol.set_p2p_endpoint(p2p.get());
@@ -79,7 +76,6 @@
 {
   t_core::init_options(option_spec);
   t_p2p::init_options(option_spec);
-  // t_rpc::init_options(option_spec);
 }
 
 t_daemon::t_daemon(
@@ -122,32 +118,19 @@
   try
   {
     mp_internals->core.run();
-    // mp_internals->rpc.run();
-
-    // daemonize::t_command_server* rpc_commands;
 
     if (interactive)
     {
-<<<<<<< HEAD
-      // rpc_commands = new daemonize::t_command_server(0, 0, false, mp_internals->rpc.get_server());
-      // rpc_commands->start_handling();
-
       IPC::Daemon::init(mp_internals->core.get(), mp_internals->p2p.get(), mp_internals->testnet_mode);
-=======
-      rpc_commands = new daemonize::t_command_server(0, 0, false, mp_internals->rpc.get_server());
-      rpc_commands->start_handling(std::bind(&daemonize::t_daemon::stop_p2p, this));
->>>>>>> 2cd4d7dd
     }
 
     mp_internals->p2p.run(); // blocks until p2p goes down
 
     if (interactive)
     {
-      // rpc_commands->stop_handling();
       IPC::Daemon::stop();
     }
 
-    // mp_internals->rpc.stop();
     LOG_PRINT("Node stopped.", LOG_LEVEL_0);
     return true;
   }
@@ -170,7 +153,6 @@
     throw std::runtime_error{"Can't stop stopped daemon"};
   }
   mp_internals->p2p.stop();
-  // mp_internals->rpc.stop();
   mp_internals.reset(nullptr); // Ensure resources are cleaned up before we return
 }
 
