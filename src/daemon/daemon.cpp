// Copyright (c) 2014, The Monero Project
//
// All rights reserved.
//
// Redistribution and use in source and binary forms, with or without modification, are
// permitted provided that the following conditions are met:
//
// 1. Redistributions of source code must retain the above copyright notice, this list of
//    conditions and the following disclaimer.
//
// 2. Redistributions in binary form must reproduce the above copyright notice, this list
//    of conditions and the following disclaimer in the documentation and/or other
//    materials provided with the distribution.
//
// 3. Neither the name of the copyright holder nor the names of its contributors may be
//    used to endorse or promote products derived from this software without specific
//    prior written permission.
//
// THIS SOFTWARE IS PROVIDED BY THE COPYRIGHT HOLDERS AND CONTRIBUTORS "AS IS" AND ANY
// EXPRESS OR IMPLIED WARRANTIES, INCLUDING, BUT NOT LIMITED TO, THE IMPLIED WARRANTIES OF
// MERCHANTABILITY AND FITNESS FOR A PARTICULAR PURPOSE ARE DISCLAIMED. IN NO EVENT SHALL
// THE COPYRIGHT HOLDER OR CONTRIBUTORS BE LIABLE FOR ANY DIRECT, INDIRECT, INCIDENTAL,
// SPECIAL, EXEMPLARY, OR CONSEQUENTIAL DAMAGES (INCLUDING, BUT NOT LIMITED TO,
// PROCUREMENT OF SUBSTITUTE GOODS OR SERVICES; LOSS OF USE, DATA, OR PROFITS; OR BUSINESS
// INTERRUPTION) HOWEVER CAUSED AND ON ANY THEORY OF LIABILITY, WHETHER IN CONTRACT,
// STRICT LIABILITY, OR TORT (INCLUDING NEGLIGENCE OR OTHERWISE) ARISING IN ANY WAY OUT OF
// THE USE OF THIS SOFTWARE, EVEN IF ADVISED OF THE POSSIBILITY OF SUCH DAMAGE.
//
// Parts of this file are originally copyright (c) 2012-2013 The Cryptonote developers

#include "daemon/daemon.h"

#include "common/util.h"
#include "daemon/core.h"
#include "daemon/p2p.h"
#include "daemon/protocol.h"
#include "daemon/rpc.h"
#include "misc_log_ex.h"
#include "version.h"
#include <boost/program_options.hpp>
#include <functional>
#include <memory>

namespace daemonize {

struct t_internals {
private:
  t_protocol protocol;
public:
  t_core core;
  t_p2p p2p;
  t_rpc rpc;

  t_internals(
      boost::program_options::variables_map const & vm
    )
    : core{vm}
    , protocol{vm, core}
    , p2p{vm, protocol}
    , rpc{vm, core, p2p}
  {
    // Handle circular dependencies
    protocol.set_p2p_endpoint(p2p.get());
    core.set_protocol(protocol.get());
  }
};

<<<<<<< HEAD
#include "crypto/hash.h"
#include "console_handler.h"
#include "p2p/net_node.h"
#include "cryptonote_core/checkpoints_create.h"
#include "cryptonote_core/cryptonote_core.h"
#include "rpc/core_rpc_server.h"
#include "cryptonote_protocol/cryptonote_protocol_handler.h"
#include "daemon_commands_handler.h"
#include "version.h"

#if defined(WIN32)
#include <crtdbg.h>
#endif

namespace po = boost::program_options;

namespace
{ // TODO(style) should these options not be in command_line namespace like some of other options? --rfree
  const command_line::arg_descriptor<std::string> arg_config_file = {"config-file", "Specify configuration file", std::string(CRYPTONOTE_NAME ".conf")};
  const command_line::arg_descriptor<bool>        arg_os_version  = {"os-version", ""};
  const command_line::arg_descriptor<std::string> arg_log_file    = {"log-file", "", ""};
  const command_line::arg_descriptor<int>         arg_log_level   = {"log-level", "", LOG_LEVEL_0};
  const command_line::arg_descriptor<bool>        arg_console     = {"no-console", "Disable daemon console commands"};
  const command_line::arg_descriptor<bool>        arg_force_fast_exit = {"force-fast-exit", "Disable some long exit operations, like saving blockchain etc; For developers, NOT recommended use in real use (data loss theoretically possible)"};
}

bool command_line_preprocessor(const boost::program_options::variables_map& vm);

int main(int argc, char* argv[])
{

  string_tools::set_module_name_and_folder(argv[0]);
#ifdef WIN32
  _CrtSetDbgFlag ( _CRTDBG_ALLOC_MEM_DF | _CRTDBG_LEAK_CHECK_DF );
#endif
  log_space::get_set_log_detalisation_level(true, LOG_LEVEL_0);
  log_space::log_singletone::add_logger(LOGGER_CONSOLE, NULL, NULL);
  LOG_PRINT_L0("Starting...");

  TRY_ENTRY();  

  po::options_description desc_cmd_only("Command line options");
  po::options_description desc_cmd_sett("Command line options and settings options");

  command_line::add_arg(desc_cmd_only, command_line::arg_help);
  command_line::add_arg(desc_cmd_only, command_line::arg_version);
  command_line::add_arg(desc_cmd_only, arg_os_version);
  // tools::get_default_data_dir() can't be called during static initialization
  command_line::add_arg(desc_cmd_only, command_line::arg_data_dir, tools::get_default_data_dir());
  command_line::add_arg(desc_cmd_only, arg_config_file);

  command_line::add_arg(desc_cmd_sett, arg_log_file);
  command_line::add_arg(desc_cmd_sett, arg_log_level);
  command_line::add_arg(desc_cmd_sett, arg_console);
  command_line::add_arg(desc_cmd_sett, arg_force_fast_exit);
  

  cryptonote::core::init_options(desc_cmd_sett);
  cryptonote::core_rpc_server::init_options(desc_cmd_sett);
  nodetool::node_server<cryptonote::t_cryptonote_protocol_handler<cryptonote::core> >::init_options(desc_cmd_sett);
  cryptonote::miner::init_options(desc_cmd_sett);

  po::options_description desc_options("Allowed options");
  desc_options.add(desc_cmd_only).add(desc_cmd_sett);

  po::variables_map vm;
  bool r = command_line::handle_error_helper(desc_options, [&]()
  {
    po::store(po::parse_command_line(argc, argv, desc_options), vm);

    if (command_line::get_arg(vm, command_line::arg_help))
    {
      std::cout << CRYPTONOTE_NAME << " v" << PROJECT_VERSION_LONG << ENDL << ENDL;
      std::cout << desc_options << std::endl;
      return false;
    }

    std::string data_dir = command_line::get_arg(vm, command_line::arg_data_dir);
    std::string config = command_line::get_arg(vm, arg_config_file);

    boost::filesystem::path data_dir_path(data_dir);
    boost::filesystem::path config_path(config);
    if (!config_path.has_parent_path())
    {
      config_path = data_dir_path / config_path;
    }

    boost::system::error_code ec;
    if (boost::filesystem::exists(config_path, ec))
    {
      po::store(po::parse_config_file<char>(config_path.string<std::string>().c_str(), desc_cmd_sett), vm);
    }
    po::notify(vm);
=======
void t_daemon::init_options(boost::program_options::options_description & option_spec)
{
  t_core::init_options(option_spec);
  t_p2p::init_options(option_spec);
  t_rpc::init_options(option_spec);
}

t_daemon::t_daemon(
    boost::program_options::variables_map const & vm
  )
  : mp_internals{new t_internals{vm}}
{}
>>>>>>> 69646f6a

t_daemon::~t_daemon() = default;

// MSVC is brain-dead and can't default this...
t_daemon::t_daemon(t_daemon && other)
{
  if (this != &other)
  {
    mp_internals = std::move(other.mp_internals);
    other.mp_internals.reset(nullptr);
  }
}

// or this
t_daemon & t_daemon::operator=(t_daemon && other)
{
  if (this != &other)
  {
    mp_internals = std::move(other.mp_internals);
    other.mp_internals.reset(nullptr);
  }
<<<<<<< HEAD

	const bool force_fast_exit = command_line::get_arg(vm, arg_force_fast_exit);

  LOG_PRINT_L0("Starting core rpc server...");
  res = rpc_server.run(2, false);
  CHECK_AND_ASSERT_MES(res, 1, "Failed to initialize core rpc server.");
  LOG_PRINT_L0("Core rpc server started ok");

  tools::signal_handler::install([&dch, &p2psrv] {
    dch.stop_handling();
    p2psrv.send_stop_signal();
  });

	// *** main loop ***
  LOG_PRINT_L0("Starting p2p net loop...");
  p2psrv.run();
  LOG_PRINT_L0("p2p net loop stopped");
	// *** after main loop ***

  //stop components
  LOG_PRINT_L0("Stopping core rpc server...");
  rpc_server.send_stop_signal();
	const int rpc_exit_timeout = force_fast_exit ? 100 : 5000;
  rpc_server.timed_wait_server_stop(rpc_exit_timeout);

  //deinitialize components
  if (force_fast_exit) ccore.get_blockchain_storage().set_fast_shutdown(true);
  LOG_PRINT_L0("Deinitializing core...");
  ccore.deinit();
  LOG_PRINT_L0("Deinitializing rpc server ...");
  rpc_server.deinit();
  LOG_PRINT_L0("Deinitializing cryptonote_protocol...");
  cprotocol.deinit();
  LOG_PRINT_L0("Deinitializing p2p...");
  p2psrv.deinit();

  ccore.set_cryptonote_protocol(NULL);
  cprotocol.set_p2p_endpoint(NULL);

  LOG_PRINT("Node stopped.", LOG_LEVEL_0);
  return 0;

  CATCH_ENTRY_L0("main", 1);
=======
  return *this;
>>>>>>> 69646f6a
}

bool t_daemon::run()
{
  if (nullptr == mp_internals)
  {
    throw std::runtime_error{"Can't run stopped daemon"};
  }
  tools::signal_handler::install(std::bind(&daemonize::t_daemon::stop, this));

  try
  {
    mp_internals->core.run();
    mp_internals->rpc.run();
    mp_internals->p2p.run();
    mp_internals->rpc.stop();
    LOG_PRINT("Node stopped.", LOG_LEVEL_0);
    return true;
  }
  catch (std::exception const & ex)
  {
    LOG_ERROR("Uncaught exception! " << ex.what());
    return false;
  }
  catch (...)
  {
    LOG_ERROR("Uncaught exception!");
    return false;
  }
}

void t_daemon::stop()
{
  if (nullptr == mp_internals)
  {
    throw std::runtime_error{"Can't stop stopped daemon"};
  }
  mp_internals->p2p.stop();
  mp_internals->rpc.stop();
  mp_internals.reset(nullptr); // Ensure resources are cleaned up before we return
}

} // namespace daemonize<|MERGE_RESOLUTION|>--- conflicted
+++ resolved
@@ -65,101 +65,6 @@
   }
 };
 
-<<<<<<< HEAD
-#include "crypto/hash.h"
-#include "console_handler.h"
-#include "p2p/net_node.h"
-#include "cryptonote_core/checkpoints_create.h"
-#include "cryptonote_core/cryptonote_core.h"
-#include "rpc/core_rpc_server.h"
-#include "cryptonote_protocol/cryptonote_protocol_handler.h"
-#include "daemon_commands_handler.h"
-#include "version.h"
-
-#if defined(WIN32)
-#include <crtdbg.h>
-#endif
-
-namespace po = boost::program_options;
-
-namespace
-{ // TODO(style) should these options not be in command_line namespace like some of other options? --rfree
-  const command_line::arg_descriptor<std::string> arg_config_file = {"config-file", "Specify configuration file", std::string(CRYPTONOTE_NAME ".conf")};
-  const command_line::arg_descriptor<bool>        arg_os_version  = {"os-version", ""};
-  const command_line::arg_descriptor<std::string> arg_log_file    = {"log-file", "", ""};
-  const command_line::arg_descriptor<int>         arg_log_level   = {"log-level", "", LOG_LEVEL_0};
-  const command_line::arg_descriptor<bool>        arg_console     = {"no-console", "Disable daemon console commands"};
-  const command_line::arg_descriptor<bool>        arg_force_fast_exit = {"force-fast-exit", "Disable some long exit operations, like saving blockchain etc; For developers, NOT recommended use in real use (data loss theoretically possible)"};
-}
-
-bool command_line_preprocessor(const boost::program_options::variables_map& vm);
-
-int main(int argc, char* argv[])
-{
-
-  string_tools::set_module_name_and_folder(argv[0]);
-#ifdef WIN32
-  _CrtSetDbgFlag ( _CRTDBG_ALLOC_MEM_DF | _CRTDBG_LEAK_CHECK_DF );
-#endif
-  log_space::get_set_log_detalisation_level(true, LOG_LEVEL_0);
-  log_space::log_singletone::add_logger(LOGGER_CONSOLE, NULL, NULL);
-  LOG_PRINT_L0("Starting...");
-
-  TRY_ENTRY();  
-
-  po::options_description desc_cmd_only("Command line options");
-  po::options_description desc_cmd_sett("Command line options and settings options");
-
-  command_line::add_arg(desc_cmd_only, command_line::arg_help);
-  command_line::add_arg(desc_cmd_only, command_line::arg_version);
-  command_line::add_arg(desc_cmd_only, arg_os_version);
-  // tools::get_default_data_dir() can't be called during static initialization
-  command_line::add_arg(desc_cmd_only, command_line::arg_data_dir, tools::get_default_data_dir());
-  command_line::add_arg(desc_cmd_only, arg_config_file);
-
-  command_line::add_arg(desc_cmd_sett, arg_log_file);
-  command_line::add_arg(desc_cmd_sett, arg_log_level);
-  command_line::add_arg(desc_cmd_sett, arg_console);
-  command_line::add_arg(desc_cmd_sett, arg_force_fast_exit);
-  
-
-  cryptonote::core::init_options(desc_cmd_sett);
-  cryptonote::core_rpc_server::init_options(desc_cmd_sett);
-  nodetool::node_server<cryptonote::t_cryptonote_protocol_handler<cryptonote::core> >::init_options(desc_cmd_sett);
-  cryptonote::miner::init_options(desc_cmd_sett);
-
-  po::options_description desc_options("Allowed options");
-  desc_options.add(desc_cmd_only).add(desc_cmd_sett);
-
-  po::variables_map vm;
-  bool r = command_line::handle_error_helper(desc_options, [&]()
-  {
-    po::store(po::parse_command_line(argc, argv, desc_options), vm);
-
-    if (command_line::get_arg(vm, command_line::arg_help))
-    {
-      std::cout << CRYPTONOTE_NAME << " v" << PROJECT_VERSION_LONG << ENDL << ENDL;
-      std::cout << desc_options << std::endl;
-      return false;
-    }
-
-    std::string data_dir = command_line::get_arg(vm, command_line::arg_data_dir);
-    std::string config = command_line::get_arg(vm, arg_config_file);
-
-    boost::filesystem::path data_dir_path(data_dir);
-    boost::filesystem::path config_path(config);
-    if (!config_path.has_parent_path())
-    {
-      config_path = data_dir_path / config_path;
-    }
-
-    boost::system::error_code ec;
-    if (boost::filesystem::exists(config_path, ec))
-    {
-      po::store(po::parse_config_file<char>(config_path.string<std::string>().c_str(), desc_cmd_sett), vm);
-    }
-    po::notify(vm);
-=======
 void t_daemon::init_options(boost::program_options::options_description & option_spec)
 {
   t_core::init_options(option_spec);
@@ -172,7 +77,6 @@
   )
   : mp_internals{new t_internals{vm}}
 {}
->>>>>>> 69646f6a
 
 t_daemon::~t_daemon() = default;
 
@@ -194,53 +98,7 @@
     mp_internals = std::move(other.mp_internals);
     other.mp_internals.reset(nullptr);
   }
-<<<<<<< HEAD
-
-	const bool force_fast_exit = command_line::get_arg(vm, arg_force_fast_exit);
-
-  LOG_PRINT_L0("Starting core rpc server...");
-  res = rpc_server.run(2, false);
-  CHECK_AND_ASSERT_MES(res, 1, "Failed to initialize core rpc server.");
-  LOG_PRINT_L0("Core rpc server started ok");
-
-  tools::signal_handler::install([&dch, &p2psrv] {
-    dch.stop_handling();
-    p2psrv.send_stop_signal();
-  });
-
-	// *** main loop ***
-  LOG_PRINT_L0("Starting p2p net loop...");
-  p2psrv.run();
-  LOG_PRINT_L0("p2p net loop stopped");
-	// *** after main loop ***
-
-  //stop components
-  LOG_PRINT_L0("Stopping core rpc server...");
-  rpc_server.send_stop_signal();
-	const int rpc_exit_timeout = force_fast_exit ? 100 : 5000;
-  rpc_server.timed_wait_server_stop(rpc_exit_timeout);
-
-  //deinitialize components
-  if (force_fast_exit) ccore.get_blockchain_storage().set_fast_shutdown(true);
-  LOG_PRINT_L0("Deinitializing core...");
-  ccore.deinit();
-  LOG_PRINT_L0("Deinitializing rpc server ...");
-  rpc_server.deinit();
-  LOG_PRINT_L0("Deinitializing cryptonote_protocol...");
-  cprotocol.deinit();
-  LOG_PRINT_L0("Deinitializing p2p...");
-  p2psrv.deinit();
-
-  ccore.set_cryptonote_protocol(NULL);
-  cprotocol.set_p2p_endpoint(NULL);
-
-  LOG_PRINT("Node stopped.", LOG_LEVEL_0);
-  return 0;
-
-  CATCH_ENTRY_L0("main", 1);
-=======
   return *this;
->>>>>>> 69646f6a
 }
 
 bool t_daemon::run()
