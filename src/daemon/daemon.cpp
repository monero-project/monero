// Copyright (c) 2014-2019, The Monero Project
// 
// All rights reserved.
//
// Redistribution and use in source and binary forms, with or without modification, are
// permitted provided that the following conditions are met:
//
// 1. Redistributions of source code must retain the above copyright notice, this list of
//    conditions and the following disclaimer.
//
// 2. Redistributions in binary form must reproduce the above copyright notice, this list
//    of conditions and the following disclaimer in the documentation and/or other
//    materials provided with the distribution.
//
// 3. Neither the name of the copyright holder nor the names of its contributors may be
//    used to endorse or promote products derived from this software without specific
//    prior written permission.
//
// THIS SOFTWARE IS PROVIDED BY THE COPYRIGHT HOLDERS AND CONTRIBUTORS "AS IS" AND ANY
// EXPRESS OR IMPLIED WARRANTIES, INCLUDING, BUT NOT LIMITED TO, THE IMPLIED WARRANTIES OF
// MERCHANTABILITY AND FITNESS FOR A PARTICULAR PURPOSE ARE DISCLAIMED. IN NO EVENT SHALL
// THE COPYRIGHT HOLDER OR CONTRIBUTORS BE LIABLE FOR ANY DIRECT, INDIRECT, INCIDENTAL,
// SPECIAL, EXEMPLARY, OR CONSEQUENTIAL DAMAGES (INCLUDING, BUT NOT LIMITED TO,
// PROCUREMENT OF SUBSTITUTE GOODS OR SERVICES; LOSS OF USE, DATA, OR PROFITS; OR BUSINESS
// INTERRUPTION) HOWEVER CAUSED AND ON ANY THEORY OF LIABILITY, WHETHER IN CONTRACT,
// STRICT LIABILITY, OR TORT (INCLUDING NEGLIGENCE OR OTHERWISE) ARISING IN ANY WAY OUT OF
// THE USE OF THIS SOFTWARE, EVEN IF ADVISED OF THE POSSIBILITY OF SUCH DAMAGE.
//
// Parts of this file are originally copyright (c) 2012-2013 The Cryptonote developers

#include <memory>
#include <stdexcept>
#include <boost/algorithm/string/split.hpp>
#include "misc_log_ex.h"
#include "daemon/daemon.h"
#include "rpc/daemon_handler.h"
#include "rpc/zmq_server.h"

#include "common/password.h"
#include "common/util.h"
#include "daemon/core.h"
#include "daemon/p2p.h"
#include "daemon/protocol.h"
#include "daemon/rpc.h"
#include "daemon/command_server.h"
#include "daemon/command_server.h"
#include "daemon/command_line_args.h"
#include "net/net_ssl.h"
#include "version.h"

using namespace epee;

#include <functional>

#undef MONERO_DEFAULT_LOG_CATEGORY
#define MONERO_DEFAULT_LOG_CATEGORY "daemon"

namespace daemonize {

struct t_internals {
private:
  t_protocol protocol;
public:
  t_core core;
  t_p2p p2p;
  std::vector<std::unique_ptr<t_rpc>> rpcs;

  t_internals(
      boost::program_options::variables_map const & vm
    )
    : core{vm}
    , protocol{vm, core, command_line::get_arg(vm, cryptonote::arg_offline)}
    , p2p{vm, protocol}
  {
    // Handle circular dependencies
    protocol.set_p2p_endpoint(p2p.get());
    core.set_protocol(protocol.get());

    const auto restricted = command_line::get_arg(vm, cryptonote::core_rpc_server::arg_restricted_rpc);
    const auto main_rpc_port = command_line::get_arg(vm, cryptonote::core_rpc_server::arg_rpc_bind_port);
<<<<<<< HEAD
    rpcs.emplace_back(new t_rpc{vm, core, p2p, restricted, main_rpc_port, "core"});
=======
    const auto restricted_rpc_port_arg = cryptonote::core_rpc_server::arg_rpc_restricted_bind_port;
    const bool has_restricted_rpc_port_arg = !command_line::is_arg_defaulted(vm, restricted_rpc_port_arg);
    rpcs.emplace_back(new t_rpc{vm, core, p2p, restricted, main_rpc_port, "core", !has_restricted_rpc_port_arg});
>>>>>>> 25419b4b

    if(has_restricted_rpc_port_arg)
    {
      auto restricted_rpc_port = command_line::get_arg(vm, restricted_rpc_port_arg);
<<<<<<< HEAD
      rpcs.emplace_back(new t_rpc{vm, core, p2p, true, restricted_rpc_port, "restricted"});
=======
      rpcs.emplace_back(new t_rpc{vm, core, p2p, true, restricted_rpc_port, "restricted", true});
>>>>>>> 25419b4b
    }
  }
};

void t_daemon::init_options(boost::program_options::options_description & option_spec)
{
  t_core::init_options(option_spec);
  t_p2p::init_options(option_spec);
  t_rpc::init_options(option_spec);
}

t_daemon::t_daemon(
    boost::program_options::variables_map const & vm,
    uint16_t public_rpc_port
  )
  : mp_internals{new t_internals{vm}},
  public_rpc_port(public_rpc_port)
{
  zmq_rpc_bind_port = command_line::get_arg(vm, daemon_args::arg_zmq_rpc_bind_port);
  zmq_rpc_bind_address = command_line::get_arg(vm, daemon_args::arg_zmq_rpc_bind_ip);
  zmq_rpc_disabled = command_line::get_arg(vm, daemon_args::arg_zmq_rpc_disabled);
}

t_daemon::~t_daemon() = default;

// MSVC is brain-dead and can't default this...
t_daemon::t_daemon(t_daemon && other)
{
  if (this != &other)
  {
    mp_internals = std::move(other.mp_internals);
    other.mp_internals.reset(nullptr);
    public_rpc_port = other.public_rpc_port;
  }
}

// or this
t_daemon & t_daemon::operator=(t_daemon && other)
{
  if (this != &other)
  {
    mp_internals = std::move(other.mp_internals);
    other.mp_internals.reset(nullptr);
    public_rpc_port = other.public_rpc_port;
  }
  return *this;
}

bool t_daemon::run(bool interactive)
{
  if (nullptr == mp_internals)
  {
    throw std::runtime_error{"Can't run stopped daemon"};
  }

  std::atomic<bool> stop(false), shutdown(false);
  boost::thread stop_thread = boost::thread([&stop, &shutdown, this] {
    while (!stop)
      epee::misc_utils::sleep_no_w(100);
    if (shutdown)
      this->stop_p2p();
  });
  epee::misc_utils::auto_scope_leave_caller scope_exit_handler = epee::misc_utils::create_scope_leave_handler([&](){
    stop = true;
    stop_thread.join();
  });
  tools::signal_handler::install([&stop, &shutdown](int){ stop = shutdown = true; });

  try
  {
    if (!mp_internals->core.run())
      return false;

    for(auto& rpc: mp_internals->rpcs)
      rpc->run();

    std::unique_ptr<daemonize::t_command_server> rpc_commands;
    if (interactive && mp_internals->rpcs.size())
    {
      // The first three variables are not used when the fourth is false
      rpc_commands.reset(new daemonize::t_command_server(0, 0, boost::none, epee::net_utils::ssl_support_t::e_ssl_support_disabled, false, mp_internals->rpcs.front()->get_server()));
      rpc_commands->start_handling(std::bind(&daemonize::t_daemon::stop_p2p, this));
    }

    cryptonote::rpc::DaemonHandler rpc_daemon_handler(mp_internals->core.get(), mp_internals->p2p.get());
    cryptonote::rpc::ZmqServer zmq_server(rpc_daemon_handler);

    if (!zmq_rpc_disabled)
    {
      if (!zmq_server.addTCPSocket(zmq_rpc_bind_address, zmq_rpc_bind_port))
      {
        LOG_ERROR(std::string("Failed to add TCP Socket (") + zmq_rpc_bind_address
            + ":" + zmq_rpc_bind_port + ") to ZMQ RPC Server");

        if (rpc_commands)
          rpc_commands->stop_handling();

        for(auto& rpc : mp_internals->rpcs)
          rpc->stop();

        return false;
      }

      MINFO("Starting ZMQ server...");
      zmq_server.run();

      MINFO(std::string("ZMQ server started at ") + zmq_rpc_bind_address
            + ":" + zmq_rpc_bind_port + ".");
    }
    else
      MINFO("ZMQ server disabled");

    if (public_rpc_port > 0)
    {
      MGINFO("Public RPC port " << public_rpc_port << " will be advertised to other peers over P2P");
      mp_internals->p2p.get().set_rpc_port(public_rpc_port);
    }
    
    mp_internals->p2p.run(); // blocks until p2p goes down

    if (rpc_commands)
      rpc_commands->stop_handling();

    if (!zmq_rpc_disabled)
      zmq_server.stop();

    for(auto& rpc : mp_internals->rpcs)
      rpc->stop();
    MGINFO("Node stopped.");
    return true;
  }
  catch (std::exception const & ex)
  {
    MFATAL("Uncaught exception! " << ex.what());
    return false;
  }
  catch (...)
  {
    MFATAL("Uncaught exception!");
    return false;
  }
}

void t_daemon::stop()
{
  if (nullptr == mp_internals)
  {
    throw std::runtime_error{"Can't stop stopped daemon"};
  }
  mp_internals->p2p.stop();
  for(auto& rpc : mp_internals->rpcs)
    rpc->stop();

  mp_internals.reset(nullptr); // Ensure resources are cleaned up before we return
}

void t_daemon::stop_p2p()
{
  if (nullptr == mp_internals)
  {
    throw std::runtime_error{"Can't send stop signal to a stopped daemon"};
  }
  mp_internals->p2p.get().send_stop_signal();
}

} // namespace daemonize<|MERGE_RESOLUTION|>--- conflicted
+++ resolved
@@ -78,22 +78,14 @@
 
     const auto restricted = command_line::get_arg(vm, cryptonote::core_rpc_server::arg_restricted_rpc);
     const auto main_rpc_port = command_line::get_arg(vm, cryptonote::core_rpc_server::arg_rpc_bind_port);
-<<<<<<< HEAD
-    rpcs.emplace_back(new t_rpc{vm, core, p2p, restricted, main_rpc_port, "core"});
-=======
     const auto restricted_rpc_port_arg = cryptonote::core_rpc_server::arg_rpc_restricted_bind_port;
     const bool has_restricted_rpc_port_arg = !command_line::is_arg_defaulted(vm, restricted_rpc_port_arg);
     rpcs.emplace_back(new t_rpc{vm, core, p2p, restricted, main_rpc_port, "core", !has_restricted_rpc_port_arg});
->>>>>>> 25419b4b
 
     if(has_restricted_rpc_port_arg)
     {
       auto restricted_rpc_port = command_line::get_arg(vm, restricted_rpc_port_arg);
-<<<<<<< HEAD
-      rpcs.emplace_back(new t_rpc{vm, core, p2p, true, restricted_rpc_port, "restricted"});
-=======
       rpcs.emplace_back(new t_rpc{vm, core, p2p, true, restricted_rpc_port, "restricted", true});
->>>>>>> 25419b4b
     }
   }
 };
