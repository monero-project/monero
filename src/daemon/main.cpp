// Copyright (c) 2014-2019, The Monero Project
//
// All rights reserved.
//
// Redistribution and use in source and binary forms, with or without modification, are
// permitted provided that the following conditions are met:
//
// 1. Redistributions of source code must retain the above copyright notice, this list of
//    conditions and the following disclaimer.
//
// 2. Redistributions in binary form must reproduce the above copyright notice, this list
//    of conditions and the following disclaimer in the documentation and/or other
//    materials provided with the distribution.
//
// 3. Neither the name of the copyright holder nor the names of its contributors may be
//    used to endorse or promote products derived from this software without specific
//    prior written permission.
//
// THIS SOFTWARE IS PROVIDED BY THE COPYRIGHT HOLDERS AND CONTRIBUTORS "AS IS" AND ANY
// EXPRESS OR IMPLIED WARRANTIES, INCLUDING, BUT NOT LIMITED TO, THE IMPLIED WARRANTIES OF
// MERCHANTABILITY AND FITNESS FOR A PARTICULAR PURPOSE ARE DISCLAIMED. IN NO EVENT SHALL
// THE COPYRIGHT HOLDER OR CONTRIBUTORS BE LIABLE FOR ANY DIRECT, INDIRECT, INCIDENTAL,
// SPECIAL, EXEMPLARY, OR CONSEQUENTIAL DAMAGES (INCLUDING, BUT NOT LIMITED TO,
// PROCUREMENT OF SUBSTITUTE GOODS OR SERVICES; LOSS OF USE, DATA, OR PROFITS; OR BUSINESS
// INTERRUPTION) HOWEVER CAUSED AND ON ANY THEORY OF LIABILITY, WHETHER IN CONTRACT,
// STRICT LIABILITY, OR TORT (INCLUDING NEGLIGENCE OR OTHERWISE) ARISING IN ANY WAY OUT OF
// THE USE OF THIS SOFTWARE, EVEN IF ADVISED OF THE POSSIBILITY OF SUCH DAMAGE.
//
// Parts of this file are originally copyright (c) 2012-2013 The Cryptonote developers

#include "common/command_line.h"
#include "common/scoped_message_writer.h"
#include "common/password.h"
#include "common/util.h"
#include "cryptonote_core/cryptonote_core.h"
#include "cryptonote_basic/miner.h"
#include "daemon/command_server.h"
#include "daemon/daemon.h"
#include "daemon/executor.h"
#include "daemonizer/daemonizer.h"
#include "misc_log_ex.h"
#include "net/parse.h"
#include "p2p/net_node.h"
#include "rpc/core_rpc_server.h"
#include "rpc/rpc_args.h"
#include "daemon/command_line_args.h"
#include "version.h"

#ifdef STACK_TRACE
#include "common/stack_trace.h"
#endif // STACK_TRACE

#undef MONERO_DEFAULT_LOG_CATEGORY
#define MONERO_DEFAULT_LOG_CATEGORY "daemon"

namespace po = boost::program_options;
namespace bf = boost::filesystem;

uint16_t parse_public_rpc_port(const po::variables_map &vm)
{
  const auto &public_node_arg = daemon_args::arg_public_node;
  const bool public_node = command_line::get_arg(vm, public_node_arg);
  if (!public_node)
  {
    return 0;
  }

  std::string rpc_port_str;
  const auto &restricted_rpc_port = cryptonote::core_rpc_server::arg_rpc_restricted_bind_port;
  if (!command_line::is_arg_defaulted(vm, restricted_rpc_port))
  {
    rpc_port_str = command_line::get_arg(vm, restricted_rpc_port);
  }
  else if (command_line::get_arg(vm, cryptonote::core_rpc_server::arg_restricted_rpc))
  {
    rpc_port_str = command_line::get_arg(vm, cryptonote::core_rpc_server::arg_rpc_bind_port);
  }
  else
  {
    throw std::runtime_error("restricted RPC mode is required");
  }

  uint16_t rpc_port;
  if (!string_tools::get_xtype_from_string(rpc_port, rpc_port_str))
  {
    throw std::runtime_error("invalid RPC port " + rpc_port_str);
  }

  const auto rpc_bind_address = command_line::get_arg(vm, cryptonote::rpc_args::descriptors().rpc_bind_ip);
  const auto address = net::get_network_address(rpc_bind_address, rpc_port);
  if (!address) {
    throw std::runtime_error("failed to parse RPC bind address");
  }
  if (address->get_zone() != epee::net_utils::zone::public_)
  {
    throw std::runtime_error(std::string(zone_to_string(address->get_zone()))
      + " network zone is not supported, please check RPC server bind address");
  }

  if (address->is_loopback() || address->is_local())
  {
    MLOG_RED(el::Level::Warning, "--" << public_node_arg.name 
      << " is enabled, but RPC server " << address->str() 
      << " may be unreachable from outside, please check RPC server bind address");
  }

  return rpc_port;
}

int main(int argc, char const * argv[])
{
  try {

    // TODO parse the debug options like set log level right here at start

    tools::on_startup();

    epee::string_tools::set_module_name_and_folder(argv[0]);

    // Build argument description
    po::options_description all_options("All");
    po::options_description hidden_options("Hidden");
    po::options_description visible_options("Options");
    po::options_description core_settings("Settings");
    po::positional_options_description positional_options;
    {
      // Misc Options

      command_line::add_arg(visible_options, command_line::arg_help);
      command_line::add_arg(visible_options, command_line::arg_version);
      command_line::add_arg(visible_options, daemon_args::arg_os_version);
      command_line::add_arg(visible_options, daemon_args::arg_config_file);


      // Settings
      command_line::add_arg(core_settings, daemon_args::arg_log_file);
      command_line::add_arg(core_settings, daemon_args::arg_log_level);
      command_line::add_arg(core_settings, daemon_args::arg_max_log_file_size);
      command_line::add_arg(core_settings, daemon_args::arg_max_log_files);
      command_line::add_arg(core_settings, daemon_args::arg_max_concurrency);
      command_line::add_arg(core_settings, daemon_args::arg_public_node);
      command_line::add_arg(core_settings, daemon_args::arg_zmq_rpc_bind_ip);
      command_line::add_arg(core_settings, daemon_args::arg_zmq_rpc_bind_port);
      command_line::add_arg(core_settings, daemon_args::arg_zmq_rpc_disabled);

      daemonizer::init_options(hidden_options, visible_options);
      daemonize::t_executor::init_options(core_settings);

      // Hidden options
      command_line::add_arg(hidden_options, daemon_args::arg_command);

      visible_options.add(core_settings);
      all_options.add(visible_options);
      all_options.add(hidden_options);

      // Positional
      positional_options.add(daemon_args::arg_command.name, -1); // -1 for unlimited arguments
    }

    // Do command line parsing
    po::variables_map vm;
    bool ok = command_line::handle_error_helper(visible_options, [&]()
    {
      boost::program_options::store(
        boost::program_options::command_line_parser(argc, argv)
          .options(all_options).positional(positional_options).run()
      , vm
      );

      return true;
    });
    if (!ok) return 1;

    if (command_line::get_arg(vm, command_line::arg_help))
    {
      std::cout << "Equilibria '" << MONERO_RELEASE_NAME << "' (v" << MONERO_VERSION_FULL << ")" << ENDL << ENDL;
      std::cout << "Usage: " + std::string{argv[0]} + " [options|settings] [daemon_command...]" << std::endl << std::endl;
      std::cout << visible_options << std::endl;
      return 0;
    }

    // Monero Version
    if (command_line::get_arg(vm, command_line::arg_version))
    {
      std::cout << "Equilibria '" << MONERO_RELEASE_NAME << "' (v" << MONERO_VERSION_FULL << ")" << ENDL;
      return 0;
    }

    // OS
    if (command_line::get_arg(vm, daemon_args::arg_os_version))
    {
      std::cout << "OS: " << tools::get_os_version_string() << ENDL;
      return 0;
    }

    std::string config = command_line::get_arg(vm, daemon_args::arg_config_file);
    boost::filesystem::path config_path(config);
    boost::system::error_code ec;
    if (bf::exists(config_path, ec))
    {
      try
      {
        po::store(po::parse_config_file<char>(config_path.string<std::string>().c_str(), core_settings), vm);
      }
      catch (const std::exception &e)
      {
        // log system isn't initialized yet
        std::cerr << "Error parsing config file: " << e.what() << std::endl;
        throw;
      }
    }
    else if (!command_line::is_arg_defaulted(vm, daemon_args::arg_config_file))
    {
      std::cerr << "Can't find config file " << config << std::endl;
      return 1;
    }

    const bool testnet = command_line::get_arg(vm, cryptonote::arg_testnet_on);
    const bool stagenet = command_line::get_arg(vm, cryptonote::arg_stagenet_on);
    const bool regtest = command_line::get_arg(vm, cryptonote::arg_regtest_on);
	if (testnet + stagenet + regtest > 1)
	{
		std::cerr << "Can't specify more than one of --tesnet and --stagenet and --regtest" << ENDL;
		return 1;
	}

    // data_dir
    //   default: e.g. ~/.bitmonero/ or ~/.bitmonero/testnet
    //   if data-dir argument given:
    //     absolute path
    //     relative path: relative to cwd

    // Create data dir if it doesn't exist
    boost::filesystem::path data_dir = boost::filesystem::absolute(
        command_line::get_arg(vm, cryptonote::arg_data_dir));

    // FIXME: not sure on windows implementation default, needs further review
    //bf::path relative_path_base = daemonizer::get_relative_path_base(vm);
    bf::path relative_path_base = data_dir;

    po::notify(vm);

    // log_file_path
    //   default: <data_dir>/<CRYPTONOTE_NAME>.log
    //   if log-file argument given:
    //     absolute path
    //     relative path: relative to data_dir
    bf::path log_file_path {data_dir / std::string(CRYPTONOTE_NAME ".log")};
    if (!command_line::is_arg_defaulted(vm, daemon_args::arg_log_file))
      log_file_path = command_line::get_arg(vm, daemon_args::arg_log_file);
    if (!log_file_path.has_parent_path())
      log_file_path = bf::absolute(log_file_path, relative_path_base);
    mlog_configure(log_file_path.string(), true, command_line::get_arg(vm, daemon_args::arg_max_log_file_size), command_line::get_arg(vm, daemon_args::arg_max_log_files));

    // Set log level
    if (!command_line::is_arg_defaulted(vm, daemon_args::arg_log_level))
    {
      mlog_set_log(command_line::get_arg(vm, daemon_args::arg_log_level).c_str());
    }

    // after logs initialized
    tools::create_directories_if_necessary(data_dir.string());

#ifdef STACK_TRACE
    tools::set_stack_trace_log(log_file_path.filename().string());
#endif // STACK_TRACE

    if (!command_line::is_arg_defaulted(vm, daemon_args::arg_max_concurrency))
      tools::set_max_concurrency(command_line::get_arg(vm, daemon_args::arg_max_concurrency));

    // logging is now set up
    MGINFO("Monero '" << MONERO_RELEASE_NAME << "' (v" << MONERO_VERSION_FULL << ")");

    // If there are positional options, we're running a daemon command
    {
      auto command = command_line::get_arg(vm, daemon_args::arg_command);

      if (command.size())
      {
        const cryptonote::rpc_args::descriptors arg{};
        auto rpc_ip_str = command_line::get_arg(vm, arg.rpc_bind_ip);
        auto rpc_port_str = command_line::get_arg(vm, cryptonote::core_rpc_server::arg_rpc_bind_port);

        uint32_t rpc_ip;
        uint16_t rpc_port;
        if (!epee::string_tools::get_ip_int32_from_string(rpc_ip, rpc_ip_str))
        {
          std::cerr << "Invalid IP: " << rpc_ip_str << std::endl;
          return 1;
        }
        if (!epee::string_tools::get_xtype_from_string(rpc_port, rpc_port_str))
        {
          std::cerr << "Invalid port: " << rpc_port_str << std::endl;
          return 1;
        }

        const char *env_rpc_login = nullptr;
        const bool has_rpc_arg = command_line::has_arg(vm, arg.rpc_login);
        const bool use_rpc_env = !has_rpc_arg && (env_rpc_login = getenv("RPC_LOGIN")) != nullptr && strlen(env_rpc_login) > 0;
        boost::optional<tools::login> login{};
        if (has_rpc_arg || use_rpc_env)
        {
          login = tools::login::parse(
            has_rpc_arg ? command_line::get_arg(vm, arg.rpc_login) : std::string(env_rpc_login), false, [](bool verify) {
              PAUSE_READLINE();
              return tools::password_container::prompt(verify, "Daemon client password");
            }
          );
          if (!login)
          {
            std::cerr << "Failed to obtain password" << std::endl;
            return 1;
          }
        }

        auto ssl_options = cryptonote::rpc_args::process_ssl(vm, true);
        if (!ssl_options)
          return 1;

        daemonize::t_command_server rpc_commands{rpc_ip, rpc_port, std::move(login), std::move(*ssl_options)};
        if (rpc_commands.process_command_vec(command))
        {
          return 0;
        }
        else
        {
          PAUSE_READLINE();
          std::cerr << "Unknown command: " << command.front() << std::endl;
          return 1;
        }
      }
    }

<<<<<<< HEAD
#ifdef STACK_TRACE
    tools::set_stack_trace_log(log_file_path.filename().string());
#endif // STACK_TRACE

    if (!command_line::is_arg_defaulted(vm, daemon_args::arg_max_concurrency))
      tools::set_max_concurrency(command_line::get_arg(vm, daemon_args::arg_max_concurrency));

    // logging is now set up
    MGINFO("Equilibria '" << MONERO_RELEASE_NAME << "' (v" << MONERO_VERSION_FULL << ")");

=======
>>>>>>> 25419b4b
    MINFO("Moving from main() into the daemonize now.");

    return daemonizer::daemonize(argc, argv, daemonize::t_executor{parse_public_rpc_port(vm)}, vm) ? 0 : 1;
  }
  catch (std::exception const & ex)
  {
    LOG_ERROR("Exception in main! " << ex.what());
  }
  catch (...)
  {
    LOG_ERROR("Exception in main!");
  }
  return 1;
}<|MERGE_RESOLUTION|>--- conflicted
+++ resolved
@@ -331,7 +331,6 @@
       }
     }
 
-<<<<<<< HEAD
 #ifdef STACK_TRACE
     tools::set_stack_trace_log(log_file_path.filename().string());
 #endif // STACK_TRACE
@@ -342,8 +341,6 @@
     // logging is now set up
     MGINFO("Equilibria '" << MONERO_RELEASE_NAME << "' (v" << MONERO_VERSION_FULL << ")");
 
-=======
->>>>>>> 25419b4b
     MINFO("Moving from main() into the daemonize now.");
 
     return daemonizer::daemonize(argc, argv, daemonize::t_executor{parse_public_rpc_port(vm)}, vm) ? 0 : 1;
