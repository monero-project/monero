<<<<<<< HEAD
// Copyright (c) 2014-2018, The Monero Project
//
=======
// Copyright (c) 2014-2019, The Monero Project
// 
>>>>>>> 25419b4b
// All rights reserved.
//
// Redistribution and use in source and binary forms, with or without modification, are
// permitted provided that the following conditions are met:
//
// 1. Redistributions of source code must retain the above copyright notice, this list of
//    conditions and the following disclaimer.
//
// 2. Redistributions in binary form must reproduce the above copyright notice, this list
//    of conditions and the following disclaimer in the documentation and/or other
//    materials provided with the distribution.
//
// 3. Neither the name of the copyright holder nor the names of its contributors may be
//    used to endorse or promote products derived from this software without specific
//    prior written permission.
//
// THIS SOFTWARE IS PROVIDED BY THE COPYRIGHT HOLDERS AND CONTRIBUTORS "AS IS" AND ANY
// EXPRESS OR IMPLIED WARRANTIES, INCLUDING, BUT NOT LIMITED TO, THE IMPLIED WARRANTIES OF
// MERCHANTABILITY AND FITNESS FOR A PARTICULAR PURPOSE ARE DISCLAIMED. IN NO EVENT SHALL
// THE COPYRIGHT HOLDER OR CONTRIBUTORS BE LIABLE FOR ANY DIRECT, INDIRECT, INCIDENTAL,
// SPECIAL, EXEMPLARY, OR CONSEQUENTIAL DAMAGES (INCLUDING, BUT NOT LIMITED TO,
// PROCUREMENT OF SUBSTITUTE GOODS OR SERVICES; LOSS OF USE, DATA, OR PROFITS; OR BUSINESS
// INTERRUPTION) HOWEVER CAUSED AND ON ANY THEORY OF LIABILITY, WHETHER IN CONTRACT,
// STRICT LIABILITY, OR TORT (INCLUDING NEGLIGENCE OR OTHERWISE) ARISING IN ANY WAY OUT OF
// THE USE OF THIS SOFTWARE, EVEN IF ADVISED OF THE POSSIBILITY OF SUCH DAMAGE.

#include "misc_log_ex.h"

#include "daemon/executor.h"

#include "cryptonote_config.h"
#include "version.h"

#include <string>

#undef MONERO_DEFAULT_LOG_CATEGORY
#define MONERO_DEFAULT_LOG_CATEGORY "daemon"

namespace daemonize
{
  std::string const t_executor::NAME = "Equilibria Daemon";

  void t_executor::init_options(
      boost::program_options::options_description & configurable_options
    )
  {
    t_daemon::init_options(configurable_options);
  }

  std::string const & t_executor::name()
  {
    return NAME;
  }

  t_daemon t_executor::create_daemon(
      boost::program_options::variables_map const & vm
    )
  {
<<<<<<< HEAD
    LOG_PRINT_L0("Equilibria '" << MONERO_RELEASE_NAME << "' (v" << MONERO_VERSION_FULL << ") Daemonised");
    return t_daemon{vm};
=======
    LOG_PRINT_L0("Monero '" << MONERO_RELEASE_NAME << "' (v" << MONERO_VERSION_FULL << ") Daemonised");
    return t_daemon{vm, public_rpc_port};
>>>>>>> 25419b4b
  }

  bool t_executor::run_non_interactive(
      boost::program_options::variables_map const & vm
    )
  {
    return t_daemon{vm, public_rpc_port}.run(false);
  }

  bool t_executor::run_interactive(
      boost::program_options::variables_map const & vm
    )
  {
    return t_daemon{vm, public_rpc_port}.run(true);
  }
}<|MERGE_RESOLUTION|>--- conflicted
+++ resolved
@@ -1,10 +1,5 @@
-<<<<<<< HEAD
-// Copyright (c) 2014-2018, The Monero Project
-//
-=======
 // Copyright (c) 2014-2019, The Monero Project
 // 
->>>>>>> 25419b4b
 // All rights reserved.
 //
 // Redistribution and use in source and binary forms, with or without modification, are
@@ -63,13 +58,8 @@
       boost::program_options::variables_map const & vm
     )
   {
-<<<<<<< HEAD
     LOG_PRINT_L0("Equilibria '" << MONERO_RELEASE_NAME << "' (v" << MONERO_VERSION_FULL << ") Daemonised");
     return t_daemon{vm};
-=======
-    LOG_PRINT_L0("Monero '" << MONERO_RELEASE_NAME << "' (v" << MONERO_VERSION_FULL << ") Daemonised");
-    return t_daemon{vm, public_rpc_port};
->>>>>>> 25419b4b
   }
 
   bool t_executor::run_non_interactive(
