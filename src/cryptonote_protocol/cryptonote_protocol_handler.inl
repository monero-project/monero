/// @file
/// @author rfree (current maintainer/user in monero.cc project - most of code is from CryptoNote)
/// @brief This is the original cryptonote protocol network-events handler, modified by us

// Copyright (c) 2014-2019, The Monero Project
//
// All rights reserved.
//
// Redistribution and use in source and binary forms, with or without modification, are
// permitted provided that the following conditions are met:
//
// 1. Redistributions of source code must retain the above copyright notice, this list of
//    conditions and the following disclaimer.
//
// 2. Redistributions in binary form must reproduce the above copyright notice, this list
//    of conditions and the following disclaimer in the documentation and/or other
//    materials provided with the distribution.
//
// 3. Neither the name of the copyright holder nor the names of its contributors may be
//    used to endorse or promote products derived from this software without specific
//    prior written permission.
//
// THIS SOFTWARE IS PROVIDED BY THE COPYRIGHT HOLDERS AND CONTRIBUTORS "AS IS" AND ANY
// EXPRESS OR IMPLIED WARRANTIES, INCLUDING, BUT NOT LIMITED TO, THE IMPLIED WARRANTIES OF
// MERCHANTABILITY AND FITNESS FOR A PARTICULAR PURPOSE ARE DISCLAIMED. IN NO EVENT SHALL
// THE COPYRIGHT HOLDER OR CONTRIBUTORS BE LIABLE FOR ANY DIRECT, INDIRECT, INCIDENTAL,
// SPECIAL, EXEMPLARY, OR CONSEQUENTIAL DAMAGES (INCLUDING, BUT NOT LIMITED TO,
// PROCUREMENT OF SUBSTITUTE GOODS OR SERVICES; LOSS OF USE, DATA, OR PROFITS; OR BUSINESS
// INTERRUPTION) HOWEVER CAUSED AND ON ANY THEORY OF LIABILITY, WHETHER IN CONTRACT,
// STRICT LIABILITY, OR TORT (INCLUDING NEGLIGENCE OR OTHERWISE) ARISING IN ANY WAY OUT OF
// THE USE OF THIS SOFTWARE, EVEN IF ADVISED OF THE POSSIBILITY OF SUCH DAMAGE.
//
// Parts of this file are originally copyright (c) 2012-2013 The Cryptonote developers

// (may contain code and/or modifications by other developers)
// developer rfree: this code is caller of our new network code, and is modded; e.g. for rate limiting

#include <boost/interprocess/detail/atomic.hpp>
#include <list>
#include <ctime>

#include "cryptonote_basic/cryptonote_format_utils.h"
#include "profile_tools.h"
#include "net/network_throttle-detail.hpp"
#include "common/pruning.h"
#include "common/util.h"

#undef MONERO_DEFAULT_LOG_CATEGORY
#define MONERO_DEFAULT_LOG_CATEGORY "net.cn"

#define MLOG_P2P_MESSAGE(x) MCINFO("net.p2p.msg", context << x)
#define MLOGIF_P2P_MESSAGE(init, test, x) \
  do { \
    const auto level = el::Level::Info; \
    const char *cat = "net.p2p.msg"; \
    if (ELPP->vRegistry()->allowed(level, cat)) { \
      init; \
      if (test) \
        el::base::Writer(level, el::Color::Default, __FILE__, __LINE__, ELPP_FUNC, el::base::DispatchAction::NormalLog).construct(cat) << x; \
    } \
  } while(0)

#define MLOG_PEER_STATE(x) \
  MCINFO(MONERO_DEFAULT_LOG_CATEGORY, context << "[" << epee::string_tools::to_string_hex(context.m_pruning_seed) << "] state: " << x << " in state " << cryptonote::get_protocol_state_string(context.m_state))

#define BLOCK_QUEUE_NSPANS_THRESHOLD 10 // chunks of N blocks
#define BLOCK_QUEUE_SIZE_THRESHOLD (100*1024*1024) // MB
#define BLOCK_QUEUE_FORCE_DOWNLOAD_NEAR_BLOCKS 1000
#define REQUEST_NEXT_SCHEDULED_SPAN_THRESHOLD_STANDBY (5 * 1000000) // microseconds
#define REQUEST_NEXT_SCHEDULED_SPAN_THRESHOLD (30 * 1000000) // microseconds
#define IDLE_PEER_KICK_TIME (600 * 1000000) // microseconds
#define PASSIVE_PEER_KICK_TIME (60 * 1000000) // microseconds
#define DROP_ON_SYNC_WEDGE_THRESHOLD (30 * 1000000000ull) // nanoseconds
#define LAST_ACTIVITY_STALL_THRESHOLD (2.0f) // seconds

namespace cryptonote
{



  //-----------------------------------------------------------------------------------------------------------------------
  template<class t_core>
    t_cryptonote_protocol_handler<t_core>::t_cryptonote_protocol_handler(t_core& rcore, nodetool::i_p2p_endpoint<connection_context>* p_net_layout, bool offline):m_core(rcore),
                                                                                                              m_p2p(p_net_layout),
                                                                                                              m_syncronized_connections_count(0),
                                                                                                              m_synchronized(offline),
                                                                                                              m_ask_for_txpool_complement(true),
                                                                                                              m_stopping(false),
                                                                                                              m_no_sync(false)

  {
    if(!m_p2p)
      m_p2p = &m_p2p_stub;
  }
  //-----------------------------------------------------------------------------------------------------------------------
  template<class t_core>
  bool t_cryptonote_protocol_handler<t_core>::init(const boost::program_options::variables_map& vm)
  {
    m_sync_timer.pause();
    m_sync_timer.reset();
    m_add_timer.pause();
    m_add_timer.reset();
    m_last_add_end_time = 0;
    m_sync_spans_downloaded = 0;
    m_sync_old_spans_downloaded = 0;
    m_sync_bad_spans_downloaded = 0;
    m_sync_download_chain_size = 0;
    m_sync_download_objects_size = 0;

    m_block_download_max_size = command_line::get_arg(vm, cryptonote::arg_block_download_max_size);
    m_sync_pruned_blocks = command_line::get_arg(vm, cryptonote::arg_sync_pruned_blocks);

    return true;
  }
  //------------------------------------------------------------------------------------------------------------------------
  template<class t_core>
  bool t_cryptonote_protocol_handler<t_core>::deinit()
  {
    return true;
  }
  //------------------------------------------------------------------------------------------------------------------------
  template<class t_core>
  void t_cryptonote_protocol_handler<t_core>::set_p2p_endpoint(nodetool::i_p2p_endpoint<connection_context>* p2p)
  {
    if(p2p)
      m_p2p = p2p;
    else
      m_p2p = &m_p2p_stub;
  }
  //------------------------------------------------------------------------------------------------------------------------
  template<class t_core>
  bool t_cryptonote_protocol_handler<t_core>::on_callback(cryptonote_connection_context& context)
  {
    LOG_PRINT_CCONTEXT_L2("callback fired");
    CHECK_AND_ASSERT_MES_CC( context.m_callback_request_count > 0, false, "false callback fired, but context.m_callback_request_count=" << context.m_callback_request_count);
    --context.m_callback_request_count;

    if(context.m_state == cryptonote_connection_context::state_synchronizing)
    {
      NOTIFY_REQUEST_CHAIN::request r = {};
      context.m_needed_objects.clear();
      m_core.get_short_chain_history(r.block_ids);
      handler_request_blocks_history( r.block_ids ); // change the limit(?), sleep(?)
      r.prune = m_sync_pruned_blocks;
      MLOG_P2P_MESSAGE("-->>NOTIFY_REQUEST_CHAIN: m_block_ids.size()=" << r.block_ids.size() );
      post_notify<NOTIFY_REQUEST_CHAIN>(r, context);
      MLOG_PEER_STATE("requesting chain");
    }
    else if(context.m_state == cryptonote_connection_context::state_standby)
    {
      context.m_state = cryptonote_connection_context::state_synchronizing;
      try_add_next_blocks(context);
    }

    return true;
  }
  //------------------------------------------------------------------------------------------------------------------------
  template<class t_core>
  void t_cryptonote_protocol_handler<t_core>::log_connections()
  {
    std::stringstream ss;
    ss.precision(1);

    double down_sum = 0.0;
    double down_curr_sum = 0.0;
    double up_sum = 0.0;
    double up_curr_sum = 0.0;

    ss << std::setw(30) << std::left << "Remote Host"
      << std::setw(20) << "Peer id"
      << std::setw(20) << "Support Flags"
      << std::setw(30) << "Recv/Sent (inactive,sec)"
      << std::setw(25) << "State"
      << std::setw(20) << "Livetime(sec)"
      << std::setw(12) << "Down (kB/s)"
      << std::setw(14) << "Down(now)"
      << std::setw(10) << "Up (kB/s)"
      << std::setw(13) << "Up(now)"
      << ENDL;

    m_p2p->for_each_connection([&](const connection_context& cntxt, nodetool::peerid_type peer_id, uint32_t support_flags)
    {
      bool local_ip = cntxt.m_remote_address.is_local();
      auto connection_time = time(NULL) - cntxt.m_started;
      ss << std::setw(30) << std::left << std::string(cntxt.m_is_income ? " [INC]":"[OUT]") +
        cntxt.m_remote_address.str()
        << std::setw(20) << nodetool::peerid_to_string(peer_id)
        << std::setw(20) << std::hex << support_flags
        << std::setw(30) << std::to_string(cntxt.m_recv_cnt)+ "(" + std::to_string(time(NULL) - cntxt.m_last_recv) + ")" + "/" + std::to_string(cntxt.m_send_cnt) + "(" + std::to_string(time(NULL) - cntxt.m_last_send) + ")"
        << std::setw(25) << get_protocol_state_string(cntxt.m_state)
        << std::setw(20) << std::to_string(time(NULL) - cntxt.m_started)
        << std::setw(12) << std::fixed << (connection_time == 0 ? 0.0 : cntxt.m_recv_cnt / connection_time / 1024)
        << std::setw(14) << std::fixed << cntxt.m_current_speed_down / 1024
        << std::setw(10) << std::fixed << (connection_time == 0 ? 0.0 : cntxt.m_send_cnt / connection_time / 1024)
        << std::setw(13) << std::fixed << cntxt.m_current_speed_up / 1024
        << (local_ip ? "[LAN]" : "")
        << std::left << (cntxt.m_remote_address.is_loopback() ? "[LOCALHOST]" : "") // 127.0.0.1
        << ENDL;

      if (connection_time > 1)
      {
        down_sum += (cntxt.m_recv_cnt / connection_time / 1024);
        up_sum += (cntxt.m_send_cnt / connection_time / 1024);
      }

      down_curr_sum += (cntxt.m_current_speed_down / 1024);
      up_curr_sum += (cntxt.m_current_speed_up / 1024);

      return true;
    });
    ss << ENDL
      << std::setw(125) << " "
      << std::setw(12) << down_sum
      << std::setw(14) << down_curr_sum
      << std::setw(10) << up_sum
      << std::setw(13) << up_curr_sum
      << ENDL;
    LOG_PRINT_L0("Connections: " << ENDL << ss.str());
  }
  //------------------------------------------------------------------------------------------------------------------------
  // Returns a list of connection_info objects describing each open p2p connection
  //------------------------------------------------------------------------------------------------------------------------
  template<class t_core>
  std::list<connection_info> t_cryptonote_protocol_handler<t_core>::get_connections()
  {
    std::list<connection_info> connections;

    m_p2p->for_each_connection([&](const connection_context& cntxt, nodetool::peerid_type peer_id, uint32_t support_flags)
    {
      connection_info cnx;
      auto timestamp = time(NULL);

      cnx.incoming = cntxt.m_is_income ? true : false;

      cnx.address = cntxt.m_remote_address.str();
      cnx.host = cntxt.m_remote_address.host_str();
      cnx.ip = "";
      cnx.port = "";
      if (cntxt.m_remote_address.get_type_id() == epee::net_utils::ipv4_network_address::get_type_id())
      {
        cnx.ip = cnx.host;
        cnx.port = std::to_string(cntxt.m_remote_address.as<epee::net_utils::ipv4_network_address>().port());
      }
      cnx.rpc_port = cntxt.m_rpc_port;
      cnx.rpc_credits_per_hash = cntxt.m_rpc_credits_per_hash;

<<<<<<< HEAD
      std::stringstream peer_id_str;
      peer_id_str << std::hex << std::setw(16) << peer_id;
      peer_id_str >> cnx.peer_id;

=======
      cnx.peer_id = nodetool::peerid_to_string(peer_id);
      
>>>>>>> 25419b4b
      cnx.support_flags = support_flags;

      cnx.recv_count = cntxt.m_recv_cnt;
      cnx.recv_idle_time = timestamp - std::max(cntxt.m_started, cntxt.m_last_recv);

      cnx.send_count = cntxt.m_send_cnt;
      cnx.send_idle_time = timestamp - std::max(cntxt.m_started, cntxt.m_last_send);

      cnx.state = get_protocol_state_string(cntxt.m_state);

      cnx.live_time = timestamp - cntxt.m_started;

      cnx.localhost = cntxt.m_remote_address.is_loopback();
      cnx.local_ip = cntxt.m_remote_address.is_local();

      auto connection_time = time(NULL) - cntxt.m_started;
      if (connection_time == 0)
      {
        cnx.avg_download = 0;
        cnx.avg_upload = 0;
      }

      else
      {
        cnx.avg_download = cntxt.m_recv_cnt / connection_time / 1024;
        cnx.avg_upload = cntxt.m_send_cnt / connection_time / 1024;
      }

      cnx.current_download = cntxt.m_current_speed_down / 1024;
      cnx.current_upload = cntxt.m_current_speed_up / 1024;

      cnx.connection_id = epee::string_tools::pod_to_hex(cntxt.m_connection_id);
      cnx.ssl = cntxt.m_ssl;

      cnx.height = cntxt.m_remote_blockchain_height;
      cnx.pruning_seed = cntxt.m_pruning_seed;
      cnx.address_type = (uint8_t)cntxt.m_remote_address.get_type_id();

      connections.push_back(cnx);

      return true;
    });

    return connections;
  }
  //------------------------------------------------------------------------------------------------------------------------
  template<class t_core>
  bool t_cryptonote_protocol_handler<t_core>::process_payload_sync_data(const CORE_SYNC_DATA& hshd, cryptonote_connection_context& context, bool is_inital)
  {
    if(context.m_state == cryptonote_connection_context::state_before_handshake && !is_inital)
      return true;

    if(context.m_state == cryptonote_connection_context::state_synchronizing)
      return true;

    // from v6, if the peer advertises a top block version, reject if it's not what it should be (will only work if no voting)
    if (hshd.current_height > 0)
    {
      const uint8_t version = m_core.get_ideal_hard_fork_version(hshd.current_height - 1);
      if (version >= 6 && version != hshd.top_version)
      {
        if (version < hshd.top_version && version == m_core.get_ideal_hard_fork_version())
          MDEBUG(context << " peer claims higher version than we think (" <<
              (unsigned)hshd.top_version << " for " << (hshd.current_height - 1) << " instead of " << (unsigned)version <<
              ") - we may be forked from the network and a software upgrade may be needed, or that peer is broken or malicious");
        return false;
      }
    }

    // reject weird pruning schemes
    if (hshd.pruning_seed)
    {
      const uint32_t log_stripes = tools::get_pruning_log_stripes(hshd.pruning_seed);
      if (log_stripes != CRYPTONOTE_PRUNING_LOG_STRIPES || tools::get_pruning_stripe(hshd.pruning_seed) > (1u << log_stripes))
      {
        MWARNING(context << " peer claim unexpected pruning seed " << epee::string_tools::to_string_hex(hshd.pruning_seed) << ", disconnecting");
        return false;
      }
    }

    context.m_remote_blockchain_height = hshd.current_height;
    context.m_pruning_seed = hshd.pruning_seed;
#ifdef CRYPTONOTE_PRUNING_DEBUG_SPOOF_SEED
    context.m_pruning_seed = tools::make_pruning_seed(1 + (context.m_remote_address.as<epee::net_utils::ipv4_network_address>().ip()) % (1 << CRYPTONOTE_PRUNING_LOG_STRIPES), CRYPTONOTE_PRUNING_LOG_STRIPES);
    LOG_INFO_CC(context, "New connection posing as pruning seed " << epee::string_tools::to_string_hex(context.m_pruning_seed) << ", seed address " << &context.m_pruning_seed);
#endif

    uint64_t target = m_core.get_target_blockchain_height();
    if (target == 0)
      target = m_core.get_current_blockchain_height();

    if(m_core.have_block(hshd.top_id))
    {
      context.m_state = cryptonote_connection_context::state_normal;
      if(is_inital  && hshd.current_height >= target && target == m_core.get_current_blockchain_height())
        on_connection_synchronized();
      return true;
    }

    // No chain synchronization over hidden networks (tor, i2p, etc.)
    if(context.m_remote_address.get_zone() != epee::net_utils::zone::public_)
    {
      context.m_state = cryptonote_connection_context::state_normal;
      return true;
    }

    if (hshd.current_height > target)
    {
    /* As I don't know if accessing hshd from core could be a good practice,
    I prefer pushing target height to the core at the same time it is pushed to the user.
    Nz. */
    int64_t diff = static_cast<int64_t>(hshd.current_height) - static_cast<int64_t>(m_core.get_current_blockchain_height());
    uint64_t abs_diff = std::abs(diff);
    uint64_t max_block_height = std::max(hshd.current_height,m_core.get_current_blockchain_height());
    uint64_t last_block_v1 = m_core.get_nettype() == TESTNET ? 624633 : m_core.get_nettype() == MAINNET ? 1009826 : (uint64_t)-1;
    uint64_t diff_v2 = max_block_height > last_block_v1 ? std::min(abs_diff, max_block_height - last_block_v1) : 0;
<<<<<<< HEAD
    MCLOG(is_inital ? el::Level::Info : el::Level::Debug, "global", context <<  "Sync data returned a new top block candidate: " << m_core.get_current_blockchain_height() << " -> " << hshd.current_height
      << " [Your node is " << abs_diff << " blocks (" << ((abs_diff - diff_v2) / (24 * 60 * 60 / DIFFICULTY_TARGET_V1)) + (diff_v2 / (24 * 60 * 60 / DIFFICULTY_TARGET_V3)) << " days) "
=======
    MCLOG(is_inital ? el::Level::Info : el::Level::Debug, "global", el::Color::Yellow, context <<  "Sync data returned a new top block candidate: " << m_core.get_current_blockchain_height() << " -> " << hshd.current_height
      << " [Your node is " << abs_diff << " blocks (" << tools::get_human_readable_timespan((abs_diff - diff_v2) * DIFFICULTY_TARGET_V1 + diff_v2 * DIFFICULTY_TARGET_V2) << ") "
>>>>>>> 25419b4b
      << (0 <= diff ? std::string("behind") : std::string("ahead"))
      << "] " << ENDL << "SYNCHRONIZATION started");
      if (hshd.current_height >= m_core.get_current_blockchain_height() + 5) // don't switch to unsafe mode just for a few blocks
      {
        m_core.safesyncmode(false);
      }
      if (m_core.get_target_blockchain_height() == 0) // only when sync starts
      {
        m_sync_timer.resume();
        m_sync_timer.reset();
        m_add_timer.pause();
        m_add_timer.reset();
        m_last_add_end_time = 0;
        m_sync_spans_downloaded = 0;
        m_sync_old_spans_downloaded = 0;
        m_sync_bad_spans_downloaded = 0;
        m_sync_download_chain_size = 0;
        m_sync_download_objects_size = 0;
      }
    m_core.set_target_blockchain_height((hshd.current_height));
    }
    MINFO(context << "Remote blockchain height: " << hshd.current_height << ", id: " << hshd.top_id);

    if (m_no_sync)
    {
      context.m_state = cryptonote_connection_context::state_normal;
      return true;
    }

    context.m_state = cryptonote_connection_context::state_synchronizing;
    //let the socket to send response to handshake, but request callback, to let send request data after response
    LOG_PRINT_CCONTEXT_L2("requesting callback");
    ++context.m_callback_request_count;
    m_p2p->request_callback(context);
    MLOG_PEER_STATE("requesting callback");
    return true;
  }
  //------------------------------------------------------------------------------------------------------------------------
  template<class t_core>
  bool t_cryptonote_protocol_handler<t_core>::get_payload_sync_data(CORE_SYNC_DATA& hshd)
  {
    m_core.get_blockchain_top(hshd.current_height, hshd.top_id);
    hshd.top_version = m_core.get_ideal_hard_fork_version(hshd.current_height);
    difficulty_type wide_cumulative_difficulty = m_core.get_block_cumulative_difficulty(hshd.current_height);
    hshd.cumulative_difficulty = (wide_cumulative_difficulty & 0xffffffffffffffff).convert_to<uint64_t>();
    hshd.cumulative_difficulty_top64 = ((wide_cumulative_difficulty >> 64) & 0xffffffffffffffff).convert_to<uint64_t>();
    hshd.current_height +=1;
    hshd.pruning_seed = m_core.get_blockchain_pruning_seed();
    return true;
  }
  //------------------------------------------------------------------------------------------------------------------------
    template<class t_core>
    bool t_cryptonote_protocol_handler<t_core>::get_payload_sync_data(blobdata& data)
  {
    CORE_SYNC_DATA hsd = {};
    get_payload_sync_data(hsd);
    epee::serialization::store_t_to_binary(hsd, data);
    return true;
  }
  //------------------------------------------------------------------------------------------------------------------------
    template<class t_core>
    int t_cryptonote_protocol_handler<t_core>::handle_notify_new_block(int command, NOTIFY_NEW_BLOCK::request& arg, cryptonote_connection_context& context)
  {
    MLOGIF_P2P_MESSAGE(crypto::hash hash; cryptonote::block b; bool ret = cryptonote::parse_and_validate_block_from_blob(arg.b.block, b, &hash);, ret, "Received NOTIFY_NEW_BLOCK " << hash << " (height " << arg.current_blockchain_height << ", " << arg.b.txs.size() << " txes)");
    if(context.m_state != cryptonote_connection_context::state_normal)
      return 1;
    if(!is_synchronized() || m_no_sync) // can happen if a peer connection goes to normal but another thread still hasn't finished adding queued blocks
    {
      LOG_DEBUG_CC(context, "Received new block while syncing, ignored");
      return 1;
    }
    m_core.pause_mine();
    std::vector<block_complete_entry> blocks;
    blocks.push_back(arg.b);
    std::vector<block> pblocks;
    if (!m_core.prepare_handle_incoming_blocks(blocks, pblocks))
    {
      LOG_PRINT_CCONTEXT_L1("Block verification failed: prepare_handle_incoming_blocks failed, dropping connection");
      drop_connection(context, false, false);
      m_core.resume_mine();
      return 1;
    }
    for(auto tx_blob_it = arg.b.txs.begin(); tx_blob_it!=arg.b.txs.end();tx_blob_it++)
    {
      cryptonote::tx_verification_context tvc = AUTO_VAL_INIT(tvc);
      m_core.handle_incoming_tx(*tx_blob_it, tvc, relay_method::block, true);
      if(tvc.m_verifivation_failed)
      {
        LOG_PRINT_CCONTEXT_L1("Block verification failed: transaction verification failed, dropping connection");
        drop_connection(context, false, false);
        m_core.cleanup_handle_incoming_blocks();
        m_core.resume_mine();
        return 1;
      }
    }

    block_verification_context bvc = {};
    m_core.handle_incoming_block(arg.b.block, pblocks.empty() ? NULL : &pblocks[0], bvc); // got block from handle_notify_new_block
    if (!m_core.cleanup_handle_incoming_blocks(true))
    {
      LOG_PRINT_CCONTEXT_L0("Failure in cleanup_handle_incoming_blocks");
      m_core.resume_mine();
      return 1;
    }
    m_core.resume_mine();
    if(bvc.m_verifivation_failed)
    {
      LOG_PRINT_CCONTEXT_L0("Block verification failed, dropping connection");
      drop_connection_with_score(context, bvc.m_bad_pow ? P2P_IP_FAILS_BEFORE_BLOCK : 1, false);
      return 1;
    }
    if(bvc.m_added_to_main_chain)
    {
      //TODO: Add here announce protocol usage
      relay_block(arg, context);
    }else if(bvc.m_marked_as_orphaned)
    {
      context.m_needed_objects.clear();
      context.m_state = cryptonote_connection_context::state_synchronizing;
      NOTIFY_REQUEST_CHAIN::request r = {};
      m_core.get_short_chain_history(r.block_ids);
      r.prune = m_sync_pruned_blocks;
      handler_request_blocks_history( r.block_ids ); // change the limit(?), sleep(?)
      MLOG_P2P_MESSAGE("-->>NOTIFY_REQUEST_CHAIN: m_block_ids.size()=" << r.block_ids.size() );
      post_notify<NOTIFY_REQUEST_CHAIN>(r, context);
      MLOG_PEER_STATE("requesting chain");
    }

    return 1;
  }
  //------------------------------------------------------------------------------------------------------------------------
  template<class t_core>
  int t_cryptonote_protocol_handler<t_core>::handle_notify_new_fluffy_block(int command, NOTIFY_NEW_FLUFFY_BLOCK::request& arg, cryptonote_connection_context& context)
  {
    MLOGIF_P2P_MESSAGE(crypto::hash hash; cryptonote::block b; bool ret = cryptonote::parse_and_validate_block_from_blob(arg.b.block, b, &hash);, ret, "Received NOTIFY_NEW_FLUFFY_BLOCK " << hash << " (height " << arg.current_blockchain_height << ", " << arg.b.txs.size() << " txes)");
    if(context.m_state != cryptonote_connection_context::state_normal)
      return 1;
    if(!is_synchronized() || m_no_sync) // can happen if a peer connection goes to normal but another thread still hasn't finished adding queued blocks
    {
      LOG_DEBUG_CC(context, "Received new block while syncing, ignored");
      return 1;
    }

    m_core.pause_mine();

    block new_block;
    transaction miner_tx;
    if(parse_and_validate_block_from_blob(arg.b.block, new_block))
    {
      // This is a second notification, we must have asked for some missing tx
      if(!context.m_requested_objects.empty())
      {
        // What we asked for != to what we received ..
        if(context.m_requested_objects.size() != arg.b.txs.size())
        {
          LOG_ERROR_CCONTEXT
          (
            "NOTIFY_NEW_FLUFFY_BLOCK -> request/response mismatch, "
            << "block = " << epee::string_tools::pod_to_hex(get_blob_hash(arg.b.block))
            << ", requested = " << context.m_requested_objects.size()
            << ", received = " << new_block.tx_hashes.size()
            << ", dropping connection"
          );

          drop_connection(context, false, false);
          m_core.resume_mine();
          return 1;
        }
<<<<<<< HEAD
      }

      std::vector<blobdata> have_tx;

      // Instead of requesting missing transactions by hash like BTC,
=======
      }      

      std::vector<tx_blob_entry> have_tx;

      // Instead of requesting missing transactions by hash like BTC, 
>>>>>>> 25419b4b
      // we do it by index (thanks to a suggestion from moneromooo) because
      // we're way cooler .. and also because they're smaller than hashes.
      //
      // Also, remember to pepper some whitespace changes around to bother
      // moneromooo ... only because I <3 him.
      std::vector<uint64_t> need_tx_indices;

      transaction tx;
      crypto::hash tx_hash;

      for(auto& tx_blob: arg.b.txs)
      {
        if(parse_and_validate_tx_from_blob(tx_blob.blob, tx))
        {
          try
          {
            if(!get_transaction_hash(tx, tx_hash))
            {
              LOG_PRINT_CCONTEXT_L1
              (
                  "NOTIFY_NEW_FLUFFY_BLOCK: get_transaction_hash failed"
                  << ", dropping connection"
              );

              drop_connection(context, false, false);
              m_core.resume_mine();
              return 1;
            }
          }
          catch(...)
          {
            LOG_PRINT_CCONTEXT_L1
            (
                "NOTIFY_NEW_FLUFFY_BLOCK: get_transaction_hash failed"
                << ", exception thrown"
                << ", dropping connection"
            );

            drop_connection(context, false, false);
            m_core.resume_mine();
            return 1;
          }

          // hijacking m_requested objects in connection context to patch up
          // a possible DOS vector pointed out by @monero-moo where peers keep
          // sending (0...n-1) transactions.
          // If requested objects is not empty, then we must have asked for
          // some missing transacionts, make sure that they're all there.
          //
          // Can I safely re-use this field? I think so, but someone check me!
          if(!context.m_requested_objects.empty())
          {
            auto req_tx_it = context.m_requested_objects.find(tx_hash);
            if(req_tx_it == context.m_requested_objects.end())
            {
              LOG_ERROR_CCONTEXT
              (
                "Peer sent wrong transaction (NOTIFY_NEW_FLUFFY_BLOCK): "
                << "transaction with id = " << tx_hash << " wasn't requested, "
                << "dropping connection"
              );

              drop_connection(context, false, false);
              m_core.resume_mine();
              return 1;
            }

            context.m_requested_objects.erase(req_tx_it);
          }

          // we might already have the tx that the peer
          // sent in our pool, so don't verify again..
          if(!m_core.pool_has_tx(tx_hash))
          {
            MDEBUG("Incoming tx " << tx_hash << " not in pool, adding");
<<<<<<< HEAD
            cryptonote::tx_verification_context tvc = AUTO_VAL_INIT(tvc);
            if(!m_core.handle_incoming_tx(tx_blob, tvc, true, true, false) || tvc.m_verifivation_failed)
=======
            cryptonote::tx_verification_context tvc = AUTO_VAL_INIT(tvc);                        
            if(!m_core.handle_incoming_tx(tx_blob, tvc, relay_method::block, true) || tvc.m_verifivation_failed)
>>>>>>> 25419b4b
            {
              LOG_PRINT_CCONTEXT_L1("Block verification failed: transaction verification failed, dropping connection");
              drop_connection(context, false, false);
              m_core.resume_mine();
              return 1;
            }

            //
            // future todo:
            // tx should only not be added to pool if verification failed, but
            // maybe in the future could not be added for other reasons
            // according to monero-moo so keep track of these separately ..
            //
          }
        }
        else
        {
          LOG_ERROR_CCONTEXT
          (
            "sent wrong tx: failed to parse and validate transaction: "
<<<<<<< HEAD
            << epee::string_tools::buff_to_hex_nodelimer(tx_blob)
=======
            << epee::string_tools::buff_to_hex_nodelimer(tx_blob.blob)
>>>>>>> 25419b4b
            << ", dropping connection"
          );

          drop_connection(context, false, false);
          m_core.resume_mine();
          return 1;
        }
      }

      // The initial size equality check could have been fooled if the sender
      // gave us the number of transactions we asked for, but not the right
      // ones. This check make sure the transactions we asked for were the
      // ones we received.
      if(context.m_requested_objects.size())
      {
        MERROR
        (
          "NOTIFY_NEW_FLUFFY_BLOCK: peer sent the number of transaction requested"
          << ", but not the actual transactions requested"
          << ", context.m_requested_objects.size() = " << context.m_requested_objects.size()
          << ", dropping connection"
        );

        drop_connection(context, false, false);
        m_core.resume_mine();
        return 1;
      }

      size_t tx_idx = 0;
      for(auto& tx_hash: new_block.tx_hashes)
      {
        cryptonote::blobdata txblob;
        if(m_core.get_pool_transaction(tx_hash, txblob, relay_category::broadcasted))
        {
          have_tx.push_back({txblob, crypto::null_hash});
        }
        else
        {
          std::vector<crypto::hash> tx_ids;
          std::vector<transaction> txes;
          std::vector<crypto::hash> missing;
          tx_ids.push_back(tx_hash);
          if (m_core.get_transactions(tx_ids, txes, missing) && missing.empty())
          {
            if (txes.size() == 1)
            {
              have_tx.push_back({tx_to_blob(txes.front()), crypto::null_hash});
            }
            else
            {
              MERROR("1 tx requested, none not found, but " << txes.size() << " returned");
              m_core.resume_mine();
              return 1;
            }
          }
          else
          {
            MDEBUG("Tx " << tx_hash << " not found in pool");
            need_tx_indices.push_back(tx_idx);
          }
        }

        ++tx_idx;
      }

      if(!need_tx_indices.empty()) // drats, we don't have everything..
      {
        // request non-mempool txs
        MDEBUG("We are missing " << need_tx_indices.size() << " txes for this fluffy block");
        for (auto txidx: need_tx_indices)
          MDEBUG("  tx " << new_block.tx_hashes[txidx]);
        NOTIFY_REQUEST_FLUFFY_MISSING_TX::request missing_tx_req;
        missing_tx_req.block_hash = get_block_hash(new_block);
        missing_tx_req.current_blockchain_height = arg.current_blockchain_height;
        missing_tx_req.missing_tx_indices = std::move(need_tx_indices);

        m_core.resume_mine();
        MLOG_P2P_MESSAGE("-->>NOTIFY_REQUEST_FLUFFY_MISSING_TX: missing_tx_indices.size()=" << missing_tx_req.missing_tx_indices.size() );
        post_notify<NOTIFY_REQUEST_FLUFFY_MISSING_TX>(missing_tx_req, context);
      }
      else // whoo-hoo we've got em all ..
      {
        MDEBUG("We have all needed txes for this fluffy block");

        block_complete_entry b;
        b.block = arg.b.block;
        b.txs = have_tx;

        std::vector<block_complete_entry> blocks;
        blocks.push_back(b);
<<<<<<< HEAD
        m_core.prepare_handle_incoming_blocks(blocks);

        block_verification_context bvc = boost::value_initialized<block_verification_context>();
        m_core.handle_incoming_block(arg.b.block, bvc); // got block from handle_notify_new_block
=======
        std::vector<block> pblocks;
        if (!m_core.prepare_handle_incoming_blocks(blocks, pblocks))
        {
          LOG_PRINT_CCONTEXT_L0("Failure in prepare_handle_incoming_blocks");
          m_core.resume_mine();
          return 1;
        }
          
        block_verification_context bvc = {};
        m_core.handle_incoming_block(arg.b.block, pblocks.empty() ? NULL : &pblocks[0], bvc); // got block from handle_notify_new_block
>>>>>>> 25419b4b
        if (!m_core.cleanup_handle_incoming_blocks(true))
        {
          LOG_PRINT_CCONTEXT_L0("Failure in cleanup_handle_incoming_blocks");
          m_core.resume_mine();
          return 1;
        }
        m_core.resume_mine();

        if( bvc.m_verifivation_failed )
        {
          LOG_PRINT_CCONTEXT_L0("Block verification failed, dropping connection");
          drop_connection_with_score(context, bvc.m_bad_pow ? P2P_IP_FAILS_BEFORE_BLOCK : 1, false);
          return 1;
        }
        if( bvc.m_added_to_main_chain )
        {
          //TODO: Add here announce protocol usage
          NOTIFY_NEW_BLOCK::request reg_arg = AUTO_VAL_INIT(reg_arg);
          reg_arg.current_blockchain_height = arg.current_blockchain_height;
          reg_arg.b = b;
          relay_block(reg_arg, context);
        }
        else if( bvc.m_marked_as_orphaned )
        {
          context.m_needed_objects.clear();
          context.m_state = cryptonote_connection_context::state_synchronizing;
          NOTIFY_REQUEST_CHAIN::request r = {};
          m_core.get_short_chain_history(r.block_ids);
          handler_request_blocks_history( r.block_ids ); // change the limit(?), sleep(?)
          r.prune = m_sync_pruned_blocks;
          MLOG_P2P_MESSAGE("-->>NOTIFY_REQUEST_CHAIN: m_block_ids.size()=" << r.block_ids.size() );
          post_notify<NOTIFY_REQUEST_CHAIN>(r, context);
<<<<<<< HEAD
        }
=======
          MLOG_PEER_STATE("requesting chain");
        }            
>>>>>>> 25419b4b
      }
    }
    else
    {
      LOG_ERROR_CCONTEXT
      (
        "sent wrong block: failed to parse and validate block: "
        << epee::string_tools::buff_to_hex_nodelimer(arg.b.block)
        << ", dropping connection"
      );

      m_core.resume_mine();
      drop_connection(context, false, false);

      return 1;
    }

    return 1;
  }
  //------------------------------------------------------------------------------------------------------------------------
  template<class t_core>
  int t_cryptonote_protocol_handler<t_core>::handle_uptime_proof(int command, NOTIFY_UPTIME_PROOF::request& arg, cryptonote_connection_context& context)
 {
   MLOG_P2P_MESSAGE("Received NOTIFY_UPTIME_PROOF");
   if(context.m_state != cryptonote_connection_context::state_normal)
     return 1;
   if (m_core.handle_uptime_proof(arg))
     relay_uptime_proof(arg, context);
   return 1;
 }
 //------------------------------------------------------------------------------------------------------------------------
 template<class t_core>
  int t_cryptonote_protocol_handler<t_core>::handle_request_fluffy_missing_tx(int command, NOTIFY_REQUEST_FLUFFY_MISSING_TX::request& arg, cryptonote_connection_context& context)
  {
    MLOG_P2P_MESSAGE("Received NOTIFY_REQUEST_FLUFFY_MISSING_TX (" << arg.missing_tx_indices.size() << " txes), block hash " << arg.block_hash);
<<<<<<< HEAD

=======
    if (context.m_state == cryptonote_connection_context::state_before_handshake)
    {
      LOG_ERROR_CCONTEXT("Requested fluffy tx before handshake, dropping connection");
      drop_connection(context, false, false);
      return 1;
    }
    
>>>>>>> 25419b4b
    std::vector<std::pair<cryptonote::blobdata, block>> local_blocks;
    std::vector<cryptonote::blobdata> local_txs;

    block b;
    if (!m_core.get_block_by_hash(arg.block_hash, b))
    {
      LOG_ERROR_CCONTEXT("failed to find block: " << arg.block_hash << ", dropping connection");
      drop_connection(context, false, false);
      return 1;
    }

    std::vector<crypto::hash> txids;
    NOTIFY_NEW_FLUFFY_BLOCK::request fluffy_response;
    fluffy_response.b.block = t_serializable_object_to_blob(b);
    fluffy_response.current_blockchain_height = arg.current_blockchain_height;
    std::vector<bool> seen(b.tx_hashes.size(), false);
    for(auto& tx_idx: arg.missing_tx_indices)
    {
      if(tx_idx < b.tx_hashes.size())
      {
        MDEBUG("  tx " << b.tx_hashes[tx_idx]);
        if (seen[tx_idx])
        {
          LOG_ERROR_CCONTEXT
          (
            "Failed to handle request NOTIFY_REQUEST_FLUFFY_MISSING_TX"
            << ", request is asking for duplicate tx "
            << ", tx index = " << tx_idx << ", block tx count " << b.tx_hashes.size()
            << ", block_height = " << arg.current_blockchain_height
            << ", dropping connection"
          );
          drop_connection(context, true, false);
          return 1;
        }
        txids.push_back(b.tx_hashes[tx_idx]);
        seen[tx_idx] = true;
      }
      else
      {
        LOG_ERROR_CCONTEXT
        (
          "Failed to handle request NOTIFY_REQUEST_FLUFFY_MISSING_TX"
          << ", request is asking for a tx whose index is out of bounds "
          << ", tx index = " << tx_idx << ", block tx count " << b.tx_hashes.size()
          << ", block_height = " << arg.current_blockchain_height
          << ", dropping connection"
        );

        drop_connection(context, false, false);
        return 1;
      }
    }

    std::vector<cryptonote::transaction> txs;
    std::vector<crypto::hash> missed;
    if (!m_core.get_transactions(txids, txs, missed))
    {
      LOG_ERROR_CCONTEXT("Failed to handle request NOTIFY_REQUEST_FLUFFY_MISSING_TX, "
        << "failed to get requested transactions");
      drop_connection(context, false, false);
      return 1;
    }
    if (!missed.empty() || txs.size() != txids.size())
    {
      LOG_ERROR_CCONTEXT("Failed to handle request NOTIFY_REQUEST_FLUFFY_MISSING_TX, "
        << missed.size() << " requested transactions not found" << ", dropping connection");
      drop_connection(context, false, false);
      return 1;
    }

    for(auto& tx: txs)
    {
      fluffy_response.b.txs.push_back({t_serializable_object_to_blob(tx), crypto::null_hash});
    }

    MLOG_P2P_MESSAGE
    (
        "-->>NOTIFY_RESPONSE_FLUFFY_MISSING_TX: "
        << ", txs.size()=" << fluffy_response.b.txs.size()
        << ", rsp.current_blockchain_height=" << fluffy_response.current_blockchain_height
    );

    post_notify<NOTIFY_NEW_FLUFFY_BLOCK>(fluffy_response, context);
    return 1;
  }
  //------------------------------------------------------------------------------------------------------------------------
  template<class t_core>
  int t_cryptonote_protocol_handler<t_core>::handle_notify_new_deregister_vote(int command, NOTIFY_NEW_DEREGISTER_VOTE::request& arg, cryptonote_connection_context& context)
  {
    MLOG_P2P_MESSAGE("Received NOTIFY_NEW_DEREGISTER_VOTE (" << arg.votes.size() << " txes)");

    if(context.m_state != cryptonote_connection_context::state_normal)
      return 1;

    if(!is_synchronized())
    {
      LOG_DEBUG_CC(context, "Received new deregister vote while syncing, ignored");
      return 1;
    }

    for(auto it = arg.votes.begin(); it != arg.votes.end();)
    {
      cryptonote::vote_verification_context vvc = {};
      m_core.add_deregister_vote(*it, vvc);

      if (vvc.m_verification_failed)
      {
        LOG_PRINT_CCONTEXT_L1("Deregister vote verification failed, dropping connection");
        drop_connection(context, false /*add_fail*/, false /*flush_all_spans i.e. delete cached block data from this peer*/);
        return 1;
      }

      if (vvc.m_added_to_pool)
      {
        it++;
      }
      else
      {
        it = arg.votes.erase(it);
      }
    }

    if (arg.votes.size())
    {
      relay_deregister_votes(arg, context);
    }

    return 1;
  }
  //------------------------------------------------------------------------------------------------------------------------
  template<class t_core>
  int t_cryptonote_protocol_handler<t_core>::handle_notify_get_txpool_complement(int command, NOTIFY_GET_TXPOOL_COMPLEMENT::request& arg, cryptonote_connection_context& context)
  {
    MLOG_P2P_MESSAGE("Received NOTIFY_GET_TXPOOL_COMPLEMENT (" << arg.hashes.size() << " txes)");
    if(context.m_state != cryptonote_connection_context::state_normal)
      return 1;

    std::vector<std::pair<cryptonote::blobdata, block>> local_blocks;
    std::vector<cryptonote::blobdata> local_txs;

    std::vector<cryptonote::blobdata> txes;
    if (!m_core.get_txpool_complement(arg.hashes, txes))
    {
      LOG_ERROR_CCONTEXT("failed to get txpool complement");
      return 1;
    }

    NOTIFY_NEW_TRANSACTIONS::request new_txes;
    new_txes.txs = std::move(txes);

    MLOG_P2P_MESSAGE
    (
        "-->>NOTIFY_NEW_TRANSACTIONS: "
        << ", txs.size()=" << new_txes.txs.size()
    );

    post_notify<NOTIFY_NEW_TRANSACTIONS>(new_txes, context);
    return 1;
  }
  //------------------------------------------------------------------------------------------------------------------------
  template<class t_core>
  int t_cryptonote_protocol_handler<t_core>::handle_notify_new_transactions(int command, NOTIFY_NEW_TRANSACTIONS::request& arg, cryptonote_connection_context& context)
  {
    MLOG_P2P_MESSAGE("Received NOTIFY_NEW_TRANSACTIONS (" << arg.txs.size() << " txes)");
    for (const auto &blob: arg.txs)
      MLOGIF_P2P_MESSAGE(cryptonote::transaction tx; crypto::hash hash; bool ret = cryptonote::parse_and_validate_tx_from_blob(blob, tx, hash);, ret, "Including transaction " << hash);

    if(context.m_state != cryptonote_connection_context::state_normal)
      return 1;

    // while syncing, core will lock for a long time, so we ignore
    // those txes as they aren't really needed anyway, and avoid a
    // long block before replying
    if(!is_synchronized() || m_no_sync)
    {
      LOG_DEBUG_CC(context, "Received new tx while syncing, ignored");
      return 1;
    }

    relay_method tx_relay;
    std::vector<blobdata> stem_txs{};
    std::vector<blobdata> fluff_txs{};
    if (arg.dandelionpp_fluff)
    {
      tx_relay = relay_method::fluff;
      fluff_txs.reserve(arg.txs.size());
    }
    else
    {
      tx_relay = relay_method::stem;
      stem_txs.reserve(arg.txs.size());
    }

    for (auto& tx : arg.txs)
    {
      tx_verification_context tvc{};
      if (!m_core.handle_incoming_tx({tx, crypto::null_hash}, tvc, tx_relay, true))
      {
        LOG_PRINT_CCONTEXT_L1("Tx verification failed, dropping connection");
        drop_connection(context, false, false);
        return 1;
      }

      switch (tvc.m_relay)
      {
        case relay_method::local:
        case relay_method::stem:
          stem_txs.push_back(std::move(tx));
          break;
        case relay_method::block:
        case relay_method::fluff:
          fluff_txs.push_back(std::move(tx));
          break;
        default:
        case relay_method::none:
          break;
      }
    }

    if (!stem_txs.empty())
    {
      //TODO: add announce usage here
      arg.dandelionpp_fluff = false;
      arg.txs = std::move(stem_txs);
      relay_transactions(arg, context.m_connection_id, context.m_remote_address.get_zone(), relay_method::stem);
    }
    if (!fluff_txs.empty())
    {
      //TODO: add announce usage here
      arg.dandelionpp_fluff = true;
      arg.txs = std::move(fluff_txs);
      relay_transactions(arg, context.m_connection_id, context.m_remote_address.get_zone(), relay_method::fluff);
    }
    return 1;
  }
  //------------------------------------------------------------------------------------------------------------------------
  template<class t_core>
  int t_cryptonote_protocol_handler<t_core>::handle_request_get_objects(int command, NOTIFY_REQUEST_GET_OBJECTS::request& arg, cryptonote_connection_context& context)
  {
    if (context.m_state == cryptonote_connection_context::state_before_handshake)
    {
      LOG_ERROR_CCONTEXT("Requested objects before handshake, dropping connection");
      drop_connection(context, false, false);
      return 1;
    }
    MLOG_P2P_MESSAGE("Received NOTIFY_REQUEST_GET_OBJECTS (" << arg.blocks.size() << " blocks)");
    if (arg.blocks.size() > CURRENCY_PROTOCOL_MAX_OBJECT_REQUEST_COUNT)
      {
        LOG_ERROR_CCONTEXT(
            "Requested objects count is too big ("
            << arg.blocks.size() << ") expected not more then "
            << CURRENCY_PROTOCOL_MAX_OBJECT_REQUEST_COUNT);
        drop_connection(context, false, false);
        return 1;
      }

    NOTIFY_RESPONSE_GET_OBJECTS::request rsp;
    if(!m_core.handle_get_objects(arg, rsp, context))
    {
      LOG_ERROR_CCONTEXT("failed to handle request NOTIFY_REQUEST_GET_OBJECTS, dropping connection");
      drop_connection(context, false, false);
      return 1;
    }
    MLOG_P2P_MESSAGE("-->>NOTIFY_RESPONSE_GET_OBJECTS: blocks.size()="
                     << rsp.blocks.size() << ", rsp.m_current_blockchain_height=" << rsp.current_blockchain_height
                     << ", missed_ids.size()=" << rsp.missed_ids.size());
    post_notify<NOTIFY_RESPONSE_GET_OBJECTS>(rsp, context);
    //handler_response_blocks_now(sizeof(rsp)); // XXX
    //handler_response_blocks_now(200);
    return 1;
  }
  //------------------------------------------------------------------------------------------------------------------------


  template<class t_core>
  double t_cryptonote_protocol_handler<t_core>::get_avg_block_size()
  {
    CRITICAL_REGION_LOCAL(m_buffer_mutex);
    if (m_avg_buffer.empty()) {
      MWARNING("m_avg_buffer.size() == 0");
      return 500;
    }
    double avg = 0;
    for (const auto &element : m_avg_buffer) avg += element;
    return avg / m_avg_buffer.size();
  }

  template<class t_core>
  int t_cryptonote_protocol_handler<t_core>::handle_response_get_objects(int command, NOTIFY_RESPONSE_GET_OBJECTS::request& arg, cryptonote_connection_context& context)
  {
    MLOG_P2P_MESSAGE("Received NOTIFY_RESPONSE_GET_OBJECTS (" << arg.blocks.size() << " blocks)");
    MLOG_PEER_STATE("received objects");

    boost::posix_time::ptime request_time = context.m_last_request_time;
    context.m_last_request_time = boost::date_time::not_a_date_time;

    // calculate size of request
    size_t size = 0;
    size_t blocks_size = 0;
    for (const auto &element : arg.blocks) {
      blocks_size += element.block.size();
      for (const auto &tx : element.txs)
        blocks_size += tx.blob.size();
    }
    size += blocks_size;

    for (const auto &element : arg.missed_ids)
      size += sizeof(element.data);

    size += sizeof(arg.current_blockchain_height);
    {
      CRITICAL_REGION_LOCAL(m_buffer_mutex);
      m_avg_buffer.push_back(size);
    }
    ++m_sync_spans_downloaded;
    m_sync_download_objects_size += size;
    MDEBUG(context << " downloaded " << size << " bytes worth of blocks");

    /*using namespace boost::chrono;
      auto point = steady_clock::now();
      auto time_from_epoh = point.time_since_epoch();
      auto sec = duration_cast< seconds >( time_from_epoh ).count();*/

    //epee::net_utils::network_throttle_manager::get_global_throttle_inreq().logger_handle_net("log/dr-monero/net/req-all.data", sec, get_avg_block_size());

    if(context.m_last_response_height > arg.current_blockchain_height)
    {
      LOG_ERROR_CCONTEXT("sent wrong NOTIFY_HAVE_OBJECTS: arg.m_current_blockchain_height=" << arg.current_blockchain_height
        << " < m_last_response_height=" << context.m_last_response_height << ", dropping connection");
      drop_connection(context, false, false);
      ++m_sync_bad_spans_downloaded;
      return 1;
    }

    context.m_remote_blockchain_height = arg.current_blockchain_height;
    if (context.m_remote_blockchain_height > m_core.get_target_blockchain_height())
      m_core.set_target_blockchain_height(context.m_remote_blockchain_height);

    std::vector<crypto::hash> block_hashes;
    block_hashes.reserve(arg.blocks.size());
    const boost::posix_time::ptime now = boost::posix_time::microsec_clock::universal_time();
    uint64_t start_height = std::numeric_limits<uint64_t>::max();
    cryptonote::block b;
    for(const block_complete_entry& block_entry: arg.blocks)
    {
      if (m_stopping)
      {
        return 1;
      }

      crypto::hash block_hash;
      if(!parse_and_validate_block_from_blob(block_entry.block, b, block_hash))
      {
        LOG_ERROR_CCONTEXT("sent wrong block: failed to parse and validate block: "
          << epee::string_tools::buff_to_hex_nodelimer(block_entry.block) << ", dropping connection");
        drop_connection(context, false, false);
        ++m_sync_bad_spans_downloaded;
        return 1;
      }
      if (b.miner_tx.vin.size() != 1 || b.miner_tx.vin.front().type() != typeid(txin_gen))
      {
        LOG_ERROR_CCONTEXT("sent wrong block: block: miner tx does not have exactly one txin_gen input"
          << epee::string_tools::buff_to_hex_nodelimer(block_entry.block) << ", dropping connection");
        drop_connection(context, false, false);
        ++m_sync_bad_spans_downloaded;
        return 1;
      }
      if (start_height == std::numeric_limits<uint64_t>::max())
        start_height = boost::get<txin_gen>(b.miner_tx.vin[0]).height;

      auto req_it = context.m_requested_objects.find(block_hash);
      if(req_it == context.m_requested_objects.end())
      {
        LOG_ERROR_CCONTEXT("sent wrong NOTIFY_RESPONSE_GET_OBJECTS: block with id=" << epee::string_tools::pod_to_hex(get_blob_hash(block_entry.block))
          << " wasn't requested, dropping connection");
        drop_connection(context, false, false);
        ++m_sync_bad_spans_downloaded;
        return 1;
      }
      if(b.tx_hashes.size() != block_entry.txs.size())
      {
        LOG_ERROR_CCONTEXT("sent wrong NOTIFY_RESPONSE_GET_OBJECTS: block with id=" << epee::string_tools::pod_to_hex(get_blob_hash(block_entry.block))
          << ", tx_hashes.size()=" << b.tx_hashes.size() << " mismatch with block_complete_entry.m_txs.size()=" << block_entry.txs.size() << ", dropping connection");
        drop_connection(context, false, false);
        ++m_sync_bad_spans_downloaded;
        return 1;
      }

      context.m_requested_objects.erase(req_it);
      block_hashes.push_back(block_hash);
    }

    if(!context.m_requested_objects.empty())
    {
      MERROR(context << "returned not all requested objects (context.m_requested_objects.size()="
        << context.m_requested_objects.size() << "), dropping connection");
      drop_connection(context, false, false);
      ++m_sync_bad_spans_downloaded;
      return 1;
    }

    const bool pruned_ok = should_ask_for_pruned_data(context, start_height, arg.blocks.size(), true);
    if (!pruned_ok)
    {
      // if we don't want pruned data, check we did not get any
      for (block_complete_entry& block_entry: arg.blocks)
      {
        if (block_entry.pruned)
        {
          MERROR(context << "returned a pruned block, dropping connection");
          drop_connection(context, false, false);
          ++m_sync_bad_spans_downloaded;
          return 1;
        }
        if (block_entry.block_weight)
        {
          MERROR(context << "returned a block weight for a non pruned block, dropping connection");
          drop_connection(context, false, false);
          ++m_sync_bad_spans_downloaded;
          return 1;
        }
        for (const tx_blob_entry &tx_entry: block_entry.txs)
        {
          if (tx_entry.prunable_hash != crypto::null_hash)
          {
            MERROR(context << "returned at least one pruned object which we did not expect, dropping connection");
            drop_connection(context, false, false);
            ++m_sync_bad_spans_downloaded;
            return 1;
          }
        }
      }
    }
    else
    {
      // we accept pruned data, check that if we got some, then no weights are zero
      for (block_complete_entry& block_entry: arg.blocks)
      {
        if (block_entry.block_weight == 0 && block_entry.pruned)
        {
          MERROR(context << "returned at least one pruned block with 0 weight, dropping connection");
          drop_connection(context, false, false);
          ++m_sync_bad_spans_downloaded;
          return 1;
        }
      }
    }

    {
      MLOG_YELLOW(el::Level::Debug, context << " Got NEW BLOCKS inside of " << __FUNCTION__ << ": size: " << arg.blocks.size()
          << ", blocks: " << start_height << " - " << (start_height + arg.blocks.size() - 1) <<
          " (pruning seed " << epee::string_tools::to_string_hex(context.m_pruning_seed) << ")");

      // add that new span to the block queue
      const boost::posix_time::time_duration dt = now - request_time;
      const float rate = size * 1e6 / (dt.total_microseconds() + 1);
      MDEBUG(context << " adding span: " << arg.blocks.size() << " at height " << start_height << ", " << dt.total_microseconds()/1e6 << " seconds, " << (rate/1024) << " kB/s, size now " << (m_block_queue.get_data_size() + blocks_size) / 1048576.f << " MB");
      m_block_queue.add_blocks(start_height, arg.blocks, context.m_connection_id, rate, blocks_size);

      const crypto::hash last_block_hash = cryptonote::get_block_hash(b);
      context.m_last_known_hash = last_block_hash;

      if (!m_core.get_test_drop_download() || !m_core.get_test_drop_download_height()) { // DISCARD BLOCKS for testing
        return 1;
      }
    }

    try_add_next_blocks(context);
    return 1;
  }

  // Get an estimate for the remaining sync time from given current to target blockchain height, in seconds
  template<class t_core>
  uint64_t t_cryptonote_protocol_handler<t_core>::get_estimated_remaining_sync_seconds(uint64_t current_blockchain_height, uint64_t target_blockchain_height)
  {
    // The average sync speed varies so much, even averaged over quite long time periods like 10 minutes,
    // that using some sliding window would be difficult to implement without often leading to bad estimates.
    // The simplest strategy - always average sync speed over the maximum available interval i.e. since sync
    // started at all (from "m_sync_start_time" and "m_sync_start_height") - gives already useful results
    // and seems to be quite robust. Some quite special cases like "Internet connection suddenly becoming
    // much faster after syncing already a long time, and staying fast" are not well supported however.

    if (target_blockchain_height <= current_blockchain_height)
    {
      // Syncing stuck, or other special circumstance: Avoid errors, simply give back 0
      return 0;
    }

    const boost::posix_time::ptime now = boost::posix_time::microsec_clock::universal_time();
    const boost::posix_time::time_duration sync_time = now - m_sync_start_time;
    cryptonote::network_type nettype = m_core.get_nettype();

    // Don't simply use remaining number of blocks for the estimate but "sync weight" as provided by
    // "cumulative_block_sync_weight" which knows about strongly varying Monero mainnet block sizes
    uint64_t synced_weight = tools::cumulative_block_sync_weight(nettype, m_sync_start_height, current_blockchain_height - m_sync_start_height);
    float us_per_weight = (float)sync_time.total_microseconds() / (float)synced_weight;
    uint64_t remaining_weight = tools::cumulative_block_sync_weight(nettype, current_blockchain_height, target_blockchain_height - current_blockchain_height);
    float remaining_us = us_per_weight * (float)remaining_weight;
    return (uint64_t)(remaining_us / 1e6);
  }

  // Return a textual remaining sync time estimate, or the empty string if waiting period not yet over
  template<class t_core>
  std::string t_cryptonote_protocol_handler<t_core>::get_periodic_sync_estimate(uint64_t current_blockchain_height, uint64_t target_blockchain_height)
  {
    std::string text = "";
    const boost::posix_time::ptime now = boost::posix_time::microsec_clock::universal_time();
    boost::posix_time::time_duration period_sync_time = now - m_period_start_time;
    if (period_sync_time > boost::posix_time::minutes(2))
    {
      // Period is over, time to report another estimate
      uint64_t remaining_seconds = get_estimated_remaining_sync_seconds(current_blockchain_height, target_blockchain_height);
      text = tools::get_human_readable_timespan(remaining_seconds);

      // Start the new period
      m_period_start_time = now;
    }
    return text;
  }

  template<class t_core>
  int t_cryptonote_protocol_handler<t_core>::try_add_next_blocks(cryptonote_connection_context& context)
  {
    bool force_next_span = false;

    {
      // We try to lock the sync lock. If we can, it means no other thread is
      // currently adding blocks, so we do that for as long as we can from the
      // block queue. Then, we go back to download.
      const boost::unique_lock<boost::mutex> sync{m_sync_lock, boost::try_to_lock};
      if (!sync.owns_lock())
      {
        MINFO(context << "Failed to lock m_sync_lock, going back to download");
        goto skip;
      }
      MDEBUG(context << " lock m_sync_lock, adding blocks to chain...");
      MLOG_PEER_STATE("adding blocks");

      {
        m_core.pause_mine();
        m_add_timer.resume();
        bool starting = true;
        epee::misc_utils::auto_scope_leave_caller scope_exit_handler = epee::misc_utils::create_scope_leave_handler([this, &starting]() {
          m_add_timer.pause();
          m_core.resume_mine();
          if (!starting)
            m_last_add_end_time = tools::get_tick_count();
        });
        m_sync_start_time = boost::posix_time::microsec_clock::universal_time();
        m_sync_start_height = m_core.get_current_blockchain_height();
        m_period_start_time = m_sync_start_time;

        while (1)
        {
          const uint64_t previous_height = m_core.get_current_blockchain_height();
          uint64_t start_height;
          std::vector<cryptonote::block_complete_entry> blocks;
          boost::uuids::uuid span_connection_id;
          if (!m_block_queue.get_next_span(start_height, blocks, span_connection_id))
          {
            MDEBUG(context << " no next span found, going back to download");
            break;
          }

          if (blocks.empty())
          {
            MERROR(context << "Next span has no blocks");
            m_block_queue.remove_spans(span_connection_id, start_height);
            continue;
          }

          MDEBUG(context << " next span in the queue has blocks " << start_height << "-" << (start_height + blocks.size() - 1)
              << ", we need " << previous_height);

          block new_block;
          crypto::hash last_block_hash;
          if (!parse_and_validate_block_from_blob(blocks.back().block, new_block, last_block_hash))
          {
            MERROR(context << "Failed to parse block, but it should already have been parsed");
            m_block_queue.remove_spans(span_connection_id, start_height);
            continue;
          }
          if (m_core.have_block(last_block_hash))
          {
            const uint64_t subchain_height = start_height + blocks.size();
            LOG_DEBUG_CC(context, "These are old blocks, ignoring: blocks " << start_height << " - " << (subchain_height-1) << ", blockchain height " << m_core.get_current_blockchain_height());
            m_block_queue.remove_spans(span_connection_id, start_height);
            ++m_sync_old_spans_downloaded;
            continue;
          }
          if (!parse_and_validate_block_from_blob(blocks.front().block, new_block))
          {
            MERROR(context << "Failed to parse block, but it should already have been parsed");
            m_block_queue.remove_spans(span_connection_id, start_height);
            continue;
          }
          bool parent_known = m_core.have_block(new_block.prev_id);
          if (!parent_known)
          {
            // it could be:
            //  - later in the current chain
            //  - later in an alt chain
            //  - orphan
            // if it was requested, then it'll be resolved later, otherwise it's an orphan
            bool parent_requested = m_block_queue.requested(new_block.prev_id);
            if (!parent_requested)
            {
              // we might be able to ask for that block directly, as we now can request out of order,
              // otherwise we continue out of order, unless this block is the one we need, in which
              // case we request block hashes, though it might be safer to disconnect ?
              if (start_height > previous_height)
              {
                if (should_drop_connection(context, get_next_needed_pruning_stripe().first))
                {
                  MDEBUG(context << "Got block with unknown parent which was not requested, but peer does not have that block - dropping connection");
                  if (!context.m_is_income)
                    m_p2p->add_used_stripe_peer(context);
                  drop_connection(context, false, true);
                  return 1;
                }
                MDEBUG(context << "Got block with unknown parent which was not requested, but peer does not have that block - back to download");

                goto skip;
              }

              // this can happen if a connection was sicced onto a late span, if it did not have those blocks,
              // since we don't know that at the sic time
              LOG_ERROR_CCONTEXT("Got block with unknown parent which was not requested - querying block hashes");
              m_block_queue.remove_spans(span_connection_id, start_height);
              context.m_needed_objects.clear();
              context.m_last_response_height = 0;
              goto skip;
            }

            // parent was requested, so we wait for it to be retrieved
            MINFO(context << " parent was requested, we'll get back to it");
            break;
          }

          const boost::posix_time::ptime start = boost::posix_time::microsec_clock::universal_time();

          if (starting)
          {
            starting = false;
            if (m_last_add_end_time)
            {
              const uint64_t tnow = tools::get_tick_count();
              const uint64_t ns = tools::ticks_to_ns(tnow - m_last_add_end_time);
              MINFO("Restarting adding block after idle for " << ns/1e9 << " seconds");
            }
          }

          std::vector<block> pblocks;
          if (!m_core.prepare_handle_incoming_blocks(blocks, pblocks))
          {
            LOG_ERROR_CCONTEXT("Failure in prepare_handle_incoming_blocks");
            return 1;
          }
          if (!pblocks.empty() && pblocks.size() != blocks.size())
          {
            m_core.cleanup_handle_incoming_blocks();
            LOG_ERROR_CCONTEXT("Internal error: blocks.size() != block_entry.txs.size()");
            return 1;
          }

          uint64_t block_process_time_full = 0, transactions_process_time_full = 0;
          size_t num_txs = 0, blockidx = 0;
          for(const block_complete_entry& block_entry: blocks)
          {
            if (m_stopping)
            {
                m_core.cleanup_handle_incoming_blocks();
                return 1;
            }

            // process transactions
            TIME_MEASURE_START(transactions_process_time);
            num_txs += block_entry.txs.size();
            std::vector<tx_verification_context> tvc;
            m_core.handle_incoming_txs(block_entry.txs, tvc, relay_method::block, true);
            if (tvc.size() != block_entry.txs.size())
            {
              LOG_ERROR_CCONTEXT("Internal error: tvc.size() != block_entry.txs.size()");
              if (!m_core.cleanup_handle_incoming_blocks())
              {
                LOG_PRINT_CCONTEXT_L0("Failure in cleanup_handle_incoming_blocks");
                return 1;
              }
              return 1;
            }
            std::vector<tx_blob_entry>::const_iterator it = block_entry.txs.begin();
            for (size_t i = 0; i < tvc.size(); ++i, ++it)
            {
              if(tvc[i].m_verifivation_failed)
              {
                if (!m_p2p->for_connection(span_connection_id, [&](cryptonote_connection_context& context, nodetool::peerid_type peer_id, uint32_t f)->bool{
                  cryptonote::transaction tx;
                  crypto::hash txid;
                  if (it->prunable_hash == crypto::null_hash)
                  {
                    parse_and_validate_tx_from_blob(it->blob, tx, txid); // must succeed if we got here
                  }
                  else
                  {
                    parse_and_validate_tx_base_from_blob(it->blob, tx); // must succeed if we got here
                    txid = get_pruned_transaction_hash(tx, it->prunable_hash);
                  }
                  LOG_ERROR_CCONTEXT("transaction verification failed on NOTIFY_RESPONSE_GET_OBJECTS, tx_id = "
                      << epee::string_tools::pod_to_hex(txid) << ", dropping connection");
                  drop_connection(context, false, true);
                  return 1;
                }))
                  LOG_ERROR_CCONTEXT("span connection id not found");

                if (!m_core.cleanup_handle_incoming_blocks())
                {
                  LOG_PRINT_CCONTEXT_L0("Failure in cleanup_handle_incoming_blocks");
                  return 1;
                }
                // in case the peer had dropped beforehand, remove the span anyway so other threads can wake up and get it
                m_block_queue.remove_spans(span_connection_id, start_height);
                return 1;
              }
            }
            TIME_MEASURE_FINISH(transactions_process_time);
            transactions_process_time_full += transactions_process_time;

            // process block

            TIME_MEASURE_START(block_process_time);
            block_verification_context bvc = {};

            m_core.handle_incoming_block(block_entry.block, pblocks.empty() ? NULL : &pblocks[blockidx], bvc, false); // <--- process block

            if(bvc.m_verifivation_failed)
            {
              if (!m_p2p->for_connection(span_connection_id, [&](cryptonote_connection_context& context, nodetool::peerid_type peer_id, uint32_t f)->bool{
                LOG_PRINT_CCONTEXT_L1("Block verification failed, dropping connection");
                drop_connection_with_score(context, bvc.m_bad_pow ? P2P_IP_FAILS_BEFORE_BLOCK : 1, true);
                return 1;
              }))
                LOG_ERROR_CCONTEXT("span connection id not found");

              if (!m_core.cleanup_handle_incoming_blocks())
              {
                LOG_PRINT_CCONTEXT_L0("Failure in cleanup_handle_incoming_blocks");
                return 1;
              }

              // in case the peer had dropped beforehand, remove the span anyway so other threads can wake up and get it
              m_block_queue.remove_spans(span_connection_id, start_height);
              return 1;
            }
            if(bvc.m_marked_as_orphaned)
            {
              if (!m_p2p->for_connection(span_connection_id, [&](cryptonote_connection_context& context, nodetool::peerid_type peer_id, uint32_t f)->bool{
                LOG_PRINT_CCONTEXT_L1("Block received at sync phase was marked as orphaned, dropping connection");
                drop_connection(context, true, true);
                return 1;
              }))
                LOG_ERROR_CCONTEXT("span connection id not found");

              if (!m_core.cleanup_handle_incoming_blocks())
              {
                LOG_PRINT_CCONTEXT_L0("Failure in cleanup_handle_incoming_blocks");
                return 1;
              }

              // in case the peer had dropped beforehand, remove the span anyway so other threads can wake up and get it
              m_block_queue.remove_spans(span_connection_id, start_height);
              return 1;
            }

            TIME_MEASURE_FINISH(block_process_time);
            block_process_time_full += block_process_time;
            ++blockidx;

          } // each download block

          MDEBUG(context << "Block process time (" << blocks.size() << " blocks, " << num_txs << " txs): " << block_process_time_full + transactions_process_time_full << " (" << transactions_process_time_full << "/" << block_process_time_full << ") ms");

          if (!m_core.cleanup_handle_incoming_blocks())
          {
            LOG_PRINT_CCONTEXT_L0("Failure in cleanup_handle_incoming_blocks");
            return 1;
          }

          m_block_queue.remove_spans(span_connection_id, start_height);

          const uint64_t current_blockchain_height = m_core.get_current_blockchain_height();
          if (current_blockchain_height > previous_height)
          {
            const uint64_t target_blockchain_height = m_core.get_target_blockchain_height();
            const boost::posix_time::time_duration dt = boost::posix_time::microsec_clock::universal_time() - start;
            std::string progress_message = "";
            if (current_blockchain_height < target_blockchain_height)
            {
              uint64_t completion_percent = (current_blockchain_height * 100 / target_blockchain_height);
              if (completion_percent == 100) // never show 100% if not actually up to date
                completion_percent = 99;
              progress_message = " (" + std::to_string(completion_percent) + "%, "
                  + std::to_string(target_blockchain_height - current_blockchain_height) + " left";
              std::string time_message = get_periodic_sync_estimate(current_blockchain_height, target_blockchain_height);
              if (!time_message.empty())
              {
                uint64_t total_blocks_to_sync = target_blockchain_height - m_sync_start_height;
                uint64_t total_blocks_synced = current_blockchain_height - m_sync_start_height;
                progress_message += ", " + std::to_string(total_blocks_synced * 100 / total_blocks_to_sync) + "% of total synced";
                progress_message += ", estimated " + time_message + " left";
              }
              progress_message += ")";
            }
            const uint32_t previous_stripe = tools::get_pruning_stripe(previous_height, target_blockchain_height, CRYPTONOTE_PRUNING_LOG_STRIPES);
            const uint32_t current_stripe = tools::get_pruning_stripe(current_blockchain_height, target_blockchain_height, CRYPTONOTE_PRUNING_LOG_STRIPES);
            std::string timing_message = "";
            if (ELPP->vRegistry()->allowed(el::Level::Info, "sync-info"))
              timing_message = std::string(" (") + std::to_string(dt.total_microseconds()/1e6) + " sec, "
                + std::to_string((current_blockchain_height - previous_height) * 1e6 / dt.total_microseconds())
                + " blocks/sec), " + std::to_string(m_block_queue.get_data_size() / 1048576.f) + " MB queued in "
                + std::to_string(m_block_queue.get_num_filled_spans()) + " spans, stripe "
                + std::to_string(previous_stripe) + " -> " + std::to_string(current_stripe);
            if (ELPP->vRegistry()->allowed(el::Level::Debug, "sync-info"))
              timing_message += std::string(": ") + m_block_queue.get_overview(current_blockchain_height);
            MGINFO_YELLOW("Synced " << current_blockchain_height << "/" << target_blockchain_height
                << progress_message << timing_message);
            if (previous_stripe != current_stripe)
              notify_new_stripe(context, current_stripe);
          }
        }
      }

      MLOG_PEER_STATE("stopping adding blocks");

      if (should_download_next_span(context, false))
      {
        force_next_span = true;
      }
      else if (should_drop_connection(context, get_next_needed_pruning_stripe().first))
      {
        if (!context.m_is_income)
        {
          m_p2p->add_used_stripe_peer(context);
          drop_connection(context, false, false);
        }
        return 1;
      }
    }

skip:
    if (!request_missing_objects(context, true, force_next_span))
    {
      LOG_ERROR_CCONTEXT("Failed to request missing objects, dropping connection");
      drop_connection(context, false, false);
      return 1;
    }
    return 1;
  }
  //------------------------------------------------------------------------------------------------------------------------
  template<class t_core>
  void t_cryptonote_protocol_handler<t_core>::notify_new_stripe(cryptonote_connection_context& cntxt, uint32_t stripe)
  {
    m_p2p->for_each_connection([&](cryptonote_connection_context& context, nodetool::peerid_type peer_id, uint32_t support_flags)->bool
    {
      if (cntxt.m_connection_id == context.m_connection_id)
        return true;
      if (context.m_state == cryptonote_connection_context::state_normal)
      {
        const uint32_t peer_stripe = tools::get_pruning_stripe(context.m_pruning_seed);
        if (stripe && peer_stripe && peer_stripe != stripe)
          return true;
        context.m_state = cryptonote_connection_context::state_synchronizing;
        LOG_PRINT_CCONTEXT_L2("requesting callback");
        ++context.m_callback_request_count;
        m_p2p->request_callback(context);
        MLOG_PEER_STATE("requesting callback");
      }
      return true;
    });
  }
  //------------------------------------------------------------------------------------------------------------------------
  template<class t_core>
  bool t_cryptonote_protocol_handler<t_core>::on_idle()
  {
    m_idle_peer_kicker.do_call(boost::bind(&t_cryptonote_protocol_handler<t_core>::kick_idle_peers, this));
    m_standby_checker.do_call(boost::bind(&t_cryptonote_protocol_handler<t_core>::check_standby_peers, this));
    m_sync_search_checker.do_call(boost::bind(&t_cryptonote_protocol_handler<t_core>::update_sync_search, this));
    return m_core.on_idle();
  }
  //------------------------------------------------------------------------------------------------------------------------
  template<class t_core>
  bool t_cryptonote_protocol_handler<t_core>::kick_idle_peers()
  {
    MTRACE("Checking for idle peers...");
    m_p2p->for_each_connection([&](cryptonote_connection_context& context, nodetool::peerid_type peer_id, uint32_t support_flags)->bool
    {
      if (context.m_state == cryptonote_connection_context::state_synchronizing && context.m_last_request_time != boost::date_time::not_a_date_time)
      {
        const boost::posix_time::ptime now = boost::posix_time::microsec_clock::universal_time();
        const boost::posix_time::time_duration dt = now - context.m_last_request_time;
        if (dt.total_microseconds() > IDLE_PEER_KICK_TIME)
        {
          MINFO(context << " kicking idle peer, last update " << (dt.total_microseconds() / 1.e6) << " seconds ago");
          LOG_PRINT_CCONTEXT_L2("requesting callback");
          context.m_last_request_time = boost::date_time::not_a_date_time;
          context.m_state = cryptonote_connection_context::state_standby; // we'll go back to adding, then (if we can't), download
          ++context.m_callback_request_count;
          m_p2p->request_callback(context);
        }
      }
      return true;
    });
    return true;
  }
  //------------------------------------------------------------------------------------------------------------------------
  template<class t_core>
  bool t_cryptonote_protocol_handler<t_core>::update_sync_search()
  {
    const uint64_t target = m_core.get_target_blockchain_height();
    const uint64_t height = m_core.get_current_blockchain_height();
    if (target > height) // if we're not synced yet, don't do it
      return true;

    MTRACE("Checking for outgoing syncing peers...");
    unsigned n_syncing = 0, n_synced = 0;
    boost::uuids::uuid last_synced_peer_id(boost::uuids::nil_uuid());
    m_p2p->for_each_connection([&](cryptonote_connection_context& context, nodetool::peerid_type peer_id, uint32_t support_flags)->bool
    {
      if (!peer_id || context.m_is_income) // only consider connected outgoing peers
        return true;
      if (context.m_state == cryptonote_connection_context::state_synchronizing)
        ++n_syncing;
      if (context.m_state == cryptonote_connection_context::state_normal)
      {
        ++n_synced;
        if (!context.m_anchor)
          last_synced_peer_id = context.m_connection_id;
      }
      return true;
    });
    MTRACE(n_syncing << " syncing, " << n_synced << " synced");

    // if we're at max out peers, and not enough are syncing
    if (n_synced + n_syncing >= m_max_out_peers && n_syncing < P2P_DEFAULT_SYNC_SEARCH_CONNECTIONS_COUNT && last_synced_peer_id != boost::uuids::nil_uuid())
    {
      if (!m_p2p->for_connection(last_synced_peer_id, [&](cryptonote_connection_context& ctx, nodetool::peerid_type peer_id, uint32_t f)->bool{
        MINFO(ctx << "dropping synced peer, " << n_syncing << " syncing, " << n_synced << " synced");
        drop_connection(ctx, false, false);
        return true;
      }))
        MDEBUG("Failed to find peer we wanted to drop");
    }

    return true;
  }
  //------------------------------------------------------------------------------------------------------------------------
  template<class t_core>
  bool t_cryptonote_protocol_handler<t_core>::check_standby_peers()
  {
    m_p2p->for_each_connection([&](cryptonote_connection_context& context, nodetool::peerid_type peer_id, uint32_t support_flags)->bool
    {
      if (context.m_state == cryptonote_connection_context::state_standby)
      {
        LOG_PRINT_CCONTEXT_L2("requesting callback");
        ++context.m_callback_request_count;
        m_p2p->request_callback(context);
      }
      return true;
    });
    return true;
  }
  //------------------------------------------------------------------------------------------------------------------------
  template<class t_core>
  int t_cryptonote_protocol_handler<t_core>::handle_request_chain(int command, NOTIFY_REQUEST_CHAIN::request& arg, cryptonote_connection_context& context)
  {
    MLOG_P2P_MESSAGE("Received NOTIFY_REQUEST_CHAIN (" << arg.block_ids.size() << " blocks");
    if (context.m_state == cryptonote_connection_context::state_before_handshake)
    {
      LOG_ERROR_CCONTEXT("Requested chain before handshake, dropping connection");
      drop_connection(context, false, false);
      return 1;
    }
    NOTIFY_RESPONSE_CHAIN_ENTRY::request r;
    if(!m_core.find_blockchain_supplement(arg.block_ids, !arg.prune, r))
    {
      LOG_ERROR_CCONTEXT("Failed to handle NOTIFY_REQUEST_CHAIN.");
      return 1;
    }
    MLOG_P2P_MESSAGE("-->>NOTIFY_RESPONSE_CHAIN_ENTRY: m_start_height=" << r.start_height << ", m_total_height=" << r.total_height << ", m_block_ids.size()=" << r.m_block_ids.size());
    post_notify<NOTIFY_RESPONSE_CHAIN_ENTRY>(r, context);
    return 1;
  }
  //------------------------------------------------------------------------------------------------------------------------
  template<class t_core>
  bool t_cryptonote_protocol_handler<t_core>::should_download_next_span(cryptonote_connection_context& context, bool standby)
  {
    std::vector<crypto::hash> hashes;
    boost::uuids::uuid span_connection_id;
    boost::posix_time::ptime request_time;
    boost::uuids::uuid connection_id;
    std::pair<uint64_t, uint64_t> span;
    bool filled;

    const uint64_t blockchain_height = m_core.get_current_blockchain_height();
    if (context.m_remote_blockchain_height <= blockchain_height)
      return false;
    const boost::posix_time::ptime now = boost::posix_time::microsec_clock::universal_time();
    const bool has_next_block = tools::has_unpruned_block(blockchain_height, context.m_remote_blockchain_height, context.m_pruning_seed);
    if (has_next_block)
    {
      if (!m_block_queue.has_next_span(blockchain_height, filled, request_time, connection_id))
      {
        MDEBUG(context << " we should download it as no peer reserved it");
        return true;
      }
      if (!filled)
      {
        const long dt = (now - request_time).total_microseconds();
        if (dt >= REQUEST_NEXT_SCHEDULED_SPAN_THRESHOLD)
        {
          MDEBUG(context << " we should download it as it's not been received yet after " << dt/1e6);
          return true;
        }

        // in standby, be ready to double download early since we're idling anyway
        // let the fastest peer trigger first
        long threshold;
        const double dl_speed = context.m_max_speed_down;
        if (standby && dt >= REQUEST_NEXT_SCHEDULED_SPAN_THRESHOLD_STANDBY && dl_speed > 0)
        {
          bool download = false;
          if (m_p2p->for_connection(connection_id, [&](cryptonote_connection_context& ctx, nodetool::peerid_type peer_id, uint32_t f)->bool{
            const time_t nowt = time(NULL);
            const time_t time_since_last_recv = nowt - ctx.m_last_recv;
            const float last_activity = std::min((float)time_since_last_recv, dt/1e6f);
            const bool stalled = last_activity > LAST_ACTIVITY_STALL_THRESHOLD;
            if (stalled)
            {
              MDEBUG(context << " we should download it as the downloading peer is stalling for " << nowt - ctx.m_last_recv << " seconds");
              download = true;
              return true;
            }

            // estimate the standby peer can give us 80% of its max speed
            // and let it download if that speed is > N times as fast as the current one
            // N starts at 10 after REQUEST_NEXT_SCHEDULED_SPAN_THRESHOLD_STANDBY,
            // decreases to 1.25 at REQUEST_NEXT_SCHEDULED_SPAN_THRESHOLD,
            // so that at times goes without the download being done, a retry becomes easier
            const float max_multiplier = 10.f;
            const float min_multiplier = 1.25f;
            float multiplier = max_multiplier;
            if (dt >= REQUEST_NEXT_SCHEDULED_SPAN_THRESHOLD_STANDBY)
            {
              multiplier = max_multiplier - (dt-REQUEST_NEXT_SCHEDULED_SPAN_THRESHOLD_STANDBY) * (max_multiplier - min_multiplier) / (REQUEST_NEXT_SCHEDULED_SPAN_THRESHOLD - REQUEST_NEXT_SCHEDULED_SPAN_THRESHOLD_STANDBY);
              multiplier = std::min(max_multiplier, std::max(min_multiplier, multiplier));
            }
            if (dl_speed * .8f > ctx.m_current_speed_down * multiplier)
            {
              MDEBUG(context << " we should download it as we are substantially faster (" << dl_speed << " vs "
                  << ctx.m_current_speed_down << ", multiplier " << multiplier << " after " << dt/1e6 << " seconds)");
              download = true;
              return true;
            }
            return true;
          }))
          {
            if (download)
              return true;
          }
          else
          {
            MWARNING(context << " we should download it as the downloading peer is unexpectedly not known to us");
            return true;
          }
        }
      }
    }

    return false;
  }
  //------------------------------------------------------------------------------------------------------------------------
  template<class t_core>
  bool t_cryptonote_protocol_handler<t_core>::should_drop_connection(cryptonote_connection_context& context, uint32_t next_stripe)
  {
    if (context.m_anchor)
    {
      MDEBUG(context << "This is an anchor peer, not dropping");
      return false;
    }
    if (context.m_pruning_seed == 0)
    {
      MDEBUG(context << "This peer is not striped, not dropping");
      return false;
    }

    const uint32_t peer_stripe = tools::get_pruning_stripe(context.m_pruning_seed);
    if (next_stripe == peer_stripe)
    {
      MDEBUG(context << "This peer has needed stripe " << peer_stripe << ", not dropping");
      return false;
    }
    const uint32_t local_stripe = tools::get_pruning_stripe(m_core.get_blockchain_pruning_seed());
    if (m_sync_pruned_blocks && local_stripe && next_stripe != local_stripe)
    {
      MDEBUG(context << "We can sync pruned blocks off this peer, not dropping");
      return false;
    }

    if (!context.m_needed_objects.empty())
    {
      const uint64_t next_available_block_height = context.m_last_response_height - context.m_needed_objects.size() + 1;
      if (tools::has_unpruned_block(next_available_block_height, context.m_remote_blockchain_height, context.m_pruning_seed))
      {
        MDEBUG(context << "This peer has unpruned next block at height " << next_available_block_height << ", not dropping");
        return false;
      }
    }

    if (next_stripe > 0)
    {
      unsigned int n_out_peers = 0, n_peers_on_next_stripe = 0;
      m_p2p->for_each_connection([&](cryptonote_connection_context& ctx, nodetool::peerid_type peer_id, uint32_t support_flags)->bool{
        if (!ctx.m_is_income)
          ++n_out_peers;
        if (ctx.m_state >= cryptonote_connection_context::state_synchronizing && tools::get_pruning_stripe(ctx.m_pruning_seed) == next_stripe)
          ++n_peers_on_next_stripe;
        return true;
      });
      const uint32_t distance = (peer_stripe + (1<<CRYPTONOTE_PRUNING_LOG_STRIPES) - next_stripe) % (1<<CRYPTONOTE_PRUNING_LOG_STRIPES);
      if ((n_out_peers >= m_max_out_peers && n_peers_on_next_stripe == 0) || (distance > 1 && n_peers_on_next_stripe <= 2) || distance > 2)
      {
        MDEBUG(context << "we want seed " << next_stripe << ", and either " << n_out_peers << " is at max out peers ("
            << m_max_out_peers << ") or distance " << distance << " from " << next_stripe << " to " << peer_stripe <<
            " is too large and we have only " << n_peers_on_next_stripe << " peers on next seed, dropping connection to make space");
        return true;
      }
    }
    MDEBUG(context << "End of checks, not dropping");
    return false;
  }
  //------------------------------------------------------------------------------------------------------------------------
  template<class t_core>
  void t_cryptonote_protocol_handler<t_core>::skip_unneeded_hashes(cryptonote_connection_context& context, bool check_block_queue) const
  {
    // take out blocks we already have
    size_t skip = 0;
    while (skip < context.m_needed_objects.size() && (m_core.have_block(context.m_needed_objects[skip].first) || (check_block_queue && m_block_queue.have(context.m_needed_objects[skip].first))))
    {
      // if we're popping the last hash, record it so we can ask again from that hash,
      // this prevents never being able to progress on peers we get old hash lists from
      if (skip + 1 == context.m_needed_objects.size())
        context.m_last_known_hash = context.m_needed_objects[skip].first;
      ++skip;
    }
    if (skip > 0)
    {
      MDEBUG(context << "skipping " << skip << "/" << context.m_needed_objects.size() << " blocks");
      context.m_needed_objects = std::vector<std::pair<crypto::hash, uint64_t>>(context.m_needed_objects.begin() + skip, context.m_needed_objects.end());
    }
  }
  //------------------------------------------------------------------------------------------------------------------------
  template<class t_core>
  bool t_cryptonote_protocol_handler<t_core>::should_ask_for_pruned_data(cryptonote_connection_context& context, uint64_t first_block_height, uint64_t nblocks, bool check_block_weights) const
  {
    if (!m_sync_pruned_blocks)
      return false;
    if (!m_core.is_within_compiled_block_hash_area(first_block_height + nblocks - 1))
      return false;
    const uint32_t local_stripe = tools::get_pruning_stripe(m_core.get_blockchain_pruning_seed());
    if (local_stripe == 0)
      return false;
    // don't request pre-bulletprooof pruned blocks, we can't reconstruct their weight (yet)
    static const uint64_t bp_fork_height = m_core.get_earliest_ideal_height_for_version(8);
    if (first_block_height + nblocks - 1 < bp_fork_height)
      return false;
    // assumes the span size is less or equal to the stripe size
    bool full_data_needed = tools::get_pruning_stripe(first_block_height, context.m_remote_blockchain_height, CRYPTONOTE_PRUNING_LOG_STRIPES) == local_stripe
        || tools::get_pruning_stripe(first_block_height + nblocks - 1, context.m_remote_blockchain_height, CRYPTONOTE_PRUNING_LOG_STRIPES) == local_stripe;
    if (full_data_needed)
      return false;
    if (check_block_weights && !m_core.has_block_weights(first_block_height, nblocks))
      return false;
    return true;
  }
  //------------------------------------------------------------------------------------------------------------------------
  template<class t_core>
  bool t_cryptonote_protocol_handler<t_core>::request_missing_objects(cryptonote_connection_context& context, bool check_having_blocks, bool force_next_span)
  {
    // flush stale spans
    std::set<boost::uuids::uuid> live_connections;
    m_p2p->for_each_connection([&](cryptonote_connection_context& context, nodetool::peerid_type peer_id, uint32_t support_flags)->bool{
      live_connections.insert(context.m_connection_id);
      return true;
    });
    m_block_queue.flush_stale_spans(live_connections);

    // if we don't need to get next span, and the block queue is full enough, wait a bit
    bool start_from_current_chain = false;
    if (!force_next_span)
    {
      do
      {
        size_t nspans = m_block_queue.get_num_filled_spans();
        size_t size = m_block_queue.get_data_size();
        const uint64_t bc_height = m_core.get_current_blockchain_height();
        const auto next_needed_pruning_stripe = get_next_needed_pruning_stripe();
        const uint32_t add_stripe = tools::get_pruning_stripe(bc_height, context.m_remote_blockchain_height, CRYPTONOTE_PRUNING_LOG_STRIPES);
        const uint32_t peer_stripe = tools::get_pruning_stripe(context.m_pruning_seed);
        const uint32_t local_stripe = tools::get_pruning_stripe(m_core.get_blockchain_pruning_seed());
        const size_t block_queue_size_threshold = m_block_download_max_size ? m_block_download_max_size : BLOCK_QUEUE_SIZE_THRESHOLD;
        bool queue_proceed = nspans < BLOCK_QUEUE_NSPANS_THRESHOLD || size < block_queue_size_threshold;
        // get rid of blocks we already requested, or already have
        skip_unneeded_hashes(context, true);
        uint64_t next_needed_height = m_block_queue.get_next_needed_height(bc_height);
        uint64_t next_block_height;
        if (context.m_needed_objects.empty())
          next_block_height = next_needed_height;
        else
          next_block_height = context.m_last_response_height - context.m_needed_objects.size() + 1;
        bool stripe_proceed_main = ((m_sync_pruned_blocks && local_stripe && add_stripe != local_stripe) || add_stripe == 0 || peer_stripe == 0 || add_stripe == peer_stripe) && (next_block_height < bc_height + BLOCK_QUEUE_FORCE_DOWNLOAD_NEAR_BLOCKS || next_needed_height < bc_height + BLOCK_QUEUE_FORCE_DOWNLOAD_NEAR_BLOCKS);
        bool stripe_proceed_secondary = tools::has_unpruned_block(next_block_height, context.m_remote_blockchain_height, context.m_pruning_seed);
        bool proceed = stripe_proceed_main || (queue_proceed && stripe_proceed_secondary);
        if (!stripe_proceed_main && !stripe_proceed_secondary && should_drop_connection(context, tools::get_pruning_stripe(next_block_height, context.m_remote_blockchain_height, CRYPTONOTE_PRUNING_LOG_STRIPES)))
        {
          if (!context.m_is_income)
            m_p2p->add_used_stripe_peer(context);
          return false; // drop outgoing connections
        }

        MDEBUG(context << "proceed " << proceed << " (queue " << queue_proceed << ", stripe " << stripe_proceed_main << "/" <<
          stripe_proceed_secondary << "), " << next_needed_pruning_stripe.first << "-" << next_needed_pruning_stripe.second <<
          " needed, bc add stripe " << add_stripe << ", we have " << peer_stripe << "), bc_height " << bc_height);
        MDEBUG(context << "  - next_block_height " << next_block_height << ", seed " << epee::string_tools::to_string_hex(context.m_pruning_seed) <<
          ", next_needed_height "<< next_needed_height);
        MDEBUG(context << "  - last_response_height " << context.m_last_response_height << ", m_needed_objects size " << context.m_needed_objects.size());

        // if we're waiting for next span, try to get it before unblocking threads below,
        // or a runaway downloading of future spans might happen
        if (stripe_proceed_main && should_download_next_span(context, true))
        {
          MDEBUG(context << " we should try for that next span too, we think we could get it faster, resuming");
          force_next_span = true;
          MLOG_PEER_STATE("resuming");
          break;
        }

        if (proceed)
        {
          if (context.m_state != cryptonote_connection_context::state_standby)
          {
            LOG_DEBUG_CC(context, "Block queue is " << nspans << " and " << size << ", resuming");
            MLOG_PEER_STATE("resuming");
          }
          break;
        }

        // this one triggers if all threads are in standby, which should not happen,
        // but happened at least once, so we unblock at least one thread if so
        boost::unique_lock<boost::mutex> sync{m_sync_lock, boost::try_to_lock};
        if (sync.owns_lock())
        {
          bool filled = false;
          boost::posix_time::ptime time;
          boost::uuids::uuid connection_id;
          if (m_block_queue.has_next_span(m_core.get_current_blockchain_height(), filled, time, connection_id) && filled)
          {
            LOG_DEBUG_CC(context, "No other thread is adding blocks, and next span needed is ready, resuming");
            MLOG_PEER_STATE("resuming");
            context.m_state = cryptonote_connection_context::state_standby;
            ++context.m_callback_request_count;
            m_p2p->request_callback(context);
            return true;
          }
          else
          {
            sync.unlock();

            // if this has gone on for too long, drop incoming connection to guard against some wedge state
            if (!context.m_is_income)
            {
              const uint64_t now = tools::get_tick_count();
              const uint64_t dt = now - m_last_add_end_time;
              if (m_last_add_end_time && tools::ticks_to_ns(dt) >= DROP_ON_SYNC_WEDGE_THRESHOLD)
              {
                MDEBUG(context << "ns " << tools::ticks_to_ns(dt) << " from " << m_last_add_end_time << " and " << now);
                MDEBUG(context << "Block addition seems to have wedged, dropping connection");
                return false;
              }
            }
          }
        }

        if (context.m_state != cryptonote_connection_context::state_standby)
        {
          if (!queue_proceed)
            LOG_DEBUG_CC(context, "Block queue is " << nspans << " and " << size << ", pausing");
          else if (!stripe_proceed_main && !stripe_proceed_secondary)
            LOG_DEBUG_CC(context, "We do not have the stripe required to download another block, pausing");
          context.m_state = cryptonote_connection_context::state_standby;
          MLOG_PEER_STATE("pausing");
        }

        return true;
      } while(0);
      context.m_state = cryptonote_connection_context::state_synchronizing;
    }

    MDEBUG(context << " request_missing_objects: check " << check_having_blocks << ", force_next_span " << force_next_span
        << ", m_needed_objects " << context.m_needed_objects.size() << " lrh " << context.m_last_response_height << ", chain "
        << m_core.get_current_blockchain_height() << ", pruning seed " << epee::string_tools::to_string_hex(context.m_pruning_seed));
    if(context.m_needed_objects.size() || force_next_span)
    {
      //we know objects that we need, request this objects
      NOTIFY_REQUEST_GET_OBJECTS::request req;
      bool is_next = false;
      size_t count = 0;
      const size_t count_limit = m_core.get_block_sync_size(m_core.get_current_blockchain_height());
      std::pair<uint64_t, uint64_t> span = std::make_pair(0, 0);
      if (force_next_span)
      {
        if (span.second == 0)
        {
          std::vector<crypto::hash> hashes;
          boost::uuids::uuid span_connection_id;
          boost::posix_time::ptime time;
          span = m_block_queue.get_next_span_if_scheduled(hashes, span_connection_id, time);
          if (span.second > 0)
          {
            is_next = true;
            for (const auto &hash: hashes)
            {
              req.blocks.push_back(hash);
              context.m_requested_objects.insert(hash);
            }
            m_block_queue.reset_next_span_time();
          }
        }
      }
      if (span.second == 0)
      {
        MDEBUG(context << " span size is 0");
        if (context.m_last_response_height + 1 < context.m_needed_objects.size())
        {
          MERROR(context << " ERROR: inconsistent context: lrh " << context.m_last_response_height << ", nos " << context.m_needed_objects.size());
          context.m_needed_objects.clear();
          context.m_last_response_height = 0;
          goto skip;
        }
        skip_unneeded_hashes(context, false);

        const uint64_t first_block_height = context.m_last_response_height - context.m_needed_objects.size() + 1;
        static const uint64_t bp_fork_height = m_core.get_earliest_ideal_height_for_version(8);
        bool sync_pruned_blocks = m_sync_pruned_blocks && first_block_height >= bp_fork_height && m_core.get_blockchain_pruning_seed();
        span = m_block_queue.reserve_span(first_block_height, context.m_last_response_height, count_limit, context.m_connection_id, sync_pruned_blocks, m_core.get_blockchain_pruning_seed(), context.m_pruning_seed, context.m_remote_blockchain_height, context.m_needed_objects);
        MDEBUG(context << " span from " << first_block_height << ": " << span.first << "/" << span.second);
        if (span.second > 0)
        {
          const uint32_t stripe = tools::get_pruning_stripe(span.first, context.m_remote_blockchain_height, CRYPTONOTE_PRUNING_LOG_STRIPES);
          if (context.m_pruning_seed && stripe != tools::get_pruning_stripe(context.m_pruning_seed))
          {
            MDEBUG(context << " starting early on next seed (" << span.first << "  with stripe " << stripe <<
                ", context seed " << epee::string_tools::to_string_hex(context.m_pruning_seed) << ")");
          }
        }
      }
      if (span.second == 0 && !force_next_span)
      {
        MDEBUG(context << " still no span reserved, we may be in the corner case of next span scheduled and everything else scheduled/filled");
        std::vector<crypto::hash> hashes;
        boost::uuids::uuid span_connection_id;
        boost::posix_time::ptime time;
        span = m_block_queue.get_next_span_if_scheduled(hashes, span_connection_id, time);
        if (span.second > 0 && !tools::has_unpruned_block(span.first, context.m_remote_blockchain_height, context.m_pruning_seed))
          span = std::make_pair(0, 0);
        if (span.second > 0)
        {
          is_next = true;
          for (const auto &hash: hashes)
          {
            req.blocks.push_back(hash);
            ++count;
            context.m_requested_objects.insert(hash);
            // that's atrocious O(n) wise, but this is rare
            auto i = std::find_if(context.m_needed_objects.begin(), context.m_needed_objects.end(),
                [&hash](const std::pair<crypto::hash, uint64_t> &o) { return o.first == hash; });
            if (i != context.m_needed_objects.end())
              context.m_needed_objects.erase(i);
          }
        }
      }
      MDEBUG(context << " span: " << span.first << "/" << span.second << " (" << span.first << " - " << (span.first + span.second - 1) << ")");
      if (span.second > 0)
      {
        if (!is_next)
        {
          const uint64_t first_context_block_height = context.m_last_response_height - context.m_needed_objects.size() + 1;
          uint64_t skip = span.first - first_context_block_height;
          if (skip > context.m_needed_objects.size())
          {
            MERROR("ERROR: skip " << skip << ", m_needed_objects " << context.m_needed_objects.size() << ", first_context_block_height" << first_context_block_height);
            return false;
          }
          if (skip > 0)
            context.m_needed_objects = std::vector<std::pair<crypto::hash, uint64_t>>(context.m_needed_objects.begin() + skip, context.m_needed_objects.end());
          if (context.m_needed_objects.size() < span.second)
          {
            MERROR("ERROR: span " << span.first << "/" << span.second << ", m_needed_objects " << context.m_needed_objects.size());
            return false;
          }

          for (size_t n = 0; n < span.second; ++n)
          {
            req.blocks.push_back(context.m_needed_objects[n].first);
            ++count;
            context.m_requested_objects.insert(context.m_needed_objects[n].first);
          }
          context.m_needed_objects = std::vector<std::pair<crypto::hash, uint64_t>>(context.m_needed_objects.begin() + span.second, context.m_needed_objects.end());
        }

        req.prune = should_ask_for_pruned_data(context, span.first, span.second, true);

        // if we need to ask for full data and that peer does not have the right stripe, we can't ask it
        if (!req.prune && context.m_pruning_seed)
        {
          const uint32_t peer_stripe = tools::get_pruning_stripe(context.m_pruning_seed);
          const uint32_t first_stripe = tools::get_pruning_stripe(span.first, context.m_remote_blockchain_height, CRYPTONOTE_PRUNING_LOG_STRIPES);
          const uint32_t last_stripe = tools::get_pruning_stripe(span.first + span.second - 1, context.m_remote_blockchain_height, CRYPTONOTE_PRUNING_LOG_STRIPES);
          if ((((first_stripe && peer_stripe != first_stripe) || (last_stripe && peer_stripe != last_stripe)) && !m_sync_pruned_blocks) || (m_sync_pruned_blocks && req.prune))
          {
            MDEBUG(context << "We need full data, but the peer does not have it, dropping peer");
            return false;
          }
        }
        context.m_last_request_time = boost::posix_time::microsec_clock::universal_time();
        MLOG_P2P_MESSAGE("-->>NOTIFY_REQUEST_GET_OBJECTS: blocks.size()=" << req.blocks.size()
            << "requested blocks count=" << count << " / " << count_limit << " from " << span.first << ", first hash " << req.blocks.front());
        //epee::net_utils::network_throttle_manager::get_global_throttle_inreq().logger_handle_net("log/dr-monero/net/req-all.data", sec, get_avg_block_size());

        MDEBUG("Asking for " << (req.prune ? "pruned" : "full") << " data, start/end "
          << tools::get_pruning_stripe(span.first, context.m_remote_blockchain_height, CRYPTONOTE_PRUNING_LOG_STRIPES)
          << "/" << tools::get_pruning_stripe(span.first + span.second - 1, context.m_remote_blockchain_height, CRYPTONOTE_PRUNING_LOG_STRIPES)
          << ", ours " << tools::get_pruning_stripe(m_core.get_blockchain_pruning_seed()) << ", peer stripe " << tools::get_pruning_stripe(context.m_pruning_seed));

        post_notify<NOTIFY_REQUEST_GET_OBJECTS>(req, context);
        MLOG_PEER_STATE("requesting objects");
        return true;
      }

      // if we're still around, we might be at a point where the peer is pruned, so we could either
      // drop it to make space for other peers, or ask for a span further down the line
      const uint32_t next_stripe = get_next_needed_pruning_stripe().first;
      const uint32_t peer_stripe = tools::get_pruning_stripe(context.m_pruning_seed);
      const uint32_t local_stripe = tools::get_pruning_stripe(m_core.get_blockchain_pruning_seed());
      if (!(m_sync_pruned_blocks && peer_stripe == local_stripe) && next_stripe && peer_stripe && next_stripe != peer_stripe)
      {
        // at this point, we have to either close the connection, or start getting blocks past the
        // current point, or become dormant
        MDEBUG(context << "this peer is pruned at seed " << epee::string_tools::to_string_hex(context.m_pruning_seed) <<
            ", next stripe needed is " << next_stripe);
        if (!context.m_is_income)
        {
          if (should_drop_connection(context, next_stripe))
          {
            m_p2p->add_used_stripe_peer(context);
            return false; // drop outgoing connections
          }
        }
        // we'll get back stuck waiting for the go ahead
        context.m_state = cryptonote_connection_context::state_normal;
        MLOG_PEER_STATE("Nothing to do for now, switching to normal state");
        return true;
      }
    }

skip:
    context.m_needed_objects.clear();

    // we might have been called from the "received chain entry" handler, and end up
    // here because we can't use any of those blocks (maybe because all of them are
    // actually already requested). In this case, if we can add blocks instead, do so
    if (m_core.get_current_blockchain_height() < m_core.get_target_blockchain_height())
    {
      const boost::unique_lock<boost::mutex> sync{m_sync_lock, boost::try_to_lock};
      if (sync.owns_lock())
      {
        uint64_t start_height;
        std::vector<cryptonote::block_complete_entry> blocks;
        boost::uuids::uuid span_connection_id;
        bool filled = false;
        if (m_block_queue.get_next_span(start_height, blocks, span_connection_id, filled) && filled)
        {
          LOG_DEBUG_CC(context, "No other thread is adding blocks, resuming");
          MLOG_PEER_STATE("will try to add blocks next");
          context.m_state = cryptonote_connection_context::state_standby;
          ++context.m_callback_request_count;
          m_p2p->request_callback(context);
          return true;
        }
      }
    }

    if(context.m_last_response_height < context.m_remote_blockchain_height-1)
    {//we have to fetch more objects ids, request blockchain entry

      NOTIFY_REQUEST_CHAIN::request r = {};
      m_core.get_short_chain_history(r.block_ids);
      CHECK_AND_ASSERT_MES(!r.block_ids.empty(), false, "Short chain history is empty");

      if (!start_from_current_chain)
      {
        // we'll want to start off from where we are on that peer, which may not be added yet
        if (context.m_last_known_hash != crypto::null_hash && r.block_ids.front() != context.m_last_known_hash)
          r.block_ids.push_front(context.m_last_known_hash);
      }

      handler_request_blocks_history( r.block_ids ); // change the limit(?), sleep(?)
      r.prune = m_sync_pruned_blocks;

      //std::string blob; // for calculate size of request
      //epee::serialization::store_t_to_binary(r, blob);
      //epee::net_utils::network_throttle_manager::get_global_throttle_inreq().logger_handle_net("log/dr-monero/net/req-all.data", sec, get_avg_block_size());
      //LOG_PRINT_CCONTEXT_L1("r = " << 200);

      context.m_last_request_time = boost::posix_time::microsec_clock::universal_time();
      MLOG_P2P_MESSAGE("-->>NOTIFY_REQUEST_CHAIN: m_block_ids.size()=" << r.block_ids.size() << ", start_from_current_chain " << start_from_current_chain);
      post_notify<NOTIFY_REQUEST_CHAIN>(r, context);
      MLOG_PEER_STATE("requesting chain");
    }else
    {
      CHECK_AND_ASSERT_MES(context.m_last_response_height == context.m_remote_blockchain_height-1
                           && !context.m_needed_objects.size()
                           && !context.m_requested_objects.size(), false, "request_missing_blocks final condition failed!"
                           << "\r\nm_last_response_height=" << context.m_last_response_height
                           << "\r\nm_remote_blockchain_height=" << context.m_remote_blockchain_height
                           << "\r\nm_needed_objects.size()=" << context.m_needed_objects.size()
                           << "\r\nm_requested_objects.size()=" << context.m_requested_objects.size()
                           << "\r\non connection [" << epee::net_utils::print_connection_context_short(context)<< "]");

      context.m_state = cryptonote_connection_context::state_normal;
      if (context.m_remote_blockchain_height >= m_core.get_target_blockchain_height())
      {
        if (m_core.get_current_blockchain_height() >= m_core.get_target_blockchain_height())
        {
          MGINFO_GREEN("SYNCHRONIZED OK");
          on_connection_synchronized();
        }
      }
      else
      {
        MINFO(context << " we've reached this peer's blockchain height");
      }
    }
    return true;
  }
  //------------------------------------------------------------------------------------------------------------------------
  template<class t_core>
  bool t_cryptonote_protocol_handler<t_core>::on_connection_synchronized()
  {
    bool val_expected = false;
    uint64_t current_blockchain_height = m_core.get_current_blockchain_height();
    if(!m_core.is_within_compiled_block_hash_area(current_blockchain_height) && m_synchronized.compare_exchange_strong(val_expected, true))
    {
      if ((current_blockchain_height > m_sync_start_height) && (m_sync_spans_downloaded > 0))
      {
        uint64_t synced_blocks = current_blockchain_height - m_sync_start_height;
        // Report only after syncing an "interesting" number of blocks:
        if (synced_blocks > 20)
        {
          const boost::posix_time::ptime now = boost::posix_time::microsec_clock::universal_time();
          uint64_t synced_seconds = (now - m_sync_start_time).total_seconds();
          if (synced_seconds == 0)
          {
            synced_seconds = 1;
          }
          float blocks_per_second = (1000 * synced_blocks / synced_seconds) / 1000.0f;
          MGINFO_YELLOW("Synced " << synced_blocks << " blocks in "
            << tools::get_human_readable_timespan(synced_seconds) << " (" << blocks_per_second << " blocks per second)");
        }
      }
      MGINFO_YELLOW(ENDL << "**********************************************************************" << ENDL
        << "You are now synchronized with the network. You may now start wallet-cli." << ENDL
        << ENDL
        << "Use the \"help\" command to see the list of available commands." << ENDL
        << "**********************************************************************");
      m_sync_timer.pause();
      if (ELPP->vRegistry()->allowed(el::Level::Info, "sync-info"))
      {
        const uint64_t sync_time = m_sync_timer.value();
        const uint64_t add_time = m_add_timer.value();
        if (sync_time && add_time)
        {
          MCLOG_YELLOW(el::Level::Info, "sync-info", "Sync time: " << sync_time/1e9/60 << " min, idle time " <<
              (100.f * (1.0f - add_time / (float)sync_time)) << "%" << ", " <<
              (10 * m_sync_download_objects_size / 1024 / 1024) / 10.f << " + " <<
              (10 * m_sync_download_chain_size / 1024 / 1024) / 10.f << " MB downloaded, " <<
              100.0f * m_sync_old_spans_downloaded / m_sync_spans_downloaded << "% old spans, " <<
              100.0f * m_sync_bad_spans_downloaded / m_sync_spans_downloaded << "% bad spans");
        }
      }
      m_core.on_synchronized();
    }
    m_core.safesyncmode(true);
    m_p2p->clear_used_stripe_peers();

    // ask for txpool complement from any suitable node if we did not yet
    val_expected = true;
    if (m_ask_for_txpool_complement.compare_exchange_strong(val_expected, false))
    {
      m_p2p->for_each_connection([&](cryptonote_connection_context& context, nodetool::peerid_type peer_id, uint32_t support_flags)->bool
      {
        if(context.m_state < cryptonote_connection_context::state_synchronizing)
        {
          MDEBUG(context << "not ready, ignoring");
          return true;
        }
        if (!request_txpool_complement(context))
        {
          MERROR(context << "Failed to request txpool complement");
          return true;
        }
        return false;
      });
    }

    return true;
  }
  //------------------------------------------------------------------------------------------------------------------------
  template<class t_core>
  size_t t_cryptonote_protocol_handler<t_core>::get_synchronizing_connections_count()
  {
    size_t count = 0;
    m_p2p->for_each_connection([&](cryptonote_connection_context& context, nodetool::peerid_type peer_id, uint32_t support_flags)->bool{
      if(context.m_state == cryptonote_connection_context::state_synchronizing)
        ++count;
      return true;
    });
    return count;
  }
  //------------------------------------------------------------------------------------------------------------------------
  template<class t_core>
  int t_cryptonote_protocol_handler<t_core>::handle_response_chain_entry(int command, NOTIFY_RESPONSE_CHAIN_ENTRY::request& arg, cryptonote_connection_context& context)
  {
    MLOG_P2P_MESSAGE("Received NOTIFY_RESPONSE_CHAIN_ENTRY: m_block_ids.size()=" << arg.m_block_ids.size()
      << ", m_start_height=" << arg.start_height << ", m_total_height=" << arg.total_height);
    MLOG_PEER_STATE("received chain");

    context.m_last_request_time = boost::date_time::not_a_date_time;

    m_sync_download_chain_size += arg.m_block_ids.size() * sizeof(crypto::hash);

    if(!arg.m_block_ids.size())
    {
      LOG_ERROR_CCONTEXT("sent empty m_block_ids, dropping connection");
      drop_connection(context, true, false);
      return 1;
    }
    if (arg.total_height < arg.m_block_ids.size() || arg.start_height > arg.total_height - arg.m_block_ids.size())
    {
      LOG_ERROR_CCONTEXT("sent invalid start/nblocks/height, dropping connection");
      drop_connection(context, true, false);
      return 1;
    }
    if (!arg.m_block_weights.empty() && arg.m_block_weights.size() != arg.m_block_ids.size())
    {
      LOG_ERROR_CCONTEXT("sent invalid block weight array, dropping connection");
      drop_connection(context, true, false);
      return 1;
    }
    MDEBUG(context << "first block hash " << arg.m_block_ids.front() << ", last " << arg.m_block_ids.back());

    if (arg.total_height >= CRYPTONOTE_MAX_BLOCK_NUMBER || arg.m_block_ids.size() >= CRYPTONOTE_MAX_BLOCK_NUMBER)
    {
      LOG_ERROR_CCONTEXT("sent wrong NOTIFY_RESPONSE_CHAIN_ENTRY, with total_height=" << arg.total_height << " and block_ids=" << arg.m_block_ids.size());
      drop_connection(context, false, false);
      return 1;
    }
    context.m_remote_blockchain_height = arg.total_height;
    context.m_last_response_height = arg.start_height + arg.m_block_ids.size()-1;
    if(context.m_last_response_height > context.m_remote_blockchain_height)
    {
      LOG_ERROR_CCONTEXT("sent wrong NOTIFY_RESPONSE_CHAIN_ENTRY, with m_total_height=" << arg.total_height
                                                                         << ", m_start_height=" << arg.start_height
                                                                         << ", m_block_ids.size()=" << arg.m_block_ids.size());
      drop_connection(context, false, false);
      return 1;
    }

    uint64_t n_use_blocks = m_core.prevalidate_block_hashes(arg.start_height, arg.m_block_ids, arg.m_block_weights);
    if (n_use_blocks + HASH_OF_HASHES_STEP <= arg.m_block_ids.size())
    {
      LOG_ERROR_CCONTEXT("Most blocks are invalid, dropping connection");
      drop_connection(context, true, false);
      return 1;
    }

    context.m_needed_objects.clear();
    uint64_t added = 0;
    for (size_t i = 0; i < arg.m_block_ids.size(); ++i)
    {
      const uint64_t block_weight = arg.m_block_weights.empty() ? 0 : arg.m_block_weights[i];
      context.m_needed_objects.push_back(std::make_pair(arg.m_block_ids[i], block_weight));
      if (++added == n_use_blocks)
        break;
    }
    context.m_last_response_height -= arg.m_block_ids.size() - n_use_blocks;

    if (!request_missing_objects(context, false))
    {
      LOG_ERROR_CCONTEXT("Failed to request missing objects, dropping connection");
      drop_connection(context, false, false);
      return 1;
    }

    if (arg.total_height > m_core.get_target_blockchain_height())
      m_core.set_target_blockchain_height(arg.total_height);

    return 1;
  }
  //------------------------------------------------------------------------------------------------------------------------
  template<class t_core>
  bool t_cryptonote_protocol_handler<t_core>::relay_block(NOTIFY_NEW_BLOCK::request& arg, cryptonote_connection_context& exclude_context)
  {
    NOTIFY_NEW_FLUFFY_BLOCK::request fluffy_arg = AUTO_VAL_INIT(fluffy_arg);
<<<<<<< HEAD
    fluffy_arg.current_blockchain_height = arg.current_blockchain_height;
    std::vector<blobdata> fluffy_txs;
=======
    fluffy_arg.current_blockchain_height = arg.current_blockchain_height;    
    std::vector<tx_blob_entry> fluffy_txs;
>>>>>>> 25419b4b
    fluffy_arg.b = arg.b;
    fluffy_arg.b.txs = fluffy_txs;

    // sort peers between fluffy ones and others
    std::vector<std::pair<epee::net_utils::zone, boost::uuids::uuid>> fullConnections, fluffyConnections;
    m_p2p->for_each_connection([this, &exclude_context, &fullConnections, &fluffyConnections](connection_context& context, nodetool::peerid_type peer_id, uint32_t support_flags)
    {
      if (peer_id && exclude_context.m_connection_id != context.m_connection_id && context.m_remote_address.get_zone() == epee::net_utils::zone::public_)
      {
        if(m_core.fluffy_blocks_enabled() && (support_flags & P2P_SUPPORT_FLAG_FLUFFY_BLOCKS))
        {
          LOG_DEBUG_CC(context, "PEER SUPPORTS FLUFFY BLOCKS - RELAYING THIN/COMPACT WHATEVER BLOCK");
          fluffyConnections.push_back({context.m_remote_address.get_zone(), context.m_connection_id});
        }
        else
        {
          LOG_DEBUG_CC(context, "PEER DOESN'T SUPPORT FLUFFY BLOCKS - RELAYING FULL BLOCK");
          fullConnections.push_back({context.m_remote_address.get_zone(), context.m_connection_id});
        }
      }
      return true;
    });

    // send fluffy ones first, we want to encourage people to run that
    if (!fluffyConnections.empty())
    {
      std::string fluffyBlob;
      epee::serialization::store_t_to_binary(fluffy_arg, fluffyBlob);
      m_p2p->relay_notify_to_list(NOTIFY_NEW_FLUFFY_BLOCK::ID, epee::strspan<uint8_t>(fluffyBlob), std::move(fluffyConnections));
    }
    if (!fullConnections.empty())
    {
      std::string fullBlob;
      epee::serialization::store_t_to_binary(arg, fullBlob);
      m_p2p->relay_notify_to_list(NOTIFY_NEW_BLOCK::ID, epee::strspan<uint8_t>(fullBlob), std::move(fullConnections));
    }

    return true;
  }
  //------------------------------------------------------------------------------------------------------------------------
  template<class t_core>
  bool t_cryptonote_protocol_handler<t_core>::relay_transactions(NOTIFY_NEW_TRANSACTIONS::request& arg, const boost::uuids::uuid& source, epee::net_utils::zone zone, relay_method tx_relay)
  {
    /* Push all outgoing transactions to this function. The behavior needs to
       identify how the transaction is going to be relayed, and then update the
       local mempool before doing the relay. The code was already updating the
       DB twice on received transactions - it is difficult to workaround this
       due to the internal design. */
    return m_p2p->send_txs(std::move(arg.txs), zone, source, m_core, tx_relay) != epee::net_utils::zone::invalid;
  }
  //------------------------------------------------------------------------------------------------------------------------
  template<class t_core>
<<<<<<< HEAD
  bool t_cryptonote_protocol_handler<t_core>::relay_deregister_votes(NOTIFY_NEW_DEREGISTER_VOTE::request& arg, cryptonote_connection_context& exclude_context)
 {
   bool result = relay_post_notify<NOTIFY_NEW_DEREGISTER_VOTE>(arg, exclude_context);
   m_core.set_deregister_votes_relayed(arg.votes);
   return result;
 }
 //------------------------------------------------------------------------------------------------------------------------
 template<class t_core>
 bool t_cryptonote_protocol_handler<t_core>::relay_uptime_proof(NOTIFY_UPTIME_PROOF::request& arg, cryptonote_connection_context& exclude_context)
 {
   return relay_post_notify<NOTIFY_UPTIME_PROOF>(arg, exclude_context);
 }
 //------------------------------------------------------------------------------------------------------------------------
 template<class t_core>
  void t_cryptonote_protocol_handler<t_core>::drop_connection(cryptonote_connection_context &context, bool add_fail, bool flush_all_spans)
=======
  bool t_cryptonote_protocol_handler<t_core>::request_txpool_complement(cryptonote_connection_context &context)
>>>>>>> 25419b4b
  {
    NOTIFY_GET_TXPOOL_COMPLEMENT::request r = {};
    if (!m_core.get_pool_transaction_hashes(r.hashes, false))
    {
      MERROR("Failed to get txpool hashes");
      return false;
    }
    MLOG_P2P_MESSAGE("-->>NOTIFY_GET_TXPOOL_COMPLEMENT: hashes.size()=" << r.hashes.size() );
    post_notify<NOTIFY_GET_TXPOOL_COMPLEMENT>(r, context);
    MLOG_PEER_STATE("requesting txpool complement");
    return true;
  }
  //------------------------------------------------------------------------------------------------------------------------
  template<class t_core>
  std::string t_cryptonote_protocol_handler<t_core>::get_peers_overview() const
  {
    std::stringstream ss;
    const boost::posix_time::ptime now = boost::posix_time::microsec_clock::universal_time();
    m_p2p->for_each_connection([&](const connection_context &ctx, nodetool::peerid_type peer_id, uint32_t support_flags) {
      const uint32_t stripe = tools::get_pruning_stripe(ctx.m_pruning_seed);
      char state_char = cryptonote::get_protocol_state_char(ctx.m_state);
      ss << stripe + state_char;
      if (ctx.m_last_request_time != boost::date_time::not_a_date_time)
        ss << (((now - ctx.m_last_request_time).total_microseconds() > IDLE_PEER_KICK_TIME) ? "!" : "?");
      ss <<  + " ";
      return true;
    });
    return ss.str();
  }
  //------------------------------------------------------------------------------------------------------------------------
  template<class t_core>
  std::pair<uint32_t, uint32_t> t_cryptonote_protocol_handler<t_core>::get_next_needed_pruning_stripe() const
  {
    const uint64_t want_height_from_blockchain = m_core.get_current_blockchain_height();
    const uint64_t want_height_from_block_queue = m_block_queue.get_next_needed_height(want_height_from_blockchain);
    const uint64_t want_height = std::max(want_height_from_blockchain, want_height_from_block_queue);
    uint64_t blockchain_height = m_core.get_target_blockchain_height();
    // if we don't know the remote chain size yet, assume infinitely large so we get the right stripe if we're not near the tip
    if (blockchain_height == 0)
      blockchain_height = CRYPTONOTE_MAX_BLOCK_NUMBER;
    const uint32_t next_pruning_stripe = tools::get_pruning_stripe(want_height, blockchain_height, CRYPTONOTE_PRUNING_LOG_STRIPES);
    if (next_pruning_stripe == 0)
      return std::make_pair(0, 0);
    // if we already have a few peers on this stripe, but none on next one, try next one
    unsigned int n_next = 0, n_subsequent = 0, n_others = 0;
    const uint32_t subsequent_pruning_stripe = 1 + next_pruning_stripe % (1<<CRYPTONOTE_PRUNING_LOG_STRIPES);
    m_p2p->for_each_connection([&](const connection_context &context, nodetool::peerid_type peer_id, uint32_t support_flags) {
      if (context.m_state >= cryptonote_connection_context::state_synchronizing)
      {
        if (context.m_pruning_seed == 0 || tools::get_pruning_stripe(context.m_pruning_seed) == next_pruning_stripe)
          ++n_next;
        else if (tools::get_pruning_stripe(context.m_pruning_seed) == subsequent_pruning_stripe)
          ++n_subsequent;
        else
          ++n_others;
      }
      return true;
    });
    const bool use_next = (n_next > m_max_out_peers / 2 && n_subsequent <= 1) || (n_next > 2 && n_subsequent == 0);
    const uint32_t ret_stripe = use_next ? subsequent_pruning_stripe: next_pruning_stripe;
    MIDEBUG(const std::string po = get_peers_overview(), "get_next_needed_pruning_stripe: want height " << want_height << " (" <<
        want_height_from_blockchain << " from blockchain, " << want_height_from_block_queue << " from block queue), stripe " <<
        next_pruning_stripe << " (" << n_next << "/" << m_max_out_peers << " on it and " << n_subsequent << " on " <<
        subsequent_pruning_stripe << ", " << n_others << " others) -> " << ret_stripe << " (+" <<
        (ret_stripe - next_pruning_stripe + (1 << CRYPTONOTE_PRUNING_LOG_STRIPES)) % (1 << CRYPTONOTE_PRUNING_LOG_STRIPES) <<
        "), current peers " << po);
    return std::make_pair(next_pruning_stripe, ret_stripe);
  }
  //------------------------------------------------------------------------------------------------------------------------
  template<class t_core>
  bool t_cryptonote_protocol_handler<t_core>::needs_new_sync_connections() const
  {
    const uint64_t target = m_core.get_target_blockchain_height();
    const uint64_t height = m_core.get_current_blockchain_height();
    if (target && target <= height)
      return false;
    size_t n_out_peers = 0;
    m_p2p->for_each_connection([&](cryptonote_connection_context& ctx, nodetool::peerid_type peer_id, uint32_t support_flags)->bool{
      if (!ctx.m_is_income)
        ++n_out_peers;
      return true;
    });
    if (n_out_peers >= m_max_out_peers)
      return false;
    return true;
  }
  //------------------------------------------------------------------------------------------------------------------------
  template<class t_core>
  void t_cryptonote_protocol_handler<t_core>::drop_connection_with_score(cryptonote_connection_context &context, unsigned score, bool flush_all_spans)
  {
    LOG_DEBUG_CC(context, "dropping connection id " << context.m_connection_id << " (pruning seed " <<
        epee::string_tools::to_string_hex(context.m_pruning_seed) <<
        "), score " << score << ", flush_all_spans " << flush_all_spans);

    if (score > 0)
      m_p2p->add_host_fail(context.m_remote_address, score);

    m_block_queue.flush_spans(context.m_connection_id, flush_all_spans);

    m_p2p->drop_connection(context);
  }
  //------------------------------------------------------------------------------------------------------------------------
  template<class t_core>
  void t_cryptonote_protocol_handler<t_core>::drop_connection(cryptonote_connection_context &context, bool add_fail, bool flush_all_spans)
  {
    return drop_connection_with_score(context, add_fail ? 1 : 0, flush_all_spans);
  }
  //------------------------------------------------------------------------------------------------------------------------
  template<class t_core>
  void t_cryptonote_protocol_handler<t_core>::on_connection_close(cryptonote_connection_context &context)
  {
    uint64_t target = 0;
    m_p2p->for_each_connection([&](const connection_context& cntxt, nodetool::peerid_type peer_id, uint32_t support_flags) {
      if (cntxt.m_state >= cryptonote_connection_context::state_synchronizing && cntxt.m_connection_id != context.m_connection_id)
        target = std::max(target, cntxt.m_remote_blockchain_height);
      return true;
    });
    const uint64_t previous_target = m_core.get_target_blockchain_height();
    if (target < previous_target)
    {
      MINFO("Target height decreasing from " << previous_target << " to " << target);
      m_core.set_target_blockchain_height(target);
      if (target == 0 && context.m_state > cryptonote_connection_context::state_before_handshake && !m_stopping)
      {
        MCWARNING("global", "monerod is now disconnected from the network");
        m_ask_for_txpool_complement = true;
      }
    }

    m_block_queue.flush_spans(context.m_connection_id, false);
    MLOG_PEER_STATE("closed");
  }

  //------------------------------------------------------------------------------------------------------------------------
  template<class t_core>
  void t_cryptonote_protocol_handler<t_core>::stop()
  {
    m_stopping = true;
    m_core.stop();
  }
} // namespace<|MERGE_RESOLUTION|>--- conflicted
+++ resolved
@@ -244,15 +244,8 @@
       cnx.rpc_port = cntxt.m_rpc_port;
       cnx.rpc_credits_per_hash = cntxt.m_rpc_credits_per_hash;
 
-<<<<<<< HEAD
-      std::stringstream peer_id_str;
-      peer_id_str << std::hex << std::setw(16) << peer_id;
-      peer_id_str >> cnx.peer_id;
-
-=======
       cnx.peer_id = nodetool::peerid_to_string(peer_id);
       
->>>>>>> 25419b4b
       cnx.support_flags = support_flags;
 
       cnx.recv_count = cntxt.m_recv_cnt;
@@ -369,13 +362,8 @@
     uint64_t max_block_height = std::max(hshd.current_height,m_core.get_current_blockchain_height());
     uint64_t last_block_v1 = m_core.get_nettype() == TESTNET ? 624633 : m_core.get_nettype() == MAINNET ? 1009826 : (uint64_t)-1;
     uint64_t diff_v2 = max_block_height > last_block_v1 ? std::min(abs_diff, max_block_height - last_block_v1) : 0;
-<<<<<<< HEAD
-    MCLOG(is_inital ? el::Level::Info : el::Level::Debug, "global", context <<  "Sync data returned a new top block candidate: " << m_core.get_current_blockchain_height() << " -> " << hshd.current_height
-      << " [Your node is " << abs_diff << " blocks (" << ((abs_diff - diff_v2) / (24 * 60 * 60 / DIFFICULTY_TARGET_V1)) + (diff_v2 / (24 * 60 * 60 / DIFFICULTY_TARGET_V3)) << " days) "
-=======
     MCLOG(is_inital ? el::Level::Info : el::Level::Debug, "global", el::Color::Yellow, context <<  "Sync data returned a new top block candidate: " << m_core.get_current_blockchain_height() << " -> " << hshd.current_height
-      << " [Your node is " << abs_diff << " blocks (" << tools::get_human_readable_timespan((abs_diff - diff_v2) * DIFFICULTY_TARGET_V1 + diff_v2 * DIFFICULTY_TARGET_V2) << ") "
->>>>>>> 25419b4b
+      << " [Your node is " << abs_diff << " blocks (" << tools::get_human_readable_timespan((abs_diff - diff_v2) * DIFFICULTY_TARGET_V2 + diff_v2 * DIFFICULTY_TARGET_V3) << ") "
       << (0 <= diff ? std::string("behind") : std::string("ahead"))
       << "] " << ENDL << "SYNCHRONIZATION started");
       if (hshd.current_height >= m_core.get_current_blockchain_height() + 5) // don't switch to unsafe mode just for a few blocks
@@ -544,19 +532,11 @@
           m_core.resume_mine();
           return 1;
         }
-<<<<<<< HEAD
-      }
-
-      std::vector<blobdata> have_tx;
-
-      // Instead of requesting missing transactions by hash like BTC,
-=======
       }      
 
       std::vector<tx_blob_entry> have_tx;
 
       // Instead of requesting missing transactions by hash like BTC, 
->>>>>>> 25419b4b
       // we do it by index (thanks to a suggestion from moneromooo) because
       // we're way cooler .. and also because they're smaller than hashes.
       //
@@ -632,13 +612,8 @@
           if(!m_core.pool_has_tx(tx_hash))
           {
             MDEBUG("Incoming tx " << tx_hash << " not in pool, adding");
-<<<<<<< HEAD
-            cryptonote::tx_verification_context tvc = AUTO_VAL_INIT(tvc);
-            if(!m_core.handle_incoming_tx(tx_blob, tvc, true, true, false) || tvc.m_verifivation_failed)
-=======
             cryptonote::tx_verification_context tvc = AUTO_VAL_INIT(tvc);                        
             if(!m_core.handle_incoming_tx(tx_blob, tvc, relay_method::block, true) || tvc.m_verifivation_failed)
->>>>>>> 25419b4b
             {
               LOG_PRINT_CCONTEXT_L1("Block verification failed: transaction verification failed, dropping connection");
               drop_connection(context, false, false);
@@ -659,11 +634,7 @@
           LOG_ERROR_CCONTEXT
           (
             "sent wrong tx: failed to parse and validate transaction: "
-<<<<<<< HEAD
-            << epee::string_tools::buff_to_hex_nodelimer(tx_blob)
-=======
             << epee::string_tools::buff_to_hex_nodelimer(tx_blob.blob)
->>>>>>> 25419b4b
             << ", dropping connection"
           );
 
@@ -754,12 +725,6 @@
 
         std::vector<block_complete_entry> blocks;
         blocks.push_back(b);
-<<<<<<< HEAD
-        m_core.prepare_handle_incoming_blocks(blocks);
-
-        block_verification_context bvc = boost::value_initialized<block_verification_context>();
-        m_core.handle_incoming_block(arg.b.block, bvc); // got block from handle_notify_new_block
-=======
         std::vector<block> pblocks;
         if (!m_core.prepare_handle_incoming_blocks(blocks, pblocks))
         {
@@ -770,7 +735,6 @@
           
         block_verification_context bvc = {};
         m_core.handle_incoming_block(arg.b.block, pblocks.empty() ? NULL : &pblocks[0], bvc); // got block from handle_notify_new_block
->>>>>>> 25419b4b
         if (!m_core.cleanup_handle_incoming_blocks(true))
         {
           LOG_PRINT_CCONTEXT_L0("Failure in cleanup_handle_incoming_blocks");
@@ -803,12 +767,8 @@
           r.prune = m_sync_pruned_blocks;
           MLOG_P2P_MESSAGE("-->>NOTIFY_REQUEST_CHAIN: m_block_ids.size()=" << r.block_ids.size() );
           post_notify<NOTIFY_REQUEST_CHAIN>(r, context);
-<<<<<<< HEAD
-        }
-=======
           MLOG_PEER_STATE("requesting chain");
         }            
->>>>>>> 25419b4b
       }
     }
     else
@@ -844,9 +804,6 @@
   int t_cryptonote_protocol_handler<t_core>::handle_request_fluffy_missing_tx(int command, NOTIFY_REQUEST_FLUFFY_MISSING_TX::request& arg, cryptonote_connection_context& context)
   {
     MLOG_P2P_MESSAGE("Received NOTIFY_REQUEST_FLUFFY_MISSING_TX (" << arg.missing_tx_indices.size() << " txes), block hash " << arg.block_hash);
-<<<<<<< HEAD
-
-=======
     if (context.m_state == cryptonote_connection_context::state_before_handshake)
     {
       LOG_ERROR_CCONTEXT("Requested fluffy tx before handshake, dropping connection");
@@ -854,7 +811,6 @@
       return 1;
     }
     
->>>>>>> 25419b4b
     std::vector<std::pair<cryptonote::blobdata, block>> local_blocks;
     std::vector<cryptonote::blobdata> local_txs;
 
@@ -981,11 +937,8 @@
     {
       relay_deregister_votes(arg, context);
     }
-
     return 1;
   }
-  //------------------------------------------------------------------------------------------------------------------------
-  template<class t_core>
   int t_cryptonote_protocol_handler<t_core>::handle_notify_get_txpool_complement(int command, NOTIFY_GET_TXPOOL_COMPLEMENT::request& arg, cryptonote_connection_context& context)
   {
     MLOG_P2P_MESSAGE("Received NOTIFY_GET_TXPOOL_COMPLEMENT (" << arg.hashes.size() << " txes)");
@@ -2577,13 +2530,8 @@
   bool t_cryptonote_protocol_handler<t_core>::relay_block(NOTIFY_NEW_BLOCK::request& arg, cryptonote_connection_context& exclude_context)
   {
     NOTIFY_NEW_FLUFFY_BLOCK::request fluffy_arg = AUTO_VAL_INIT(fluffy_arg);
-<<<<<<< HEAD
-    fluffy_arg.current_blockchain_height = arg.current_blockchain_height;
-    std::vector<blobdata> fluffy_txs;
-=======
     fluffy_arg.current_blockchain_height = arg.current_blockchain_height;    
     std::vector<tx_blob_entry> fluffy_txs;
->>>>>>> 25419b4b
     fluffy_arg.b = arg.b;
     fluffy_arg.b.txs = fluffy_txs;
 
@@ -2636,7 +2584,6 @@
   }
   //------------------------------------------------------------------------------------------------------------------------
   template<class t_core>
-<<<<<<< HEAD
   bool t_cryptonote_protocol_handler<t_core>::relay_deregister_votes(NOTIFY_NEW_DEREGISTER_VOTE::request& arg, cryptonote_connection_context& exclude_context)
  {
    bool result = relay_post_notify<NOTIFY_NEW_DEREGISTER_VOTE>(arg, exclude_context);
@@ -2651,10 +2598,7 @@
  }
  //------------------------------------------------------------------------------------------------------------------------
  template<class t_core>
-  void t_cryptonote_protocol_handler<t_core>::drop_connection(cryptonote_connection_context &context, bool add_fail, bool flush_all_spans)
-=======
   bool t_cryptonote_protocol_handler<t_core>::request_txpool_complement(cryptonote_connection_context &context)
->>>>>>> 25419b4b
   {
     NOTIFY_GET_TXPOOL_COMPLEMENT::request r = {};
     if (!m_core.get_pool_transaction_hashes(r.hashes, false))
