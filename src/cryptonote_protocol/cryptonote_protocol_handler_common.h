<<<<<<< HEAD
// Copyright (c) 2014-2018, The Monero Project
//
=======
// Copyright (c) 2014-2019, The Monero Project
// 
>>>>>>> 25419b4b
// All rights reserved.
//
// Redistribution and use in source and binary forms, with or without modification, are
// permitted provided that the following conditions are met:
//
// 1. Redistributions of source code must retain the above copyright notice, this list of
//    conditions and the following disclaimer.
//
// 2. Redistributions in binary form must reproduce the above copyright notice, this list
//    of conditions and the following disclaimer in the documentation and/or other
//    materials provided with the distribution.
//
// 3. Neither the name of the copyright holder nor the names of its contributors may be
//    used to endorse or promote products derived from this software without specific
//    prior written permission.
//
// THIS SOFTWARE IS PROVIDED BY THE COPYRIGHT HOLDERS AND CONTRIBUTORS "AS IS" AND ANY
// EXPRESS OR IMPLIED WARRANTIES, INCLUDING, BUT NOT LIMITED TO, THE IMPLIED WARRANTIES OF
// MERCHANTABILITY AND FITNESS FOR A PARTICULAR PURPOSE ARE DISCLAIMED. IN NO EVENT SHALL
// THE COPYRIGHT HOLDER OR CONTRIBUTORS BE LIABLE FOR ANY DIRECT, INDIRECT, INCIDENTAL,
// SPECIAL, EXEMPLARY, OR CONSEQUENTIAL DAMAGES (INCLUDING, BUT NOT LIMITED TO,
// PROCUREMENT OF SUBSTITUTE GOODS OR SERVICES; LOSS OF USE, DATA, OR PROFITS; OR BUSINESS
// INTERRUPTION) HOWEVER CAUSED AND ON ANY THEORY OF LIABILITY, WHETHER IN CONTRACT,
// STRICT LIABILITY, OR TORT (INCLUDING NEGLIGENCE OR OTHERWISE) ARISING IN ANY WAY OUT OF
// THE USE OF THIS SOFTWARE, EVEN IF ADVISED OF THE POSSIBILITY OF SUCH DAMAGE.
//
// Parts of this file are originally copyright (c) 2012-2013 The Cryptonote developers

#pragma once

#include "p2p/net_node_common.h"
#include "cryptonote_protocol/cryptonote_protocol_defs.h"
#include "cryptonote_basic/connection_context.h"
namespace cryptonote
{
  /************************************************************************/
  /*                                                                      */
  /************************************************************************/
  struct i_cryptonote_protocol
  {
    virtual bool relay_block(NOTIFY_NEW_BLOCK::request& arg, cryptonote_connection_context& exclude_context)=0;
<<<<<<< HEAD
    virtual bool relay_transactions(NOTIFY_NEW_TRANSACTIONS::request& arg, cryptonote_connection_context& exclude_context)=0;
    virtual bool relay_uptime_proof(NOTIFY_UPTIME_PROOF::request& arg, cryptonote_connection_context& exclude_context)=0;
=======
    virtual bool relay_transactions(NOTIFY_NEW_TRANSACTIONS::request& arg, const boost::uuids::uuid& source, epee::net_utils::zone zone, relay_method tx_relay)=0;
>>>>>>> 25419b4b
    //virtual bool request_objects(NOTIFY_REQUEST_GET_OBJECTS::request& arg, cryptonote_connection_context& context)=0;
    virtual bool relay_deregister_votes(NOTIFY_NEW_DEREGISTER_VOTE::request& arg, cryptonote_connection_context& exclude_context)=0;
  };

  /************************************************************************/
  /*                                                                      */
  /************************************************************************/
  struct cryptonote_protocol_stub: public i_cryptonote_protocol
  {
    virtual bool relay_block(NOTIFY_NEW_BLOCK::request& arg, cryptonote_connection_context& exclude_context)
    {
      return false;
    }
    virtual bool relay_transactions(NOTIFY_NEW_TRANSACTIONS::request& arg, const boost::uuids::uuid& source, epee::net_utils::zone zone, relay_method tx_relay)
    {
      return false;
    }
    virtual bool relay_deregister_votes(NOTIFY_NEW_DEREGISTER_VOTE::request& arg, cryptonote_connection_context& exclude_context)
    {
      return false;
    }
    virtual bool relay_uptime_proof(NOTIFY_UPTIME_PROOF::request& arg, cryptonote_connection_context& exclude_context)
    {
      return false;
    }
  };
}<|MERGE_RESOLUTION|>--- conflicted
+++ resolved
@@ -1,10 +1,5 @@
-<<<<<<< HEAD
-// Copyright (c) 2014-2018, The Monero Project
-//
-=======
 // Copyright (c) 2014-2019, The Monero Project
 // 
->>>>>>> 25419b4b
 // All rights reserved.
 //
 // Redistribution and use in source and binary forms, with or without modification, are
@@ -46,12 +41,8 @@
   struct i_cryptonote_protocol
   {
     virtual bool relay_block(NOTIFY_NEW_BLOCK::request& arg, cryptonote_connection_context& exclude_context)=0;
-<<<<<<< HEAD
-    virtual bool relay_transactions(NOTIFY_NEW_TRANSACTIONS::request& arg, cryptonote_connection_context& exclude_context)=0;
     virtual bool relay_uptime_proof(NOTIFY_UPTIME_PROOF::request& arg, cryptonote_connection_context& exclude_context)=0;
-=======
     virtual bool relay_transactions(NOTIFY_NEW_TRANSACTIONS::request& arg, const boost::uuids::uuid& source, epee::net_utils::zone zone, relay_method tx_relay)=0;
->>>>>>> 25419b4b
     //virtual bool request_objects(NOTIFY_REQUEST_GET_OBJECTS::request& arg, cryptonote_connection_context& context)=0;
     virtual bool relay_deregister_votes(NOTIFY_NEW_DEREGISTER_VOTE::request& arg, cryptonote_connection_context& exclude_context)=0;
   };
