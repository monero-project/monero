--- conflicted
+++ resolved
@@ -1,10 +1,5 @@
-<<<<<<< HEAD
-// Copyright (c) 2014-2018, The Monero Project
-//
-=======
 // Copyright (c) 2014-2019, The Monero Project
 // 
->>>>>>> 25419b4b
 // All rights reserved.
 //
 // Redistribution and use in source and binary forms, with or without modification, are
@@ -39,10 +34,7 @@
 #include "serialization/keyvalue_serialization.h"
 #include "cryptonote_basic/cryptonote_basic.h"
 #include "cryptonote_basic/blobdatatype.h"
-<<<<<<< HEAD
 #include "cryptonote_core/service_node_deregister.h"
-=======
->>>>>>> 25419b4b
 
 namespace cryptonote
 {
@@ -340,12 +332,8 @@
         KV_SERIALIZE(current_blockchain_height)
       END_KV_SERIALIZE_MAP()
     };
-<<<<<<< HEAD
-  };
-=======
     typedef epee::misc_utils::struct_init<request_t> request;
   };  
->>>>>>> 25419b4b
 
   /************************************************************************/
   /*                                                                      */
@@ -365,8 +353,9 @@
         KV_SERIALIZE(current_blockchain_height)
         KV_SERIALIZE_CONTAINER_POD_AS_BLOB(missing_tx_indices)
       END_KV_SERIALIZE_MAP()
-    };
-<<<<<<< HEAD
+
+    };
+      typedef epee::misc_utils::struct_init<request_t> request;
   };
   /************************************************************************/
    /*                                                                      */
@@ -375,13 +364,14 @@
    {
      const static int ID = BC_COMMANDS_POOL_BASE + 10;
 
-     struct request
+     struct request_t
      {
        std::vector<triton::service_node_deregister::vote> votes;
        BEGIN_KV_SERIALIZE_MAP()
          KV_SERIALIZE_CONTAINER_POD_AS_BLOB(votes)
        END_KV_SERIALIZE_MAP()
      };
+      typedef epee::misc_utils::struct_init<request_t> request;
    };
    /************************************************************************/
   /*                                                                      */
@@ -390,7 +380,7 @@
   {
     const static int ID = BC_COMMANDS_POOL_BASE + 11;
 
-    struct request
+    struct request_t
     {
 		uint16_t snode_version_major;
 		uint16_t snode_version_minor;
@@ -409,8 +399,6 @@
         KV_SERIALIZE_VAL_POD_AS_BLOB(sig)
       END_KV_SERIALIZE_MAP()
     };
-  };
-=======
     typedef epee::misc_utils::struct_init<request_t> request;
   }; 
 
@@ -432,5 +420,4 @@
     typedef epee::misc_utils::struct_init<request_t> request;
   };
     
->>>>>>> 25419b4b
 }