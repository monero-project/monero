<<<<<<< HEAD
// Copyright (c) 2016, Monero Research Labs
//
// Author: Shen Noether <shen.noether@gmx.com>
// 
// All rights reserved.
// 
// Redistribution and use in source and binary forms, with or without modification, are
// permitted provided that the following conditions are met:
// 
// 1. Redistributions of source code must retain the above copyright notice, this list of
//    conditions and the following disclaimer.
// 
// 2. Redistributions in binary form must reproduce the above copyright notice, this list
//    of conditions and the following disclaimer in the documentation and/or other
//    materials provided with the distribution.
// 
// 3. Neither the name of the copyright holder nor the names of its contributors may be
//    used to endorse or promote products derived from this software without specific
//    prior written permission.
// 
// THIS SOFTWARE IS PROVIDED BY THE COPYRIGHT HOLDERS AND CONTRIBUTORS "AS IS" AND ANY
// EXPRESS OR IMPLIED WARRANTIES, INCLUDING, BUT NOT LIMITED TO, THE IMPLIED WARRANTIES OF
// MERCHANTABILITY AND FITNESS FOR A PARTICULAR PURPOSE ARE DISCLAIMED. IN NO EVENT SHALL
// THE COPYRIGHT HOLDER OR CONTRIBUTORS BE LIABLE FOR ANY DIRECT, INDIRECT, INCIDENTAL,
// SPECIAL, EXEMPLARY, OR CONSEQUENTIAL DAMAGES (INCLUDING, BUT NOT LIMITED TO,
// PROCUREMENT OF SUBSTITUTE GOODS OR SERVICES; LOSS OF USE, DATA, OR PROFITS; OR BUSINESS
// INTERRUPTION) HOWEVER CAUSED AND ON ANY THEORY OF LIABILITY, WHETHER IN CONTRACT,
// STRICT LIABILITY, OR TORT (INCLUDING NEGLIGENCE OR OTHERWISE) ARISING IN ANY WAY OUT OF
// THE USE OF THIS SOFTWARE, EVEN IF ADVISED OF THE POSSIBILITY OF SUCH DAMAGE.

#include "misc_log_ex.h"
#include "common/perf_timer.h"
#include "common/threadpool.h"
#include "common/util.h"
#include "rctSigs.h"
#include "bulletproofs.h"
#include "cryptonote_basic/cryptonote_format_utils.h"

using namespace crypto;
using namespace std;

#undef MONERO_DEFAULT_LOG_CATEGORY
#define MONERO_DEFAULT_LOG_CATEGORY "ringct"

#define CHECK_AND_ASSERT_MES_L1(expr, ret, message) {if(!(expr)) {MCERROR("verify", message); return ret;}}

namespace rct {
    bool is_simple(int type)
    {
        switch (type)
        {
            case RCTTypeSimple:
            case RCTTypeSimpleBulletproof:
                return true;
            default:
                return false;
        }
    }

    bool is_bulletproof(int type)
    {
        switch (type)
        {
            case RCTTypeSimpleBulletproof:
            case RCTTypeFullBulletproof:
                return true;
            default:
                return false;
        }
    }

    Bulletproof proveRangeBulletproof(key &C, key &mask, uint64_t amount)
    {
        mask = rct::skGen();
        Bulletproof proof = bulletproof_PROVE(amount, mask);
        CHECK_AND_ASSERT_THROW_MES(proof.V.size() == 1, "V has not exactly one element");
        C = proof.V[0];
        return proof;
    }

    bool verBulletproof(const Bulletproof &proof)
    {
      try { return bulletproof_VERIFY(proof); }
      // we can get deep throws from ge_frombytes_vartime if input isn't valid
      catch (...) { return false; }
    }

    //Borromean (c.f. gmax/andytoshi's paper)
    boroSig genBorromean(const key64 x, const key64 P1, const key64 P2, const bits indices) {
        key64 L[2], alpha;
        key c;
        int naught = 0, prime = 0, ii = 0, jj=0;
        boroSig bb;
        for (ii = 0 ; ii < 64 ; ii++) {
            naught = indices[ii]; prime = (indices[ii] + 1) % 2;
            skGen(alpha[ii]);
            scalarmultBase(L[naught][ii], alpha[ii]);
            if (naught == 0) {
                skGen(bb.s1[ii]);
                c = hash_to_scalar(L[naught][ii]);
                addKeys2(L[prime][ii], bb.s1[ii], c, P2[ii]);
            }
        }
        bb.ee = hash_to_scalar(L[1]); //or L[1]..
        key LL, cc;
        for (jj = 0 ; jj < 64 ; jj++) {
            if (!indices[jj]) {
                sc_mulsub(bb.s0[jj].bytes, x[jj].bytes, bb.ee.bytes, alpha[jj].bytes);
            } else {
                skGen(bb.s0[jj]);
                addKeys2(LL, bb.s0[jj], bb.ee, P1[jj]); //different L0
                cc = hash_to_scalar(LL);
                sc_mulsub(bb.s1[jj].bytes, x[jj].bytes, cc.bytes, alpha[jj].bytes);
            }
        }
        return bb;
    }
    
    //see above.
    bool verifyBorromean(const boroSig &bb, const ge_p3 P1[64], const ge_p3 P2[64]) {
        key64 Lv1; key chash, LL;
        int ii = 0;
        ge_p2 p2;
        for (ii = 0 ; ii < 64 ; ii++) {
            // equivalent of: addKeys2(LL, bb.s0[ii], bb.ee, P1[ii]);
            ge_double_scalarmult_base_vartime(&p2, bb.ee.bytes, &P1[ii], bb.s0[ii].bytes);
            ge_tobytes(LL.bytes, &p2);
            chash = hash_to_scalar(LL);
            // equivalent of: addKeys2(Lv1[ii], bb.s1[ii], chash, P2[ii]);
            ge_double_scalarmult_base_vartime(&p2, chash.bytes, &P2[ii], bb.s1[ii].bytes);
            ge_tobytes(Lv1[ii].bytes, &p2);
        }
        key eeComputed = hash_to_scalar(Lv1); //hash function fine
        return equalKeys(eeComputed, bb.ee);
    }

    bool verifyBorromean(const boroSig &bb, const key64 P1, const key64 P2) {
      ge_p3 P1_p3[64], P2_p3[64];
      for (size_t i = 0 ; i < 64 ; ++i) {
        CHECK_AND_ASSERT_MES_L1(ge_frombytes_vartime(&P1_p3[i], P1[i].bytes) == 0, false, "point conv failed");
        CHECK_AND_ASSERT_MES_L1(ge_frombytes_vartime(&P2_p3[i], P2[i].bytes) == 0, false, "point conv failed");
      }
      return verifyBorromean(bb, P1_p3, P2_p3);
    }

    //Multilayered Spontaneous Anonymous Group Signatures (MLSAG signatures)
    //This is a just slghtly more efficient version than the ones described below
    //(will be explained in more detail in Ring Multisig paper
    //These are aka MG signatutes in earlier drafts of the ring ct paper
    // c.f. http://eprint.iacr.org/2015/1098 section 2. 
    // Gen creates a signature which proves that for some column in the keymatrix "pk"
    //   the signer knows a secret key for each row in that column
    // Ver verifies that the MG sig was created correctly        
    mgSig MLSAG_Gen(const key &message, const keyM & pk, const keyV & xx, const multisig_kLRki *kLRki, key *mscout, const unsigned int index, size_t dsRows, hw::device &hwdev) {
        mgSig rv;
        size_t cols = pk.size();
        CHECK_AND_ASSERT_THROW_MES(cols >= 2, "Error! What is c if cols = 1!");
        CHECK_AND_ASSERT_THROW_MES(index < cols, "Index out of range");
        size_t rows = pk[0].size();
        CHECK_AND_ASSERT_THROW_MES(rows >= 1, "Empty pk");
        for (size_t i = 1; i < cols; ++i) {
          CHECK_AND_ASSERT_THROW_MES(pk[i].size() == rows, "pk is not rectangular");
        }
        CHECK_AND_ASSERT_THROW_MES(xx.size() == rows, "Bad xx size");
        CHECK_AND_ASSERT_THROW_MES(dsRows <= rows, "Bad dsRows size");
        CHECK_AND_ASSERT_THROW_MES((kLRki && mscout) || (!kLRki && !mscout), "Only one of kLRki/mscout is present");
        CHECK_AND_ASSERT_THROW_MES(!kLRki || dsRows == 1, "Multisig requires exactly 1 dsRows");

        size_t i = 0, j = 0, ii = 0;
        key c, c_old, L, R, Hi;
        sc_0(c_old.bytes);
        vector<geDsmp> Ip(dsRows);
        rv.II = keyV(dsRows);
        keyV alpha(rows);
        keyV aG(rows);
        rv.ss = keyM(cols, aG);
        keyV aHP(dsRows);
        keyV toHash(1 + 3 * dsRows + 2 * (rows - dsRows));
        toHash[0] = message;
        DP("here1");
        for (i = 0; i < dsRows; i++) {
            toHash[3 * i + 1] = pk[index][i];
            if (kLRki) {
              // multisig
              alpha[i] = kLRki->k;
              toHash[3 * i + 2] = kLRki->L;
              toHash[3 * i + 3] = kLRki->R;
              rv.II[i] = kLRki->ki;
            }
            else {
              Hi = hashToPoint(pk[index][i]);
              hwdev.mlsag_prepare(Hi, xx[i], alpha[i] , aG[i] , aHP[i] , rv.II[i]);
              toHash[3 * i + 2] = aG[i];
              toHash[3 * i + 3] = aHP[i];
            }
            precomp(Ip[i].k, rv.II[i]);
        }
        size_t ndsRows = 3 * dsRows; //non Double Spendable Rows (see identity chains paper)
        for (i = dsRows, ii = 0 ; i < rows ; i++, ii++) {
            skpkGen(alpha[i], aG[i]); //need to save alphas for later..
            toHash[ndsRows + 2 * ii + 1] = pk[index][i];
            toHash[ndsRows + 2 * ii + 2] = aG[i];
        }

        hwdev.mlsag_hash(toHash, c_old);

        
        i = (index + 1) % cols;
        if (i == 0) {
            copy(rv.cc, c_old);
        }
        while (i != index) {

            rv.ss[i] = skvGen(rows);            
            sc_0(c.bytes);
            for (j = 0; j < dsRows; j++) {
                addKeys2(L, rv.ss[i][j], c_old, pk[i][j]);
                hashToPoint(Hi, pk[i][j]);
                addKeys3(R, rv.ss[i][j], Hi, c_old, Ip[j].k);
                toHash[3 * j + 1] = pk[i][j];
                toHash[3 * j + 2] = L; 
                toHash[3 * j + 3] = R;
            }
            for (j = dsRows, ii = 0; j < rows; j++, ii++) {
                addKeys2(L, rv.ss[i][j], c_old, pk[i][j]);
                toHash[ndsRows + 2 * ii + 1] = pk[i][j];
                toHash[ndsRows + 2 * ii + 2] = L;
            }
            hwdev.mlsag_hash(toHash, c);
            copy(c_old, c);
            i = (i + 1) % cols;
            
            if (i == 0) { 
                copy(rv.cc, c_old);
            }   
        }
        hwdev.mlsag_sign(c, xx, alpha, rows, dsRows, rv.ss[index]);
        if (mscout)
          *mscout = c;
        return rv;
    }
    
    //Multilayered Spontaneous Anonymous Group Signatures (MLSAG signatures)
    //This is a just slghtly more efficient version than the ones described below
    //(will be explained in more detail in Ring Multisig paper
    //These are aka MG signatutes in earlier drafts of the ring ct paper
    // c.f. http://eprint.iacr.org/2015/1098 section 2. 
    // Gen creates a signature which proves that for some column in the keymatrix "pk"
    //   the signer knows a secret key for each row in that column
    // Ver verifies that the MG sig was created correctly            
    bool MLSAG_Ver(const key &message, const keyM & pk, const mgSig & rv, size_t dsRows) {

        size_t cols = pk.size();
        CHECK_AND_ASSERT_MES(cols >= 2, false, "Error! What is c if cols = 1!");
        size_t rows = pk[0].size();
        CHECK_AND_ASSERT_MES(rows >= 1, false, "Empty pk");
        for (size_t i = 1; i < cols; ++i) {
          CHECK_AND_ASSERT_MES(pk[i].size() == rows, false, "pk is not rectangular");
        }
        CHECK_AND_ASSERT_MES(rv.II.size() == dsRows, false, "Bad II size");
        CHECK_AND_ASSERT_MES(rv.ss.size() == cols, false, "Bad rv.ss size");
        for (size_t i = 0; i < cols; ++i) {
          CHECK_AND_ASSERT_MES(rv.ss[i].size() == rows, false, "rv.ss is not rectangular");
        }
        CHECK_AND_ASSERT_MES(dsRows <= rows, false, "Bad dsRows value");

        for (size_t i = 0; i < rv.ss.size(); ++i)
          for (size_t j = 0; j < rv.ss[i].size(); ++j)
            CHECK_AND_ASSERT_MES(sc_check(rv.ss[i][j].bytes) == 0, false, "Bad ss slot");
        CHECK_AND_ASSERT_MES(sc_check(rv.cc.bytes) == 0, false, "Bad cc");

        size_t i = 0, j = 0, ii = 0;
        key c,  L, R, Hi;
        key c_old = copy(rv.cc);
        vector<geDsmp> Ip(dsRows);
        for (i = 0 ; i < dsRows ; i++) {
            precomp(Ip[i].k, rv.II[i]);
        }
        size_t ndsRows = 3 * dsRows; //non Double Spendable Rows (see identity chains paper
        keyV toHash(1 + 3 * dsRows + 2 * (rows - dsRows));
        toHash[0] = message;
        i = 0;
        while (i < cols) {
            sc_0(c.bytes);
            for (j = 0; j < dsRows; j++) {
                addKeys2(L, rv.ss[i][j], c_old, pk[i][j]);
                hashToPoint(Hi, pk[i][j]);
                addKeys3(R, rv.ss[i][j], Hi, c_old, Ip[j].k);
                toHash[3 * j + 1] = pk[i][j];
                toHash[3 * j + 2] = L; 
                toHash[3 * j + 3] = R;
            }
            for (j = dsRows, ii = 0 ; j < rows ; j++, ii++) {
                addKeys2(L, rv.ss[i][j], c_old, pk[i][j]);
                toHash[ndsRows + 2 * ii + 1] = pk[i][j];
                toHash[ndsRows + 2 * ii + 2] = L;
            }
            c = hash_to_scalar(toHash);
            copy(c_old, c);
            i = (i + 1);
        }
        sc_sub(c.bytes, c_old.bytes, rv.cc.bytes);
        return sc_isnonzero(c.bytes) == 0;  
    }
    


    //proveRange and verRange
    //proveRange gives C, and mask such that \sumCi = C
    //   c.f. http://eprint.iacr.org/2015/1098 section 5.1
    //   and Ci is a commitment to either 0 or 2^i, i=0,...,63
    //   thus this proves that "amount" is in [0, 2^64]
    //   mask is a such that C = aG + bH, and b = amount
    //verRange verifies that \sum Ci = C and that each Ci is a commitment to 0 or 2^i
    rangeSig proveRange(key & C, key & mask, const xmr_amount & amount) {
        bits b;
        d2b(b, amount);
        rangeSig sig;
        key64 ai;
        key64 CiH;
        int i = 0;
        for (i = 0; i < ATOMS; i++) {
            skGen(ai[i]);
            if (b[i] == 0) {
                scalarmultBase(sig.Ci[i], ai[i]);
            }
            if (b[i] == 1) {
                addKeys1(sig.Ci[i], ai[i], H2[i]);
            }
            subKeys(CiH[i], sig.Ci[i], H2[i]);
            if (i == 0) {
                mask = ai[0];
                C = sig.Ci[0];
            } else {
                sc_add(mask.bytes, mask.bytes, ai[i].bytes);
                addKeys(C, C, sig.Ci[i]);
            }
        }
        sig.asig = genBorromean(ai, sig.Ci, CiH, b);
        return sig;
    }

    //proveRange and verRange
    //proveRange gives C, and mask such that \sumCi = C
    //   c.f. http://eprint.iacr.org/2015/1098 section 5.1
    //   and Ci is a commitment to either 0 or 2^i, i=0,...,63
    //   thus this proves that "amount" is in [0, 2^64]
    //   mask is a such that C = aG + bH, and b = amount
    //verRange verifies that \sum Ci = C and that each Ci is a commitment to 0 or 2^i
    bool verRange(const key & C, const rangeSig & as) {
      try
      {
        PERF_TIMER(verRange);
        ge_p3 CiH[64], asCi[64];
        int i = 0;
        ge_p3 Ctmp_p3 = ge_p3_identity;
        for (i = 0; i < 64; i++) {
            // faster equivalent of:
            // subKeys(CiH[i], as.Ci[i], H2[i]);
            // addKeys(Ctmp, Ctmp, as.Ci[i]);
            ge_cached cached;
            ge_p3 p3;
            ge_p1p1 p1;
            CHECK_AND_ASSERT_MES_L1(ge_frombytes_vartime(&p3, H2[i].bytes) == 0, false, "point conv failed");
            ge_p3_to_cached(&cached, &p3);
            CHECK_AND_ASSERT_MES_L1(ge_frombytes_vartime(&asCi[i], as.Ci[i].bytes) == 0, false, "point conv failed");
            ge_sub(&p1, &asCi[i], &cached);
            ge_p3_to_cached(&cached, &asCi[i]);
            ge_p1p1_to_p3(&CiH[i], &p1);
            if (i == 0) {
                Ctmp_p3 = asCi[0];
            } else {
                ge_add(&p1, &Ctmp_p3, &cached);
                ge_p1p1_to_p3(&Ctmp_p3, &p1);
            }
        }
        key Ctmp;
        ge_p3_tobytes(Ctmp.bytes, &Ctmp_p3);
        if (!equalKeys(C, Ctmp))
          return false;
        if (!verifyBorromean(as.asig, asCi, CiH))
          return false;
        return true;
      }
      // we can get deep throws from ge_frombytes_vartime if input isn't valid
      catch (...) { return false; }
    }

    key get_pre_mlsag_hash(const rctSig &rv, hw::device &hwdev)
    {
      keyV hashes;
      hashes.reserve(3);
      hashes.push_back(rv.message);
      crypto::hash h;

      std::stringstream ss;
      binary_archive<true> ba(ss);
      CHECK_AND_ASSERT_THROW_MES(!rv.mixRing.empty(), "Empty mixRing");
      const size_t inputs = is_simple(rv.type) ? rv.mixRing.size() : rv.mixRing[0].size();
      const size_t outputs = rv.ecdhInfo.size();
      key prehash;
      CHECK_AND_ASSERT_THROW_MES(const_cast<rctSig&>(rv).serialize_rctsig_base(ba, inputs, outputs),
          "Failed to serialize rctSigBase");
      cryptonote::get_blob_hash(ss.str(), h);
      hashes.push_back(hash2rct(h));

      keyV kv;
      if (rv.type == RCTTypeSimpleBulletproof || rv.type == RCTTypeFullBulletproof)
      {
        kv.reserve((6*2+9) * rv.p.bulletproofs.size());
        for (const auto &p: rv.p.bulletproofs)
        {
          // V are not hashed as they're expanded from outPk.mask
          // (and thus hashed as part of rctSigBase above)
          kv.push_back(p.A);
          kv.push_back(p.S);
          kv.push_back(p.T1);
          kv.push_back(p.T2);
          kv.push_back(p.taux);
          kv.push_back(p.mu);
          for (size_t n = 0; n < p.L.size(); ++n)
            kv.push_back(p.L[n]);
          for (size_t n = 0; n < p.R.size(); ++n)
            kv.push_back(p.R[n]);
          kv.push_back(p.a);
          kv.push_back(p.b);
          kv.push_back(p.t);
        }
      }
      else
      {
        kv.reserve((64*3+1) * rv.p.rangeSigs.size());
        for (const auto &r: rv.p.rangeSigs)
        {
          for (size_t n = 0; n < 64; ++n)
            kv.push_back(r.asig.s0[n]);
          for (size_t n = 0; n < 64; ++n)
            kv.push_back(r.asig.s1[n]);
          kv.push_back(r.asig.ee);
          for (size_t n = 0; n < 64; ++n)
            kv.push_back(r.Ci[n]);
        }
      }
      hashes.push_back(cn_fast_hash(kv));
      hwdev.mlsag_prehash(ss.str(), inputs, outputs, hashes, rv.outPk, prehash);
      return  prehash;
    }

    //Ring-ct MG sigs
    //Prove: 
    //   c.f. http://eprint.iacr.org/2015/1098 section 4. definition 10. 
    //   This does the MG sig on the "dest" part of the given key matrix, and 
    //   the last row is the sum of input commitments from that column - sum output commitments
    //   this shows that sum inputs = sum outputs
    //Ver:    
    //   verifies the above sig is created corretly
    mgSig proveRctMG(const key &message, const ctkeyM & pubs, const ctkeyV & inSk, const ctkeyV &outSk, const ctkeyV & outPk, const multisig_kLRki *kLRki, key *mscout, unsigned int index, key txnFeeKey, hw::device &hwdev) {
        mgSig mg;
        //setup vars
        size_t cols = pubs.size();
        CHECK_AND_ASSERT_THROW_MES(cols >= 1, "Empty pubs");
        size_t rows = pubs[0].size();
        CHECK_AND_ASSERT_THROW_MES(rows >= 1, "Empty pubs");
        for (size_t i = 1; i < cols; ++i) {
          CHECK_AND_ASSERT_THROW_MES(pubs[i].size() == rows, "pubs is not rectangular");
        }
        CHECK_AND_ASSERT_THROW_MES(inSk.size() == rows, "Bad inSk size");
        CHECK_AND_ASSERT_THROW_MES(outSk.size() == outPk.size(), "Bad outSk/outPk size");
        CHECK_AND_ASSERT_THROW_MES((kLRki && mscout) || (!kLRki && !mscout), "Only one of kLRki/mscout is present");

        keyV sk(rows + 1);
        keyV tmp(rows + 1);
        size_t i = 0, j = 0;
        for (i = 0; i < rows + 1; i++) {
            sc_0(sk[i].bytes);
            identity(tmp[i]);
        }
        keyM M(cols, tmp);
        //create the matrix to mg sig
        for (i = 0; i < cols; i++) {
            for (j = 0; j < rows; j++) {
                M[i][j] = pubs[i][j].dest;
                if (j == 0) {
                    M[i][rows] = pubs[i][0].mask;
                } else {
                    addKeys(M[i][rows], M[i][rows], pubs[i][j].mask); //add input commitments in last row
                }
            }
        }
        sc_0(sk[rows].bytes);
        for (j = 0; j < rows; j++) {
            sk[j] = copy(inSk[j].dest);
            sc_add(sk[rows].bytes, sk[rows].bytes, inSk[j].mask.bytes); //add masks in last row
        }
        for (i = 0; i < cols; i++) {
            for (size_t j = 0; j < outPk.size(); j++) {
                subKeys(M[i][rows], M[i][rows], outPk[j].mask); //subtract output Ci's in last row
            }
            //subtract txn fee output in last row
            subKeys(M[i][rows], M[i][rows], txnFeeKey);
        }
        for (size_t j = 0; j < outPk.size(); j++) {
            sc_sub(sk[rows].bytes, sk[rows].bytes, outSk[j].mask.bytes); //subtract output masks in last row..
        }
        return MLSAG_Gen(message, M, sk, kLRki, mscout, index, rows, hwdev);
    }


    //Ring-ct MG sigs Simple
    //   Simple version for when we assume only
    //       post rct inputs
    //       here pubs is a vector of (P, C) length mixin
    //   inSk is x, a_in corresponding to signing index
    //       a_out, Cout is for the output commitment
    //       index is the signing index..
    mgSig proveRctMGSimple(const key &message, const ctkeyV & pubs, const ctkey & inSk, const key &a , const key &Cout, const multisig_kLRki *kLRki, key *mscout, unsigned int index, hw::device &hwdev) {
        mgSig mg;
        //setup vars
        size_t rows = 1;
        size_t cols = pubs.size();
        CHECK_AND_ASSERT_THROW_MES(cols >= 1, "Empty pubs");
        CHECK_AND_ASSERT_THROW_MES((kLRki && mscout) || (!kLRki && !mscout), "Only one of kLRki/mscout is present");
        keyV tmp(rows + 1);
        keyV sk(rows + 1);
        size_t i;
        keyM M(cols, tmp);

        sk[0] = copy(inSk.dest);
        sc_sub(sk[1].bytes, inSk.mask.bytes, a.bytes);
        for (i = 0; i < cols; i++) {
            M[i][0] = pubs[i].dest;
            subKeys(M[i][1], pubs[i].mask, Cout);
        }
        return MLSAG_Gen(message, M, sk, kLRki, mscout, index, rows, hwdev);
    }


    //Ring-ct MG sigs
    //Prove: 
    //   c.f. http://eprint.iacr.org/2015/1098 section 4. definition 10. 
    //   This does the MG sig on the "dest" part of the given key matrix, and 
    //   the last row is the sum of input commitments from that column - sum output commitments
    //   this shows that sum inputs = sum outputs
    //Ver:    
    //   verifies the above sig is created corretly
    bool verRctMG(const mgSig &mg, const ctkeyM & pubs, const ctkeyV & outPk, key txnFeeKey, const key &message) {
        PERF_TIMER(verRctMG);
        //setup vars
        size_t cols = pubs.size();
        CHECK_AND_ASSERT_MES(cols >= 1, false, "Empty pubs");
        size_t rows = pubs[0].size();
        CHECK_AND_ASSERT_MES(rows >= 1, false, "Empty pubs");
        for (size_t i = 1; i < cols; ++i) {
          CHECK_AND_ASSERT_MES(pubs[i].size() == rows, false, "pubs is not rectangular");
        }

        keyV tmp(rows + 1);
        size_t i = 0, j = 0;
        keyM M(cols, tmp);

        //create the matrix to mg sig
        for (j = 0; j < rows; j++) {
            for (i = 0; i < cols; i++) {
                M[i][j] = pubs[i][j].dest;
                if (j == 0) {
                    M[i][rows] = pubs[i][0].mask;
                } else {
                    addKeys(M[i][rows], M[i][rows], pubs[i][j].mask); //add Ci in last row
                }
            }
        }
        for (i = 0; i < cols; i++) {
            for (j = 0; j < outPk.size(); j++) {
                subKeys(M[i][rows], M[i][rows], outPk[j].mask); //subtract output Ci's in last row
            }
            //subtract txn fee output in last row
            subKeys(M[i][rows], M[i][rows], txnFeeKey);
        }
        return MLSAG_Ver(message, M, mg, rows);
    }

    //Ring-ct Simple MG sigs
    //Ver: 
    //This does a simplified version, assuming only post Rct
    //inputs
    bool verRctMGSimple(const key &message, const mgSig &mg, const ctkeyV & pubs, const key & C) {
        try
        {
            PERF_TIMER(verRctMGSimple);
            //setup vars
            size_t rows = 1;
            size_t cols = pubs.size();
            CHECK_AND_ASSERT_MES(cols >= 1, false, "Empty pubs");
            keyV tmp(rows + 1);
            size_t i;
            keyM M(cols, tmp);
            //create the matrix to mg sig
            for (i = 0; i < cols; i++) {
                    M[i][0] = pubs[i].dest;
                    subKeys(M[i][1], pubs[i].mask, C);
            }
            //DP(C);
            return MLSAG_Ver(message, M, mg, rows);
        }
        catch (...) { return false; }
    }


    //These functions get keys from blockchain
    //replace these when connecting blockchain
    //getKeyFromBlockchain grabs a key from the blockchain at "reference_index" to mix with
    //populateFromBlockchain creates a keymatrix with "mixin" columns and one of the columns is inPk
    //   the return value are the key matrix, and the index where inPk was put (random).    
    void getKeyFromBlockchain(ctkey & a, size_t reference_index) {
        a.mask = pkGen();
        a.dest = pkGen();
    }

    //These functions get keys from blockchain
    //replace these when connecting blockchain
    //getKeyFromBlockchain grabs a key from the blockchain at "reference_index" to mix with
    //populateFromBlockchain creates a keymatrix with "mixin" + 1 columns and one of the columns is inPk
    //   the return value are the key matrix, and the index where inPk was put (random).     
    tuple<ctkeyM, xmr_amount> populateFromBlockchain(ctkeyV inPk, int mixin) {
        int rows = inPk.size();
        ctkeyM rv(mixin + 1, inPk);
        int index = randXmrAmount(mixin);
        int i = 0, j = 0;
        for (i = 0; i <= mixin; i++) {
            if (i != index) {
                for (j = 0; j < rows; j++) {
                    getKeyFromBlockchain(rv[i][j], (size_t)randXmrAmount);
                }
            }
        }
        return make_tuple(rv, index);
    }

    //These functions get keys from blockchain
    //replace these when connecting blockchain
    //getKeyFromBlockchain grabs a key from the blockchain at "reference_index" to mix with
    //populateFromBlockchain creates a keymatrix with "mixin" columns and one of the columns is inPk
    //   the return value are the key matrix, and the index where inPk was put (random).     
    xmr_amount populateFromBlockchainSimple(ctkeyV & mixRing, const ctkey & inPk, int mixin) {
        int index = randXmrAmount(mixin);
        int i = 0;
        for (i = 0; i <= mixin; i++) {
            if (i != index) {
                getKeyFromBlockchain(mixRing[i], (size_t)randXmrAmount(1000));
            } else {
                mixRing[i] = inPk;
            }
        }
        return index;
    }

    //RingCT protocol
    //genRct: 
    //   creates an rctSig with all data necessary to verify the rangeProofs and that the signer owns one of the
    //   columns that are claimed as inputs, and that the sum of inputs  = sum of outputs.
    //   Also contains masked "amount" and "mask" so the receiver can see how much they received
    //verRct:
    //   verifies that all signatures (rangeProogs, MG sig, sum inputs = outputs) are correct
    //decodeRct: (c.f. http://eprint.iacr.org/2015/1098 section 5.1.1)
    //   uses the attached ecdh info to find the amounts represented by each output commitment 
    //   must know the destination private key to find the correct amount, else will return a random number
    //   Note: For txn fees, the last index in the amounts vector should contain that
    //   Thus the amounts vector will be "one" longer than the destinations vectort
    rctSig genRct(const key &message, const ctkeyV & inSk, const keyV & destinations, const vector<xmr_amount> & amounts, const ctkeyM &mixRing, const keyV &amount_keys, const multisig_kLRki *kLRki, multisig_out *msout, unsigned int index, ctkeyV &outSk, bool bulletproof, hw::device &hwdev) {
        CHECK_AND_ASSERT_THROW_MES(amounts.size() == destinations.size() || amounts.size() == destinations.size() + 1, "Different number of amounts/destinations");
        CHECK_AND_ASSERT_THROW_MES(amount_keys.size() == destinations.size(), "Different number of amount_keys/destinations");
        CHECK_AND_ASSERT_THROW_MES(index < mixRing.size(), "Bad index into mixRing");
        for (size_t n = 0; n < mixRing.size(); ++n) {
          CHECK_AND_ASSERT_THROW_MES(mixRing[n].size() == inSk.size(), "Bad mixRing size");
        }
        CHECK_AND_ASSERT_THROW_MES((kLRki && msout) || (!kLRki && !msout), "Only one of kLRki/msout is present");

        rctSig rv;
        rv.type = bulletproof ? RCTTypeFullBulletproof : RCTTypeFull;
        rv.message = message;
        rv.outPk.resize(destinations.size());
        if (bulletproof)
          rv.p.bulletproofs.resize(destinations.size());
        else
          rv.p.rangeSigs.resize(destinations.size());
        rv.ecdhInfo.resize(destinations.size());

        size_t i = 0;
        keyV masks(destinations.size()); //sk mask..
        outSk.resize(destinations.size());
        for (i = 0; i < destinations.size(); i++) {
            //add destination to sig
            rv.outPk[i].dest = copy(destinations[i]);
            //compute range proof
            if (bulletproof)
                rv.p.bulletproofs[i] = proveRangeBulletproof(rv.outPk[i].mask, outSk[i].mask, amounts[i]);
            else
                rv.p.rangeSigs[i] = proveRange(rv.outPk[i].mask, outSk[i].mask, amounts[i]);
            #ifdef DBG
            if (bulletproof)
                CHECK_AND_ASSERT_THROW_MES(verBulletproof(rv.p.bulletproofs[i]), "verBulletproof failed on newly created proof");
            else
                CHECK_AND_ASSERT_THROW_MES(verRange(rv.outPk[i].mask, rv.p.rangeSigs[i]), "verRange failed on newly created proof");
            #endif

            //mask amount and mask
            rv.ecdhInfo[i].mask = copy(outSk[i].mask);
            rv.ecdhInfo[i].amount = d2h(amounts[i]);
            hwdev.ecdhEncode(rv.ecdhInfo[i], amount_keys[i]);
        }

        //set txn fee
        if (amounts.size() > destinations.size())
        {
          rv.txnFee = amounts[destinations.size()];
        }
        else
        {
          rv.txnFee = 0;
        }
        key txnFeeKey = scalarmultH(d2h(rv.txnFee));

        rv.mixRing = mixRing;
        if (msout)
          msout->c.resize(1);
        rv.p.MGs.push_back(proveRctMG(get_pre_mlsag_hash(rv, hwdev), rv.mixRing, inSk, outSk, rv.outPk, kLRki, msout ? &msout->c[0] : NULL, index, txnFeeKey,hwdev));
        return rv;
    }

    rctSig genRct(const key &message, const ctkeyV & inSk, const ctkeyV  & inPk, const keyV & destinations, const vector<xmr_amount> & amounts, const keyV &amount_keys, const multisig_kLRki *kLRki, multisig_out *msout, const int mixin, hw::device &hwdev) {
        unsigned int index;
        ctkeyM mixRing;
        ctkeyV outSk;
        tie(mixRing, index) = populateFromBlockchain(inPk, mixin);
        return genRct(message, inSk, destinations, amounts, mixRing, amount_keys, kLRki, msout, index, outSk, false, hwdev);
    }
    
    //RCT simple    
    //for post-rct only
    rctSig genRctSimple(const key &message, const ctkeyV & inSk, const keyV & destinations, const vector<xmr_amount> &inamounts, const vector<xmr_amount> &outamounts, xmr_amount txnFee, const ctkeyM & mixRing, const keyV &amount_keys, const std::vector<multisig_kLRki> *kLRki, multisig_out *msout, const std::vector<unsigned int> & index, ctkeyV &outSk, bool bulletproof, hw::device &hwdev) {
        CHECK_AND_ASSERT_THROW_MES(inamounts.size() > 0, "Empty inamounts");
        CHECK_AND_ASSERT_THROW_MES(inamounts.size() == inSk.size(), "Different number of inamounts/inSk");
        CHECK_AND_ASSERT_THROW_MES(outamounts.size() == destinations.size(), "Different number of amounts/destinations");
        CHECK_AND_ASSERT_THROW_MES(amount_keys.size() == destinations.size(), "Different number of amount_keys/destinations");
        CHECK_AND_ASSERT_THROW_MES(index.size() == inSk.size(), "Different number of index/inSk");
        CHECK_AND_ASSERT_THROW_MES(mixRing.size() == inSk.size(), "Different number of mixRing/inSk");
        for (size_t n = 0; n < mixRing.size(); ++n) {
          CHECK_AND_ASSERT_THROW_MES(index[n] < mixRing[n].size(), "Bad index into mixRing");
        }
        CHECK_AND_ASSERT_THROW_MES((kLRki && msout) || (!kLRki && !msout), "Only one of kLRki/msout is present");
        if (kLRki && msout) {
          CHECK_AND_ASSERT_THROW_MES(kLRki->size() == inamounts.size(), "Mismatched kLRki/inamounts sizes");
        }

        rctSig rv;
        rv.type = bulletproof ? RCTTypeSimpleBulletproof : RCTTypeSimple;
        rv.message = message;
        rv.outPk.resize(destinations.size());
        if (bulletproof)
          rv.p.bulletproofs.resize(destinations.size());
        else
          rv.p.rangeSigs.resize(destinations.size());
        rv.ecdhInfo.resize(destinations.size());

        size_t i;
        keyV masks(destinations.size()); //sk mask..
        outSk.resize(destinations.size());
        key sumout = zero();
        for (i = 0; i < destinations.size(); i++) {

            //add destination to sig
            rv.outPk[i].dest = copy(destinations[i]);
            //compute range proof
            if (bulletproof)
              rv.p.bulletproofs[i] = proveRangeBulletproof(rv.outPk[i].mask, outSk[i].mask, outamounts[i]);
            else
              rv.p.rangeSigs[i] = proveRange(rv.outPk[i].mask, outSk[i].mask, outamounts[i]);
            #ifdef DBG
            if (bulletproof)
                CHECK_AND_ASSERT_THROW_MES(verBulletproof(rv.p.bulletproofs[i]), "verBulletproof failed on newly created proof");
            else
                CHECK_AND_ASSERT_THROW_MES(verRange(rv.outPk[i].mask, rv.p.rangeSigs[i]), "verRange failed on newly created proof");
            #endif
         
            sc_add(sumout.bytes, outSk[i].mask.bytes, sumout.bytes);

            //mask amount and mask
            rv.ecdhInfo[i].mask = copy(outSk[i].mask);
            rv.ecdhInfo[i].amount = d2h(outamounts[i]);
            hwdev.ecdhEncode(rv.ecdhInfo[i], amount_keys[i]);
        }
            
        //set txn fee
        rv.txnFee = txnFee;
//        TODO: unused ??
//        key txnFeeKey = scalarmultH(d2h(rv.txnFee));
        rv.mixRing = mixRing;
        keyV &pseudoOuts = bulletproof ? rv.p.pseudoOuts : rv.pseudoOuts;
        pseudoOuts.resize(inamounts.size());
        rv.p.MGs.resize(inamounts.size());
        key sumpouts = zero(); //sum pseudoOut masks
        keyV a(inamounts.size());
        for (i = 0 ; i < inamounts.size() - 1; i++) {
            skGen(a[i]);
            sc_add(sumpouts.bytes, a[i].bytes, sumpouts.bytes);
            genC(pseudoOuts[i], a[i], inamounts[i]);
        }
        rv.mixRing = mixRing;
        sc_sub(a[i].bytes, sumout.bytes, sumpouts.bytes);
        genC(pseudoOuts[i], a[i], inamounts[i]);
        DP(pseudoOuts[i]);

        key full_message = get_pre_mlsag_hash(rv,hwdev);
        if (msout)
          msout->c.resize(inamounts.size());
        for (i = 0 ; i < inamounts.size(); i++) {
            rv.p.MGs[i] = proveRctMGSimple(full_message, rv.mixRing[i], inSk[i], a[i], pseudoOuts[i], kLRki ? &(*kLRki)[i]: NULL, msout ? &msout->c[i] : NULL, index[i], hwdev);
        }
        return rv;
    }

    rctSig genRctSimple(const key &message, const ctkeyV & inSk, const ctkeyV & inPk, const keyV & destinations, const vector<xmr_amount> &inamounts, const vector<xmr_amount> &outamounts, const keyV &amount_keys, const std::vector<multisig_kLRki> *kLRki, multisig_out *msout, xmr_amount txnFee, unsigned int mixin, hw::device &hwdev) {
        std::vector<unsigned int> index;
        index.resize(inPk.size());
        ctkeyM mixRing;
        ctkeyV outSk;
        mixRing.resize(inPk.size());
        for (size_t i = 0; i < inPk.size(); ++i) {
          mixRing[i].resize(mixin+1);
          index[i] = populateFromBlockchainSimple(mixRing[i], inPk[i], mixin);
        }
        return genRctSimple(message, inSk, destinations, inamounts, outamounts, txnFee, mixRing, amount_keys, kLRki, msout, index, outSk, false, hwdev);
    }

    //RingCT protocol
    //genRct: 
    //   creates an rctSig with all data necessary to verify the rangeProofs and that the signer owns one of the
    //   columns that are claimed as inputs, and that the sum of inputs  = sum of outputs.
    //   Also contains masked "amount" and "mask" so the receiver can see how much they received
    //verRct:
    //   verifies that all signatures (rangeProogs, MG sig, sum inputs = outputs) are correct
    //decodeRct: (c.f. http://eprint.iacr.org/2015/1098 section 5.1.1)
    //   uses the attached ecdh info to find the amounts represented by each output commitment 
    //   must know the destination private key to find the correct amount, else will return a random number    
    bool verRct(const rctSig & rv, bool semantics) {
        PERF_TIMER(verRct);
        CHECK_AND_ASSERT_MES(rv.type == RCTTypeFull || rv.type == RCTTypeFullBulletproof, false, "verRct called on non-full rctSig");
        if (semantics)
        {
          if (rv.type == RCTTypeFullBulletproof)
            CHECK_AND_ASSERT_MES(rv.outPk.size() == rv.p.bulletproofs.size(), false, "Mismatched sizes of outPk and rv.p.bulletproofs");
          else
            CHECK_AND_ASSERT_MES(rv.outPk.size() == rv.p.rangeSigs.size(), false, "Mismatched sizes of outPk and rv.p.rangeSigs");
          CHECK_AND_ASSERT_MES(rv.outPk.size() == rv.ecdhInfo.size(), false, "Mismatched sizes of outPk and rv.ecdhInfo");
          CHECK_AND_ASSERT_MES(rv.p.MGs.size() == 1, false, "full rctSig has not one MG");
        }
        else
        {
          // semantics check is early, we don't have the MGs resolved yet
        }

        // some rct ops can throw
        try
        {
          if (semantics) {
            tools::threadpool& tpool = tools::threadpool::getInstance();
            tools::threadpool::waiter waiter;
            std::deque<bool> results(rv.outPk.size(), false);
            DP("range proofs verified?");
            for (size_t i = 0; i < rv.outPk.size(); i++) {
              tpool.submit(&waiter, [&, i] {
                if (rv.p.rangeSigs.empty())
                  results[i] = verBulletproof(rv.p.bulletproofs[i]);
                else
                  results[i] = verRange(rv.outPk[i].mask, rv.p.rangeSigs[i]);
              });
            }
            waiter.wait();

            for (size_t i = 0; i < rv.outPk.size(); ++i) {
              if (!results[i]) {
                LOG_PRINT_L1("Range proof verified failed for output " << i);
                return false;
              }
            }
          }

          if (!semantics) {
            //compute txn fee
            key txnFeeKey = scalarmultH(d2h(rv.txnFee));
            bool mgVerd = verRctMG(rv.p.MGs[0], rv.mixRing, rv.outPk, txnFeeKey, get_pre_mlsag_hash(rv, hw::get_device("default")));
            DP("mg sig verified?");
            DP(mgVerd);
            if (!mgVerd) {
              LOG_PRINT_L1("MG signature verification failed");
              return false;
            }
          }

          return true;
        }
        catch (const std::exception &e)
        {
          LOG_PRINT_L1("Error in verRct: " << e.what());
          return false;
        }
        catch (...)
        {
          LOG_PRINT_L1("Error in verRct, but not an actual exception");
          return false;
        }
    }

    //ver RingCT simple
    //assumes only post-rct style inputs (at least for max anonymity)
    bool verRctSimple(const rctSig & rv, bool semantics) {
      try
      {
        PERF_TIMER(verRctSimple);

        CHECK_AND_ASSERT_MES(rv.type == RCTTypeSimple || rv.type == RCTTypeSimpleBulletproof, false, "verRctSimple called on non simple rctSig");
        if (semantics)
        {
          if (rv.type == RCTTypeSimpleBulletproof)
          {
            CHECK_AND_ASSERT_MES(rv.outPk.size() == rv.p.bulletproofs.size(), false, "Mismatched sizes of outPk and rv.p.bulletproofs");
            CHECK_AND_ASSERT_MES(rv.p.pseudoOuts.size() == rv.p.MGs.size(), false, "Mismatched sizes of rv.p.pseudoOuts and rv.p.MGs");
            CHECK_AND_ASSERT_MES(rv.pseudoOuts.empty(), false, "rv.pseudoOuts is not empty");
          }
          else
          {
            CHECK_AND_ASSERT_MES(rv.outPk.size() == rv.p.rangeSigs.size(), false, "Mismatched sizes of outPk and rv.p.rangeSigs");
            CHECK_AND_ASSERT_MES(rv.pseudoOuts.size() == rv.p.MGs.size(), false, "Mismatched sizes of rv.pseudoOuts and rv.p.MGs");
            CHECK_AND_ASSERT_MES(rv.p.pseudoOuts.empty(), false, "rv.p.pseudoOuts is not empty");
          }
          CHECK_AND_ASSERT_MES(rv.outPk.size() == rv.ecdhInfo.size(), false, "Mismatched sizes of outPk and rv.ecdhInfo");
        }
        else
        {
          // semantics check is early, and mixRing/MGs aren't resolved yet
          if (rv.type == RCTTypeSimpleBulletproof)
            CHECK_AND_ASSERT_MES(rv.p.pseudoOuts.size() == rv.mixRing.size(), false, "Mismatched sizes of rv.p.pseudoOuts and mixRing");
          else
            CHECK_AND_ASSERT_MES(rv.pseudoOuts.size() == rv.mixRing.size(), false, "Mismatched sizes of rv.pseudoOuts and mixRing");
        }

        const size_t threads = std::max(rv.outPk.size(), rv.mixRing.size());

        std::deque<bool> results(threads);
        tools::threadpool& tpool = tools::threadpool::getInstance();
        tools::threadpool::waiter waiter;

        const keyV &pseudoOuts = is_bulletproof(rv.type) ? rv.p.pseudoOuts : rv.pseudoOuts;

        if (semantics) {
          key sumOutpks = rv.outPk.empty() ? identity() : rv.outPk[0].mask; //begin with first mask
          for (size_t i = 1; i < rv.outPk.size(); i++) {
              addKeys(sumOutpks, sumOutpks, rv.outPk[i].mask);
          }
          DP(sumOutpks);
          key txnFeeKey = scalarmultH(d2h(rv.txnFee));
          addKeys(sumOutpks, txnFeeKey, sumOutpks);

          key sumPseudoOuts = pseudoOuts.empty() ? identity() : pseudoOuts[0]; //begin with first pseudoOut
          for (size_t i = 1 ; i < pseudoOuts.size() ; i++) {
              addKeys(sumPseudoOuts, sumPseudoOuts, pseudoOuts[i]);
          }
          DP(sumPseudoOuts);

          //check pseudoOuts vs Outs..
          if (!equalKeys(sumPseudoOuts, sumOutpks)) {
              LOG_PRINT_L1("Sum check failed");
              return false;
          }

          results.clear();
          results.resize(rv.outPk.size());
          for (size_t i = 0; i < rv.outPk.size(); i++) {
            tpool.submit(&waiter, [&, i] {
              if (rv.p.rangeSigs.empty())
                results[i] = verBulletproof(rv.p.bulletproofs[i]);
              else
                results[i] = verRange(rv.outPk[i].mask, rv.p.rangeSigs[i]);
            });
          }
          waiter.wait();

          for (size_t i = 0; i < results.size(); ++i) {
            if (!results[i]) {
              LOG_PRINT_L1("Range proof verified failed for output " << i);
              return false;
            }
          }
        }
        else {
          const key message = get_pre_mlsag_hash(rv, hw::get_device("default"));

          results.clear();
          results.resize(rv.mixRing.size());
          for (size_t i = 0 ; i < rv.mixRing.size() ; i++) {
            tpool.submit(&waiter, [&, i] {
                results[i] = verRctMGSimple(message, rv.p.MGs[i], rv.mixRing[i], pseudoOuts[i]);
            });
          }
          waiter.wait();

          for (size_t i = 0; i < results.size(); ++i) {
            if (!results[i]) {
              LOG_PRINT_L1("verRctMGSimple failed for input " << i);
              return false;
            }
          }
        }

        return true;
      }
      // we can get deep throws from ge_frombytes_vartime if input isn't valid
      catch (const std::exception &e)
      {
        LOG_PRINT_L1("Error in verRct: " << e.what());
        return false;
      }
      catch (...)
      {
        LOG_PRINT_L1("Error in verRct, but not an actual exception");
        return false;
      }
    }

    //RingCT protocol
    //genRct: 
    //   creates an rctSig with all data necessary to verify the rangeProofs and that the signer owns one of the
    //   columns that are claimed as inputs, and that the sum of inputs  = sum of outputs.
    //   Also contains masked "amount" and "mask" so the receiver can see how much they received
    //verRct:
    //   verifies that all signatures (rangeProogs, MG sig, sum inputs = outputs) are correct
    //decodeRct: (c.f. http://eprint.iacr.org/2015/1098 section 5.1.1)
    //   uses the attached ecdh info to find the amounts represented by each output commitment 
    //   must know the destination private key to find the correct amount, else will return a random number    
    xmr_amount decodeRct(const rctSig & rv, const key & sk, unsigned int i, key & mask, hw::device &hwdev) {
        CHECK_AND_ASSERT_MES(rv.type == RCTTypeFull || rv.type == RCTTypeFullBulletproof, false, "decodeRct called on non-full rctSig");
        CHECK_AND_ASSERT_THROW_MES(i < rv.ecdhInfo.size(), "Bad index");
        CHECK_AND_ASSERT_THROW_MES(rv.outPk.size() == rv.ecdhInfo.size(), "Mismatched sizes of rv.outPk and rv.ecdhInfo");

        //mask amount and mask
        ecdhTuple ecdh_info = rv.ecdhInfo[i];
        hwdev.ecdhDecode(ecdh_info, sk);
        mask = ecdh_info.mask;
        key amount = ecdh_info.amount;
        key C = rv.outPk[i].mask;
        DP("C");
        DP(C);
        key Ctmp;
        addKeys2(Ctmp, mask, amount, H);
        DP("Ctmp");
        DP(Ctmp);
        if (equalKeys(C, Ctmp) == false) {
            CHECK_AND_ASSERT_THROW_MES(false, "warning, amount decoded incorrectly, will be unable to spend");
        }
        return h2d(amount);
    }

    xmr_amount decodeRct(const rctSig & rv, const key & sk, unsigned int i, hw::device &hwdev) {
      key mask;
      return decodeRct(rv, sk, i, mask, hwdev);
    }

    xmr_amount decodeRctSimple(const rctSig & rv, const key & sk, unsigned int i, key &mask, hw::device &hwdev) {
        CHECK_AND_ASSERT_MES(rv.type == RCTTypeSimple || rv.type == RCTTypeSimpleBulletproof, false, "decodeRct called on non simple rctSig");
        CHECK_AND_ASSERT_THROW_MES(i < rv.ecdhInfo.size(), "Bad index");
        CHECK_AND_ASSERT_THROW_MES(rv.outPk.size() == rv.ecdhInfo.size(), "Mismatched sizes of rv.outPk and rv.ecdhInfo");

        //mask amount and mask
        ecdhTuple ecdh_info = rv.ecdhInfo[i];
        hwdev.ecdhDecode(ecdh_info, sk);
        mask = ecdh_info.mask;
        key amount = ecdh_info.amount;
        key C = rv.outPk[i].mask;
        DP("C");
        DP(C);
        key Ctmp;
        addKeys2(Ctmp, mask, amount, H);
        DP("Ctmp");
        DP(Ctmp);
        if (equalKeys(C, Ctmp) == false) {
            CHECK_AND_ASSERT_THROW_MES(false, "warning, amount decoded incorrectly, will be unable to spend");
        }
        return h2d(amount);
    }

    xmr_amount decodeRctSimple(const rctSig & rv, const key & sk, unsigned int i, hw::device &hwdev) {
      key mask;
      return decodeRctSimple(rv, sk, i, mask, hwdev);
    }

    bool signMultisig(rctSig &rv, const std::vector<unsigned int> &indices, const keyV &k, const multisig_out &msout, const key &secret_key) {
        CHECK_AND_ASSERT_MES(rv.type == RCTTypeFull || rv.type == RCTTypeSimple || rv.type == RCTTypeFullBulletproof || rv.type == RCTTypeSimpleBulletproof,
            false, "unsupported rct type");
        CHECK_AND_ASSERT_MES(indices.size() == k.size(), false, "Mismatched k/indices sizes");
        CHECK_AND_ASSERT_MES(k.size() == rv.p.MGs.size(), false, "Mismatched k/MGs size");
        CHECK_AND_ASSERT_MES(k.size() == msout.c.size(), false, "Mismatched k/msout.c size");
        if (rv.type == RCTTypeFull || rv.type == RCTTypeFullBulletproof)
        {
          CHECK_AND_ASSERT_MES(rv.p.MGs.size() == 1, false, "MGs not a single element");
        }
        for (size_t n = 0; n < indices.size(); ++n) {
            CHECK_AND_ASSERT_MES(indices[n] < rv.p.MGs[n].ss.size(), false, "Index out of range");
            CHECK_AND_ASSERT_MES(!rv.p.MGs[n].ss[indices[n]].empty(), false, "empty ss line");
        }

        for (size_t n = 0; n < indices.size(); ++n) {
            rct::key diff;
            sc_mulsub(diff.bytes, msout.c[n].bytes, secret_key.bytes, k[n].bytes);
            sc_add(rv.p.MGs[n].ss[indices[n]][0].bytes, rv.p.MGs[n].ss[indices[n]][0].bytes, diff.bytes);
        }
        return true;
    }
}
=======
// Copyright (c) 2016, Monero Research Labs
//
// Author: Shen Noether <shen.noether@gmx.com>
// 
// All rights reserved.
// 
// Redistribution and use in source and binary forms, with or without modification, are
// permitted provided that the following conditions are met:
// 
// 1. Redistributions of source code must retain the above copyright notice, this list of
//    conditions and the following disclaimer.
// 
// 2. Redistributions in binary form must reproduce the above copyright notice, this list
//    of conditions and the following disclaimer in the documentation and/or other
//    materials provided with the distribution.
// 
// 3. Neither the name of the copyright holder nor the names of its contributors may be
//    used to endorse or promote products derived from this software without specific
//    prior written permission.
// 
// THIS SOFTWARE IS PROVIDED BY THE COPYRIGHT HOLDERS AND CONTRIBUTORS "AS IS" AND ANY
// EXPRESS OR IMPLIED WARRANTIES, INCLUDING, BUT NOT LIMITED TO, THE IMPLIED WARRANTIES OF
// MERCHANTABILITY AND FITNESS FOR A PARTICULAR PURPOSE ARE DISCLAIMED. IN NO EVENT SHALL
// THE COPYRIGHT HOLDER OR CONTRIBUTORS BE LIABLE FOR ANY DIRECT, INDIRECT, INCIDENTAL,
// SPECIAL, EXEMPLARY, OR CONSEQUENTIAL DAMAGES (INCLUDING, BUT NOT LIMITED TO,
// PROCUREMENT OF SUBSTITUTE GOODS OR SERVICES; LOSS OF USE, DATA, OR PROFITS; OR BUSINESS
// INTERRUPTION) HOWEVER CAUSED AND ON ANY THEORY OF LIABILITY, WHETHER IN CONTRACT,
// STRICT LIABILITY, OR TORT (INCLUDING NEGLIGENCE OR OTHERWISE) ARISING IN ANY WAY OUT OF
// THE USE OF THIS SOFTWARE, EVEN IF ADVISED OF THE POSSIBILITY OF SUCH DAMAGE.

#include "misc_log_ex.h"
#include "common/perf_timer.h"
#include "common/threadpool.h"
#include "common/util.h"
#include "rctSigs.h"
#include "bulletproofs.h"
#include "cryptonote_basic/cryptonote_format_utils.h"

using namespace crypto;
using namespace std;

#undef MONERO_DEFAULT_LOG_CATEGORY
#define MONERO_DEFAULT_LOG_CATEGORY "ringct"

#define CHECK_AND_ASSERT_MES_L1(expr, ret, message) {if(!(expr)) {MCERROR("verify", message); return ret;}}

namespace rct {
    bool is_simple(int type)
    {
        switch (type)
        {
            case RCTTypeSimple:
            case RCTTypeSimpleBulletproof:
                return true;
            default:
                return false;
        }
    }

    bool is_bulletproof(int type)
    {
        switch (type)
        {
            case RCTTypeSimpleBulletproof:
            case RCTTypeFullBulletproof:
                return true;
            default:
                return false;
        }
    }

    Bulletproof proveRangeBulletproof(key &C, key &mask, uint64_t amount)
    {
        mask = rct::skGen();
        Bulletproof proof = bulletproof_PROVE(amount, mask);
        CHECK_AND_ASSERT_THROW_MES(proof.V.size() == 1, "V has not exactly one element");
        C = proof.V[0];
        return proof;
    }

    bool verBulletproof(const Bulletproof &proof)
    {
      try { return bulletproof_VERIFY(proof); }
      // we can get deep throws from ge_frombytes_vartime if input isn't valid
      catch (...) { return false; }
    }

    //Borromean (c.f. gmax/andytoshi's paper)
    boroSig genBorromean(const key64 x, const key64 P1, const key64 P2, const bits indices) {
        key64 L[2], alpha;
        key c;
        int naught = 0, prime = 0, ii = 0, jj=0;
        boroSig bb;
        for (ii = 0 ; ii < 64 ; ii++) {
            naught = indices[ii]; prime = (indices[ii] + 1) % 2;
            skGen(alpha[ii]);
            scalarmultBase(L[naught][ii], alpha[ii]);
            if (naught == 0) {
                skGen(bb.s1[ii]);
                c = hash_to_scalar(L[naught][ii]);
                addKeys2(L[prime][ii], bb.s1[ii], c, P2[ii]);
            }
        }
        bb.ee = hash_to_scalar(L[1]); //or L[1]..
        key LL, cc;
        for (jj = 0 ; jj < 64 ; jj++) {
            if (!indices[jj]) {
                sc_mulsub(bb.s0[jj].bytes, x[jj].bytes, bb.ee.bytes, alpha[jj].bytes);
            } else {
                skGen(bb.s0[jj]);
                addKeys2(LL, bb.s0[jj], bb.ee, P1[jj]); //different L0
                cc = hash_to_scalar(LL);
                sc_mulsub(bb.s1[jj].bytes, x[jj].bytes, cc.bytes, alpha[jj].bytes);
            }
        }
        return bb;
    }
    
    //see above.
    bool verifyBorromean(const boroSig &bb, const ge_p3 P1[64], const ge_p3 P2[64]) {
        key64 Lv1; key chash, LL;
        int ii = 0;
        ge_p2 p2;
        for (ii = 0 ; ii < 64 ; ii++) {
            // equivalent of: addKeys2(LL, bb.s0[ii], bb.ee, P1[ii]);
            ge_double_scalarmult_base_vartime(&p2, bb.ee.bytes, &P1[ii], bb.s0[ii].bytes);
            ge_tobytes(LL.bytes, &p2);
            chash = hash_to_scalar(LL);
            // equivalent of: addKeys2(Lv1[ii], bb.s1[ii], chash, P2[ii]);
            ge_double_scalarmult_base_vartime(&p2, chash.bytes, &P2[ii], bb.s1[ii].bytes);
            ge_tobytes(Lv1[ii].bytes, &p2);
        }
        key eeComputed = hash_to_scalar(Lv1); //hash function fine
        return equalKeys(eeComputed, bb.ee);
    }

    bool verifyBorromean(const boroSig &bb, const key64 P1, const key64 P2) {
      ge_p3 P1_p3[64], P2_p3[64];
      for (size_t i = 0 ; i < 64 ; ++i) {
        CHECK_AND_ASSERT_MES_L1(ge_frombytes_vartime(&P1_p3[i], P1[i].bytes) == 0, false, "point conv failed");
        CHECK_AND_ASSERT_MES_L1(ge_frombytes_vartime(&P2_p3[i], P2[i].bytes) == 0, false, "point conv failed");
      }
      return verifyBorromean(bb, P1_p3, P2_p3);
    }

    //Multilayered Spontaneous Anonymous Group Signatures (MLSAG signatures)
    //This is a just slghtly more efficient version than the ones described below
    //(will be explained in more detail in Ring Multisig paper
    //These are aka MG signatutes in earlier drafts of the ring ct paper
    // c.f. http://eprint.iacr.org/2015/1098 section 2. 
    // Gen creates a signature which proves that for some column in the keymatrix "pk"
    //   the signer knows a secret key for each row in that column
    // Ver verifies that the MG sig was created correctly        
    mgSig MLSAG_Gen(const key &message, const keyM & pk, const keyV & xx, const multisig_kLRki *kLRki, key *mscout, const unsigned int index, size_t dsRows, hw::device &hwdev) {
        mgSig rv;
        size_t cols = pk.size();
        CHECK_AND_ASSERT_THROW_MES(cols >= 2, "Error! What is c if cols = 1!");
        CHECK_AND_ASSERT_THROW_MES(index < cols, "Index out of range");
        size_t rows = pk[0].size();
        CHECK_AND_ASSERT_THROW_MES(rows >= 1, "Empty pk");
        for (size_t i = 1; i < cols; ++i) {
          CHECK_AND_ASSERT_THROW_MES(pk[i].size() == rows, "pk is not rectangular");
        }
        CHECK_AND_ASSERT_THROW_MES(xx.size() == rows, "Bad xx size");
        CHECK_AND_ASSERT_THROW_MES(dsRows <= rows, "Bad dsRows size");
        CHECK_AND_ASSERT_THROW_MES((kLRki && mscout) || (!kLRki && !mscout), "Only one of kLRki/mscout is present");
        CHECK_AND_ASSERT_THROW_MES(!kLRki || dsRows == 1, "Multisig requires exactly 1 dsRows");

        size_t i = 0, j = 0, ii = 0;
        key c, c_old, L, R, Hi;
        sc_0(c_old.bytes);
        vector<geDsmp> Ip(dsRows);
        rv.II = keyV(dsRows);
        keyV alpha(rows);
        keyV aG(rows);
        rv.ss = keyM(cols, aG);
        keyV aHP(dsRows);
        keyV toHash(1 + 3 * dsRows + 2 * (rows - dsRows));
        toHash[0] = message;
        DP("here1");
        for (i = 0; i < dsRows; i++) {
            toHash[3 * i + 1] = pk[index][i];
            if (kLRki) {
              // multisig
              alpha[i] = kLRki->k;
              toHash[3 * i + 2] = kLRki->L;
              toHash[3 * i + 3] = kLRki->R;
              rv.II[i] = kLRki->ki;
            }
            else {
              Hi = hashToPoint(pk[index][i]);
              hwdev.mlsag_prepare(Hi, xx[i], alpha[i] , aG[i] , aHP[i] , rv.II[i]);
              toHash[3 * i + 2] = aG[i];
              toHash[3 * i + 3] = aHP[i];
            }
            precomp(Ip[i].k, rv.II[i]);
        }
        size_t ndsRows = 3 * dsRows; //non Double Spendable Rows (see identity chains paper)
        for (i = dsRows, ii = 0 ; i < rows ; i++, ii++) {
            skpkGen(alpha[i], aG[i]); //need to save alphas for later..
            toHash[ndsRows + 2 * ii + 1] = pk[index][i];
            toHash[ndsRows + 2 * ii + 2] = aG[i];
        }

        hwdev.mlsag_hash(toHash, c_old);

        
        i = (index + 1) % cols;
        if (i == 0) {
            copy(rv.cc, c_old);
        }
        while (i != index) {

            rv.ss[i] = skvGen(rows);            
            sc_0(c.bytes);
            for (j = 0; j < dsRows; j++) {
                addKeys2(L, rv.ss[i][j], c_old, pk[i][j]);
                hashToPoint(Hi, pk[i][j]);
                addKeys3(R, rv.ss[i][j], Hi, c_old, Ip[j].k);
                toHash[3 * j + 1] = pk[i][j];
                toHash[3 * j + 2] = L; 
                toHash[3 * j + 3] = R;
            }
            for (j = dsRows, ii = 0; j < rows; j++, ii++) {
                addKeys2(L, rv.ss[i][j], c_old, pk[i][j]);
                toHash[ndsRows + 2 * ii + 1] = pk[i][j];
                toHash[ndsRows + 2 * ii + 2] = L;
            }
            hwdev.mlsag_hash(toHash, c);
            copy(c_old, c);
            i = (i + 1) % cols;
            
            if (i == 0) { 
                copy(rv.cc, c_old);
            }   
        }
        hwdev.mlsag_sign(c, xx, alpha, rows, dsRows, rv.ss[index]);
        if (mscout)
          *mscout = c;
        return rv;
    }
    
    //Multilayered Spontaneous Anonymous Group Signatures (MLSAG signatures)
    //This is a just slghtly more efficient version than the ones described below
    //(will be explained in more detail in Ring Multisig paper
    //These are aka MG signatutes in earlier drafts of the ring ct paper
    // c.f. http://eprint.iacr.org/2015/1098 section 2. 
    // Gen creates a signature which proves that for some column in the keymatrix "pk"
    //   the signer knows a secret key for each row in that column
    // Ver verifies that the MG sig was created correctly            
    bool MLSAG_Ver(const key &message, const keyM & pk, const mgSig & rv, size_t dsRows) {

        size_t cols = pk.size();
        CHECK_AND_ASSERT_MES(cols >= 2, false, "Error! What is c if cols = 1!");
        size_t rows = pk[0].size();
        CHECK_AND_ASSERT_MES(rows >= 1, false, "Empty pk");
        for (size_t i = 1; i < cols; ++i) {
          CHECK_AND_ASSERT_MES(pk[i].size() == rows, false, "pk is not rectangular");
        }
        CHECK_AND_ASSERT_MES(rv.II.size() == dsRows, false, "Bad II size");
        CHECK_AND_ASSERT_MES(rv.ss.size() == cols, false, "Bad rv.ss size");
        for (size_t i = 0; i < cols; ++i) {
          CHECK_AND_ASSERT_MES(rv.ss[i].size() == rows, false, "rv.ss is not rectangular");
        }
        CHECK_AND_ASSERT_MES(dsRows <= rows, false, "Bad dsRows value");

        for (size_t i = 0; i < rv.ss.size(); ++i)
          for (size_t j = 0; j < rv.ss[i].size(); ++j)
            CHECK_AND_ASSERT_MES(sc_check(rv.ss[i][j].bytes) == 0, false, "Bad ss slot");
        CHECK_AND_ASSERT_MES(sc_check(rv.cc.bytes) == 0, false, "Bad cc");

        size_t i = 0, j = 0, ii = 0;
        key c,  L, R, Hi;
        key c_old = copy(rv.cc);
        vector<geDsmp> Ip(dsRows);
        for (i = 0 ; i < dsRows ; i++) {
            precomp(Ip[i].k, rv.II[i]);
        }
        size_t ndsRows = 3 * dsRows; //non Double Spendable Rows (see identity chains paper
        keyV toHash(1 + 3 * dsRows + 2 * (rows - dsRows));
        toHash[0] = message;
        i = 0;
        while (i < cols) {
            sc_0(c.bytes);
            for (j = 0; j < dsRows; j++) {
                addKeys2(L, rv.ss[i][j], c_old, pk[i][j]);
                hashToPoint(Hi, pk[i][j]);
                addKeys3(R, rv.ss[i][j], Hi, c_old, Ip[j].k);
                toHash[3 * j + 1] = pk[i][j];
                toHash[3 * j + 2] = L; 
                toHash[3 * j + 3] = R;
            }
            for (j = dsRows, ii = 0 ; j < rows ; j++, ii++) {
                addKeys2(L, rv.ss[i][j], c_old, pk[i][j]);
                toHash[ndsRows + 2 * ii + 1] = pk[i][j];
                toHash[ndsRows + 2 * ii + 2] = L;
            }
            c = hash_to_scalar(toHash);
            copy(c_old, c);
            i = (i + 1);
        }
        sc_sub(c.bytes, c_old.bytes, rv.cc.bytes);
        return sc_isnonzero(c.bytes) == 0;  
    }
    


    //proveRange and verRange
    //proveRange gives C, and mask such that \sumCi = C
    //   c.f. http://eprint.iacr.org/2015/1098 section 5.1
    //   and Ci is a commitment to either 0 or 2^i, i=0,...,63
    //   thus this proves that "amount" is in [0, 2^64]
    //   mask is a such that C = aG + bH, and b = amount
    //verRange verifies that \sum Ci = C and that each Ci is a commitment to 0 or 2^i
    rangeSig proveRange(key & C, key & mask, const xmr_amount & amount) {
        sc_0(mask.bytes);
        bits b;
        d2b(b, amount);
        rangeSig sig;
        key64 ai;
        key64 CiH;
        int i = 0;

        skGen(ai[i]);
        if (b[i] == 0) {
            scalarmultBase(sig.Ci[i], ai[i]);
        }
        if (b[i] == 1) {
            addKeys1(sig.Ci[i], ai[i], H2[i]);
        }
        subKeys(CiH[i], sig.Ci[i], H2[i]);
        sc_add(mask.bytes, mask.bytes, ai[i].bytes);
        C = sig.Ci[i]; // eliminate one addKeys(C, C, sig.Ci[i]);

        for (i = 1; i < ATOMS; i++) {
            skGen(ai[i]);
            if (b[i] == 0) {
                scalarmultBase(sig.Ci[i], ai[i]);
            }
            if (b[i] == 1) {
                addKeys1(sig.Ci[i], ai[i], H2[i]);
            }
            subKeys(CiH[i], sig.Ci[i], H2[i]);
            sc_add(mask.bytes, mask.bytes, ai[i].bytes);
            addKeys(C, C, sig.Ci[i]);
        }
        sig.asig = genBorromean(ai, sig.Ci, CiH, b);
        return sig;
    }

    //proveRange and verRange
    //proveRange gives C, and mask such that \sumCi = C
    //   c.f. http://eprint.iacr.org/2015/1098 section 5.1
    //   and Ci is a commitment to either 0 or 2^i, i=0,...,63
    //   thus this proves that "amount" is in [0, 2^64]
    //   mask is a such that C = aG + bH, and b = amount
    //verRange verifies that \sum Ci = C and that each Ci is a commitment to 0 or 2^i
    bool verRange(const key & C, const rangeSig & as) {
      try
      {
        PERF_TIMER(verRange);
        ge_p3 CiH[64], asCi[64];
        int i = 0;


        ge_cached cached;
        ge_p3 p3;
        ge_p1p1 p1;
        CHECK_AND_ASSERT_MES_L1(ge_frombytes_vartime(&p3, H2[i].bytes) == 0, false, "point conv failed");
        ge_p3_to_cached(&cached, &p3);
        CHECK_AND_ASSERT_MES_L1(ge_frombytes_vartime(&asCi[i], as.Ci[i].bytes) == 0, false, "point conv failed");
        ge_sub(&p1, &asCi[i], &cached);
        ge_p3_to_cached(&cached, &asCi[i]);
        ge_p1p1_to_p3(&CiH[i], &p1);
        ge_p3 Ctmp_p3 = asCi[i]; // eliminate one ge_add(&p1, &Ctmp_p3, &cached);

        for (i = 1; i < 64; i++) {
            // faster equivalent of:
            // subKeys(CiH[i], as.Ci[i], H2[i]);
            // addKeys(Ctmp, Ctmp, as.Ci[i]);
            ge_cached cached;
            ge_p3 p3;
            ge_p1p1 p1;
            CHECK_AND_ASSERT_MES_L1(ge_frombytes_vartime(&p3, H2[i].bytes) == 0, false, "point conv failed");
            ge_p3_to_cached(&cached, &p3);
            CHECK_AND_ASSERT_MES_L1(ge_frombytes_vartime(&asCi[i], as.Ci[i].bytes) == 0, false, "point conv failed");
            ge_sub(&p1, &asCi[i], &cached);
            ge_p3_to_cached(&cached, &asCi[i]);
            ge_p1p1_to_p3(&CiH[i], &p1);
            ge_add(&p1, &Ctmp_p3, &cached);
            ge_p1p1_to_p3(&Ctmp_p3, &p1);
        }
        key Ctmp;
        ge_p3_tobytes(Ctmp.bytes, &Ctmp_p3);
        if (!equalKeys(C, Ctmp))
          return false;
        if (!verifyBorromean(as.asig, asCi, CiH))
          return false;
        return true;
      }
      // we can get deep throws from ge_frombytes_vartime if input isn't valid
      catch (...) { return false; }
    }

    key get_pre_mlsag_hash(const rctSig &rv, hw::device &hwdev)
    {
      keyV hashes;
      hashes.reserve(3);
      hashes.push_back(rv.message);
      crypto::hash h;

      std::stringstream ss;
      binary_archive<true> ba(ss);
      CHECK_AND_ASSERT_THROW_MES(!rv.mixRing.empty(), "Empty mixRing");
      const size_t inputs = is_simple(rv.type) ? rv.mixRing.size() : rv.mixRing[0].size();
      const size_t outputs = rv.ecdhInfo.size();
      key prehash;
      CHECK_AND_ASSERT_THROW_MES(const_cast<rctSig&>(rv).serialize_rctsig_base(ba, inputs, outputs),
          "Failed to serialize rctSigBase");
      cryptonote::get_blob_hash(ss.str(), h);
      hashes.push_back(hash2rct(h));

      keyV kv;
      if (rv.type == RCTTypeSimpleBulletproof || rv.type == RCTTypeFullBulletproof)
      {
        kv.reserve((6*2+9) * rv.p.bulletproofs.size());
        for (const auto &p: rv.p.bulletproofs)
        {
          // V are not hashed as they're expanded from outPk.mask
          // (and thus hashed as part of rctSigBase above)
          kv.push_back(p.A);
          kv.push_back(p.S);
          kv.push_back(p.T1);
          kv.push_back(p.T2);
          kv.push_back(p.taux);
          kv.push_back(p.mu);
          for (size_t n = 0; n < p.L.size(); ++n)
            kv.push_back(p.L[n]);
          for (size_t n = 0; n < p.R.size(); ++n)
            kv.push_back(p.R[n]);
          kv.push_back(p.a);
          kv.push_back(p.b);
          kv.push_back(p.t);
        }
      }
      else
      {
        kv.reserve((64*3+1) * rv.p.rangeSigs.size());
        for (const auto &r: rv.p.rangeSigs)
        {
          for (size_t n = 0; n < 64; ++n)
            kv.push_back(r.asig.s0[n]);
          for (size_t n = 0; n < 64; ++n)
            kv.push_back(r.asig.s1[n]);
          kv.push_back(r.asig.ee);
          for (size_t n = 0; n < 64; ++n)
            kv.push_back(r.Ci[n]);
        }
      }
      hashes.push_back(cn_fast_hash(kv));
      hwdev.mlsag_prehash(ss.str(), inputs, outputs, hashes, rv.outPk, prehash);
      return  prehash;
    }

    //Ring-ct MG sigs
    //Prove: 
    //   c.f. http://eprint.iacr.org/2015/1098 section 4. definition 10. 
    //   This does the MG sig on the "dest" part of the given key matrix, and 
    //   the last row is the sum of input commitments from that column - sum output commitments
    //   this shows that sum inputs = sum outputs
    //Ver:    
    //   verifies the above sig is created corretly
    mgSig proveRctMG(const key &message, const ctkeyM & pubs, const ctkeyV & inSk, const ctkeyV &outSk, const ctkeyV & outPk, const multisig_kLRki *kLRki, key *mscout, unsigned int index, key txnFeeKey, hw::device &hwdev) {
        mgSig mg;
        //setup vars
        size_t cols = pubs.size();
        CHECK_AND_ASSERT_THROW_MES(cols >= 1, "Empty pubs");
        size_t rows = pubs[0].size();
        CHECK_AND_ASSERT_THROW_MES(rows >= 1, "Empty pubs");
        for (size_t i = 1; i < cols; ++i) {
          CHECK_AND_ASSERT_THROW_MES(pubs[i].size() == rows, "pubs is not rectangular");
        }
        CHECK_AND_ASSERT_THROW_MES(inSk.size() == rows, "Bad inSk size");
        CHECK_AND_ASSERT_THROW_MES(outSk.size() == outPk.size(), "Bad outSk/outPk size");
        CHECK_AND_ASSERT_THROW_MES((kLRki && mscout) || (!kLRki && !mscout), "Only one of kLRki/mscout is present");

        keyV sk(rows + 1);
        keyV tmp(rows + 1);
        size_t i = 0, j = 0;
        for (i = 0; i < rows + 1; i++) {
            sc_0(sk[i].bytes);
            identity(tmp[i]);
        }
        keyM M(cols, tmp);
        //create the matrix to mg sig
        for (i = 0; i < cols; i++) {
            M[i][0] = pubs[i][0].dest;
            M[i][rows] = pubs[i][0].mask; //begin with first input commitment (last row)
            for (j = 1; j < rows; j++) {
                M[i][j] = pubs[i][j].dest;
                addKeys(M[i][rows], M[i][rows], pubs[i][j].mask); //add input commitments in last row
            }
        }
        sc_0(sk[rows].bytes);
        for (j = 0; j < rows; j++) {
            sk[j] = copy(inSk[j].dest);
            sc_add(sk[rows].bytes, sk[rows].bytes, inSk[j].mask.bytes); //add masks in last row
        }
        for (i = 0; i < cols; i++) {
            for (size_t j = 0; j < outPk.size(); j++) {
                subKeys(M[i][rows], M[i][rows], outPk[j].mask); //subtract output Ci's in last row
            }
            //subtract txn fee output in last row
            subKeys(M[i][rows], M[i][rows], txnFeeKey);
        }
        for (size_t j = 0; j < outPk.size(); j++) {
            sc_sub(sk[rows].bytes, sk[rows].bytes, outSk[j].mask.bytes); //subtract output masks in last row..
        }
        return MLSAG_Gen(message, M, sk, kLRki, mscout, index, rows, hwdev);
    }


    //Ring-ct MG sigs Simple
    //   Simple version for when we assume only
    //       post rct inputs
    //       here pubs is a vector of (P, C) length mixin
    //   inSk is x, a_in corresponding to signing index
    //       a_out, Cout is for the output commitment
    //       index is the signing index..
    mgSig proveRctMGSimple(const key &message, const ctkeyV & pubs, const ctkey & inSk, const key &a , const key &Cout, const multisig_kLRki *kLRki, key *mscout, unsigned int index, hw::device &hwdev) {
        mgSig mg;
        //setup vars
        size_t rows = 1;
        size_t cols = pubs.size();
        CHECK_AND_ASSERT_THROW_MES(cols >= 1, "Empty pubs");
        CHECK_AND_ASSERT_THROW_MES((kLRki && mscout) || (!kLRki && !mscout), "Only one of kLRki/mscout is present");
        keyV tmp(rows + 1);
        keyV sk(rows + 1);
        size_t i;
        keyM M(cols, tmp);

        sk[0] = copy(inSk.dest);
        sc_sub(sk[1].bytes, inSk.mask.bytes, a.bytes);
        for (i = 0; i < cols; i++) {
            M[i][0] = pubs[i].dest;
            subKeys(M[i][1], pubs[i].mask, Cout);
        }
        return MLSAG_Gen(message, M, sk, kLRki, mscout, index, rows, hwdev);
    }


    //Ring-ct MG sigs
    //Prove: 
    //   c.f. http://eprint.iacr.org/2015/1098 section 4. definition 10. 
    //   This does the MG sig on the "dest" part of the given key matrix, and 
    //   the last row is the sum of input commitments from that column - sum output commitments
    //   this shows that sum inputs = sum outputs
    //Ver:    
    //   verifies the above sig is created corretly
    bool verRctMG(const mgSig &mg, const ctkeyM & pubs, const ctkeyV & outPk, key txnFeeKey, const key &message) {
        PERF_TIMER(verRctMG);
        //setup vars
        size_t cols = pubs.size();
        CHECK_AND_ASSERT_MES(cols >= 1, false, "Empty pubs");
        size_t rows = pubs[0].size();
        CHECK_AND_ASSERT_MES(rows >= 1, false, "Empty pubs");
        for (size_t i = 1; i < cols; ++i) {
          CHECK_AND_ASSERT_MES(pubs[i].size() == rows, false, "pubs is not rectangular");
        }

        keyV tmp(rows + 1);
        size_t i = 0, j = 0;
        for (i = 0; i < rows + 1; i++) {
            identity(tmp[i]);
        }
        keyM M(cols, tmp);

        //create the matrix to mg sig
        for (i = 0; i < cols; i++) {
            M[i][0] = pubs[i][0].dest;
            M[i][rows] = pubs[i][0].mask; //begin with first input commitment (last row)
            for (j = 1; j < rows; j++) {
                M[i][j] = pubs[i][j].dest;
                addKeys(M[i][rows], M[i][rows], pubs[i][j].mask); //add input commitments in last row
            }
        }

        for (i = 0; i < cols; i++) {
            for (j = 0; j < outPk.size(); j++) {
                subKeys(M[i][rows], M[i][rows], outPk[j].mask); //subtract output Ci's in last row
            }
            //subtract txn fee output in last row
            subKeys(M[i][rows], M[i][rows], txnFeeKey);
        }
        return MLSAG_Ver(message, M, mg, rows);
    }

    //Ring-ct Simple MG sigs
    //Ver: 
    //This does a simplified version, assuming only post Rct
    //inputs
    bool verRctMGSimple(const key &message, const mgSig &mg, const ctkeyV & pubs, const key & C) {
        try
        {
            PERF_TIMER(verRctMGSimple);
            //setup vars
            size_t rows = 1;
            size_t cols = pubs.size();
            CHECK_AND_ASSERT_MES(cols >= 1, false, "Empty pubs");
            keyV tmp(rows + 1);
            size_t i;
            keyM M(cols, tmp);
            //create the matrix to mg sig
            for (i = 0; i < cols; i++) {
                    M[i][0] = pubs[i].dest;
                    subKeys(M[i][1], pubs[i].mask, C);
            }
            //DP(C);
            return MLSAG_Ver(message, M, mg, rows);
        }
        catch (...) { return false; }
    }


    //These functions get keys from blockchain
    //replace these when connecting blockchain
    //getKeyFromBlockchain grabs a key from the blockchain at "reference_index" to mix with
    //populateFromBlockchain creates a keymatrix with "mixin" columns and one of the columns is inPk
    //   the return value are the key matrix, and the index where inPk was put (random).    
    void getKeyFromBlockchain(ctkey & a, size_t reference_index) {
        a.mask = pkGen();
        a.dest = pkGen();
    }

    //These functions get keys from blockchain
    //replace these when connecting blockchain
    //getKeyFromBlockchain grabs a key from the blockchain at "reference_index" to mix with
    //populateFromBlockchain creates a keymatrix with "mixin" + 1 columns and one of the columns is inPk
    //   the return value are the key matrix, and the index where inPk was put (random).     
    tuple<ctkeyM, xmr_amount> populateFromBlockchain(ctkeyV inPk, int mixin) {
        int rows = inPk.size();
        ctkeyM rv(mixin + 1, inPk);
        int index = randXmrAmount(mixin);
        int i = 0, j = 0;
        for (i = 0; i <= mixin; i++) {
            if (i != index) {
                for (j = 0; j < rows; j++) {
                    getKeyFromBlockchain(rv[i][j], (size_t)randXmrAmount);
                }
            }
        }
        return make_tuple(rv, index);
    }

    //These functions get keys from blockchain
    //replace these when connecting blockchain
    //getKeyFromBlockchain grabs a key from the blockchain at "reference_index" to mix with
    //populateFromBlockchain creates a keymatrix with "mixin" columns and one of the columns is inPk
    //   the return value are the key matrix, and the index where inPk was put (random).     
    xmr_amount populateFromBlockchainSimple(ctkeyV & mixRing, const ctkey & inPk, int mixin) {
        int index = randXmrAmount(mixin);
        int i = 0;
        for (i = 0; i <= mixin; i++) {
            if (i != index) {
                getKeyFromBlockchain(mixRing[i], (size_t)randXmrAmount(1000));
            } else {
                mixRing[i] = inPk;
            }
        }
        return index;
    }

    //RingCT protocol
    //genRct: 
    //   creates an rctSig with all data necessary to verify the rangeProofs and that the signer owns one of the
    //   columns that are claimed as inputs, and that the sum of inputs  = sum of outputs.
    //   Also contains masked "amount" and "mask" so the receiver can see how much they received
    //verRct:
    //   verifies that all signatures (rangeProogs, MG sig, sum inputs = outputs) are correct
    //decodeRct: (c.f. http://eprint.iacr.org/2015/1098 section 5.1.1)
    //   uses the attached ecdh info to find the amounts represented by each output commitment 
    //   must know the destination private key to find the correct amount, else will return a random number
    //   Note: For txn fees, the last index in the amounts vector should contain that
    //   Thus the amounts vector will be "one" longer than the destinations vectort
    rctSig genRct(const key &message, const ctkeyV & inSk, const keyV & destinations, const vector<xmr_amount> & amounts, const ctkeyM &mixRing, const keyV &amount_keys, const multisig_kLRki *kLRki, multisig_out *msout, unsigned int index, ctkeyV &outSk, bool bulletproof, hw::device &hwdev) {
        CHECK_AND_ASSERT_THROW_MES(amounts.size() == destinations.size() || amounts.size() == destinations.size() + 1, "Different number of amounts/destinations");
        CHECK_AND_ASSERT_THROW_MES(amount_keys.size() == destinations.size(), "Different number of amount_keys/destinations");
        CHECK_AND_ASSERT_THROW_MES(index < mixRing.size(), "Bad index into mixRing");
        for (size_t n = 0; n < mixRing.size(); ++n) {
          CHECK_AND_ASSERT_THROW_MES(mixRing[n].size() == inSk.size(), "Bad mixRing size");
        }
        CHECK_AND_ASSERT_THROW_MES((kLRki && msout) || (!kLRki && !msout), "Only one of kLRki/msout is present");

        rctSig rv;
        rv.type = bulletproof ? RCTTypeFullBulletproof : RCTTypeFull;
        rv.message = message;
        rv.outPk.resize(destinations.size());
        if (bulletproof)
          rv.p.bulletproofs.resize(destinations.size());
        else
          rv.p.rangeSigs.resize(destinations.size());
        rv.ecdhInfo.resize(destinations.size());

        size_t i = 0;
        keyV masks(destinations.size()); //sk mask..
        outSk.resize(destinations.size());
        for (i = 0; i < destinations.size(); i++) {
            //add destination to sig
            rv.outPk[i].dest = copy(destinations[i]);
            //compute range proof
            if (bulletproof)
                rv.p.bulletproofs[i] = proveRangeBulletproof(rv.outPk[i].mask, outSk[i].mask, amounts[i]);
            else
                rv.p.rangeSigs[i] = proveRange(rv.outPk[i].mask, outSk[i].mask, amounts[i]);
            #ifdef DBG
            if (bulletproof)
                CHECK_AND_ASSERT_THROW_MES(verBulletproof(rv.p.bulletproofs[i]), "verBulletproof failed on newly created proof");
            else
                CHECK_AND_ASSERT_THROW_MES(verRange(rv.outPk[i].mask, rv.p.rangeSigs[i]), "verRange failed on newly created proof");
            #endif

            //mask amount and mask
            rv.ecdhInfo[i].mask = copy(outSk[i].mask);
            rv.ecdhInfo[i].amount = d2h(amounts[i]);
            hwdev.ecdhEncode(rv.ecdhInfo[i], amount_keys[i]);
        }

        //set txn fee
        if (amounts.size() > destinations.size())
        {
          rv.txnFee = amounts[destinations.size()];
        }
        else
        {
          rv.txnFee = 0;
        }
        key txnFeeKey = scalarmultH(d2h(rv.txnFee));

        rv.mixRing = mixRing;
        if (msout)
          msout->c.resize(1);
        rv.p.MGs.push_back(proveRctMG(get_pre_mlsag_hash(rv, hwdev), rv.mixRing, inSk, outSk, rv.outPk, kLRki, msout ? &msout->c[0] : NULL, index, txnFeeKey,hwdev));
        return rv;
    }

    rctSig genRct(const key &message, const ctkeyV & inSk, const ctkeyV  & inPk, const keyV & destinations, const vector<xmr_amount> & amounts, const keyV &amount_keys, const multisig_kLRki *kLRki, multisig_out *msout, const int mixin, hw::device &hwdev) {
        unsigned int index;
        ctkeyM mixRing;
        ctkeyV outSk;
        tie(mixRing, index) = populateFromBlockchain(inPk, mixin);
        return genRct(message, inSk, destinations, amounts, mixRing, amount_keys, kLRki, msout, index, outSk, false, hwdev);
    }
    
    //RCT simple    
    //for post-rct only
    rctSig genRctSimple(const key &message, const ctkeyV & inSk, const keyV & destinations, const vector<xmr_amount> &inamounts, const vector<xmr_amount> &outamounts, xmr_amount txnFee, const ctkeyM & mixRing, const keyV &amount_keys, const std::vector<multisig_kLRki> *kLRki, multisig_out *msout, const std::vector<unsigned int> & index, ctkeyV &outSk, bool bulletproof, hw::device &hwdev) {
        CHECK_AND_ASSERT_THROW_MES(inamounts.size() > 0, "Empty inamounts");
        CHECK_AND_ASSERT_THROW_MES(inamounts.size() == inSk.size(), "Different number of inamounts/inSk");
        CHECK_AND_ASSERT_THROW_MES(outamounts.size() == destinations.size(), "Different number of amounts/destinations");
        CHECK_AND_ASSERT_THROW_MES(amount_keys.size() == destinations.size(), "Different number of amount_keys/destinations");
        CHECK_AND_ASSERT_THROW_MES(index.size() == inSk.size(), "Different number of index/inSk");
        CHECK_AND_ASSERT_THROW_MES(mixRing.size() == inSk.size(), "Different number of mixRing/inSk");
        for (size_t n = 0; n < mixRing.size(); ++n) {
          CHECK_AND_ASSERT_THROW_MES(index[n] < mixRing[n].size(), "Bad index into mixRing");
        }
        CHECK_AND_ASSERT_THROW_MES((kLRki && msout) || (!kLRki && !msout), "Only one of kLRki/msout is present");
        if (kLRki && msout) {
          CHECK_AND_ASSERT_THROW_MES(kLRki->size() == inamounts.size(), "Mismatched kLRki/inamounts sizes");
        }

        rctSig rv;
        rv.type = bulletproof ? RCTTypeSimpleBulletproof : RCTTypeSimple;
        rv.message = message;
        rv.outPk.resize(destinations.size());
        if (bulletproof)
          rv.p.bulletproofs.resize(destinations.size());
        else
          rv.p.rangeSigs.resize(destinations.size());
        rv.ecdhInfo.resize(destinations.size());

        size_t i;
        keyV masks(destinations.size()); //sk mask..
        outSk.resize(destinations.size());
        key sumout = zero();
        for (i = 0; i < destinations.size(); i++) {

            //add destination to sig
            rv.outPk[i].dest = copy(destinations[i]);
            //compute range proof
            if (bulletproof)
              rv.p.bulletproofs[i] = proveRangeBulletproof(rv.outPk[i].mask, outSk[i].mask, outamounts[i]);
            else
              rv.p.rangeSigs[i] = proveRange(rv.outPk[i].mask, outSk[i].mask, outamounts[i]);
            #ifdef DBG
            if (bulletproof)
                CHECK_AND_ASSERT_THROW_MES(verBulletproof(rv.p.bulletproofs[i]), "verBulletproof failed on newly created proof");
            else
                CHECK_AND_ASSERT_THROW_MES(verRange(rv.outPk[i].mask, rv.p.rangeSigs[i]), "verRange failed on newly created proof");
            #endif
         
            sc_add(sumout.bytes, outSk[i].mask.bytes, sumout.bytes);

            //mask amount and mask
            rv.ecdhInfo[i].mask = copy(outSk[i].mask);
            rv.ecdhInfo[i].amount = d2h(outamounts[i]);
            hwdev.ecdhEncode(rv.ecdhInfo[i], amount_keys[i]);
        }
            
        //set txn fee
        rv.txnFee = txnFee;
//        TODO: unused ??
//        key txnFeeKey = scalarmultH(d2h(rv.txnFee));
        rv.mixRing = mixRing;
        keyV &pseudoOuts = bulletproof ? rv.p.pseudoOuts : rv.pseudoOuts;
        pseudoOuts.resize(inamounts.size());
        rv.p.MGs.resize(inamounts.size());
        key sumpouts = zero(); //sum pseudoOut masks
        keyV a(inamounts.size());
        for (i = 0 ; i < inamounts.size() - 1; i++) {
            skGen(a[i]);
            sc_add(sumpouts.bytes, a[i].bytes, sumpouts.bytes);
            genC(pseudoOuts[i], a[i], inamounts[i]);
        }
        rv.mixRing = mixRing;
        sc_sub(a[i].bytes, sumout.bytes, sumpouts.bytes);
        genC(pseudoOuts[i], a[i], inamounts[i]);
        DP(pseudoOuts[i]);

        key full_message = get_pre_mlsag_hash(rv,hwdev);
        if (msout)
          msout->c.resize(inamounts.size());
        for (i = 0 ; i < inamounts.size(); i++) {
            rv.p.MGs[i] = proveRctMGSimple(full_message, rv.mixRing[i], inSk[i], a[i], pseudoOuts[i], kLRki ? &(*kLRki)[i]: NULL, msout ? &msout->c[i] : NULL, index[i], hwdev);
        }
        return rv;
    }

    rctSig genRctSimple(const key &message, const ctkeyV & inSk, const ctkeyV & inPk, const keyV & destinations, const vector<xmr_amount> &inamounts, const vector<xmr_amount> &outamounts, const keyV &amount_keys, const std::vector<multisig_kLRki> *kLRki, multisig_out *msout, xmr_amount txnFee, unsigned int mixin, hw::device &hwdev) {
        std::vector<unsigned int> index;
        index.resize(inPk.size());
        ctkeyM mixRing;
        ctkeyV outSk;
        mixRing.resize(inPk.size());
        for (size_t i = 0; i < inPk.size(); ++i) {
          mixRing[i].resize(mixin+1);
          index[i] = populateFromBlockchainSimple(mixRing[i], inPk[i], mixin);
        }
        return genRctSimple(message, inSk, destinations, inamounts, outamounts, txnFee, mixRing, amount_keys, kLRki, msout, index, outSk, false, hwdev);
    }

    //RingCT protocol
    //genRct: 
    //   creates an rctSig with all data necessary to verify the rangeProofs and that the signer owns one of the
    //   columns that are claimed as inputs, and that the sum of inputs  = sum of outputs.
    //   Also contains masked "amount" and "mask" so the receiver can see how much they received
    //verRct:
    //   verifies that all signatures (rangeProogs, MG sig, sum inputs = outputs) are correct
    //decodeRct: (c.f. http://eprint.iacr.org/2015/1098 section 5.1.1)
    //   uses the attached ecdh info to find the amounts represented by each output commitment 
    //   must know the destination private key to find the correct amount, else will return a random number    
    bool verRct(const rctSig & rv, bool semantics) {
        PERF_TIMER(verRct);
        CHECK_AND_ASSERT_MES(rv.type == RCTTypeFull || rv.type == RCTTypeFullBulletproof, false, "verRct called on non-full rctSig");
        if (semantics)
        {
          if (rv.type == RCTTypeFullBulletproof)
            CHECK_AND_ASSERT_MES(rv.outPk.size() == rv.p.bulletproofs.size(), false, "Mismatched sizes of outPk and rv.p.bulletproofs");
          else
            CHECK_AND_ASSERT_MES(rv.outPk.size() == rv.p.rangeSigs.size(), false, "Mismatched sizes of outPk and rv.p.rangeSigs");
          CHECK_AND_ASSERT_MES(rv.outPk.size() == rv.ecdhInfo.size(), false, "Mismatched sizes of outPk and rv.ecdhInfo");
          CHECK_AND_ASSERT_MES(rv.p.MGs.size() == 1, false, "full rctSig has not one MG");
        }
        else
        {
          // semantics check is early, we don't have the MGs resolved yet
        }

        // some rct ops can throw
        try
        {
          if (semantics) {
            tools::threadpool& tpool = tools::threadpool::getInstance();
            tools::threadpool::waiter waiter;
            std::deque<bool> results(rv.outPk.size(), false);
            DP("range proofs verified?");
            for (size_t i = 0; i < rv.outPk.size(); i++) {
              tpool.submit(&waiter, [&, i] {
                if (rv.p.rangeSigs.empty())
                  results[i] = verBulletproof(rv.p.bulletproofs[i]);
                else
                  results[i] = verRange(rv.outPk[i].mask, rv.p.rangeSigs[i]);
              });
            }
            waiter.wait();

            for (size_t i = 0; i < rv.outPk.size(); ++i) {
              if (!results[i]) {
                LOG_PRINT_L1("Range proof verified failed for output " << i);
                return false;
              }
            }
          }

          if (!semantics) {
            //compute txn fee
            key txnFeeKey = scalarmultH(d2h(rv.txnFee));
            bool mgVerd = verRctMG(rv.p.MGs[0], rv.mixRing, rv.outPk, txnFeeKey, get_pre_mlsag_hash(rv, hw::get_device("default")));
            DP("mg sig verified?");
            DP(mgVerd);
            if (!mgVerd) {
              LOG_PRINT_L1("MG signature verification failed");
              return false;
            }
          }

          return true;
        }
        catch (const std::exception &e)
        {
          LOG_PRINT_L1("Error in verRct: " << e.what());
          return false;
        }
        catch (...)
        {
          LOG_PRINT_L1("Error in verRct, but not an actual exception");
          return false;
        }
    }

    //ver RingCT simple
    //assumes only post-rct style inputs (at least for max anonymity)
    bool verRctSimple(const rctSig & rv, bool semantics) {
      try
      {
        PERF_TIMER(verRctSimple);

        CHECK_AND_ASSERT_MES(rv.type == RCTTypeSimple || rv.type == RCTTypeSimpleBulletproof, false, "verRctSimple called on non simple rctSig");
        if (semantics)
        {
          if (rv.type == RCTTypeSimpleBulletproof)
          {
            CHECK_AND_ASSERT_MES(rv.outPk.size() == rv.p.bulletproofs.size(), false, "Mismatched sizes of outPk and rv.p.bulletproofs");
            CHECK_AND_ASSERT_MES(rv.p.pseudoOuts.size() == rv.p.MGs.size(), false, "Mismatched sizes of rv.p.pseudoOuts and rv.p.MGs");
            CHECK_AND_ASSERT_MES(rv.pseudoOuts.empty(), false, "rv.pseudoOuts is not empty");
          }
          else
          {
            CHECK_AND_ASSERT_MES(rv.outPk.size() == rv.p.rangeSigs.size(), false, "Mismatched sizes of outPk and rv.p.rangeSigs");
            CHECK_AND_ASSERT_MES(rv.pseudoOuts.size() == rv.p.MGs.size(), false, "Mismatched sizes of rv.pseudoOuts and rv.p.MGs");
            CHECK_AND_ASSERT_MES(rv.p.pseudoOuts.empty(), false, "rv.p.pseudoOuts is not empty");
          }
          CHECK_AND_ASSERT_MES(rv.outPk.size() == rv.ecdhInfo.size(), false, "Mismatched sizes of outPk and rv.ecdhInfo");
        }
        else
        {
          // semantics check is early, and mixRing/MGs aren't resolved yet
          if (rv.type == RCTTypeSimpleBulletproof)
            CHECK_AND_ASSERT_MES(rv.p.pseudoOuts.size() == rv.mixRing.size(), false, "Mismatched sizes of rv.p.pseudoOuts and mixRing");
          else
            CHECK_AND_ASSERT_MES(rv.pseudoOuts.size() == rv.mixRing.size(), false, "Mismatched sizes of rv.pseudoOuts and mixRing");
        }

        const size_t threads = std::max(rv.outPk.size(), rv.mixRing.size());

        std::deque<bool> results(threads);
        tools::threadpool& tpool = tools::threadpool::getInstance();
        tools::threadpool::waiter waiter;

        const keyV &pseudoOuts = is_bulletproof(rv.type) ? rv.p.pseudoOuts : rv.pseudoOuts;

        if (semantics) {
          key sumOutpks = rv.outPk[0].mask; //begin with first mask
          for (size_t i = 1; i < rv.outPk.size(); i++) {
              addKeys(sumOutpks, sumOutpks, rv.outPk[i].mask);
          }
          DP(sumOutpks);
          key txnFeeKey = scalarmultH(d2h(rv.txnFee));
          addKeys(sumOutpks, txnFeeKey, sumOutpks);

          key sumPseudoOuts = pseudoOuts[0]; //begin with first pseudoOut
          for (size_t i = 1 ; i < pseudoOuts.size() ; i++) {
              addKeys(sumPseudoOuts, sumPseudoOuts, pseudoOuts[i]);
          }
          DP(sumPseudoOuts);

          //check pseudoOuts vs Outs..
          if (!equalKeys(sumPseudoOuts, sumOutpks)) {
              LOG_PRINT_L1("Sum check failed");
              return false;
          }

          results.clear();
          results.resize(rv.outPk.size());
          for (size_t i = 0; i < rv.outPk.size(); i++) {
            tpool.submit(&waiter, [&, i] {
              if (rv.p.rangeSigs.empty())
                results[i] = verBulletproof(rv.p.bulletproofs[i]);
              else
                results[i] = verRange(rv.outPk[i].mask, rv.p.rangeSigs[i]);
            });
          }
          waiter.wait();

          for (size_t i = 0; i < results.size(); ++i) {
            if (!results[i]) {
              LOG_PRINT_L1("Range proof verified failed for output " << i);
              return false;
            }
          }
        }
        else {
          const key message = get_pre_mlsag_hash(rv, hw::get_device("default"));

          results.clear();
          results.resize(rv.mixRing.size());
          for (size_t i = 0 ; i < rv.mixRing.size() ; i++) {
            tpool.submit(&waiter, [&, i] {
                results[i] = verRctMGSimple(message, rv.p.MGs[i], rv.mixRing[i], pseudoOuts[i]);
            });
          }
          waiter.wait();

          for (size_t i = 0; i < results.size(); ++i) {
            if (!results[i]) {
              LOG_PRINT_L1("verRctMGSimple failed for input " << i);
              return false;
            }
          }
        }

        return true;
      }
      // we can get deep throws from ge_frombytes_vartime if input isn't valid
      catch (const std::exception &e)
      {
        LOG_PRINT_L1("Error in verRct: " << e.what());
        return false;
      }
      catch (...)
      {
        LOG_PRINT_L1("Error in verRct, but not an actual exception");
        return false;
      }
    }

    //RingCT protocol
    //genRct: 
    //   creates an rctSig with all data necessary to verify the rangeProofs and that the signer owns one of the
    //   columns that are claimed as inputs, and that the sum of inputs  = sum of outputs.
    //   Also contains masked "amount" and "mask" so the receiver can see how much they received
    //verRct:
    //   verifies that all signatures (rangeProogs, MG sig, sum inputs = outputs) are correct
    //decodeRct: (c.f. http://eprint.iacr.org/2015/1098 section 5.1.1)
    //   uses the attached ecdh info to find the amounts represented by each output commitment 
    //   must know the destination private key to find the correct amount, else will return a random number    
    xmr_amount decodeRct(const rctSig & rv, const key & sk, unsigned int i, key & mask, hw::device &hwdev) {
        CHECK_AND_ASSERT_MES(rv.type == RCTTypeFull || rv.type == RCTTypeFullBulletproof, false, "decodeRct called on non-full rctSig");
        CHECK_AND_ASSERT_THROW_MES(i < rv.ecdhInfo.size(), "Bad index");
        CHECK_AND_ASSERT_THROW_MES(rv.outPk.size() == rv.ecdhInfo.size(), "Mismatched sizes of rv.outPk and rv.ecdhInfo");

        //mask amount and mask
        ecdhTuple ecdh_info = rv.ecdhInfo[i];
        hwdev.ecdhDecode(ecdh_info, sk);
        mask = ecdh_info.mask;
        key amount = ecdh_info.amount;
        key C = rv.outPk[i].mask;
        DP("C");
        DP(C);
        key Ctmp;
        addKeys2(Ctmp, mask, amount, H);
        DP("Ctmp");
        DP(Ctmp);
        if (equalKeys(C, Ctmp) == false) {
            CHECK_AND_ASSERT_THROW_MES(false, "warning, amount decoded incorrectly, will be unable to spend");
        }
        return h2d(amount);
    }

    xmr_amount decodeRct(const rctSig & rv, const key & sk, unsigned int i, hw::device &hwdev) {
      key mask;
      return decodeRct(rv, sk, i, mask, hwdev);
    }

    xmr_amount decodeRctSimple(const rctSig & rv, const key & sk, unsigned int i, key &mask, hw::device &hwdev) {
        CHECK_AND_ASSERT_MES(rv.type == RCTTypeSimple || rv.type == RCTTypeSimpleBulletproof, false, "decodeRct called on non simple rctSig");
        CHECK_AND_ASSERT_THROW_MES(i < rv.ecdhInfo.size(), "Bad index");
        CHECK_AND_ASSERT_THROW_MES(rv.outPk.size() == rv.ecdhInfo.size(), "Mismatched sizes of rv.outPk and rv.ecdhInfo");

        //mask amount and mask
        ecdhTuple ecdh_info = rv.ecdhInfo[i];
        hwdev.ecdhDecode(ecdh_info, sk);
        mask = ecdh_info.mask;
        key amount = ecdh_info.amount;
        key C = rv.outPk[i].mask;
        DP("C");
        DP(C);
        key Ctmp;
        addKeys2(Ctmp, mask, amount, H);
        DP("Ctmp");
        DP(Ctmp);
        if (equalKeys(C, Ctmp) == false) {
            CHECK_AND_ASSERT_THROW_MES(false, "warning, amount decoded incorrectly, will be unable to spend");
        }
        return h2d(amount);
    }

    xmr_amount decodeRctSimple(const rctSig & rv, const key & sk, unsigned int i, hw::device &hwdev) {
      key mask;
      return decodeRctSimple(rv, sk, i, mask, hwdev);
    }

    bool signMultisig(rctSig &rv, const std::vector<unsigned int> &indices, const keyV &k, const multisig_out &msout, const key &secret_key) {
        CHECK_AND_ASSERT_MES(rv.type == RCTTypeFull || rv.type == RCTTypeSimple || rv.type == RCTTypeFullBulletproof || rv.type == RCTTypeSimpleBulletproof,
            false, "unsupported rct type");
        CHECK_AND_ASSERT_MES(indices.size() == k.size(), false, "Mismatched k/indices sizes");
        CHECK_AND_ASSERT_MES(k.size() == rv.p.MGs.size(), false, "Mismatched k/MGs size");
        CHECK_AND_ASSERT_MES(k.size() == msout.c.size(), false, "Mismatched k/msout.c size");
        if (rv.type == RCTTypeFull || rv.type == RCTTypeFullBulletproof)
        {
          CHECK_AND_ASSERT_MES(rv.p.MGs.size() == 1, false, "MGs not a single element");
        }
        for (size_t n = 0; n < indices.size(); ++n) {
            CHECK_AND_ASSERT_MES(indices[n] < rv.p.MGs[n].ss.size(), false, "Index out of range");
            CHECK_AND_ASSERT_MES(!rv.p.MGs[n].ss[indices[n]].empty(), false, "empty ss line");
        }

        for (size_t n = 0; n < indices.size(); ++n) {
            rct::key diff;
            sc_mulsub(diff.bytes, msout.c[n].bytes, secret_key.bytes, k[n].bytes);
            sc_add(rv.p.MGs[n].ss[indices[n]][0].bytes, rv.p.MGs[n].ss[indices[n]][0].bytes, diff.bytes);
        }
        return true;
    }
}
>>>>>>> f51e747e
<|MERGE_RESOLUTION|>--- conflicted
+++ resolved
@@ -1,4 +1,3 @@
-<<<<<<< HEAD
 // Copyright (c) 2016, Monero Research Labs
 //
 // Author: Shen Noether <shen.noether@gmx.com>
@@ -1116,1140 +1115,4 @@
         }
         return true;
     }
-}
-=======
-// Copyright (c) 2016, Monero Research Labs
-//
-// Author: Shen Noether <shen.noether@gmx.com>
-// 
-// All rights reserved.
-// 
-// Redistribution and use in source and binary forms, with or without modification, are
-// permitted provided that the following conditions are met:
-// 
-// 1. Redistributions of source code must retain the above copyright notice, this list of
-//    conditions and the following disclaimer.
-// 
-// 2. Redistributions in binary form must reproduce the above copyright notice, this list
-//    of conditions and the following disclaimer in the documentation and/or other
-//    materials provided with the distribution.
-// 
-// 3. Neither the name of the copyright holder nor the names of its contributors may be
-//    used to endorse or promote products derived from this software without specific
-//    prior written permission.
-// 
-// THIS SOFTWARE IS PROVIDED BY THE COPYRIGHT HOLDERS AND CONTRIBUTORS "AS IS" AND ANY
-// EXPRESS OR IMPLIED WARRANTIES, INCLUDING, BUT NOT LIMITED TO, THE IMPLIED WARRANTIES OF
-// MERCHANTABILITY AND FITNESS FOR A PARTICULAR PURPOSE ARE DISCLAIMED. IN NO EVENT SHALL
-// THE COPYRIGHT HOLDER OR CONTRIBUTORS BE LIABLE FOR ANY DIRECT, INDIRECT, INCIDENTAL,
-// SPECIAL, EXEMPLARY, OR CONSEQUENTIAL DAMAGES (INCLUDING, BUT NOT LIMITED TO,
-// PROCUREMENT OF SUBSTITUTE GOODS OR SERVICES; LOSS OF USE, DATA, OR PROFITS; OR BUSINESS
-// INTERRUPTION) HOWEVER CAUSED AND ON ANY THEORY OF LIABILITY, WHETHER IN CONTRACT,
-// STRICT LIABILITY, OR TORT (INCLUDING NEGLIGENCE OR OTHERWISE) ARISING IN ANY WAY OUT OF
-// THE USE OF THIS SOFTWARE, EVEN IF ADVISED OF THE POSSIBILITY OF SUCH DAMAGE.
-
-#include "misc_log_ex.h"
-#include "common/perf_timer.h"
-#include "common/threadpool.h"
-#include "common/util.h"
-#include "rctSigs.h"
-#include "bulletproofs.h"
-#include "cryptonote_basic/cryptonote_format_utils.h"
-
-using namespace crypto;
-using namespace std;
-
-#undef MONERO_DEFAULT_LOG_CATEGORY
-#define MONERO_DEFAULT_LOG_CATEGORY "ringct"
-
-#define CHECK_AND_ASSERT_MES_L1(expr, ret, message) {if(!(expr)) {MCERROR("verify", message); return ret;}}
-
-namespace rct {
-    bool is_simple(int type)
-    {
-        switch (type)
-        {
-            case RCTTypeSimple:
-            case RCTTypeSimpleBulletproof:
-                return true;
-            default:
-                return false;
-        }
-    }
-
-    bool is_bulletproof(int type)
-    {
-        switch (type)
-        {
-            case RCTTypeSimpleBulletproof:
-            case RCTTypeFullBulletproof:
-                return true;
-            default:
-                return false;
-        }
-    }
-
-    Bulletproof proveRangeBulletproof(key &C, key &mask, uint64_t amount)
-    {
-        mask = rct::skGen();
-        Bulletproof proof = bulletproof_PROVE(amount, mask);
-        CHECK_AND_ASSERT_THROW_MES(proof.V.size() == 1, "V has not exactly one element");
-        C = proof.V[0];
-        return proof;
-    }
-
-    bool verBulletproof(const Bulletproof &proof)
-    {
-      try { return bulletproof_VERIFY(proof); }
-      // we can get deep throws from ge_frombytes_vartime if input isn't valid
-      catch (...) { return false; }
-    }
-
-    //Borromean (c.f. gmax/andytoshi's paper)
-    boroSig genBorromean(const key64 x, const key64 P1, const key64 P2, const bits indices) {
-        key64 L[2], alpha;
-        key c;
-        int naught = 0, prime = 0, ii = 0, jj=0;
-        boroSig bb;
-        for (ii = 0 ; ii < 64 ; ii++) {
-            naught = indices[ii]; prime = (indices[ii] + 1) % 2;
-            skGen(alpha[ii]);
-            scalarmultBase(L[naught][ii], alpha[ii]);
-            if (naught == 0) {
-                skGen(bb.s1[ii]);
-                c = hash_to_scalar(L[naught][ii]);
-                addKeys2(L[prime][ii], bb.s1[ii], c, P2[ii]);
-            }
-        }
-        bb.ee = hash_to_scalar(L[1]); //or L[1]..
-        key LL, cc;
-        for (jj = 0 ; jj < 64 ; jj++) {
-            if (!indices[jj]) {
-                sc_mulsub(bb.s0[jj].bytes, x[jj].bytes, bb.ee.bytes, alpha[jj].bytes);
-            } else {
-                skGen(bb.s0[jj]);
-                addKeys2(LL, bb.s0[jj], bb.ee, P1[jj]); //different L0
-                cc = hash_to_scalar(LL);
-                sc_mulsub(bb.s1[jj].bytes, x[jj].bytes, cc.bytes, alpha[jj].bytes);
-            }
-        }
-        return bb;
-    }
-    
-    //see above.
-    bool verifyBorromean(const boroSig &bb, const ge_p3 P1[64], const ge_p3 P2[64]) {
-        key64 Lv1; key chash, LL;
-        int ii = 0;
-        ge_p2 p2;
-        for (ii = 0 ; ii < 64 ; ii++) {
-            // equivalent of: addKeys2(LL, bb.s0[ii], bb.ee, P1[ii]);
-            ge_double_scalarmult_base_vartime(&p2, bb.ee.bytes, &P1[ii], bb.s0[ii].bytes);
-            ge_tobytes(LL.bytes, &p2);
-            chash = hash_to_scalar(LL);
-            // equivalent of: addKeys2(Lv1[ii], bb.s1[ii], chash, P2[ii]);
-            ge_double_scalarmult_base_vartime(&p2, chash.bytes, &P2[ii], bb.s1[ii].bytes);
-            ge_tobytes(Lv1[ii].bytes, &p2);
-        }
-        key eeComputed = hash_to_scalar(Lv1); //hash function fine
-        return equalKeys(eeComputed, bb.ee);
-    }
-
-    bool verifyBorromean(const boroSig &bb, const key64 P1, const key64 P2) {
-      ge_p3 P1_p3[64], P2_p3[64];
-      for (size_t i = 0 ; i < 64 ; ++i) {
-        CHECK_AND_ASSERT_MES_L1(ge_frombytes_vartime(&P1_p3[i], P1[i].bytes) == 0, false, "point conv failed");
-        CHECK_AND_ASSERT_MES_L1(ge_frombytes_vartime(&P2_p3[i], P2[i].bytes) == 0, false, "point conv failed");
-      }
-      return verifyBorromean(bb, P1_p3, P2_p3);
-    }
-
-    //Multilayered Spontaneous Anonymous Group Signatures (MLSAG signatures)
-    //This is a just slghtly more efficient version than the ones described below
-    //(will be explained in more detail in Ring Multisig paper
-    //These are aka MG signatutes in earlier drafts of the ring ct paper
-    // c.f. http://eprint.iacr.org/2015/1098 section 2. 
-    // Gen creates a signature which proves that for some column in the keymatrix "pk"
-    //   the signer knows a secret key for each row in that column
-    // Ver verifies that the MG sig was created correctly        
-    mgSig MLSAG_Gen(const key &message, const keyM & pk, const keyV & xx, const multisig_kLRki *kLRki, key *mscout, const unsigned int index, size_t dsRows, hw::device &hwdev) {
-        mgSig rv;
-        size_t cols = pk.size();
-        CHECK_AND_ASSERT_THROW_MES(cols >= 2, "Error! What is c if cols = 1!");
-        CHECK_AND_ASSERT_THROW_MES(index < cols, "Index out of range");
-        size_t rows = pk[0].size();
-        CHECK_AND_ASSERT_THROW_MES(rows >= 1, "Empty pk");
-        for (size_t i = 1; i < cols; ++i) {
-          CHECK_AND_ASSERT_THROW_MES(pk[i].size() == rows, "pk is not rectangular");
-        }
-        CHECK_AND_ASSERT_THROW_MES(xx.size() == rows, "Bad xx size");
-        CHECK_AND_ASSERT_THROW_MES(dsRows <= rows, "Bad dsRows size");
-        CHECK_AND_ASSERT_THROW_MES((kLRki && mscout) || (!kLRki && !mscout), "Only one of kLRki/mscout is present");
-        CHECK_AND_ASSERT_THROW_MES(!kLRki || dsRows == 1, "Multisig requires exactly 1 dsRows");
-
-        size_t i = 0, j = 0, ii = 0;
-        key c, c_old, L, R, Hi;
-        sc_0(c_old.bytes);
-        vector<geDsmp> Ip(dsRows);
-        rv.II = keyV(dsRows);
-        keyV alpha(rows);
-        keyV aG(rows);
-        rv.ss = keyM(cols, aG);
-        keyV aHP(dsRows);
-        keyV toHash(1 + 3 * dsRows + 2 * (rows - dsRows));
-        toHash[0] = message;
-        DP("here1");
-        for (i = 0; i < dsRows; i++) {
-            toHash[3 * i + 1] = pk[index][i];
-            if (kLRki) {
-              // multisig
-              alpha[i] = kLRki->k;
-              toHash[3 * i + 2] = kLRki->L;
-              toHash[3 * i + 3] = kLRki->R;
-              rv.II[i] = kLRki->ki;
-            }
-            else {
-              Hi = hashToPoint(pk[index][i]);
-              hwdev.mlsag_prepare(Hi, xx[i], alpha[i] , aG[i] , aHP[i] , rv.II[i]);
-              toHash[3 * i + 2] = aG[i];
-              toHash[3 * i + 3] = aHP[i];
-            }
-            precomp(Ip[i].k, rv.II[i]);
-        }
-        size_t ndsRows = 3 * dsRows; //non Double Spendable Rows (see identity chains paper)
-        for (i = dsRows, ii = 0 ; i < rows ; i++, ii++) {
-            skpkGen(alpha[i], aG[i]); //need to save alphas for later..
-            toHash[ndsRows + 2 * ii + 1] = pk[index][i];
-            toHash[ndsRows + 2 * ii + 2] = aG[i];
-        }
-
-        hwdev.mlsag_hash(toHash, c_old);
-
-        
-        i = (index + 1) % cols;
-        if (i == 0) {
-            copy(rv.cc, c_old);
-        }
-        while (i != index) {
-
-            rv.ss[i] = skvGen(rows);            
-            sc_0(c.bytes);
-            for (j = 0; j < dsRows; j++) {
-                addKeys2(L, rv.ss[i][j], c_old, pk[i][j]);
-                hashToPoint(Hi, pk[i][j]);
-                addKeys3(R, rv.ss[i][j], Hi, c_old, Ip[j].k);
-                toHash[3 * j + 1] = pk[i][j];
-                toHash[3 * j + 2] = L; 
-                toHash[3 * j + 3] = R;
-            }
-            for (j = dsRows, ii = 0; j < rows; j++, ii++) {
-                addKeys2(L, rv.ss[i][j], c_old, pk[i][j]);
-                toHash[ndsRows + 2 * ii + 1] = pk[i][j];
-                toHash[ndsRows + 2 * ii + 2] = L;
-            }
-            hwdev.mlsag_hash(toHash, c);
-            copy(c_old, c);
-            i = (i + 1) % cols;
-            
-            if (i == 0) { 
-                copy(rv.cc, c_old);
-            }   
-        }
-        hwdev.mlsag_sign(c, xx, alpha, rows, dsRows, rv.ss[index]);
-        if (mscout)
-          *mscout = c;
-        return rv;
-    }
-    
-    //Multilayered Spontaneous Anonymous Group Signatures (MLSAG signatures)
-    //This is a just slghtly more efficient version than the ones described below
-    //(will be explained in more detail in Ring Multisig paper
-    //These are aka MG signatutes in earlier drafts of the ring ct paper
-    // c.f. http://eprint.iacr.org/2015/1098 section 2. 
-    // Gen creates a signature which proves that for some column in the keymatrix "pk"
-    //   the signer knows a secret key for each row in that column
-    // Ver verifies that the MG sig was created correctly            
-    bool MLSAG_Ver(const key &message, const keyM & pk, const mgSig & rv, size_t dsRows) {
-
-        size_t cols = pk.size();
-        CHECK_AND_ASSERT_MES(cols >= 2, false, "Error! What is c if cols = 1!");
-        size_t rows = pk[0].size();
-        CHECK_AND_ASSERT_MES(rows >= 1, false, "Empty pk");
-        for (size_t i = 1; i < cols; ++i) {
-          CHECK_AND_ASSERT_MES(pk[i].size() == rows, false, "pk is not rectangular");
-        }
-        CHECK_AND_ASSERT_MES(rv.II.size() == dsRows, false, "Bad II size");
-        CHECK_AND_ASSERT_MES(rv.ss.size() == cols, false, "Bad rv.ss size");
-        for (size_t i = 0; i < cols; ++i) {
-          CHECK_AND_ASSERT_MES(rv.ss[i].size() == rows, false, "rv.ss is not rectangular");
-        }
-        CHECK_AND_ASSERT_MES(dsRows <= rows, false, "Bad dsRows value");
-
-        for (size_t i = 0; i < rv.ss.size(); ++i)
-          for (size_t j = 0; j < rv.ss[i].size(); ++j)
-            CHECK_AND_ASSERT_MES(sc_check(rv.ss[i][j].bytes) == 0, false, "Bad ss slot");
-        CHECK_AND_ASSERT_MES(sc_check(rv.cc.bytes) == 0, false, "Bad cc");
-
-        size_t i = 0, j = 0, ii = 0;
-        key c,  L, R, Hi;
-        key c_old = copy(rv.cc);
-        vector<geDsmp> Ip(dsRows);
-        for (i = 0 ; i < dsRows ; i++) {
-            precomp(Ip[i].k, rv.II[i]);
-        }
-        size_t ndsRows = 3 * dsRows; //non Double Spendable Rows (see identity chains paper
-        keyV toHash(1 + 3 * dsRows + 2 * (rows - dsRows));
-        toHash[0] = message;
-        i = 0;
-        while (i < cols) {
-            sc_0(c.bytes);
-            for (j = 0; j < dsRows; j++) {
-                addKeys2(L, rv.ss[i][j], c_old, pk[i][j]);
-                hashToPoint(Hi, pk[i][j]);
-                addKeys3(R, rv.ss[i][j], Hi, c_old, Ip[j].k);
-                toHash[3 * j + 1] = pk[i][j];
-                toHash[3 * j + 2] = L; 
-                toHash[3 * j + 3] = R;
-            }
-            for (j = dsRows, ii = 0 ; j < rows ; j++, ii++) {
-                addKeys2(L, rv.ss[i][j], c_old, pk[i][j]);
-                toHash[ndsRows + 2 * ii + 1] = pk[i][j];
-                toHash[ndsRows + 2 * ii + 2] = L;
-            }
-            c = hash_to_scalar(toHash);
-            copy(c_old, c);
-            i = (i + 1);
-        }
-        sc_sub(c.bytes, c_old.bytes, rv.cc.bytes);
-        return sc_isnonzero(c.bytes) == 0;  
-    }
-    
-
-
-    //proveRange and verRange
-    //proveRange gives C, and mask such that \sumCi = C
-    //   c.f. http://eprint.iacr.org/2015/1098 section 5.1
-    //   and Ci is a commitment to either 0 or 2^i, i=0,...,63
-    //   thus this proves that "amount" is in [0, 2^64]
-    //   mask is a such that C = aG + bH, and b = amount
-    //verRange verifies that \sum Ci = C and that each Ci is a commitment to 0 or 2^i
-    rangeSig proveRange(key & C, key & mask, const xmr_amount & amount) {
-        sc_0(mask.bytes);
-        bits b;
-        d2b(b, amount);
-        rangeSig sig;
-        key64 ai;
-        key64 CiH;
-        int i = 0;
-
-        skGen(ai[i]);
-        if (b[i] == 0) {
-            scalarmultBase(sig.Ci[i], ai[i]);
-        }
-        if (b[i] == 1) {
-            addKeys1(sig.Ci[i], ai[i], H2[i]);
-        }
-        subKeys(CiH[i], sig.Ci[i], H2[i]);
-        sc_add(mask.bytes, mask.bytes, ai[i].bytes);
-        C = sig.Ci[i]; // eliminate one addKeys(C, C, sig.Ci[i]);
-
-        for (i = 1; i < ATOMS; i++) {
-            skGen(ai[i]);
-            if (b[i] == 0) {
-                scalarmultBase(sig.Ci[i], ai[i]);
-            }
-            if (b[i] == 1) {
-                addKeys1(sig.Ci[i], ai[i], H2[i]);
-            }
-            subKeys(CiH[i], sig.Ci[i], H2[i]);
-            sc_add(mask.bytes, mask.bytes, ai[i].bytes);
-            addKeys(C, C, sig.Ci[i]);
-        }
-        sig.asig = genBorromean(ai, sig.Ci, CiH, b);
-        return sig;
-    }
-
-    //proveRange and verRange
-    //proveRange gives C, and mask such that \sumCi = C
-    //   c.f. http://eprint.iacr.org/2015/1098 section 5.1
-    //   and Ci is a commitment to either 0 or 2^i, i=0,...,63
-    //   thus this proves that "amount" is in [0, 2^64]
-    //   mask is a such that C = aG + bH, and b = amount
-    //verRange verifies that \sum Ci = C and that each Ci is a commitment to 0 or 2^i
-    bool verRange(const key & C, const rangeSig & as) {
-      try
-      {
-        PERF_TIMER(verRange);
-        ge_p3 CiH[64], asCi[64];
-        int i = 0;
-
-
-        ge_cached cached;
-        ge_p3 p3;
-        ge_p1p1 p1;
-        CHECK_AND_ASSERT_MES_L1(ge_frombytes_vartime(&p3, H2[i].bytes) == 0, false, "point conv failed");
-        ge_p3_to_cached(&cached, &p3);
-        CHECK_AND_ASSERT_MES_L1(ge_frombytes_vartime(&asCi[i], as.Ci[i].bytes) == 0, false, "point conv failed");
-        ge_sub(&p1, &asCi[i], &cached);
-        ge_p3_to_cached(&cached, &asCi[i]);
-        ge_p1p1_to_p3(&CiH[i], &p1);
-        ge_p3 Ctmp_p3 = asCi[i]; // eliminate one ge_add(&p1, &Ctmp_p3, &cached);
-
-        for (i = 1; i < 64; i++) {
-            // faster equivalent of:
-            // subKeys(CiH[i], as.Ci[i], H2[i]);
-            // addKeys(Ctmp, Ctmp, as.Ci[i]);
-            ge_cached cached;
-            ge_p3 p3;
-            ge_p1p1 p1;
-            CHECK_AND_ASSERT_MES_L1(ge_frombytes_vartime(&p3, H2[i].bytes) == 0, false, "point conv failed");
-            ge_p3_to_cached(&cached, &p3);
-            CHECK_AND_ASSERT_MES_L1(ge_frombytes_vartime(&asCi[i], as.Ci[i].bytes) == 0, false, "point conv failed");
-            ge_sub(&p1, &asCi[i], &cached);
-            ge_p3_to_cached(&cached, &asCi[i]);
-            ge_p1p1_to_p3(&CiH[i], &p1);
-            ge_add(&p1, &Ctmp_p3, &cached);
-            ge_p1p1_to_p3(&Ctmp_p3, &p1);
-        }
-        key Ctmp;
-        ge_p3_tobytes(Ctmp.bytes, &Ctmp_p3);
-        if (!equalKeys(C, Ctmp))
-          return false;
-        if (!verifyBorromean(as.asig, asCi, CiH))
-          return false;
-        return true;
-      }
-      // we can get deep throws from ge_frombytes_vartime if input isn't valid
-      catch (...) { return false; }
-    }
-
-    key get_pre_mlsag_hash(const rctSig &rv, hw::device &hwdev)
-    {
-      keyV hashes;
-      hashes.reserve(3);
-      hashes.push_back(rv.message);
-      crypto::hash h;
-
-      std::stringstream ss;
-      binary_archive<true> ba(ss);
-      CHECK_AND_ASSERT_THROW_MES(!rv.mixRing.empty(), "Empty mixRing");
-      const size_t inputs = is_simple(rv.type) ? rv.mixRing.size() : rv.mixRing[0].size();
-      const size_t outputs = rv.ecdhInfo.size();
-      key prehash;
-      CHECK_AND_ASSERT_THROW_MES(const_cast<rctSig&>(rv).serialize_rctsig_base(ba, inputs, outputs),
-          "Failed to serialize rctSigBase");
-      cryptonote::get_blob_hash(ss.str(), h);
-      hashes.push_back(hash2rct(h));
-
-      keyV kv;
-      if (rv.type == RCTTypeSimpleBulletproof || rv.type == RCTTypeFullBulletproof)
-      {
-        kv.reserve((6*2+9) * rv.p.bulletproofs.size());
-        for (const auto &p: rv.p.bulletproofs)
-        {
-          // V are not hashed as they're expanded from outPk.mask
-          // (and thus hashed as part of rctSigBase above)
-          kv.push_back(p.A);
-          kv.push_back(p.S);
-          kv.push_back(p.T1);
-          kv.push_back(p.T2);
-          kv.push_back(p.taux);
-          kv.push_back(p.mu);
-          for (size_t n = 0; n < p.L.size(); ++n)
-            kv.push_back(p.L[n]);
-          for (size_t n = 0; n < p.R.size(); ++n)
-            kv.push_back(p.R[n]);
-          kv.push_back(p.a);
-          kv.push_back(p.b);
-          kv.push_back(p.t);
-        }
-      }
-      else
-      {
-        kv.reserve((64*3+1) * rv.p.rangeSigs.size());
-        for (const auto &r: rv.p.rangeSigs)
-        {
-          for (size_t n = 0; n < 64; ++n)
-            kv.push_back(r.asig.s0[n]);
-          for (size_t n = 0; n < 64; ++n)
-            kv.push_back(r.asig.s1[n]);
-          kv.push_back(r.asig.ee);
-          for (size_t n = 0; n < 64; ++n)
-            kv.push_back(r.Ci[n]);
-        }
-      }
-      hashes.push_back(cn_fast_hash(kv));
-      hwdev.mlsag_prehash(ss.str(), inputs, outputs, hashes, rv.outPk, prehash);
-      return  prehash;
-    }
-
-    //Ring-ct MG sigs
-    //Prove: 
-    //   c.f. http://eprint.iacr.org/2015/1098 section 4. definition 10. 
-    //   This does the MG sig on the "dest" part of the given key matrix, and 
-    //   the last row is the sum of input commitments from that column - sum output commitments
-    //   this shows that sum inputs = sum outputs
-    //Ver:    
-    //   verifies the above sig is created corretly
-    mgSig proveRctMG(const key &message, const ctkeyM & pubs, const ctkeyV & inSk, const ctkeyV &outSk, const ctkeyV & outPk, const multisig_kLRki *kLRki, key *mscout, unsigned int index, key txnFeeKey, hw::device &hwdev) {
-        mgSig mg;
-        //setup vars
-        size_t cols = pubs.size();
-        CHECK_AND_ASSERT_THROW_MES(cols >= 1, "Empty pubs");
-        size_t rows = pubs[0].size();
-        CHECK_AND_ASSERT_THROW_MES(rows >= 1, "Empty pubs");
-        for (size_t i = 1; i < cols; ++i) {
-          CHECK_AND_ASSERT_THROW_MES(pubs[i].size() == rows, "pubs is not rectangular");
-        }
-        CHECK_AND_ASSERT_THROW_MES(inSk.size() == rows, "Bad inSk size");
-        CHECK_AND_ASSERT_THROW_MES(outSk.size() == outPk.size(), "Bad outSk/outPk size");
-        CHECK_AND_ASSERT_THROW_MES((kLRki && mscout) || (!kLRki && !mscout), "Only one of kLRki/mscout is present");
-
-        keyV sk(rows + 1);
-        keyV tmp(rows + 1);
-        size_t i = 0, j = 0;
-        for (i = 0; i < rows + 1; i++) {
-            sc_0(sk[i].bytes);
-            identity(tmp[i]);
-        }
-        keyM M(cols, tmp);
-        //create the matrix to mg sig
-        for (i = 0; i < cols; i++) {
-            M[i][0] = pubs[i][0].dest;
-            M[i][rows] = pubs[i][0].mask; //begin with first input commitment (last row)
-            for (j = 1; j < rows; j++) {
-                M[i][j] = pubs[i][j].dest;
-                addKeys(M[i][rows], M[i][rows], pubs[i][j].mask); //add input commitments in last row
-            }
-        }
-        sc_0(sk[rows].bytes);
-        for (j = 0; j < rows; j++) {
-            sk[j] = copy(inSk[j].dest);
-            sc_add(sk[rows].bytes, sk[rows].bytes, inSk[j].mask.bytes); //add masks in last row
-        }
-        for (i = 0; i < cols; i++) {
-            for (size_t j = 0; j < outPk.size(); j++) {
-                subKeys(M[i][rows], M[i][rows], outPk[j].mask); //subtract output Ci's in last row
-            }
-            //subtract txn fee output in last row
-            subKeys(M[i][rows], M[i][rows], txnFeeKey);
-        }
-        for (size_t j = 0; j < outPk.size(); j++) {
-            sc_sub(sk[rows].bytes, sk[rows].bytes, outSk[j].mask.bytes); //subtract output masks in last row..
-        }
-        return MLSAG_Gen(message, M, sk, kLRki, mscout, index, rows, hwdev);
-    }
-
-
-    //Ring-ct MG sigs Simple
-    //   Simple version for when we assume only
-    //       post rct inputs
-    //       here pubs is a vector of (P, C) length mixin
-    //   inSk is x, a_in corresponding to signing index
-    //       a_out, Cout is for the output commitment
-    //       index is the signing index..
-    mgSig proveRctMGSimple(const key &message, const ctkeyV & pubs, const ctkey & inSk, const key &a , const key &Cout, const multisig_kLRki *kLRki, key *mscout, unsigned int index, hw::device &hwdev) {
-        mgSig mg;
-        //setup vars
-        size_t rows = 1;
-        size_t cols = pubs.size();
-        CHECK_AND_ASSERT_THROW_MES(cols >= 1, "Empty pubs");
-        CHECK_AND_ASSERT_THROW_MES((kLRki && mscout) || (!kLRki && !mscout), "Only one of kLRki/mscout is present");
-        keyV tmp(rows + 1);
-        keyV sk(rows + 1);
-        size_t i;
-        keyM M(cols, tmp);
-
-        sk[0] = copy(inSk.dest);
-        sc_sub(sk[1].bytes, inSk.mask.bytes, a.bytes);
-        for (i = 0; i < cols; i++) {
-            M[i][0] = pubs[i].dest;
-            subKeys(M[i][1], pubs[i].mask, Cout);
-        }
-        return MLSAG_Gen(message, M, sk, kLRki, mscout, index, rows, hwdev);
-    }
-
-
-    //Ring-ct MG sigs
-    //Prove: 
-    //   c.f. http://eprint.iacr.org/2015/1098 section 4. definition 10. 
-    //   This does the MG sig on the "dest" part of the given key matrix, and 
-    //   the last row is the sum of input commitments from that column - sum output commitments
-    //   this shows that sum inputs = sum outputs
-    //Ver:    
-    //   verifies the above sig is created corretly
-    bool verRctMG(const mgSig &mg, const ctkeyM & pubs, const ctkeyV & outPk, key txnFeeKey, const key &message) {
-        PERF_TIMER(verRctMG);
-        //setup vars
-        size_t cols = pubs.size();
-        CHECK_AND_ASSERT_MES(cols >= 1, false, "Empty pubs");
-        size_t rows = pubs[0].size();
-        CHECK_AND_ASSERT_MES(rows >= 1, false, "Empty pubs");
-        for (size_t i = 1; i < cols; ++i) {
-          CHECK_AND_ASSERT_MES(pubs[i].size() == rows, false, "pubs is not rectangular");
-        }
-
-        keyV tmp(rows + 1);
-        size_t i = 0, j = 0;
-        for (i = 0; i < rows + 1; i++) {
-            identity(tmp[i]);
-        }
-        keyM M(cols, tmp);
-
-        //create the matrix to mg sig
-        for (i = 0; i < cols; i++) {
-            M[i][0] = pubs[i][0].dest;
-            M[i][rows] = pubs[i][0].mask; //begin with first input commitment (last row)
-            for (j = 1; j < rows; j++) {
-                M[i][j] = pubs[i][j].dest;
-                addKeys(M[i][rows], M[i][rows], pubs[i][j].mask); //add input commitments in last row
-            }
-        }
-
-        for (i = 0; i < cols; i++) {
-            for (j = 0; j < outPk.size(); j++) {
-                subKeys(M[i][rows], M[i][rows], outPk[j].mask); //subtract output Ci's in last row
-            }
-            //subtract txn fee output in last row
-            subKeys(M[i][rows], M[i][rows], txnFeeKey);
-        }
-        return MLSAG_Ver(message, M, mg, rows);
-    }
-
-    //Ring-ct Simple MG sigs
-    //Ver: 
-    //This does a simplified version, assuming only post Rct
-    //inputs
-    bool verRctMGSimple(const key &message, const mgSig &mg, const ctkeyV & pubs, const key & C) {
-        try
-        {
-            PERF_TIMER(verRctMGSimple);
-            //setup vars
-            size_t rows = 1;
-            size_t cols = pubs.size();
-            CHECK_AND_ASSERT_MES(cols >= 1, false, "Empty pubs");
-            keyV tmp(rows + 1);
-            size_t i;
-            keyM M(cols, tmp);
-            //create the matrix to mg sig
-            for (i = 0; i < cols; i++) {
-                    M[i][0] = pubs[i].dest;
-                    subKeys(M[i][1], pubs[i].mask, C);
-            }
-            //DP(C);
-            return MLSAG_Ver(message, M, mg, rows);
-        }
-        catch (...) { return false; }
-    }
-
-
-    //These functions get keys from blockchain
-    //replace these when connecting blockchain
-    //getKeyFromBlockchain grabs a key from the blockchain at "reference_index" to mix with
-    //populateFromBlockchain creates a keymatrix with "mixin" columns and one of the columns is inPk
-    //   the return value are the key matrix, and the index where inPk was put (random).    
-    void getKeyFromBlockchain(ctkey & a, size_t reference_index) {
-        a.mask = pkGen();
-        a.dest = pkGen();
-    }
-
-    //These functions get keys from blockchain
-    //replace these when connecting blockchain
-    //getKeyFromBlockchain grabs a key from the blockchain at "reference_index" to mix with
-    //populateFromBlockchain creates a keymatrix with "mixin" + 1 columns and one of the columns is inPk
-    //   the return value are the key matrix, and the index where inPk was put (random).     
-    tuple<ctkeyM, xmr_amount> populateFromBlockchain(ctkeyV inPk, int mixin) {
-        int rows = inPk.size();
-        ctkeyM rv(mixin + 1, inPk);
-        int index = randXmrAmount(mixin);
-        int i = 0, j = 0;
-        for (i = 0; i <= mixin; i++) {
-            if (i != index) {
-                for (j = 0; j < rows; j++) {
-                    getKeyFromBlockchain(rv[i][j], (size_t)randXmrAmount);
-                }
-            }
-        }
-        return make_tuple(rv, index);
-    }
-
-    //These functions get keys from blockchain
-    //replace these when connecting blockchain
-    //getKeyFromBlockchain grabs a key from the blockchain at "reference_index" to mix with
-    //populateFromBlockchain creates a keymatrix with "mixin" columns and one of the columns is inPk
-    //   the return value are the key matrix, and the index where inPk was put (random).     
-    xmr_amount populateFromBlockchainSimple(ctkeyV & mixRing, const ctkey & inPk, int mixin) {
-        int index = randXmrAmount(mixin);
-        int i = 0;
-        for (i = 0; i <= mixin; i++) {
-            if (i != index) {
-                getKeyFromBlockchain(mixRing[i], (size_t)randXmrAmount(1000));
-            } else {
-                mixRing[i] = inPk;
-            }
-        }
-        return index;
-    }
-
-    //RingCT protocol
-    //genRct: 
-    //   creates an rctSig with all data necessary to verify the rangeProofs and that the signer owns one of the
-    //   columns that are claimed as inputs, and that the sum of inputs  = sum of outputs.
-    //   Also contains masked "amount" and "mask" so the receiver can see how much they received
-    //verRct:
-    //   verifies that all signatures (rangeProogs, MG sig, sum inputs = outputs) are correct
-    //decodeRct: (c.f. http://eprint.iacr.org/2015/1098 section 5.1.1)
-    //   uses the attached ecdh info to find the amounts represented by each output commitment 
-    //   must know the destination private key to find the correct amount, else will return a random number
-    //   Note: For txn fees, the last index in the amounts vector should contain that
-    //   Thus the amounts vector will be "one" longer than the destinations vectort
-    rctSig genRct(const key &message, const ctkeyV & inSk, const keyV & destinations, const vector<xmr_amount> & amounts, const ctkeyM &mixRing, const keyV &amount_keys, const multisig_kLRki *kLRki, multisig_out *msout, unsigned int index, ctkeyV &outSk, bool bulletproof, hw::device &hwdev) {
-        CHECK_AND_ASSERT_THROW_MES(amounts.size() == destinations.size() || amounts.size() == destinations.size() + 1, "Different number of amounts/destinations");
-        CHECK_AND_ASSERT_THROW_MES(amount_keys.size() == destinations.size(), "Different number of amount_keys/destinations");
-        CHECK_AND_ASSERT_THROW_MES(index < mixRing.size(), "Bad index into mixRing");
-        for (size_t n = 0; n < mixRing.size(); ++n) {
-          CHECK_AND_ASSERT_THROW_MES(mixRing[n].size() == inSk.size(), "Bad mixRing size");
-        }
-        CHECK_AND_ASSERT_THROW_MES((kLRki && msout) || (!kLRki && !msout), "Only one of kLRki/msout is present");
-
-        rctSig rv;
-        rv.type = bulletproof ? RCTTypeFullBulletproof : RCTTypeFull;
-        rv.message = message;
-        rv.outPk.resize(destinations.size());
-        if (bulletproof)
-          rv.p.bulletproofs.resize(destinations.size());
-        else
-          rv.p.rangeSigs.resize(destinations.size());
-        rv.ecdhInfo.resize(destinations.size());
-
-        size_t i = 0;
-        keyV masks(destinations.size()); //sk mask..
-        outSk.resize(destinations.size());
-        for (i = 0; i < destinations.size(); i++) {
-            //add destination to sig
-            rv.outPk[i].dest = copy(destinations[i]);
-            //compute range proof
-            if (bulletproof)
-                rv.p.bulletproofs[i] = proveRangeBulletproof(rv.outPk[i].mask, outSk[i].mask, amounts[i]);
-            else
-                rv.p.rangeSigs[i] = proveRange(rv.outPk[i].mask, outSk[i].mask, amounts[i]);
-            #ifdef DBG
-            if (bulletproof)
-                CHECK_AND_ASSERT_THROW_MES(verBulletproof(rv.p.bulletproofs[i]), "verBulletproof failed on newly created proof");
-            else
-                CHECK_AND_ASSERT_THROW_MES(verRange(rv.outPk[i].mask, rv.p.rangeSigs[i]), "verRange failed on newly created proof");
-            #endif
-
-            //mask amount and mask
-            rv.ecdhInfo[i].mask = copy(outSk[i].mask);
-            rv.ecdhInfo[i].amount = d2h(amounts[i]);
-            hwdev.ecdhEncode(rv.ecdhInfo[i], amount_keys[i]);
-        }
-
-        //set txn fee
-        if (amounts.size() > destinations.size())
-        {
-          rv.txnFee = amounts[destinations.size()];
-        }
-        else
-        {
-          rv.txnFee = 0;
-        }
-        key txnFeeKey = scalarmultH(d2h(rv.txnFee));
-
-        rv.mixRing = mixRing;
-        if (msout)
-          msout->c.resize(1);
-        rv.p.MGs.push_back(proveRctMG(get_pre_mlsag_hash(rv, hwdev), rv.mixRing, inSk, outSk, rv.outPk, kLRki, msout ? &msout->c[0] : NULL, index, txnFeeKey,hwdev));
-        return rv;
-    }
-
-    rctSig genRct(const key &message, const ctkeyV & inSk, const ctkeyV  & inPk, const keyV & destinations, const vector<xmr_amount> & amounts, const keyV &amount_keys, const multisig_kLRki *kLRki, multisig_out *msout, const int mixin, hw::device &hwdev) {
-        unsigned int index;
-        ctkeyM mixRing;
-        ctkeyV outSk;
-        tie(mixRing, index) = populateFromBlockchain(inPk, mixin);
-        return genRct(message, inSk, destinations, amounts, mixRing, amount_keys, kLRki, msout, index, outSk, false, hwdev);
-    }
-    
-    //RCT simple    
-    //for post-rct only
-    rctSig genRctSimple(const key &message, const ctkeyV & inSk, const keyV & destinations, const vector<xmr_amount> &inamounts, const vector<xmr_amount> &outamounts, xmr_amount txnFee, const ctkeyM & mixRing, const keyV &amount_keys, const std::vector<multisig_kLRki> *kLRki, multisig_out *msout, const std::vector<unsigned int> & index, ctkeyV &outSk, bool bulletproof, hw::device &hwdev) {
-        CHECK_AND_ASSERT_THROW_MES(inamounts.size() > 0, "Empty inamounts");
-        CHECK_AND_ASSERT_THROW_MES(inamounts.size() == inSk.size(), "Different number of inamounts/inSk");
-        CHECK_AND_ASSERT_THROW_MES(outamounts.size() == destinations.size(), "Different number of amounts/destinations");
-        CHECK_AND_ASSERT_THROW_MES(amount_keys.size() == destinations.size(), "Different number of amount_keys/destinations");
-        CHECK_AND_ASSERT_THROW_MES(index.size() == inSk.size(), "Different number of index/inSk");
-        CHECK_AND_ASSERT_THROW_MES(mixRing.size() == inSk.size(), "Different number of mixRing/inSk");
-        for (size_t n = 0; n < mixRing.size(); ++n) {
-          CHECK_AND_ASSERT_THROW_MES(index[n] < mixRing[n].size(), "Bad index into mixRing");
-        }
-        CHECK_AND_ASSERT_THROW_MES((kLRki && msout) || (!kLRki && !msout), "Only one of kLRki/msout is present");
-        if (kLRki && msout) {
-          CHECK_AND_ASSERT_THROW_MES(kLRki->size() == inamounts.size(), "Mismatched kLRki/inamounts sizes");
-        }
-
-        rctSig rv;
-        rv.type = bulletproof ? RCTTypeSimpleBulletproof : RCTTypeSimple;
-        rv.message = message;
-        rv.outPk.resize(destinations.size());
-        if (bulletproof)
-          rv.p.bulletproofs.resize(destinations.size());
-        else
-          rv.p.rangeSigs.resize(destinations.size());
-        rv.ecdhInfo.resize(destinations.size());
-
-        size_t i;
-        keyV masks(destinations.size()); //sk mask..
-        outSk.resize(destinations.size());
-        key sumout = zero();
-        for (i = 0; i < destinations.size(); i++) {
-
-            //add destination to sig
-            rv.outPk[i].dest = copy(destinations[i]);
-            //compute range proof
-            if (bulletproof)
-              rv.p.bulletproofs[i] = proveRangeBulletproof(rv.outPk[i].mask, outSk[i].mask, outamounts[i]);
-            else
-              rv.p.rangeSigs[i] = proveRange(rv.outPk[i].mask, outSk[i].mask, outamounts[i]);
-            #ifdef DBG
-            if (bulletproof)
-                CHECK_AND_ASSERT_THROW_MES(verBulletproof(rv.p.bulletproofs[i]), "verBulletproof failed on newly created proof");
-            else
-                CHECK_AND_ASSERT_THROW_MES(verRange(rv.outPk[i].mask, rv.p.rangeSigs[i]), "verRange failed on newly created proof");
-            #endif
-         
-            sc_add(sumout.bytes, outSk[i].mask.bytes, sumout.bytes);
-
-            //mask amount and mask
-            rv.ecdhInfo[i].mask = copy(outSk[i].mask);
-            rv.ecdhInfo[i].amount = d2h(outamounts[i]);
-            hwdev.ecdhEncode(rv.ecdhInfo[i], amount_keys[i]);
-        }
-            
-        //set txn fee
-        rv.txnFee = txnFee;
-//        TODO: unused ??
-//        key txnFeeKey = scalarmultH(d2h(rv.txnFee));
-        rv.mixRing = mixRing;
-        keyV &pseudoOuts = bulletproof ? rv.p.pseudoOuts : rv.pseudoOuts;
-        pseudoOuts.resize(inamounts.size());
-        rv.p.MGs.resize(inamounts.size());
-        key sumpouts = zero(); //sum pseudoOut masks
-        keyV a(inamounts.size());
-        for (i = 0 ; i < inamounts.size() - 1; i++) {
-            skGen(a[i]);
-            sc_add(sumpouts.bytes, a[i].bytes, sumpouts.bytes);
-            genC(pseudoOuts[i], a[i], inamounts[i]);
-        }
-        rv.mixRing = mixRing;
-        sc_sub(a[i].bytes, sumout.bytes, sumpouts.bytes);
-        genC(pseudoOuts[i], a[i], inamounts[i]);
-        DP(pseudoOuts[i]);
-
-        key full_message = get_pre_mlsag_hash(rv,hwdev);
-        if (msout)
-          msout->c.resize(inamounts.size());
-        for (i = 0 ; i < inamounts.size(); i++) {
-            rv.p.MGs[i] = proveRctMGSimple(full_message, rv.mixRing[i], inSk[i], a[i], pseudoOuts[i], kLRki ? &(*kLRki)[i]: NULL, msout ? &msout->c[i] : NULL, index[i], hwdev);
-        }
-        return rv;
-    }
-
-    rctSig genRctSimple(const key &message, const ctkeyV & inSk, const ctkeyV & inPk, const keyV & destinations, const vector<xmr_amount> &inamounts, const vector<xmr_amount> &outamounts, const keyV &amount_keys, const std::vector<multisig_kLRki> *kLRki, multisig_out *msout, xmr_amount txnFee, unsigned int mixin, hw::device &hwdev) {
-        std::vector<unsigned int> index;
-        index.resize(inPk.size());
-        ctkeyM mixRing;
-        ctkeyV outSk;
-        mixRing.resize(inPk.size());
-        for (size_t i = 0; i < inPk.size(); ++i) {
-          mixRing[i].resize(mixin+1);
-          index[i] = populateFromBlockchainSimple(mixRing[i], inPk[i], mixin);
-        }
-        return genRctSimple(message, inSk, destinations, inamounts, outamounts, txnFee, mixRing, amount_keys, kLRki, msout, index, outSk, false, hwdev);
-    }
-
-    //RingCT protocol
-    //genRct: 
-    //   creates an rctSig with all data necessary to verify the rangeProofs and that the signer owns one of the
-    //   columns that are claimed as inputs, and that the sum of inputs  = sum of outputs.
-    //   Also contains masked "amount" and "mask" so the receiver can see how much they received
-    //verRct:
-    //   verifies that all signatures (rangeProogs, MG sig, sum inputs = outputs) are correct
-    //decodeRct: (c.f. http://eprint.iacr.org/2015/1098 section 5.1.1)
-    //   uses the attached ecdh info to find the amounts represented by each output commitment 
-    //   must know the destination private key to find the correct amount, else will return a random number    
-    bool verRct(const rctSig & rv, bool semantics) {
-        PERF_TIMER(verRct);
-        CHECK_AND_ASSERT_MES(rv.type == RCTTypeFull || rv.type == RCTTypeFullBulletproof, false, "verRct called on non-full rctSig");
-        if (semantics)
-        {
-          if (rv.type == RCTTypeFullBulletproof)
-            CHECK_AND_ASSERT_MES(rv.outPk.size() == rv.p.bulletproofs.size(), false, "Mismatched sizes of outPk and rv.p.bulletproofs");
-          else
-            CHECK_AND_ASSERT_MES(rv.outPk.size() == rv.p.rangeSigs.size(), false, "Mismatched sizes of outPk and rv.p.rangeSigs");
-          CHECK_AND_ASSERT_MES(rv.outPk.size() == rv.ecdhInfo.size(), false, "Mismatched sizes of outPk and rv.ecdhInfo");
-          CHECK_AND_ASSERT_MES(rv.p.MGs.size() == 1, false, "full rctSig has not one MG");
-        }
-        else
-        {
-          // semantics check is early, we don't have the MGs resolved yet
-        }
-
-        // some rct ops can throw
-        try
-        {
-          if (semantics) {
-            tools::threadpool& tpool = tools::threadpool::getInstance();
-            tools::threadpool::waiter waiter;
-            std::deque<bool> results(rv.outPk.size(), false);
-            DP("range proofs verified?");
-            for (size_t i = 0; i < rv.outPk.size(); i++) {
-              tpool.submit(&waiter, [&, i] {
-                if (rv.p.rangeSigs.empty())
-                  results[i] = verBulletproof(rv.p.bulletproofs[i]);
-                else
-                  results[i] = verRange(rv.outPk[i].mask, rv.p.rangeSigs[i]);
-              });
-            }
-            waiter.wait();
-
-            for (size_t i = 0; i < rv.outPk.size(); ++i) {
-              if (!results[i]) {
-                LOG_PRINT_L1("Range proof verified failed for output " << i);
-                return false;
-              }
-            }
-          }
-
-          if (!semantics) {
-            //compute txn fee
-            key txnFeeKey = scalarmultH(d2h(rv.txnFee));
-            bool mgVerd = verRctMG(rv.p.MGs[0], rv.mixRing, rv.outPk, txnFeeKey, get_pre_mlsag_hash(rv, hw::get_device("default")));
-            DP("mg sig verified?");
-            DP(mgVerd);
-            if (!mgVerd) {
-              LOG_PRINT_L1("MG signature verification failed");
-              return false;
-            }
-          }
-
-          return true;
-        }
-        catch (const std::exception &e)
-        {
-          LOG_PRINT_L1("Error in verRct: " << e.what());
-          return false;
-        }
-        catch (...)
-        {
-          LOG_PRINT_L1("Error in verRct, but not an actual exception");
-          return false;
-        }
-    }
-
-    //ver RingCT simple
-    //assumes only post-rct style inputs (at least for max anonymity)
-    bool verRctSimple(const rctSig & rv, bool semantics) {
-      try
-      {
-        PERF_TIMER(verRctSimple);
-
-        CHECK_AND_ASSERT_MES(rv.type == RCTTypeSimple || rv.type == RCTTypeSimpleBulletproof, false, "verRctSimple called on non simple rctSig");
-        if (semantics)
-        {
-          if (rv.type == RCTTypeSimpleBulletproof)
-          {
-            CHECK_AND_ASSERT_MES(rv.outPk.size() == rv.p.bulletproofs.size(), false, "Mismatched sizes of outPk and rv.p.bulletproofs");
-            CHECK_AND_ASSERT_MES(rv.p.pseudoOuts.size() == rv.p.MGs.size(), false, "Mismatched sizes of rv.p.pseudoOuts and rv.p.MGs");
-            CHECK_AND_ASSERT_MES(rv.pseudoOuts.empty(), false, "rv.pseudoOuts is not empty");
-          }
-          else
-          {
-            CHECK_AND_ASSERT_MES(rv.outPk.size() == rv.p.rangeSigs.size(), false, "Mismatched sizes of outPk and rv.p.rangeSigs");
-            CHECK_AND_ASSERT_MES(rv.pseudoOuts.size() == rv.p.MGs.size(), false, "Mismatched sizes of rv.pseudoOuts and rv.p.MGs");
-            CHECK_AND_ASSERT_MES(rv.p.pseudoOuts.empty(), false, "rv.p.pseudoOuts is not empty");
-          }
-          CHECK_AND_ASSERT_MES(rv.outPk.size() == rv.ecdhInfo.size(), false, "Mismatched sizes of outPk and rv.ecdhInfo");
-        }
-        else
-        {
-          // semantics check is early, and mixRing/MGs aren't resolved yet
-          if (rv.type == RCTTypeSimpleBulletproof)
-            CHECK_AND_ASSERT_MES(rv.p.pseudoOuts.size() == rv.mixRing.size(), false, "Mismatched sizes of rv.p.pseudoOuts and mixRing");
-          else
-            CHECK_AND_ASSERT_MES(rv.pseudoOuts.size() == rv.mixRing.size(), false, "Mismatched sizes of rv.pseudoOuts and mixRing");
-        }
-
-        const size_t threads = std::max(rv.outPk.size(), rv.mixRing.size());
-
-        std::deque<bool> results(threads);
-        tools::threadpool& tpool = tools::threadpool::getInstance();
-        tools::threadpool::waiter waiter;
-
-        const keyV &pseudoOuts = is_bulletproof(rv.type) ? rv.p.pseudoOuts : rv.pseudoOuts;
-
-        if (semantics) {
-          key sumOutpks = rv.outPk[0].mask; //begin with first mask
-          for (size_t i = 1; i < rv.outPk.size(); i++) {
-              addKeys(sumOutpks, sumOutpks, rv.outPk[i].mask);
-          }
-          DP(sumOutpks);
-          key txnFeeKey = scalarmultH(d2h(rv.txnFee));
-          addKeys(sumOutpks, txnFeeKey, sumOutpks);
-
-          key sumPseudoOuts = pseudoOuts[0]; //begin with first pseudoOut
-          for (size_t i = 1 ; i < pseudoOuts.size() ; i++) {
-              addKeys(sumPseudoOuts, sumPseudoOuts, pseudoOuts[i]);
-          }
-          DP(sumPseudoOuts);
-
-          //check pseudoOuts vs Outs..
-          if (!equalKeys(sumPseudoOuts, sumOutpks)) {
-              LOG_PRINT_L1("Sum check failed");
-              return false;
-          }
-
-          results.clear();
-          results.resize(rv.outPk.size());
-          for (size_t i = 0; i < rv.outPk.size(); i++) {
-            tpool.submit(&waiter, [&, i] {
-              if (rv.p.rangeSigs.empty())
-                results[i] = verBulletproof(rv.p.bulletproofs[i]);
-              else
-                results[i] = verRange(rv.outPk[i].mask, rv.p.rangeSigs[i]);
-            });
-          }
-          waiter.wait();
-
-          for (size_t i = 0; i < results.size(); ++i) {
-            if (!results[i]) {
-              LOG_PRINT_L1("Range proof verified failed for output " << i);
-              return false;
-            }
-          }
-        }
-        else {
-          const key message = get_pre_mlsag_hash(rv, hw::get_device("default"));
-
-          results.clear();
-          results.resize(rv.mixRing.size());
-          for (size_t i = 0 ; i < rv.mixRing.size() ; i++) {
-            tpool.submit(&waiter, [&, i] {
-                results[i] = verRctMGSimple(message, rv.p.MGs[i], rv.mixRing[i], pseudoOuts[i]);
-            });
-          }
-          waiter.wait();
-
-          for (size_t i = 0; i < results.size(); ++i) {
-            if (!results[i]) {
-              LOG_PRINT_L1("verRctMGSimple failed for input " << i);
-              return false;
-            }
-          }
-        }
-
-        return true;
-      }
-      // we can get deep throws from ge_frombytes_vartime if input isn't valid
-      catch (const std::exception &e)
-      {
-        LOG_PRINT_L1("Error in verRct: " << e.what());
-        return false;
-      }
-      catch (...)
-      {
-        LOG_PRINT_L1("Error in verRct, but not an actual exception");
-        return false;
-      }
-    }
-
-    //RingCT protocol
-    //genRct: 
-    //   creates an rctSig with all data necessary to verify the rangeProofs and that the signer owns one of the
-    //   columns that are claimed as inputs, and that the sum of inputs  = sum of outputs.
-    //   Also contains masked "amount" and "mask" so the receiver can see how much they received
-    //verRct:
-    //   verifies that all signatures (rangeProogs, MG sig, sum inputs = outputs) are correct
-    //decodeRct: (c.f. http://eprint.iacr.org/2015/1098 section 5.1.1)
-    //   uses the attached ecdh info to find the amounts represented by each output commitment 
-    //   must know the destination private key to find the correct amount, else will return a random number    
-    xmr_amount decodeRct(const rctSig & rv, const key & sk, unsigned int i, key & mask, hw::device &hwdev) {
-        CHECK_AND_ASSERT_MES(rv.type == RCTTypeFull || rv.type == RCTTypeFullBulletproof, false, "decodeRct called on non-full rctSig");
-        CHECK_AND_ASSERT_THROW_MES(i < rv.ecdhInfo.size(), "Bad index");
-        CHECK_AND_ASSERT_THROW_MES(rv.outPk.size() == rv.ecdhInfo.size(), "Mismatched sizes of rv.outPk and rv.ecdhInfo");
-
-        //mask amount and mask
-        ecdhTuple ecdh_info = rv.ecdhInfo[i];
-        hwdev.ecdhDecode(ecdh_info, sk);
-        mask = ecdh_info.mask;
-        key amount = ecdh_info.amount;
-        key C = rv.outPk[i].mask;
-        DP("C");
-        DP(C);
-        key Ctmp;
-        addKeys2(Ctmp, mask, amount, H);
-        DP("Ctmp");
-        DP(Ctmp);
-        if (equalKeys(C, Ctmp) == false) {
-            CHECK_AND_ASSERT_THROW_MES(false, "warning, amount decoded incorrectly, will be unable to spend");
-        }
-        return h2d(amount);
-    }
-
-    xmr_amount decodeRct(const rctSig & rv, const key & sk, unsigned int i, hw::device &hwdev) {
-      key mask;
-      return decodeRct(rv, sk, i, mask, hwdev);
-    }
-
-    xmr_amount decodeRctSimple(const rctSig & rv, const key & sk, unsigned int i, key &mask, hw::device &hwdev) {
-        CHECK_AND_ASSERT_MES(rv.type == RCTTypeSimple || rv.type == RCTTypeSimpleBulletproof, false, "decodeRct called on non simple rctSig");
-        CHECK_AND_ASSERT_THROW_MES(i < rv.ecdhInfo.size(), "Bad index");
-        CHECK_AND_ASSERT_THROW_MES(rv.outPk.size() == rv.ecdhInfo.size(), "Mismatched sizes of rv.outPk and rv.ecdhInfo");
-
-        //mask amount and mask
-        ecdhTuple ecdh_info = rv.ecdhInfo[i];
-        hwdev.ecdhDecode(ecdh_info, sk);
-        mask = ecdh_info.mask;
-        key amount = ecdh_info.amount;
-        key C = rv.outPk[i].mask;
-        DP("C");
-        DP(C);
-        key Ctmp;
-        addKeys2(Ctmp, mask, amount, H);
-        DP("Ctmp");
-        DP(Ctmp);
-        if (equalKeys(C, Ctmp) == false) {
-            CHECK_AND_ASSERT_THROW_MES(false, "warning, amount decoded incorrectly, will be unable to spend");
-        }
-        return h2d(amount);
-    }
-
-    xmr_amount decodeRctSimple(const rctSig & rv, const key & sk, unsigned int i, hw::device &hwdev) {
-      key mask;
-      return decodeRctSimple(rv, sk, i, mask, hwdev);
-    }
-
-    bool signMultisig(rctSig &rv, const std::vector<unsigned int> &indices, const keyV &k, const multisig_out &msout, const key &secret_key) {
-        CHECK_AND_ASSERT_MES(rv.type == RCTTypeFull || rv.type == RCTTypeSimple || rv.type == RCTTypeFullBulletproof || rv.type == RCTTypeSimpleBulletproof,
-            false, "unsupported rct type");
-        CHECK_AND_ASSERT_MES(indices.size() == k.size(), false, "Mismatched k/indices sizes");
-        CHECK_AND_ASSERT_MES(k.size() == rv.p.MGs.size(), false, "Mismatched k/MGs size");
-        CHECK_AND_ASSERT_MES(k.size() == msout.c.size(), false, "Mismatched k/msout.c size");
-        if (rv.type == RCTTypeFull || rv.type == RCTTypeFullBulletproof)
-        {
-          CHECK_AND_ASSERT_MES(rv.p.MGs.size() == 1, false, "MGs not a single element");
-        }
-        for (size_t n = 0; n < indices.size(); ++n) {
-            CHECK_AND_ASSERT_MES(indices[n] < rv.p.MGs[n].ss.size(), false, "Index out of range");
-            CHECK_AND_ASSERT_MES(!rv.p.MGs[n].ss[indices[n]].empty(), false, "empty ss line");
-        }
-
-        for (size_t n = 0; n < indices.size(); ++n) {
-            rct::key diff;
-            sc_mulsub(diff.bytes, msout.c[n].bytes, secret_key.bytes, k[n].bytes);
-            sc_add(rv.p.MGs[n].ss[indices[n]][0].bytes, rv.p.MGs[n].ss[indices[n]][0].bytes, diff.bytes);
-        }
-        return true;
-    }
-}
->>>>>>> f51e747e
+}