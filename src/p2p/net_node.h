--- conflicted
+++ resolved
@@ -83,11 +83,7 @@
   public:
     typedef t_payload_net_handler payload_net_handler;
     // Some code
-<<<<<<< HEAD
     node_server(t_payload_net_handler& payload_handler):m_payload_handler(payload_handler), m_allow_local_ip(false), m_no_igd(false), m_hide_my_port(false)
-=======
-    node_server(t_payload_net_handler& payload_handler):m_allow_local_ip(false), m_hide_my_port(false), m_payload_handler(payload_handler)
->>>>>>> 69646f6a
     {}
 
     static void init_options(boost::program_options::options_description& desc);
@@ -124,7 +120,7 @@
 
   
     typedef COMMAND_REQUEST_STAT_INFO_T<typename t_payload_net_handler::stat_info> COMMAND_REQUEST_STAT_INFO;
-	
+
     CHAIN_LEVIN_INVOKE_MAP2(p2p_connection_context); //move levin_commands_handler interface invoke(...) callbacks into invoke map
     CHAIN_LEVIN_NOTIFY_MAP2(p2p_connection_context); //move levin_commands_handler interface notify(...) callbacks into nothing
 
@@ -186,7 +182,7 @@
     bool try_to_connect_and_handshake_with_new_peer(const net_address& na, bool just_take_peerlist = false, uint64_t last_seen_stamp = 0, bool white = true);
     size_t get_random_index_with_fixed_probability(size_t max_index);
     bool is_peer_used(const peerlist_entry& peer);
-    bool is_addr_connected(const net_address& peer);
+    bool is_addr_connected(const net_address& peer);  
     template<class t_callback>
     bool try_ping(basic_node_data& node_data, p2p_connection_context& context, t_callback cb);
     bool make_expected_connections_count(bool white_list, size_t expected_connections);
@@ -209,6 +205,7 @@
 		bool set_max_out_peers(const boost::program_options::variables_map& vm, int64_t max);
   	//debug functions
     std::string print_connections_container();
+
 
     typedef epee::net_utils::boosted_tcp_server<epee::levin::async_protocol_handler<p2p_connection_context> > net_server;
 
