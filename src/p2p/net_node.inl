// Copyright (c) 2014-2019, The Monero Project
//
// All rights reserved.
//
// Redistribution and use in source and binary forms, with or without modification, are
// permitted provided that the following conditions are met:
//
// 1. Redistributions of source code must retain the above copyright notice, this list of
//    conditions and the following disclaimer.
//
// 2. Redistributions in binary form must reproduce the above copyright notice, this list
//    of conditions and the following disclaimer in the documentation and/or other
//    materials provided with the distribution.
//
// 3. Neither the name of the copyright holder nor the names of its contributors may be
//    used to endorse or promote products derived from this software without specific
//    prior written permission.
//
// THIS SOFTWARE IS PROVIDED BY THE COPYRIGHT HOLDERS AND CONTRIBUTORS "AS IS" AND ANY
// EXPRESS OR IMPLIED WARRANTIES, INCLUDING, BUT NOT LIMITED TO, THE IMPLIED WARRANTIES OF
// MERCHANTABILITY AND FITNESS FOR A PARTICULAR PURPOSE ARE DISCLAIMED. IN NO EVENT SHALL
// THE COPYRIGHT HOLDER OR CONTRIBUTORS BE LIABLE FOR ANY DIRECT, INDIRECT, INCIDENTAL,
// SPECIAL, EXEMPLARY, OR CONSEQUENTIAL DAMAGES (INCLUDING, BUT NOT LIMITED TO,
// PROCUREMENT OF SUBSTITUTE GOODS OR SERVICES; LOSS OF USE, DATA, OR PROFITS; OR BUSINESS
// INTERRUPTION) HOWEVER CAUSED AND ON ANY THEORY OF LIABILITY, WHETHER IN CONTRACT,
// STRICT LIABILITY, OR TORT (INCLUDING NEGLIGENCE OR OTHERWISE) ARISING IN ANY WAY OUT OF
// THE USE OF THIS SOFTWARE, EVEN IF ADVISED OF THE POSSIBILITY OF SUCH DAMAGE.
//
// Parts of this file are originally copyright (c) 2012-2013 The Cryptonote developers

// IP blocking adapted from Boolberry

#include <algorithm>
#include <boost/bind.hpp>
#include <boost/date_time/posix_time/posix_time.hpp>
#include <boost/filesystem/operations.hpp>
#include <boost/optional/optional.hpp>
#include <boost/thread/thread.hpp>
#include <boost/uuid/uuid_io.hpp>
#include <atomic>
#include <functional>
#include <limits>
#include <memory>
#include <tuple>
#include <vector>

#include "version.h"
#include "string_tools.h"
#include "common/util.h"
#include "common/dns_utils.h"
#include "common/pruning.h"
#include "net/error.h"
#include "net/net_helper.h"
#include "math_helper.h"
#include "misc_log_ex.h"
#include "p2p_protocol_defs.h"
#include "net/local_ip.h"
#include "crypto/crypto.h"
#include "storages/levin_abstract_invoke2.h"
#include "cryptonote_core/cryptonote_core.h"
#include "net/parse.h"

#include <miniupnp/miniupnpc/miniupnpc.h>
#include <miniupnp/miniupnpc/upnpcommands.h>
#include <miniupnp/miniupnpc/upnperrors.h>

#undef MONERO_DEFAULT_LOG_CATEGORY
#define MONERO_DEFAULT_LOG_CATEGORY "net.p2p"

#define NET_MAKE_IP(b1,b2,b3,b4)  ((LPARAM)(((DWORD)(b1)<<24)+((DWORD)(b2)<<16)+((DWORD)(b3)<<8)+((DWORD)(b4))))

#define MIN_WANTED_SEED_NODES 12

namespace nodetool
{
  template<class t_payload_net_handler>
  node_server<t_payload_net_handler>::~node_server()
  {
    // tcp server uses io_service in destructor, and every zone uses
    // io_service from public zone.
    for (auto current = m_network_zones.begin(); current != m_network_zones.end(); /* below */)
    {
      if (current->first != epee::net_utils::zone::public_)
        current = m_network_zones.erase(current);
      else
        ++current;
    }
  }
  //-----------------------------------------------------------------------------------
  inline bool append_net_address(std::vector<epee::net_utils::network_address> & seed_nodes, std::string const & addr, uint16_t default_port);
  //-----------------------------------------------------------------------------------
  template<class t_payload_net_handler>
  void node_server<t_payload_net_handler>::init_options(boost::program_options::options_description& desc)
  {
    command_line::add_arg(desc, arg_p2p_bind_ip);
    command_line::add_arg(desc, arg_p2p_bind_ipv6_address);
    command_line::add_arg(desc, arg_p2p_bind_port, false);
    command_line::add_arg(desc, arg_p2p_bind_port_ipv6, false);
    command_line::add_arg(desc, arg_p2p_use_ipv6);
    command_line::add_arg(desc, arg_p2p_ignore_ipv4);
    command_line::add_arg(desc, arg_p2p_external_port);
    command_line::add_arg(desc, arg_p2p_allow_local_ip);
    command_line::add_arg(desc, arg_p2p_add_peer);
    command_line::add_arg(desc, arg_p2p_add_priority_node);
    command_line::add_arg(desc, arg_p2p_add_exclusive_node);
    command_line::add_arg(desc, arg_p2p_seed_node);
    command_line::add_arg(desc, arg_tx_proxy);
    command_line::add_arg(desc, arg_anonymous_inbound);
    command_line::add_arg(desc, arg_p2p_hide_my_port);
    command_line::add_arg(desc, arg_no_sync);
    command_line::add_arg(desc, arg_no_igd);
    command_line::add_arg(desc, arg_igd);
    command_line::add_arg(desc, arg_out_peers);
    command_line::add_arg(desc, arg_in_peers);
    command_line::add_arg(desc, arg_tos_flag);
    command_line::add_arg(desc, arg_limit_rate_up);
    command_line::add_arg(desc, arg_limit_rate_down);
    command_line::add_arg(desc, arg_limit_rate);
    command_line::add_arg(desc, arg_pad_transactions);
  }
  //-----------------------------------------------------------------------------------
  template<class t_payload_net_handler>
  bool node_server<t_payload_net_handler>::init_config()
  {
    TRY_ENTRY();
    auto storage = peerlist_storage::open(m_config_folder + "/" + P2P_NET_DATA_FILENAME);
    if (storage)
      m_peerlist_storage = std::move(*storage);

    m_network_zones[epee::net_utils::zone::public_].m_config.m_support_flags = P2P_SUPPORT_FLAGS;
    m_first_connection_maker_call = true;

    CATCH_ENTRY_L0("node_server::init_config", false);
    return true;
  }
  //-----------------------------------------------------------------------------------
  template<class t_payload_net_handler>
  void node_server<t_payload_net_handler>::for_each_connection(std::function<bool(typename t_payload_net_handler::connection_context&, peerid_type, uint32_t)> f)
  {
    for(auto& zone : m_network_zones)
    {
      zone.second.m_net_server.get_config_object().foreach_connection([&](p2p_connection_context& cntx){
        return f(cntx, cntx.peer_id, cntx.support_flags);
      });
    }
  }
  //-----------------------------------------------------------------------------------
  template<class t_payload_net_handler>
  bool node_server<t_payload_net_handler>::for_connection(const boost::uuids::uuid &connection_id, std::function<bool(typename t_payload_net_handler::connection_context&, peerid_type, uint32_t)> f)
  {
    for(auto& zone : m_network_zones)
    {
      const bool result = zone.second.m_net_server.get_config_object().for_connection(connection_id, [&](p2p_connection_context& cntx){
        return f(cntx, cntx.peer_id, cntx.support_flags);
      });
      if (result)
        return true;
    }
    return false;
  }
  //-----------------------------------------------------------------------------------
  template<class t_payload_net_handler>
  bool node_server<t_payload_net_handler>::is_remote_host_allowed(const epee::net_utils::network_address &address, time_t *t)
  {
    CRITICAL_REGION_LOCAL(m_blocked_hosts_lock);

    const time_t now = time(nullptr);

    // look in the hosts list
    auto it = m_blocked_hosts.find(address.host_str());
    if (it != m_blocked_hosts.end())
    {
      if (now >= it->second)
      {
        m_blocked_hosts.erase(it);
        MCLOG_CYAN(el::Level::Info, "global", "Host " << address.host_str() << " unblocked.");
        it = m_blocked_hosts.end();
      }
      else
      {
        if (t)
          *t = it->second - now;
        return false;
      }
    }

    // manually loop in subnets
    if (address.get_type_id() == epee::net_utils::address_type::ipv4)
    {
      auto ipv4_address = address.template as<epee::net_utils::ipv4_network_address>();
      std::map<epee::net_utils::ipv4_network_subnet, time_t>::iterator it;
      for (it = m_blocked_subnets.begin(); it != m_blocked_subnets.end(); )
      {
        if (now >= it->second)
        {
          it = m_blocked_subnets.erase(it);
          MCLOG_CYAN(el::Level::Info, "global", "Subnet " << it->first.host_str() << " unblocked.");
          continue;
        }
        if (it->first.matches(ipv4_address))
        {
          if (t)
            *t = it->second - now;
          return false;
        }
        ++it;
      }
    }

    // not found in hosts or subnets, allowed
    return true;
  }
  //-----------------------------------------------------------------------------------
  template<class t_payload_net_handler>
  bool node_server<t_payload_net_handler>::block_host(const epee::net_utils::network_address &addr, time_t seconds)
  {
    if(!addr.is_blockable())
      return false;

    const time_t now = time(nullptr);

    CRITICAL_REGION_LOCAL(m_blocked_hosts_lock);
    time_t limit;
    if (now > std::numeric_limits<time_t>::max() - seconds)
      limit = std::numeric_limits<time_t>::max();
    else
      limit = now + seconds;
    m_blocked_hosts[addr.host_str()] = limit;

    // drop any connection to that address. This should only have to look into
    // the zone related to the connection, but really make sure everything is
    // swept ...
    std::vector<boost::uuids::uuid> conns;
    for(auto& zone : m_network_zones)
    {
      zone.second.m_net_server.get_config_object().foreach_connection([&](const p2p_connection_context& cntxt)
      {
        if (cntxt.m_remote_address.is_same_host(addr))
        {
          conns.push_back(cntxt.m_connection_id);
        }
        return true;
      });
      for (const auto &c: conns)
        zone.second.m_net_server.get_config_object().close(c);

      conns.clear();
    }

    MCLOG_CYAN(el::Level::Info, "global", "Host " << addr.host_str() << " blocked.");
    return true;
  }
  //-----------------------------------------------------------------------------------
  template<class t_payload_net_handler>
  bool node_server<t_payload_net_handler>::unblock_host(const epee::net_utils::network_address &address)
  {
    CRITICAL_REGION_LOCAL(m_blocked_hosts_lock);
    auto i = m_blocked_hosts.find(address.host_str());
    if (i == m_blocked_hosts.end())
      return false;
    m_blocked_hosts.erase(i);
    MCLOG_CYAN(el::Level::Info, "global", "Host " << address.host_str() << " unblocked.");
    return true;
  }
  //-----------------------------------------------------------------------------------
  template<class t_payload_net_handler>
  bool node_server<t_payload_net_handler>::block_subnet(const epee::net_utils::ipv4_network_subnet &subnet, time_t seconds)
  {
    const time_t now = time(nullptr);

    CRITICAL_REGION_LOCAL(m_blocked_hosts_lock);
    time_t limit;
    if (now > std::numeric_limits<time_t>::max() - seconds)
      limit = std::numeric_limits<time_t>::max();
    else
      limit = now + seconds;
    m_blocked_subnets[subnet] = limit;

    // drop any connection to that subnet. This should only have to look into
    // the zone related to the connection, but really make sure everything is
    // swept ...
    std::vector<boost::uuids::uuid> conns;
    for(auto& zone : m_network_zones)
    {
      zone.second.m_net_server.get_config_object().foreach_connection([&](const p2p_connection_context& cntxt)
      {
        if (cntxt.m_remote_address.get_type_id() != epee::net_utils::ipv4_network_address::get_type_id())
          return true;
        auto ipv4_address = cntxt.m_remote_address.template as<epee::net_utils::ipv4_network_address>();
        if (subnet.matches(ipv4_address))
        {
          conns.push_back(cntxt.m_connection_id);
        }
        return true;
      });
      for (const auto &c: conns)
        zone.second.m_net_server.get_config_object().close(c);

      conns.clear();
    }

    MCLOG_CYAN(el::Level::Info, "global", "Subnet " << subnet.host_str() << " blocked.");
    return true;
  }
  //-----------------------------------------------------------------------------------
  template<class t_payload_net_handler>
  bool node_server<t_payload_net_handler>::unblock_subnet(const epee::net_utils::ipv4_network_subnet &subnet)
  {
    CRITICAL_REGION_LOCAL(m_blocked_hosts_lock);
    auto i = m_blocked_subnets.find(subnet);
    if (i == m_blocked_subnets.end())
      return false;
    m_blocked_subnets.erase(i);
    MCLOG_CYAN(el::Level::Info, "global", "Subnet " << subnet.host_str() << " unblocked.");
    return true;
  }
  //-----------------------------------------------------------------------------------
  template<class t_payload_net_handler>
  bool node_server<t_payload_net_handler>::add_host_fail(const epee::net_utils::network_address &address, unsigned int score)
  {
    if(!address.is_blockable())
      return false;

    CRITICAL_REGION_LOCAL(m_host_fails_score_lock);
    uint64_t fails = m_host_fails_score[address.host_str()] += score;
    MDEBUG("Host " << address.host_str() << " fail score=" << fails);
    if(fails > P2P_IP_FAILS_BEFORE_BLOCK)
    {
      auto it = m_host_fails_score.find(address.host_str());
      CHECK_AND_ASSERT_MES(it != m_host_fails_score.end(), false, "internal error");
      it->second = P2P_IP_FAILS_BEFORE_BLOCK/2;
      block_host(address);
    }
    return true;
  }
  //-----------------------------------------------------------------------------------
  template<class t_payload_net_handler>
  bool node_server<t_payload_net_handler>::handle_command_line(
      const boost::program_options::variables_map& vm
    )
  {
    bool testnet = command_line::get_arg(vm, cryptonote::arg_testnet_on);
    bool stagenet = command_line::get_arg(vm, cryptonote::arg_stagenet_on);
    const bool pad_txs = command_line::get_arg(vm, arg_pad_transactions);
    m_nettype = testnet ? cryptonote::TESTNET : stagenet ? cryptonote::STAGENET : cryptonote::MAINNET;

    network_zone& public_zone = m_network_zones[epee::net_utils::zone::public_];
    public_zone.m_connect = &public_connect;
    public_zone.m_bind_ip = command_line::get_arg(vm, arg_p2p_bind_ip);
    public_zone.m_bind_ipv6_address = command_line::get_arg(vm, arg_p2p_bind_ipv6_address);
    public_zone.m_port = command_line::get_arg(vm, arg_p2p_bind_port);
    public_zone.m_port_ipv6 = command_line::get_arg(vm, arg_p2p_bind_port_ipv6);
    public_zone.m_can_pingback = true;
    m_external_port = command_line::get_arg(vm, arg_p2p_external_port);
    m_allow_local_ip = command_line::get_arg(vm, arg_p2p_allow_local_ip);
    const bool has_no_igd = command_line::get_arg(vm, arg_no_igd);
    const std::string sigd = command_line::get_arg(vm, arg_igd);
    if (sigd == "enabled")
    {
      if (has_no_igd)
      {
        MFATAL("Cannot have both --" << arg_no_igd.name << " and --" << arg_igd.name << " enabled");
        return false;
      }
      m_igd = igd;
    }
    else if (sigd == "disabled")
    {
      m_igd =  no_igd;
    }
    else if (sigd == "delayed")
    {
      if (has_no_igd && !command_line::is_arg_defaulted(vm, arg_igd))
      {
        MFATAL("Cannot have both --" << arg_no_igd.name << " and --" << arg_igd.name << " delayed");
        return false;
      }
      m_igd = has_no_igd ? no_igd : delayed_igd;
    }
    else
    {
      MFATAL("Invalid value for --" << arg_igd.name << ", expected enabled, disabled or delayed");
      return false;
    }
    m_offline = command_line::get_arg(vm, cryptonote::arg_offline);
    m_use_ipv6 = command_line::get_arg(vm, arg_p2p_use_ipv6);
    m_require_ipv4 = !command_line::get_arg(vm, arg_p2p_ignore_ipv4);
    public_zone.m_notifier = cryptonote::levin::notify{
      public_zone.m_net_server.get_io_service(), public_zone.m_net_server.get_config_shared(), nullptr, true, pad_txs
    };

    if (command_line::has_arg(vm, arg_p2p_add_peer))
    {
      std::vector<std::string> perrs = command_line::get_arg(vm, arg_p2p_add_peer);
      for(const std::string& pr_str: perrs)
      {
        nodetool::peerlist_entry pe = AUTO_VAL_INIT(pe);
        pe.id = crypto::rand<uint64_t>();
        const uint16_t default_port = cryptonote::get_config(m_nettype).P2P_DEFAULT_PORT;
        expect<epee::net_utils::network_address> adr = net::get_network_address(pr_str, default_port);
        if (adr)
        {
          add_zone(adr->get_zone());
          pe.adr = std::move(*adr);
          m_command_line_peers.push_back(std::move(pe));
          continue;
        }
        CHECK_AND_ASSERT_MES(
          adr == net::error::unsupported_address, false, "Bad address (\"" << pr_str << "\"): " << adr.error().message()
        );

        std::vector<epee::net_utils::network_address> resolved_addrs;
        bool r = append_net_address(resolved_addrs, pr_str, default_port);
        CHECK_AND_ASSERT_MES(r, false, "Failed to parse or resolve address from string: " << pr_str);
        for (const epee::net_utils::network_address& addr : resolved_addrs)
        {
          pe.id = crypto::rand<uint64_t>();
          pe.adr = addr;
          m_command_line_peers.push_back(pe);
        }
      }
    }

    if (command_line::has_arg(vm,arg_p2p_add_exclusive_node))
    {
      if (!parse_peers_and_add_to_container(vm, arg_p2p_add_exclusive_node, m_exclusive_peers))
        return false;
    }

    if (command_line::has_arg(vm, arg_p2p_add_priority_node))
    {
      if (!parse_peers_and_add_to_container(vm, arg_p2p_add_priority_node, m_priority_peers))
        return false;
    }

    if (command_line::has_arg(vm, arg_p2p_seed_node))
    {
      if (!parse_peers_and_add_to_container(vm, arg_p2p_seed_node, m_seed_nodes))
        return false;
    }

    if(command_line::has_arg(vm, arg_p2p_hide_my_port))
      m_hide_my_port = true;

    if (command_line::has_arg(vm, arg_no_sync))
      m_payload_handler.set_no_sync(true);

    if ( !set_max_out_peers(public_zone, command_line::get_arg(vm, arg_out_peers) ) )
      return false;
    else
      m_payload_handler.set_max_out_peers(public_zone.m_config.m_net_config.max_out_connection_count);


    if ( !set_max_in_peers(public_zone, command_line::get_arg(vm, arg_in_peers) ) )
      return false;

    if ( !set_tos_flag(vm, command_line::get_arg(vm, arg_tos_flag) ) )
      return false;

    if ( !set_rate_up_limit(vm, command_line::get_arg(vm, arg_limit_rate_up) ) )
      return false;

    if ( !set_rate_down_limit(vm, command_line::get_arg(vm, arg_limit_rate_down) ) )
      return false;

    if ( !set_rate_limit(vm, command_line::get_arg(vm, arg_limit_rate) ) )
      return false;


    epee::byte_slice noise = nullptr;
    auto proxies = get_proxies(vm);
    if (!proxies)
      return false;

    for (auto& proxy : *proxies)
    {
      network_zone& zone = add_zone(proxy.zone);
      if (zone.m_connect != nullptr)
      {
        MERROR("Listed --" << arg_tx_proxy.name << " twice with " << epee::net_utils::zone_to_string(proxy.zone));
        return false;
      }
      zone.m_connect = &socks_connect;
      zone.m_proxy_address = std::move(proxy.address);

      if (!set_max_out_peers(zone, proxy.max_connections))
        return false;

      epee::byte_slice this_noise = nullptr;
      if (proxy.noise)
      {
        static_assert(sizeof(epee::levin::bucket_head2) < CRYPTONOTE_NOISE_BYTES, "noise bytes too small");
        if (noise.empty())
          noise = epee::levin::make_noise_notify(CRYPTONOTE_NOISE_BYTES);

        this_noise = noise.clone();
      }

      zone.m_notifier = cryptonote::levin::notify{
        zone.m_net_server.get_io_service(), zone.m_net_server.get_config_shared(), std::move(this_noise), false, pad_txs
      };
    }

    for (const auto& zone : m_network_zones)
    {
      if (zone.second.m_connect == nullptr)
      {
        MERROR("Set outgoing peer for " << epee::net_utils::zone_to_string(zone.first) << " but did not set --" << arg_tx_proxy.name);
        return false;
      }
    }

    auto inbounds = get_anonymous_inbounds(vm);
    if (!inbounds)
      return false;

    const std::size_t tx_relay_zones = m_network_zones.size();
    for (auto& inbound : *inbounds)
    {
      network_zone& zone = add_zone(inbound.our_address.get_zone());

      if (!zone.m_bind_ip.empty())
      {
        MERROR("Listed --" << arg_anonymous_inbound.name << " twice with " << epee::net_utils::zone_to_string(inbound.our_address.get_zone()) << " network");
        return false;
      }

      if (zone.m_connect == nullptr && tx_relay_zones <= 1)
      {
        MERROR("Listed --" << arg_anonymous_inbound.name << " without listing any --" << arg_tx_proxy.name << ". The latter is necessary for sending local txes over anonymity networks");
        return false;
      }

      zone.m_bind_ip = std::move(inbound.local_ip);
      zone.m_port = std::move(inbound.local_port);
      zone.m_net_server.set_default_remote(std::move(inbound.default_remote));
      zone.m_our_address = std::move(inbound.our_address);

      if (!set_max_in_peers(zone, inbound.max_connections))
        return false;
    }

    return true;
  }
  //-----------------------------------------------------------------------------------
  inline bool append_net_address(
      std::vector<epee::net_utils::network_address> & seed_nodes
    , std::string const & addr
    , uint16_t default_port
    )
  {
    using namespace boost::asio;

    std::string host = addr;
    std::string port = std::to_string(default_port);
    size_t colon_pos = addr.find_last_of(':');
    size_t dot_pos = addr.find_last_of('.');
    size_t square_brace_pos = addr.find('[');

    // IPv6 will have colons regardless.  IPv6 and IPv4 address:port will have a colon but also either a . or a [
    // as IPv6 addresses specified as address:port are to be specified as "[addr:addr:...:addr]:port"
    // One may also specify an IPv6 address as simply "[addr:addr:...:addr]" without the port; in that case
    // the square braces will be stripped here.
    if ((std::string::npos != colon_pos && std::string::npos != dot_pos) || std::string::npos != square_brace_pos)
    {
      net::get_network_address_host_and_port(addr, host, port);
    }
    MINFO("Resolving node address: host=" << host << ", port=" << port);

    io_service io_srv;
    ip::tcp::resolver resolver(io_srv);
    ip::tcp::resolver::query query(host, port, boost::asio::ip::tcp::resolver::query::canonical_name);
    boost::system::error_code ec;
    ip::tcp::resolver::iterator i = resolver.resolve(query, ec);
    CHECK_AND_ASSERT_MES(!ec, false, "Failed to resolve host name '" << host << "': " << ec.message() << ':' << ec.value());

    ip::tcp::resolver::iterator iend;
    for (; i != iend; ++i)
    {
      ip::tcp::endpoint endpoint = *i;
      if (endpoint.address().is_v4())
      {
        epee::net_utils::network_address na{epee::net_utils::ipv4_network_address{boost::asio::detail::socket_ops::host_to_network_long(endpoint.address().to_v4().to_ulong()), endpoint.port()}};
        seed_nodes.push_back(na);
        MINFO("Added node: " << na.str());
      }
      else
      {
        epee::net_utils::network_address na{epee::net_utils::ipv6_network_address{endpoint.address().to_v6(), endpoint.port()}};
        seed_nodes.push_back(na);
        MINFO("Added node: " << na.str());
      }
    }
    return true;
  }

  //-----------------------------------------------------------------------------------
  template<class t_payload_net_handler>
  std::set<std::string> node_server<t_payload_net_handler>::get_seed_nodes(cryptonote::network_type nettype) const
  {
    std::set<std::string> full_addrs;
    if (nettype == cryptonote::TESTNET)
    {
      full_addrs.insert("212.83.175.67:28080");
      full_addrs.insert("5.9.100.248:28080");
      full_addrs.insert("163.172.182.165:28080");
      full_addrs.insert("195.154.123.123:28080");
      full_addrs.insert("212.83.172.165:28080");
      full_addrs.insert("192.110.160.146:28080");
    }
    else if (nettype == cryptonote::STAGENET)
    {
      full_addrs.insert("162.210.173.150:38080");
      full_addrs.insert("162.210.173.151:38080");
      full_addrs.insert("192.110.160.146:38080");
    }
    else if (nettype == cryptonote::FAKECHAIN)
    {
    }
    else
    {
      full_addrs.insert("107.152.130.98:18080");
      full_addrs.insert("212.83.175.67:18080");
      full_addrs.insert("5.9.100.248:18080");
      full_addrs.insert("163.172.182.165:18080");
      full_addrs.insert("161.67.132.39:18080");
      full_addrs.insert("198.74.231.92:18080");
      full_addrs.insert("195.154.123.123:18080");
      full_addrs.insert("212.83.172.165:18080");
      full_addrs.insert("192.110.160.146:18080");
<<<<<<< HEAD
      full_addrs.insert("95.217.25.101:18080");
=======
      full_addrs.insert("88.198.163.90:18080");
>>>>>>> 57854a3e
    }
    return full_addrs;
  }
  //-----------------------------------------------------------------------------------
  template<class t_payload_net_handler>
  typename node_server<t_payload_net_handler>::network_zone& node_server<t_payload_net_handler>::add_zone(const epee::net_utils::zone zone)
  {
    const auto zone_ = m_network_zones.lower_bound(zone);
    if (zone_ != m_network_zones.end() && zone_->first == zone)
      return zone_->second;

    network_zone& public_zone = m_network_zones[epee::net_utils::zone::public_];
    return m_network_zones.emplace_hint(zone_, std::piecewise_construct, std::make_tuple(zone), std::tie(public_zone.m_net_server.get_io_service()))->second;
  }
  //-----------------------------------------------------------------------------------
  template<class t_payload_net_handler>
  bool node_server<t_payload_net_handler>::init(const boost::program_options::variables_map& vm)
  {
    std::set<std::string> full_addrs;

    bool res = handle_command_line(vm);
    CHECK_AND_ASSERT_MES(res, false, "Failed to handle command line");

    m_fallback_seed_nodes_added = false;
    if (m_nettype == cryptonote::TESTNET)
    {
      memcpy(&m_network_id, &::config::testnet::NETWORK_ID, 16);
      full_addrs = get_seed_nodes(cryptonote::TESTNET);
    }
    else if (m_nettype == cryptonote::STAGENET)
    {
      memcpy(&m_network_id, &::config::stagenet::NETWORK_ID, 16);
      full_addrs = get_seed_nodes(cryptonote::STAGENET);
    }
    else
    {
      memcpy(&m_network_id, &::config::NETWORK_ID, 16);
      if (m_exclusive_peers.empty() && !m_offline)
      {
      // for each hostname in the seed nodes list, attempt to DNS resolve and
      // add the result addresses as seed nodes
      // TODO: at some point add IPv6 support, but that won't be relevant
      // for some time yet.

      std::vector<std::vector<std::string>> dns_results;
      dns_results.resize(m_seed_nodes_list.size());

      // some libc implementation provide only a very small stack
      // for threads, e.g. musl only gives +- 80kb, which is not
      // enough to do a resolve with unbound. we request a stack
      // of 1 mb, which should be plenty
      boost::thread::attributes thread_attributes;
      thread_attributes.set_stack_size(1024*1024);

      std::list<boost::thread> dns_threads;
      uint64_t result_index = 0;
      for (const std::string& addr_str : m_seed_nodes_list)
      {
        boost::thread th = boost::thread(thread_attributes, [=, &dns_results, &addr_str]
        {
          MDEBUG("dns_threads[" << result_index << "] created for: " << addr_str);
          // TODO: care about dnssec avail/valid
          bool avail, valid;
          std::vector<std::string> addr_list;

          try
          {
            addr_list = tools::DNSResolver::instance().get_ipv4(addr_str, avail, valid);
            MDEBUG("dns_threads[" << result_index << "] DNS resolve done");
            boost::this_thread::interruption_point();
          }
          catch(const boost::thread_interrupted&)
          {
            // thread interruption request
            // even if we now have results, finish thread without setting
            // result variables, which are now out of scope in main thread
            MWARNING("dns_threads[" << result_index << "] interrupted");
            return;
          }

          MINFO("dns_threads[" << result_index << "] addr_str: " << addr_str << "  number of results: " << addr_list.size());
          dns_results[result_index] = addr_list;
        });

        dns_threads.push_back(std::move(th));
        ++result_index;
      }

      MDEBUG("dns_threads created, now waiting for completion or timeout of " << CRYPTONOTE_DNS_TIMEOUT_MS << "ms");
      boost::chrono::system_clock::time_point deadline = boost::chrono::system_clock::now() + boost::chrono::milliseconds(CRYPTONOTE_DNS_TIMEOUT_MS);
      uint64_t i = 0;
      for (boost::thread& th : dns_threads)
      {
        if (! th.try_join_until(deadline))
        {
          MWARNING("dns_threads[" << i << "] timed out, sending interrupt");
          th.interrupt();
        }
        ++i;
      }

      i = 0;
      for (const auto& result : dns_results)
      {
        MDEBUG("DNS lookup for " << m_seed_nodes_list[i] << ": " << result.size() << " results");
        // if no results for node, thread's lookup likely timed out
        if (result.size())
        {
          for (const auto& addr_string : result)
            full_addrs.insert(addr_string + ":" + std::to_string(cryptonote::get_config(m_nettype).P2P_DEFAULT_PORT));
        }
        ++i;
      }

      // append the fallback nodes if we have too few seed nodes to start with
      if (full_addrs.size() < MIN_WANTED_SEED_NODES)
      {
        if (full_addrs.empty())
          MINFO("DNS seed node lookup either timed out or failed, falling back to defaults");
        else
          MINFO("Not enough DNS seed nodes found, using fallback defaults too");

        for (const auto &peer: get_seed_nodes(cryptonote::MAINNET))
          full_addrs.insert(peer);
        m_fallback_seed_nodes_added = true;
      }
    }
    }

    for (const auto& full_addr : full_addrs)
    {
      MDEBUG("Seed node: " << full_addr);
      append_net_address(m_seed_nodes, full_addr, cryptonote::get_config(m_nettype).P2P_DEFAULT_PORT);
    }
    MDEBUG("Number of seed nodes: " << m_seed_nodes.size());

    m_config_folder = command_line::get_arg(vm, cryptonote::arg_data_dir);
    network_zone& public_zone = m_network_zones.at(epee::net_utils::zone::public_);

    if ((m_nettype == cryptonote::MAINNET && public_zone.m_port != std::to_string(::config::P2P_DEFAULT_PORT))
        || (m_nettype == cryptonote::TESTNET && public_zone.m_port != std::to_string(::config::testnet::P2P_DEFAULT_PORT))
        || (m_nettype == cryptonote::STAGENET && public_zone.m_port != std::to_string(::config::stagenet::P2P_DEFAULT_PORT))) {
      m_config_folder = m_config_folder + "/" + public_zone.m_port;
    }

    res = init_config();
    CHECK_AND_ASSERT_MES(res, false, "Failed to init config.");

    for (auto& zone : m_network_zones)
    {
      res = zone.second.m_peerlist.init(m_peerlist_storage.take_zone(zone.first), m_allow_local_ip);
      CHECK_AND_ASSERT_MES(res, false, "Failed to init peerlist.");
    }

    for(const auto& p: m_command_line_peers)
      m_network_zones.at(p.adr.get_zone()).m_peerlist.append_with_peer_white(p);

// all peers are now setup
#ifdef CRYPTONOTE_PRUNING_DEBUG_SPOOF_SEED
    for (auto& zone : m_network_zones)
    {
      std::list<peerlist_entry> plw;
      while (zone.second.m_peerlist.get_white_peers_count())
      {
        plw.push_back(peerlist_entry());
        zone.second.m_peerlist.get_white_peer_by_index(plw.back(), 0);
        zone.second.m_peerlist.remove_from_peer_white(plw.back());
      }
      for (auto &e:plw)
        zone.second.m_peerlist.append_with_peer_white(e);

      std::list<peerlist_entry> plg;
      while (zone.second.m_peerlist.get_gray_peers_count())
      {
        plg.push_back(peerlist_entry());
        zone.second.m_peerlist.get_gray_peer_by_index(plg.back(), 0);
        zone.second.m_peerlist.remove_from_peer_gray(plg.back());
      }
      for (auto &e:plg)
        zone.second.m_peerlist.append_with_peer_gray(e);
    }
#endif

    //only in case if we really sure that we have external visible ip
    m_have_address = true;

    //configure self

    public_zone.m_net_server.set_threads_prefix("P2P"); // all zones use these threads/asio::io_service

    // from here onwards, it's online stuff
    if (m_offline)
      return res;

    //try to bind
    m_ssl_support = epee::net_utils::ssl_support_t::e_ssl_support_disabled;
    for (auto& zone : m_network_zones)
    {
      zone.second.m_net_server.get_config_object().set_handler(this);
      zone.second.m_net_server.get_config_object().m_invoke_timeout = P2P_DEFAULT_INVOKE_TIMEOUT;

      if (!zone.second.m_bind_ip.empty())
      {
        std::string ipv6_addr = "";
        std::string ipv6_port = "";
        zone.second.m_net_server.set_connection_filter(this);
        MINFO("Binding (IPv4) on " << zone.second.m_bind_ip << ":" << zone.second.m_port);
        if (!zone.second.m_bind_ipv6_address.empty() && m_use_ipv6)
        {
          ipv6_addr = zone.second.m_bind_ipv6_address;
          ipv6_port = zone.second.m_port_ipv6;
          MINFO("Binding (IPv6) on " << zone.second.m_bind_ipv6_address << ":" << zone.second.m_port_ipv6);
        }
        res = zone.second.m_net_server.init_server(zone.second.m_port, zone.second.m_bind_ip, ipv6_port, ipv6_addr, m_use_ipv6, m_require_ipv4, epee::net_utils::ssl_support_t::e_ssl_support_disabled);
        CHECK_AND_ASSERT_MES(res, false, "Failed to bind server");
      }
    }

    m_listening_port = public_zone.m_net_server.get_binded_port();
    MLOG_GREEN(el::Level::Info, "Net service bound (IPv4) to " << public_zone.m_bind_ip << ":" << m_listening_port);
    if (m_use_ipv6)
    {
      m_listening_port_ipv6 = public_zone.m_net_server.get_binded_port_ipv6();
      MLOG_GREEN(el::Level::Info, "Net service bound (IPv6) to " << public_zone.m_bind_ipv6_address << ":" << m_listening_port_ipv6);
    }
    if(m_external_port)
      MDEBUG("External port defined as " << m_external_port);

    // add UPnP port mapping
    if(m_igd == igd)
    {
      add_upnp_port_mapping_v4(m_listening_port);
      if (m_use_ipv6)
      {
        add_upnp_port_mapping_v6(m_listening_port_ipv6);
      }
    }

    return res;
  }
  //-----------------------------------------------------------------------------------
  template<class t_payload_net_handler>
  typename node_server<t_payload_net_handler>::payload_net_handler& node_server<t_payload_net_handler>::get_payload_object()
  {
    return m_payload_handler;
  }
  //-----------------------------------------------------------------------------------
  template<class t_payload_net_handler>
  bool node_server<t_payload_net_handler>::run()
  {
    // creating thread to log number of connections
    mPeersLoggerThread.reset(new boost::thread([&]()
    {
      _note("Thread monitor number of peers - start");
      const network_zone& public_zone = m_network_zones.at(epee::net_utils::zone::public_);
      while (!is_closing && !public_zone.m_net_server.is_stop_signal_sent())
      { // main loop of thread
        //number_of_peers = m_net_server.get_config_object().get_connections_count();
        for (auto& zone : m_network_zones)
        {
          unsigned int number_of_in_peers = 0;
          unsigned int number_of_out_peers = 0;
          zone.second.m_net_server.get_config_object().foreach_connection([&](const p2p_connection_context& cntxt)
          {
            if (cntxt.m_is_income)
            {
              ++number_of_in_peers;
            }
            else
            {
              ++number_of_out_peers;
            }
            return true;
          }); // lambda
          zone.second.m_current_number_of_in_peers = number_of_in_peers;
          zone.second.m_current_number_of_out_peers = number_of_out_peers;
        }
        boost::this_thread::sleep_for(boost::chrono::seconds(1));
      } // main loop of thread
      _note("Thread monitor number of peers - done");
    })); // lambda

    network_zone& public_zone = m_network_zones.at(epee::net_utils::zone::public_);
    public_zone.m_net_server.add_idle_handler(boost::bind(&node_server<t_payload_net_handler>::idle_worker, this), 1000);
    public_zone.m_net_server.add_idle_handler(boost::bind(&t_payload_net_handler::on_idle, &m_payload_handler), 1000);

    //here you can set worker threads count
    int thrds_count = 10;
    boost::thread::attributes attrs;
    attrs.set_stack_size(THREAD_STACK_SIZE);
    //go to loop
    MINFO("Run net_service loop( " << thrds_count << " threads)...");
    if(!public_zone.m_net_server.run_server(thrds_count, true, attrs))
    {
      LOG_ERROR("Failed to run net tcp server!");
    }

    MINFO("net_service loop stopped.");
    return true;
  }
  //-----------------------------------------------------------------------------------
  template<class t_payload_net_handler>
  uint64_t node_server<t_payload_net_handler>::get_public_connections_count()
  {
    auto public_zone = m_network_zones.find(epee::net_utils::zone::public_);
    if (public_zone == m_network_zones.end())
      return 0;
    return public_zone->second.m_net_server.get_config_object().get_connections_count();
  }
  //-----------------------------------------------------------------------------------
  template<class t_payload_net_handler>
  bool node_server<t_payload_net_handler>::deinit()
  {
    kill();

    if (!m_offline)
    {
      for(auto& zone : m_network_zones)
        zone.second.m_net_server.deinit_server();
      // remove UPnP port mapping
      if(m_igd == igd)
        delete_upnp_port_mapping(m_listening_port);
    }
    return store_config();
  }
  //-----------------------------------------------------------------------------------
  template<class t_payload_net_handler>
  bool node_server<t_payload_net_handler>::store_config()
  {
    TRY_ENTRY();

    if (!tools::create_directories_if_necessary(m_config_folder))
    {
      MWARNING("Failed to create data directory \"" << m_config_folder);
      return false;
    }

    peerlist_types active{};
    for (auto& zone : m_network_zones)
      zone.second.m_peerlist.get_peerlist(active);

    const std::string state_file_path = m_config_folder + "/" + P2P_NET_DATA_FILENAME;
    if (!m_peerlist_storage.store(state_file_path, active))
    {
      MWARNING("Failed to save config to file " << state_file_path);
      return false;
    }
    CATCH_ENTRY_L0("node_server::store", false);
    return true;
  }
  //-----------------------------------------------------------------------------------
  template<class t_payload_net_handler>
  bool node_server<t_payload_net_handler>::send_stop_signal()
  {
    MDEBUG("[node] sending stop signal");
    for (auto& zone : m_network_zones)
        zone.second.m_net_server.send_stop_signal();
    MDEBUG("[node] Stop signal sent");

    for (auto& zone : m_network_zones)
    {
      std::list<boost::uuids::uuid> connection_ids;
      zone.second.m_net_server.get_config_object().foreach_connection([&](const p2p_connection_context& cntxt) {
        connection_ids.push_back(cntxt.m_connection_id);
        return true;
      });
      for (const auto &connection_id: connection_ids)
        zone.second.m_net_server.get_config_object().close(connection_id);
    }
    m_payload_handler.stop();
    return true;
  }
  //-----------------------------------------------------------------------------------
  template<class t_payload_net_handler>
  bool node_server<t_payload_net_handler>::do_handshake_with_peer(peerid_type& pi, p2p_connection_context& context_, bool just_take_peerlist)
  {
    network_zone& zone = m_network_zones.at(context_.m_remote_address.get_zone());

    typename COMMAND_HANDSHAKE::request arg;
    typename COMMAND_HANDSHAKE::response rsp;
    get_local_node_data(arg.node_data, zone);
    m_payload_handler.get_payload_sync_data(arg.payload_data);

    epee::simple_event ev;
    std::atomic<bool> hsh_result(false);
    bool timeout = false;

    bool r = epee::net_utils::async_invoke_remote_command2<typename COMMAND_HANDSHAKE::response>(context_, COMMAND_HANDSHAKE::ID, arg, zone.m_net_server.get_config_object(),
      [this, &pi, &ev, &hsh_result, &just_take_peerlist, &context_, &timeout](int code, const typename COMMAND_HANDSHAKE::response& rsp, p2p_connection_context& context)
    {
      epee::misc_utils::auto_scope_leave_caller scope_exit_handler = epee::misc_utils::create_scope_leave_handler([&](){ev.raise();});

      if(code < 0)
      {
        LOG_WARNING_CC(context, "COMMAND_HANDSHAKE invoke failed. (" << code <<  ", " << epee::levin::get_err_descr(code) << ")");
        if (code == LEVIN_ERROR_CONNECTION_TIMEDOUT || code == LEVIN_ERROR_CONNECTION_DESTROYED)
          timeout = true;
        return;
      }

      if(rsp.node_data.network_id != m_network_id)
      {
        LOG_WARNING_CC(context, "COMMAND_HANDSHAKE Failed, wrong network!  (" << rsp.node_data.network_id << "), closing connection.");
        return;
      }

      if(!handle_remote_peerlist(rsp.local_peerlist_new, context))
      {
        LOG_WARNING_CC(context, "COMMAND_HANDSHAKE: failed to handle_remote_peerlist(...), closing connection.");
        add_host_fail(context.m_remote_address);
        return;
      }
      hsh_result = true;
      if(!just_take_peerlist)
      {
        if(!m_payload_handler.process_payload_sync_data(rsp.payload_data, context, true))
        {
          LOG_WARNING_CC(context, "COMMAND_HANDSHAKE invoked, but process_payload_sync_data returned false, dropping connection.");
          hsh_result = false;
          return;
        }

        pi = context.peer_id = rsp.node_data.peer_id;
        context.m_rpc_port = rsp.node_data.rpc_port;
        context.m_rpc_credits_per_hash = rsp.node_data.rpc_credits_per_hash;
        network_zone& zone = m_network_zones.at(context.m_remote_address.get_zone());
        zone.m_peerlist.set_peer_just_seen(rsp.node_data.peer_id, context.m_remote_address, context.m_pruning_seed, context.m_rpc_port, context.m_rpc_credits_per_hash);

        // move
        if(rsp.node_data.peer_id == zone.m_config.m_peer_id)
        {
          LOG_DEBUG_CC(context, "Connection to self detected, dropping connection");
          hsh_result = false;
          return;
        }
        LOG_INFO_CC(context, "New connection handshaked, pruning seed " << epee::string_tools::to_string_hex(context.m_pruning_seed));
        LOG_DEBUG_CC(context, " COMMAND_HANDSHAKE INVOKED OK");
      }else
      {
        LOG_DEBUG_CC(context, " COMMAND_HANDSHAKE(AND CLOSE) INVOKED OK");
      }
      context_ = context;
    }, P2P_DEFAULT_HANDSHAKE_INVOKE_TIMEOUT);

    if(r)
    {
      ev.wait();
    }

    if(!hsh_result)
    {
      LOG_WARNING_CC(context_, "COMMAND_HANDSHAKE Failed");
      if (!timeout)
        zone.m_net_server.get_config_object().close(context_.m_connection_id);
    }
    else if (!just_take_peerlist)
    {
      try_get_support_flags(context_, [](p2p_connection_context& flags_context, const uint32_t& support_flags) 
      {
        flags_context.support_flags = support_flags;
      });
    }

    return hsh_result;
  }
  //-----------------------------------------------------------------------------------
  template<class t_payload_net_handler>
  bool node_server<t_payload_net_handler>::do_peer_timed_sync(const epee::net_utils::connection_context_base& context_, peerid_type peer_id)
  {
    typename COMMAND_TIMED_SYNC::request arg = AUTO_VAL_INIT(arg);
    m_payload_handler.get_payload_sync_data(arg.payload_data);

    network_zone& zone = m_network_zones.at(context_.m_remote_address.get_zone());
    bool r = epee::net_utils::async_invoke_remote_command2<typename COMMAND_TIMED_SYNC::response>(context_, COMMAND_TIMED_SYNC::ID, arg, zone.m_net_server.get_config_object(),
      [this](int code, const typename COMMAND_TIMED_SYNC::response& rsp, p2p_connection_context& context)
    {
      context.m_in_timedsync = false;
      if(code < 0)
      {
        LOG_WARNING_CC(context, "COMMAND_TIMED_SYNC invoke failed. (" << code <<  ", " << epee::levin::get_err_descr(code) << ")");
        return;
      }

      if(!handle_remote_peerlist(rsp.local_peerlist_new, context))
      {
        LOG_WARNING_CC(context, "COMMAND_TIMED_SYNC: failed to handle_remote_peerlist(...), closing connection.");
        m_network_zones.at(context.m_remote_address.get_zone()).m_net_server.get_config_object().close(context.m_connection_id );
        add_host_fail(context.m_remote_address);
      }
      if(!context.m_is_income)
        m_network_zones.at(context.m_remote_address.get_zone()).m_peerlist.set_peer_just_seen(context.peer_id, context.m_remote_address, context.m_pruning_seed, context.m_rpc_port, context.m_rpc_credits_per_hash);
      if (!m_payload_handler.process_payload_sync_data(rsp.payload_data, context, false))
      {
        m_network_zones.at(context.m_remote_address.get_zone()).m_net_server.get_config_object().close(context.m_connection_id );
      }
    });

    if(!r)
    {
      LOG_WARNING_CC(context_, "COMMAND_TIMED_SYNC Failed");
      return false;
    }
    return true;
  }
  //-----------------------------------------------------------------------------------
  template<class t_payload_net_handler>
  size_t node_server<t_payload_net_handler>::get_random_index_with_fixed_probability(size_t max_index)
  {
    //divide by zero workaround
    if(!max_index)
      return 0;

    size_t x = crypto::rand<size_t>()%(max_index+1);
    size_t res = (x*x*x)/(max_index*max_index); //parabola \/
    MDEBUG("Random connection index=" << res << "(x="<< x << ", max_index=" << max_index << ")");
    return res;
  }
  //-----------------------------------------------------------------------------------
  template<class t_payload_net_handler>
  bool node_server<t_payload_net_handler>::is_peer_used(const peerlist_entry& peer)
  {
    for(const auto& zone : m_network_zones)
      if(zone.second.m_config.m_peer_id == peer.id)
        return true;//dont make connections to ourself

    bool used = false;
    for(auto& zone : m_network_zones)
    {
      zone.second.m_net_server.get_config_object().foreach_connection([&](const p2p_connection_context& cntxt)
      {
        if(cntxt.peer_id == peer.id || (!cntxt.m_is_income && peer.adr == cntxt.m_remote_address))
        {
          used = true;
          return false;//stop enumerating
        }
        return true;
      });

      if(used)
        return true;
    }
    return false;
  }
  //-----------------------------------------------------------------------------------
  template<class t_payload_net_handler>
  bool node_server<t_payload_net_handler>::is_peer_used(const anchor_peerlist_entry& peer)
  {
    for(auto& zone : m_network_zones) {
      if(zone.second.m_config.m_peer_id == peer.id) {
          return true;//dont make connections to ourself
      }
      bool used = false;
      zone.second.m_net_server.get_config_object().foreach_connection([&](const p2p_connection_context& cntxt)
      {
        if(cntxt.peer_id == peer.id || (!cntxt.m_is_income && peer.adr == cntxt.m_remote_address))
        {
          used = true;
          return false;//stop enumerating
        }
        return true;
      });
      if (used)
        return true;
    }
    return false;
  }
  //-----------------------------------------------------------------------------------
  template<class t_payload_net_handler>
  bool node_server<t_payload_net_handler>::is_addr_connected(const epee::net_utils::network_address& peer)
  {
    const auto zone = m_network_zones.find(peer.get_zone());
    if (zone == m_network_zones.end())
      return false;

    bool connected = false;
    zone->second.m_net_server.get_config_object().foreach_connection([&](const p2p_connection_context& cntxt)
    {
      if(!cntxt.m_is_income && peer == cntxt.m_remote_address)
      {
        connected = true;
        return false;//stop enumerating
      }
      return true;
    });

    return connected;
  }

#define LOG_PRINT_CC_PRIORITY_NODE(priority, con, msg) \
  do { \
    if (priority) {\
      LOG_INFO_CC(con, "[priority]" << msg); \
    } else {\
      LOG_INFO_CC(con, msg); \
    } \
  } while(0)

  template<class t_payload_net_handler>
  bool node_server<t_payload_net_handler>::try_to_connect_and_handshake_with_new_peer(const epee::net_utils::network_address& na, bool just_take_peerlist, uint64_t last_seen_stamp, PeerType peer_type, uint64_t first_seen_stamp)
  {
    network_zone& zone = m_network_zones.at(na.get_zone());
    if (zone.m_connect == nullptr) // outgoing connections in zone not possible
      return false;

    if (zone.m_current_number_of_out_peers == zone.m_config.m_net_config.max_out_connection_count) // out peers limit
    {
      return false;
    }
    else if (zone.m_current_number_of_out_peers > zone.m_config.m_net_config.max_out_connection_count)
    {
      zone.m_net_server.get_config_object().del_out_connections(1);
      --(zone.m_current_number_of_out_peers); // atomic variable, update time = 1s
      return false;
    }


    MDEBUG("Connecting to " << na.str() << "(peer_type=" << peer_type << ", last_seen: "
        << (last_seen_stamp ? epee::misc_utils::get_time_interval_string(time(NULL) - last_seen_stamp):"never")
        << ")...");

    auto con = zone.m_connect(zone, na, m_ssl_support);
    if(!con)
    {
      bool is_priority = is_priority_node(na);
      LOG_PRINT_CC_PRIORITY_NODE(is_priority, bool(con), "Connect failed to " << na.str()
        /*<< ", try " << try_count*/);
      record_addr_failed(na);
      return false;
    }

    con->m_anchor = peer_type == anchor;
    peerid_type pi = AUTO_VAL_INIT(pi);
    bool res = do_handshake_with_peer(pi, *con, just_take_peerlist);

    if(!res)
    {
      bool is_priority = is_priority_node(na);
      LOG_PRINT_CC_PRIORITY_NODE(is_priority, *con, "Failed to HANDSHAKE with peer "
        << na.str()
        /*<< ", try " << try_count*/);
      record_addr_failed(na);
      return false;
    }

    if(just_take_peerlist)
    {
      zone.m_net_server.get_config_object().close(con->m_connection_id);
      LOG_DEBUG_CC(*con, "CONNECTION HANDSHAKED OK AND CLOSED.");
      return true;
    }

    peerlist_entry pe_local = AUTO_VAL_INIT(pe_local);
    pe_local.adr = na;
    pe_local.id = pi;
    time_t last_seen;
    time(&last_seen);
    pe_local.last_seen = static_cast<int64_t>(last_seen);
    pe_local.pruning_seed = con->m_pruning_seed;
    pe_local.rpc_port = con->m_rpc_port;
    pe_local.rpc_credits_per_hash = con->m_rpc_credits_per_hash;
    zone.m_peerlist.append_with_peer_white(pe_local);
    //update last seen and push it to peerlist manager

    anchor_peerlist_entry ape = AUTO_VAL_INIT(ape);
    ape.adr = na;
    ape.id = pi;
    ape.first_seen = first_seen_stamp ? first_seen_stamp : time(nullptr);

    zone.m_peerlist.append_with_peer_anchor(ape);
    zone.m_notifier.new_out_connection();

    LOG_DEBUG_CC(*con, "CONNECTION HANDSHAKED OK.");
    return true;
  }

  template<class t_payload_net_handler>
  bool node_server<t_payload_net_handler>::check_connection_and_handshake_with_peer(const epee::net_utils::network_address& na, uint64_t last_seen_stamp)
  {
    network_zone& zone = m_network_zones.at(na.get_zone());
    if (zone.m_connect == nullptr)
      return false;

    LOG_PRINT_L1("Connecting to " << na.str() << "(last_seen: "
                                  << (last_seen_stamp ? epee::misc_utils::get_time_interval_string(time(NULL) - last_seen_stamp):"never")
                                  << ")...");

    auto con = zone.m_connect(zone, na, m_ssl_support);
    if (!con) {
      bool is_priority = is_priority_node(na);

      LOG_PRINT_CC_PRIORITY_NODE(is_priority, p2p_connection_context{}, "Connect failed to " << na.str());
      record_addr_failed(na);

      return false;
    }

    con->m_anchor = false;
    peerid_type pi = AUTO_VAL_INIT(pi);
    const bool res = do_handshake_with_peer(pi, *con, true);
    if (!res) {
      bool is_priority = is_priority_node(na);

      LOG_PRINT_CC_PRIORITY_NODE(is_priority, *con, "Failed to HANDSHAKE with peer " << na.str());
      record_addr_failed(na);
      return false;
    }

    zone.m_net_server.get_config_object().close(con->m_connection_id);

    LOG_DEBUG_CC(*con, "CONNECTION HANDSHAKED OK AND CLOSED.");

    return true;
  }

#undef LOG_PRINT_CC_PRIORITY_NODE

  //-----------------------------------------------------------------------------------
  template<class t_payload_net_handler>
  void node_server<t_payload_net_handler>::record_addr_failed(const epee::net_utils::network_address& addr)
  {
    CRITICAL_REGION_LOCAL(m_conn_fails_cache_lock);
    m_conn_fails_cache[addr.host_str()] = time(NULL);
  }
  //-----------------------------------------------------------------------------------
  template<class t_payload_net_handler>
  bool node_server<t_payload_net_handler>::is_addr_recently_failed(const epee::net_utils::network_address& addr)
  {
    CRITICAL_REGION_LOCAL(m_conn_fails_cache_lock);
    auto it = m_conn_fails_cache.find(addr.host_str());
    if(it == m_conn_fails_cache.end())
      return false;

    if(time(NULL) - it->second > P2P_FAILED_ADDR_FORGET_SECONDS)
      return false;
    else
      return true;
  }
  //-----------------------------------------------------------------------------------
  template<class t_payload_net_handler>
  bool node_server<t_payload_net_handler>::make_new_connection_from_anchor_peerlist(const std::vector<anchor_peerlist_entry>& anchor_peerlist)
  {
    for (const auto& pe: anchor_peerlist) {
      _note("Considering connecting (out) to anchor peer: " << peerid_to_string(pe.id) << " " << pe.adr.str());

      if(is_peer_used(pe)) {
        _note("Peer is used");
        continue;
      }

      if(!is_remote_host_allowed(pe.adr)) {
        continue;
      }

      if(is_addr_recently_failed(pe.adr)) {
        continue;
      }

      MDEBUG("Selected peer: " << peerid_to_string(pe.id) << " " << pe.adr.str()
                               << "[peer_type=" << anchor
                               << "] first_seen: " << epee::misc_utils::get_time_interval_string(time(NULL) - pe.first_seen));

      if(!try_to_connect_and_handshake_with_new_peer(pe.adr, false, 0, anchor, pe.first_seen)) {
        _note("Handshake failed");
        continue;
      }

      return true;
    }

    return false;
  }
  //-----------------------------------------------------------------------------------
  template<class t_payload_net_handler>
  bool node_server<t_payload_net_handler>::make_new_connection_from_peerlist(network_zone& zone, bool use_white_list)
  {
    size_t max_random_index = 0;

    std::set<size_t> tried_peers;

    size_t try_count = 0;
    size_t rand_count = 0;
    while(rand_count < (max_random_index+1)*3 &&  try_count < 10 && !zone.m_net_server.is_stop_signal_sent())
    {
      ++rand_count;
      size_t random_index;
      const uint32_t next_needed_pruning_stripe = m_payload_handler.get_next_needed_pruning_stripe().second;

      // build a set of all the /16 we're connected to, and prefer a peer that's not in that set
      std::set<uint32_t> classB;
      if (&zone == &m_network_zones.at(epee::net_utils::zone::public_)) // at returns reference, not copy
      {
        zone.m_net_server.get_config_object().foreach_connection([&](const p2p_connection_context& cntxt)
        {
          if (cntxt.m_remote_address.get_type_id() == epee::net_utils::ipv4_network_address::get_type_id())
          {

            const epee::net_utils::network_address na = cntxt.m_remote_address;
            const uint32_t actual_ip = na.as<const epee::net_utils::ipv4_network_address>().ip();
            classB.insert(actual_ip & 0x0000ffff);
          }
          return true;
        });
      }

      std::deque<size_t> filtered;
      const size_t limit = use_white_list ? 20 : std::numeric_limits<size_t>::max();
      for (int step = 0; step < 2; ++step)
      {
        bool skip_duplicate_class_B = step == 0;
        size_t idx = 0, skipped = 0;
        zone.m_peerlist.foreach (use_white_list, [&classB, &filtered, &idx, &skipped, skip_duplicate_class_B, limit, next_needed_pruning_stripe](const peerlist_entry &pe){
          if (filtered.size() >= limit)
            return false;
          bool skip = false;
          if (skip_duplicate_class_B && pe.adr.get_type_id() == epee::net_utils::ipv4_network_address::get_type_id())
          {
            const epee::net_utils::network_address na = pe.adr;
            uint32_t actual_ip = na.as<const epee::net_utils::ipv4_network_address>().ip();
            skip = classB.find(actual_ip & 0x0000ffff) != classB.end();
          }
          if (skip)
            ++skipped;
          else if (next_needed_pruning_stripe == 0 || pe.pruning_seed == 0)
            filtered.push_back(idx);
          else if (next_needed_pruning_stripe == tools::get_pruning_stripe(pe.pruning_seed))
            filtered.push_front(idx);
          ++idx;
          return true;
        });
        if (skipped == 0 || !filtered.empty())
          break;
        if (skipped)
          MINFO("Skipping " << skipped << " possible peers as they share a class B with existing peers");
      }
      if (filtered.empty())
      {
        MDEBUG("No available peer in " << (use_white_list ? "white" : "gray") << " list filtered by " << next_needed_pruning_stripe);
        return false;
      }
      if (use_white_list)
      {
        // if using the white list, we first pick in the set of peers we've already been using earlier
        random_index = get_random_index_with_fixed_probability(std::min<uint64_t>(filtered.size() - 1, 20));
        CRITICAL_REGION_LOCAL(m_used_stripe_peers_mutex);
        if (next_needed_pruning_stripe > 0 && next_needed_pruning_stripe <= (1ul << CRYPTONOTE_PRUNING_LOG_STRIPES) && !m_used_stripe_peers[next_needed_pruning_stripe-1].empty())
        {
          const epee::net_utils::network_address na = m_used_stripe_peers[next_needed_pruning_stripe-1].front();
          m_used_stripe_peers[next_needed_pruning_stripe-1].pop_front();
          for (size_t i = 0; i < filtered.size(); ++i)
          {
            peerlist_entry pe;
            if (zone.m_peerlist.get_white_peer_by_index(pe, filtered[i]) && pe.adr == na)
            {
              MDEBUG("Reusing stripe " << next_needed_pruning_stripe << " peer " << pe.adr.str());
              random_index = i;
              break;
            }
          }
        }
      }
      else
        random_index = crypto::rand_idx(filtered.size());

      CHECK_AND_ASSERT_MES(random_index < filtered.size(), false, "random_index < filtered.size() failed!!");
      random_index = filtered[random_index];
      CHECK_AND_ASSERT_MES(random_index < (use_white_list ? zone.m_peerlist.get_white_peers_count() : zone.m_peerlist.get_gray_peers_count()),
          false, "random_index < peers size failed!!");

      if(tried_peers.count(random_index))
        continue;

      tried_peers.insert(random_index);
      peerlist_entry pe = AUTO_VAL_INIT(pe);
      bool r = use_white_list ? zone.m_peerlist.get_white_peer_by_index(pe, random_index):zone.m_peerlist.get_gray_peer_by_index(pe, random_index);
      CHECK_AND_ASSERT_MES(r, false, "Failed to get random peer from peerlist(white:" << use_white_list << ")");

      ++try_count;

      _note("Considering connecting (out) to " << (use_white_list ? "white" : "gray") << " list peer: " <<
          peerid_to_string(pe.id) << " " << pe.adr.str() << ", pruning seed " << epee::string_tools::to_string_hex(pe.pruning_seed) <<
          " (stripe " << next_needed_pruning_stripe << " needed)");

      if(is_peer_used(pe)) {
        _note("Peer is used");
        continue;
      }

      if(!is_remote_host_allowed(pe.adr))
        continue;

      if(is_addr_recently_failed(pe.adr))
        continue;

      MDEBUG("Selected peer: " << peerid_to_string(pe.id) << " " << pe.adr.str()
                    << ", pruning seed " << epee::string_tools::to_string_hex(pe.pruning_seed) << " "
                    << "[peer_list=" << (use_white_list ? white : gray)
                    << "] last_seen: " << (pe.last_seen ? epee::misc_utils::get_time_interval_string(time(NULL) - pe.last_seen) : "never"));

      if(!try_to_connect_and_handshake_with_new_peer(pe.adr, false, pe.last_seen, use_white_list ? white : gray)) {
        _note("Handshake failed");
        continue;
      }

      return true;
    }
    return false;
  }
  //-----------------------------------------------------------------------------------
  template<class t_payload_net_handler>
  bool node_server<t_payload_net_handler>::connect_to_seed()
  {
      if (m_seed_nodes.empty() || m_offline || !m_exclusive_peers.empty())
        return true;

      size_t try_count = 0;
      bool is_connected_to_at_least_one_seed_node = false;
      size_t current_index = crypto::rand_idx(m_seed_nodes.size());
      const net_server& server = m_network_zones.at(epee::net_utils::zone::public_).m_net_server;
      while(true)
      {
        if(server.is_stop_signal_sent())
          return false;

        peerlist_entry pe_seed{};
        pe_seed.adr = m_seed_nodes[current_index];
        if (is_peer_used(pe_seed))
          is_connected_to_at_least_one_seed_node = true;
        else if (try_to_connect_and_handshake_with_new_peer(m_seed_nodes[current_index], true))
          break;
        if(++try_count > m_seed_nodes.size())
        {
          if (!m_fallback_seed_nodes_added)
          {
            MWARNING("Failed to connect to any of seed peers, trying fallback seeds");
            current_index = m_seed_nodes.size() - 1;
            for (const auto &peer: get_seed_nodes(m_nettype))
            {
              MDEBUG("Fallback seed node: " << peer);
              append_net_address(m_seed_nodes, peer, cryptonote::get_config(m_nettype).P2P_DEFAULT_PORT);
            }
            m_fallback_seed_nodes_added = true;
            if (current_index == m_seed_nodes.size() - 1)
            {
              MWARNING("No fallback seeds, continuing without seeds");
              break;
            }
            // continue for another few cycles
          }
          else
          {
            if (!is_connected_to_at_least_one_seed_node)
              MWARNING("Failed to connect to any of seed peers, continuing without seeds");
            break;
          }
        }
        if(++current_index >= m_seed_nodes.size())
          current_index = 0;
      }
      return true;
  }
  //-----------------------------------------------------------------------------------
  template<class t_payload_net_handler>
  bool node_server<t_payload_net_handler>::connections_maker()
  {
    using zone_type = epee::net_utils::zone;

    if (m_offline) return true;
    if (!connect_to_peerlist(m_exclusive_peers)) return false;

    if (!m_exclusive_peers.empty()) return true;

    // Only have seeds in the public zone right now.

    size_t start_conn_count = get_public_outgoing_connections_count();
    if(!get_public_white_peers_count() && m_seed_nodes.size())
    {
      if (!connect_to_seed())
        return false;
    }

    if (!connect_to_peerlist(m_priority_peers)) return false;

    for(auto& zone : m_network_zones)
    {
      size_t base_expected_white_connections = (zone.second.m_config.m_net_config.max_out_connection_count*P2P_DEFAULT_WHITELIST_CONNECTIONS_PERCENT)/100;

      size_t conn_count = get_outgoing_connections_count(zone.second);
      while(conn_count < zone.second.m_config.m_net_config.max_out_connection_count)
      {
        const size_t expected_white_connections = m_payload_handler.get_next_needed_pruning_stripe().second ? zone.second.m_config.m_net_config.max_out_connection_count : base_expected_white_connections;
        if(conn_count < expected_white_connections)
        {
          //start from anchor list
          while (get_outgoing_connections_count(zone.second) < P2P_DEFAULT_ANCHOR_CONNECTIONS_COUNT
            && make_expected_connections_count(zone.second, anchor, P2P_DEFAULT_ANCHOR_CONNECTIONS_COUNT));
          //then do white list
          while (get_outgoing_connections_count(zone.second) < expected_white_connections
            && make_expected_connections_count(zone.second, white, expected_white_connections));
          //then do grey list
          while (get_outgoing_connections_count(zone.second) < zone.second.m_config.m_net_config.max_out_connection_count
            && make_expected_connections_count(zone.second, gray, zone.second.m_config.m_net_config.max_out_connection_count));
        }else
        {
          //start from grey list
          while (get_outgoing_connections_count(zone.second) < zone.second.m_config.m_net_config.max_out_connection_count
            && make_expected_connections_count(zone.second, gray, zone.second.m_config.m_net_config.max_out_connection_count));
          //and then do white list
          while (get_outgoing_connections_count(zone.second) < zone.second.m_config.m_net_config.max_out_connection_count
            && make_expected_connections_count(zone.second, white, zone.second.m_config.m_net_config.max_out_connection_count));
        }
        if(zone.second.m_net_server.is_stop_signal_sent())
          return false;
        size_t new_conn_count = get_outgoing_connections_count(zone.second);
        if (new_conn_count <= conn_count)
        {
          // we did not make any connection, sleep a bit to avoid a busy loop in case we don't have
          // any peers to try, then break so we will try seeds to get more peers
          boost::this_thread::sleep_for(boost::chrono::seconds(1));
          break;
        }
        conn_count = new_conn_count;
      }
    }

    if (start_conn_count == get_public_outgoing_connections_count() && start_conn_count < m_network_zones.at(zone_type::public_).m_config.m_net_config.max_out_connection_count)
    {
      MINFO("Failed to connect to any, trying seeds");
      if (!connect_to_seed())
        return false;
    }

    return true;
  }
  //-----------------------------------------------------------------------------------
  template<class t_payload_net_handler>
  bool node_server<t_payload_net_handler>::make_expected_connections_count(network_zone& zone, PeerType peer_type, size_t expected_connections)
  {
    if (m_offline)
      return false;

    std::vector<anchor_peerlist_entry> apl;

    if (peer_type == anchor) {
      zone.m_peerlist.get_and_empty_anchor_peerlist(apl);
    }

    size_t conn_count = get_outgoing_connections_count(zone);
    //add new connections from white peers
    if(conn_count < expected_connections)
    {
      if(zone.m_net_server.is_stop_signal_sent())
        return false;

      MDEBUG("Making expected connection, type " << peer_type << ", " << conn_count << "/" << expected_connections << " connections");

      if (peer_type == anchor && !make_new_connection_from_anchor_peerlist(apl)) {
        return false;
      }

      if (peer_type == white && !make_new_connection_from_peerlist(zone, true)) {
        return false;
      }

      if (peer_type == gray && !make_new_connection_from_peerlist(zone, false)) {
        return false;
      }
    }
    return true;
  }
  //-----------------------------------------------------------------------------------
  template<class t_payload_net_handler>
  size_t node_server<t_payload_net_handler>::get_public_outgoing_connections_count()
  {
    auto public_zone = m_network_zones.find(epee::net_utils::zone::public_);
    if (public_zone == m_network_zones.end())
      return 0;
    return get_outgoing_connections_count(public_zone->second);
  }
  //-----------------------------------------------------------------------------------
  template<class t_payload_net_handler>
  size_t node_server<t_payload_net_handler>::get_incoming_connections_count(network_zone& zone)
  {
    size_t count = 0;
    zone.m_net_server.get_config_object().foreach_connection([&](const p2p_connection_context& cntxt)
    {
      if(cntxt.m_is_income)
        ++count;
      return true;
    });
    return count;
  }
  //-----------------------------------------------------------------------------------
  template<class t_payload_net_handler>
  size_t node_server<t_payload_net_handler>::get_outgoing_connections_count(network_zone& zone)
  {
    size_t count = 0;
    zone.m_net_server.get_config_object().foreach_connection([&](const p2p_connection_context& cntxt)
    {
      if(!cntxt.m_is_income)
        ++count;
      return true;
    });
    return count;
  }
  //-----------------------------------------------------------------------------------
  template<class t_payload_net_handler>
  size_t node_server<t_payload_net_handler>::get_outgoing_connections_count()
  {
    size_t count = 0;
    for(auto& zone : m_network_zones)
      count += get_outgoing_connections_count(zone.second);
    return count;
  }
  //-----------------------------------------------------------------------------------
  template<class t_payload_net_handler>
  size_t node_server<t_payload_net_handler>::get_incoming_connections_count()
  {
    size_t count = 0;
    for (auto& zone : m_network_zones)
    {
      zone.second.m_net_server.get_config_object().foreach_connection([&](const p2p_connection_context& cntxt)
      {
        if(cntxt.m_is_income)
          ++count;
        return true;
      });
    }
    return count;
  }
  //-----------------------------------------------------------------------------------
  template<class t_payload_net_handler>
  size_t node_server<t_payload_net_handler>::get_public_white_peers_count()
  {
    auto public_zone = m_network_zones.find(epee::net_utils::zone::public_);
    if (public_zone == m_network_zones.end())
      return 0;
    return public_zone->second.m_peerlist.get_white_peers_count();
  }
  //-----------------------------------------------------------------------------------
  template<class t_payload_net_handler>
  size_t node_server<t_payload_net_handler>::get_public_gray_peers_count()
  {
    auto public_zone = m_network_zones.find(epee::net_utils::zone::public_);
    if (public_zone == m_network_zones.end())
      return 0;
    return public_zone->second.m_peerlist.get_gray_peers_count();
  }
  //-----------------------------------------------------------------------------------
  template<class t_payload_net_handler>
  void node_server<t_payload_net_handler>::get_public_peerlist(std::vector<peerlist_entry>& gray, std::vector<peerlist_entry>& white)
  {
    auto public_zone = m_network_zones.find(epee::net_utils::zone::public_);
    if (public_zone != m_network_zones.end())
      public_zone->second.m_peerlist.get_peerlist(gray, white);
  }
  //-----------------------------------------------------------------------------------
  template<class t_payload_net_handler>
  void node_server<t_payload_net_handler>::get_peerlist(std::vector<peerlist_entry>& gray, std::vector<peerlist_entry>& white)
  {
    for (auto &zone: m_network_zones)
    {
      zone.second.m_peerlist.get_peerlist(gray, white); // appends
    }
  }
  //-----------------------------------------------------------------------------------
  template<class t_payload_net_handler>
  bool node_server<t_payload_net_handler>::idle_worker()
  {
    m_peer_handshake_idle_maker_interval.do_call(boost::bind(&node_server<t_payload_net_handler>::peer_sync_idle_maker, this));
    m_connections_maker_interval.do_call(boost::bind(&node_server<t_payload_net_handler>::connections_maker, this));
    m_gray_peerlist_housekeeping_interval.do_call(boost::bind(&node_server<t_payload_net_handler>::gray_peerlist_housekeeping, this));
    m_peerlist_store_interval.do_call(boost::bind(&node_server<t_payload_net_handler>::store_config, this));
    m_incoming_connections_interval.do_call(boost::bind(&node_server<t_payload_net_handler>::check_incoming_connections, this));
    return true;
  }
  //-----------------------------------------------------------------------------------
  template<class t_payload_net_handler>
  bool node_server<t_payload_net_handler>::check_incoming_connections()
  {
    if (m_offline)
      return true;

    const auto public_zone = m_network_zones.find(epee::net_utils::zone::public_);
    if (public_zone != m_network_zones.end() && get_incoming_connections_count(public_zone->second) == 0)
    {
      if (m_hide_my_port || public_zone->second.m_config.m_net_config.max_in_connection_count == 0)
      {
        MGINFO("Incoming connections disabled, enable them for full connectivity");
      }
      else
      {
        if (m_igd == delayed_igd)
        {
          MWARNING("No incoming connections, trying to setup IGD");
          add_upnp_port_mapping(m_listening_port);
          m_igd = igd;
        }
        else
        {
          const el::Level level = el::Level::Warning;
          MCLOG_RED(level, "global", "No incoming connections - check firewalls/routers allow port " << get_this_peer_port());
        }
      }
    }
    return true;
  }
  //-----------------------------------------------------------------------------------
  template<class t_payload_net_handler>
  bool node_server<t_payload_net_handler>::peer_sync_idle_maker()
  {
    MDEBUG("STARTED PEERLIST IDLE HANDSHAKE");
    typedef std::list<std::pair<epee::net_utils::connection_context_base, peerid_type> > local_connects_type;
    local_connects_type cncts;
    for(auto& zone : m_network_zones)
    {
      zone.second.m_net_server.get_config_object().foreach_connection([&](p2p_connection_context& cntxt)
      {
        if(cntxt.peer_id && !cntxt.m_in_timedsync)
        {
          cntxt.m_in_timedsync = true;
          cncts.push_back(local_connects_type::value_type(cntxt, cntxt.peer_id));//do idle sync only with handshaked connections
        }
        return true;
      });
    }

    std::for_each(cncts.begin(), cncts.end(), [&](const typename local_connects_type::value_type& vl){do_peer_timed_sync(vl.first, vl.second);});

    MDEBUG("FINISHED PEERLIST IDLE HANDSHAKE");
    return true;
  }
  //-----------------------------------------------------------------------------------
  template<class t_payload_net_handler>
  bool node_server<t_payload_net_handler>::sanitize_peerlist(std::vector<peerlist_entry>& local_peerlist)
  {
    for (size_t i = 0; i < local_peerlist.size(); ++i)
    {
      bool ignore = false;
      peerlist_entry &be = local_peerlist[i];
      epee::net_utils::network_address &na = be.adr;
      if (na.is_loopback() || na.is_local())
      {
        ignore = true;
      }
      else if (be.adr.get_type_id() == epee::net_utils::ipv4_network_address::get_type_id())
      {
        const epee::net_utils::ipv4_network_address &ipv4 = na.as<const epee::net_utils::ipv4_network_address>();
        if (ipv4.ip() == 0)
          ignore = true;
        else if (ipv4.port() == be.rpc_port)
          ignore = true;
      }
      if (be.pruning_seed && (be.pruning_seed < tools::make_pruning_seed(1, CRYPTONOTE_PRUNING_LOG_STRIPES) || be.pruning_seed > tools::make_pruning_seed(1ul << CRYPTONOTE_PRUNING_LOG_STRIPES, CRYPTONOTE_PRUNING_LOG_STRIPES)))
        ignore = true;
      if (ignore)
      {
        MDEBUG("Ignoring " << be.adr.str());
        std::swap(local_peerlist[i], local_peerlist[local_peerlist.size() - 1]);
        local_peerlist.resize(local_peerlist.size() - 1);
        --i;
        continue;
      }
      local_peerlist[i].last_seen = 0;

#ifdef CRYPTONOTE_PRUNING_DEBUG_SPOOF_SEED
      be.pruning_seed = tools::make_pruning_seed(1 + (be.adr.as<epee::net_utils::ipv4_network_address>().ip()) % (1ul << CRYPTONOTE_PRUNING_LOG_STRIPES), CRYPTONOTE_PRUNING_LOG_STRIPES);
#endif
    }
    return true;
  }
  //-----------------------------------------------------------------------------------
  template<class t_payload_net_handler>
  bool node_server<t_payload_net_handler>::handle_remote_peerlist(const std::vector<peerlist_entry>& peerlist, const epee::net_utils::connection_context_base& context)
  {
    std::vector<peerlist_entry> peerlist_ = peerlist;
    if(!sanitize_peerlist(peerlist_))
      return false;

    const epee::net_utils::zone zone = context.m_remote_address.get_zone();
    for(const auto& peer : peerlist_)
    {
      if(peer.adr.get_zone() != zone)
      {
        MWARNING(context << " sent peerlist from another zone, dropping");
        return false;
      }
    }

    LOG_DEBUG_CC(context, "REMOTE PEERLIST: remote peerlist size=" << peerlist_.size());
    LOG_TRACE_CC(context, "REMOTE PEERLIST: " << ENDL << print_peerlist_to_string(peerlist_));
    return m_network_zones.at(context.m_remote_address.get_zone()).m_peerlist.merge_peerlist(peerlist_, [this](const peerlist_entry &pe) { return !is_addr_recently_failed(pe.adr); });
  }
  //-----------------------------------------------------------------------------------
  template<class t_payload_net_handler>
  bool node_server<t_payload_net_handler>::get_local_node_data(basic_node_data& node_data, const network_zone& zone)
  {
    node_data.peer_id = zone.m_config.m_peer_id;
    if(!m_hide_my_port && zone.m_can_pingback)
      node_data.my_port = m_external_port ? m_external_port : m_listening_port;
    else
      node_data.my_port = 0;
    node_data.rpc_port = zone.m_can_pingback ? m_rpc_port : 0;
    node_data.rpc_credits_per_hash = zone.m_can_pingback ? m_rpc_credits_per_hash : 0;
    node_data.network_id = m_network_id;
    return true;
  }
  //-----------------------------------------------------------------------------------
  template<class t_payload_net_handler>
  int node_server<t_payload_net_handler>::handle_get_support_flags(int command, COMMAND_REQUEST_SUPPORT_FLAGS::request& arg, COMMAND_REQUEST_SUPPORT_FLAGS::response& rsp, p2p_connection_context& context)
  {
    rsp.support_flags = m_network_zones.at(context.m_remote_address.get_zone()).m_config.m_support_flags;
    return 1;
  }
  //-----------------------------------------------------------------------------------
  template<class t_payload_net_handler>
  void node_server<t_payload_net_handler>::request_callback(const epee::net_utils::connection_context_base& context)
  {
    m_network_zones.at(context.m_remote_address.get_zone()).m_net_server.get_config_object().request_callback(context.m_connection_id);
  }
  //-----------------------------------------------------------------------------------
  template<class t_payload_net_handler>
  bool node_server<t_payload_net_handler>::relay_notify_to_list(int command, const epee::span<const uint8_t> data_buff, std::vector<std::pair<epee::net_utils::zone, boost::uuids::uuid>> connections)
  {
    std::sort(connections.begin(), connections.end());
    auto zone = m_network_zones.begin();
    for(const auto& c_id: connections)
    {
      for (;;)
      {
        if (zone == m_network_zones.end())
        {
           MWARNING("Unable to relay all messages, " << epee::net_utils::zone_to_string(c_id.first) << " not available");
           return false;
        }
        if (c_id.first <= zone->first)
          break;

        ++zone;
      }
      if (zone->first == c_id.first)
        zone->second.m_net_server.get_config_object().notify(command, data_buff, c_id.second);
    }
    return true;
  }
  //-----------------------------------------------------------------------------------
  template<class t_payload_net_handler>
  epee::net_utils::zone node_server<t_payload_net_handler>::send_txs(std::vector<cryptonote::blobdata> txs, const epee::net_utils::zone origin, const boost::uuids::uuid& source, cryptonote::i_core_events& core, const cryptonote::relay_method tx_relay)
  {
    namespace enet = epee::net_utils;

    const auto send = [&txs, &source, &core, tx_relay] (std::pair<const enet::zone, network_zone>& network)
    {
      if (network.second.m_notifier.send_txs(std::move(txs), source, core, tx_relay))
        return network.first;
      return enet::zone::invalid;
    };

    if (m_network_zones.empty())
      return enet::zone::invalid;

    if (origin != enet::zone::invalid)
      return send(*m_network_zones.begin()); // send all txs received via p2p over public network

    if (m_network_zones.size() <= 2)
      return send(*m_network_zones.rbegin()); // see static asserts below; sends over anonymity network iff enabled

    /* These checks are to ensure that i2p is highest priority if multiple
       zones are selected. Make sure to update logic if the values cannot be
       in the same relative order. `m_network_zones` must be sorted map too. */
    static_assert(std::is_same<std::underlying_type<enet::zone>::type, std::uint8_t>{}, "expected uint8_t zone");
    static_assert(unsigned(enet::zone::invalid) == 0, "invalid expected to be 0");
    static_assert(unsigned(enet::zone::public_) == 1, "public_ expected to be 1");
    static_assert(unsigned(enet::zone::i2p) == 2, "i2p expected to be 2");
    static_assert(unsigned(enet::zone::tor) == 3, "tor expected to be 3");

    // check for anonymity networks with noise and connections
    for (auto network = ++m_network_zones.begin(); network != m_network_zones.end(); ++network)
    {
      if (enet::zone::tor < network->first)
        break; // unknown network

      const auto status = network->second.m_notifier.get_status();
      if (status.has_noise && status.connections_filled)
        return send(*network);
    }

    // use the anonymity network with outbound support
    for (auto network = ++m_network_zones.begin(); network != m_network_zones.end(); ++network)
    {
      if (enet::zone::tor < network->first)
        break; // unknown network

      if (network->second.m_connect)
        return send(*network);
    }

    // configuration should not allow this scenario
    return enet::zone::invalid;
  }
  //-----------------------------------------------------------------------------------
  template<class t_payload_net_handler>
  void node_server<t_payload_net_handler>::callback(p2p_connection_context& context)
  {
    m_payload_handler.on_callback(context);
  }
  //-----------------------------------------------------------------------------------
  template<class t_payload_net_handler>
  bool node_server<t_payload_net_handler>::invoke_notify_to_peer(int command, const epee::span<const uint8_t> req_buff, const epee::net_utils::connection_context_base& context)
  {
    if(is_filtered_command(context.m_remote_address, command))
      return false;

    network_zone& zone = m_network_zones.at(context.m_remote_address.get_zone());
    int res = zone.m_net_server.get_config_object().notify(command, req_buff, context.m_connection_id);
    return res > 0;
  }
  //-----------------------------------------------------------------------------------
  template<class t_payload_net_handler>
  bool node_server<t_payload_net_handler>::invoke_command_to_peer(int command, const epee::span<const uint8_t> req_buff, std::string& resp_buff, const epee::net_utils::connection_context_base& context)
  {
    if(is_filtered_command(context.m_remote_address, command))
      return false;

    network_zone& zone = m_network_zones.at(context.m_remote_address.get_zone());
    int res = zone.m_net_server.get_config_object().invoke(command, req_buff, resp_buff, context.m_connection_id);
    return res > 0;
  }
  //-----------------------------------------------------------------------------------
  template<class t_payload_net_handler>
  bool node_server<t_payload_net_handler>::drop_connection(const epee::net_utils::connection_context_base& context)
  {
    m_network_zones.at(context.m_remote_address.get_zone()).m_net_server.get_config_object().close(context.m_connection_id);
    return true;
  }
  //-----------------------------------------------------------------------------------
  template<class t_payload_net_handler> template<class t_callback>
  bool node_server<t_payload_net_handler>::try_ping(basic_node_data& node_data, p2p_connection_context& context, const t_callback &cb)
  {
    if(!node_data.my_port)
      return false;

    bool address_ok = (context.m_remote_address.get_type_id() == epee::net_utils::ipv4_network_address::get_type_id() || context.m_remote_address.get_type_id() == epee::net_utils::ipv6_network_address::get_type_id());
    CHECK_AND_ASSERT_MES(address_ok, false,
        "Only IPv4 or IPv6 addresses are supported here");

    const epee::net_utils::network_address na = context.m_remote_address;
    std::string ip;
    uint32_t ipv4_addr;
    boost::asio::ip::address_v6 ipv6_addr;
    bool is_ipv4;
    if (na.get_type_id() == epee::net_utils::ipv4_network_address::get_type_id())
    {
      ipv4_addr = na.as<const epee::net_utils::ipv4_network_address>().ip();
      ip = epee::string_tools::get_ip_string_from_int32(ipv4_addr);
      is_ipv4 = true;
    }
    else
    {
      ipv6_addr = na.as<const epee::net_utils::ipv6_network_address>().ip();
      ip = ipv6_addr.to_string();
      is_ipv4 = false;
    }
    network_zone& zone = m_network_zones.at(na.get_zone());

    if(!zone.m_peerlist.is_host_allowed(context.m_remote_address))
      return false;

    std::string port = epee::string_tools::num_to_string_fast(node_data.my_port);

    epee::net_utils::network_address address;
    if (is_ipv4)
    {
      address = epee::net_utils::network_address{epee::net_utils::ipv4_network_address(ipv4_addr, node_data.my_port)};
    }
    else
    {
      address = epee::net_utils::network_address{epee::net_utils::ipv6_network_address(ipv6_addr, node_data.my_port)};
    }
    peerid_type pr = node_data.peer_id;
    bool r = zone.m_net_server.connect_async(ip, port, zone.m_config.m_net_config.ping_connection_timeout, [cb, /*context,*/ address, pr, this](
      const typename net_server::t_connection_context& ping_context,
      const boost::system::error_code& ec)->bool
    {
      if(ec)
      {
        LOG_WARNING_CC(ping_context, "back ping connect failed to " << address.str());
        return false;
      }
      COMMAND_PING::request req;
      COMMAND_PING::response rsp;
      //vc2010 workaround
      /*std::string ip_ = ip;
      std::string port_=port;
      peerid_type pr_ = pr;
      auto cb_ = cb;*/

      // GCC 5.1.0 gives error with second use of uint64_t (peerid_type) variable.
      peerid_type pr_ = pr;

      network_zone& zone = m_network_zones.at(address.get_zone());

      bool inv_call_res = epee::net_utils::async_invoke_remote_command2<COMMAND_PING::response>(ping_context, COMMAND_PING::ID, req, zone.m_net_server.get_config_object(),
        [=](int code, const COMMAND_PING::response& rsp, p2p_connection_context& context)
      {
        if(code <= 0)
        {
          LOG_WARNING_CC(ping_context, "Failed to invoke COMMAND_PING to " << address.str() << "(" << code <<  ", " << epee::levin::get_err_descr(code) << ")");
          return;
        }

        network_zone& zone = m_network_zones.at(address.get_zone());
        if(rsp.status != PING_OK_RESPONSE_STATUS_TEXT || pr != rsp.peer_id)
        {
          LOG_WARNING_CC(ping_context, "back ping invoke wrong response \"" << rsp.status << "\" from" << address.str() << ", hsh_peer_id=" << pr_ << ", rsp.peer_id=" << peerid_to_string(rsp.peer_id));
          zone.m_net_server.get_config_object().close(ping_context.m_connection_id);
          return;
        }
        zone.m_net_server.get_config_object().close(ping_context.m_connection_id);
        cb();
      });

      if(!inv_call_res)
      {
        LOG_WARNING_CC(ping_context, "back ping invoke failed to " << address.str());
        zone.m_net_server.get_config_object().close(ping_context.m_connection_id);
        return false;
      }
      return true;
    });
    if(!r)
    {
      LOG_WARNING_CC(context, "Failed to call connect_async, network error.");
    }
    return r;
  }
  //-----------------------------------------------------------------------------------
  template<class t_payload_net_handler>
  bool node_server<t_payload_net_handler>::try_get_support_flags(const p2p_connection_context& context, std::function<void(p2p_connection_context&, const uint32_t&)> f)
  {
    if(context.m_remote_address.get_zone() != epee::net_utils::zone::public_)
      return false;

    COMMAND_REQUEST_SUPPORT_FLAGS::request support_flags_request;
    bool r = epee::net_utils::async_invoke_remote_command2<typename COMMAND_REQUEST_SUPPORT_FLAGS::response>
    (
      context,
      COMMAND_REQUEST_SUPPORT_FLAGS::ID, 
      support_flags_request, 
      m_network_zones.at(epee::net_utils::zone::public_).m_net_server.get_config_object(),
      [=](int code, const typename COMMAND_REQUEST_SUPPORT_FLAGS::response& rsp, p2p_connection_context& context_)
      {  
        if(code < 0)
        {
          LOG_WARNING_CC(context_, "COMMAND_REQUEST_SUPPORT_FLAGS invoke failed. (" << code <<  ", " << epee::levin::get_err_descr(code) << ")");
          return;
        }
        
        f(context_, rsp.support_flags);
      },
      P2P_DEFAULT_HANDSHAKE_INVOKE_TIMEOUT
    );

    return r;
  }  
  //-----------------------------------------------------------------------------------
  template<class t_payload_net_handler>
  int node_server<t_payload_net_handler>::handle_timed_sync(int command, typename COMMAND_TIMED_SYNC::request& arg, typename COMMAND_TIMED_SYNC::response& rsp, p2p_connection_context& context)
  {
    if(!m_payload_handler.process_payload_sync_data(arg.payload_data, context, false))
    {
      LOG_WARNING_CC(context, "Failed to process_payload_sync_data(), dropping connection");
      drop_connection(context);
      return 1;
    }

    //fill response
    const epee::net_utils::zone zone_type = context.m_remote_address.get_zone();
    network_zone& zone = m_network_zones.at(zone_type);

    std::vector<peerlist_entry> local_peerlist_new;
    zone.m_peerlist.get_peerlist_head(local_peerlist_new, true, P2P_DEFAULT_PEERS_IN_HANDSHAKE);

    //only include out peers we did not already send
    rsp.local_peerlist_new.reserve(local_peerlist_new.size());
    for (auto &pe: local_peerlist_new)
    {
      if (!context.sent_addresses.insert(pe.adr).second)
        continue;
      rsp.local_peerlist_new.push_back(std::move(pe));
    }
    m_payload_handler.get_payload_sync_data(rsp.payload_data);

    /* Tor/I2P nodes receiving connections via forwarding (from tor/i2p daemon)
    do not know the address of the connecting peer. This is relayed to them,
    iff the node has setup an inbound hidden service. The other peer will have
    to use the random peer_id value to link the two. My initial thought is that
    the inbound peer should leave the other side marked as `<unknown tor host>`,
    etc., because someone could give faulty addresses over Tor/I2P to get the
    real peer with that identity banned/blacklisted. */

    if(!context.m_is_income && zone.m_our_address.get_zone() == zone_type)
      rsp.local_peerlist_new.push_back(peerlist_entry{zone.m_our_address, zone.m_config.m_peer_id, std::time(nullptr)});

    LOG_DEBUG_CC(context, "COMMAND_TIMED_SYNC");
    return 1;
  }
  //-----------------------------------------------------------------------------------
  template<class t_payload_net_handler>
  int node_server<t_payload_net_handler>::handle_handshake(int command, typename COMMAND_HANDSHAKE::request& arg, typename COMMAND_HANDSHAKE::response& rsp, p2p_connection_context& context)
  {
    if(arg.node_data.network_id != m_network_id)
    {

      LOG_INFO_CC(context, "WRONG NETWORK AGENT CONNECTED! id=" << arg.node_data.network_id);
      drop_connection(context);
      add_host_fail(context.m_remote_address);
      return 1;
    }

    if(!context.m_is_income)
    {
      LOG_WARNING_CC(context, "COMMAND_HANDSHAKE came not from incoming connection");
      drop_connection(context);
      add_host_fail(context.m_remote_address);
      return 1;
    }

    if(context.peer_id)
    {
      LOG_WARNING_CC(context, "COMMAND_HANDSHAKE came, but seems that connection already have associated peer_id (double COMMAND_HANDSHAKE?)");
      drop_connection(context);
      return 1;
    }

    network_zone& zone = m_network_zones.at(context.m_remote_address.get_zone());

    // test only the remote end's zone, otherwise an attacker could connect to you on clearnet
    // and pass in a tor connection's peer id, and deduce the two are the same if you reject it
    if(arg.node_data.peer_id == zone.m_config.m_peer_id)
    {
      LOG_DEBUG_CC(context, "Connection to self detected, dropping connection");
      drop_connection(context);
      return 1;
    }

    if (zone.m_current_number_of_in_peers >= zone.m_config.m_net_config.max_in_connection_count) // in peers limit
    {
      LOG_WARNING_CC(context, "COMMAND_HANDSHAKE came, but already have max incoming connections, so dropping this one.");
      drop_connection(context);
      return 1;
    }

    if(!m_payload_handler.process_payload_sync_data(arg.payload_data, context, true))
    {
      LOG_WARNING_CC(context, "COMMAND_HANDSHAKE came, but process_payload_sync_data returned false, dropping connection.");
      drop_connection(context);
      return 1;
    }

    if(has_too_many_connections(context.m_remote_address))
    {
      LOG_PRINT_CCONTEXT_L1("CONNECTION FROM " << context.m_remote_address.host_str() << " REFUSED, too many connections from the same address");
      drop_connection(context);
      return 1;
    }

    //associate peer_id with this connection
    context.peer_id = arg.node_data.peer_id;
    context.m_in_timedsync = false;
    context.m_rpc_port = arg.node_data.rpc_port;
    context.m_rpc_credits_per_hash = arg.node_data.rpc_credits_per_hash;

    if(arg.node_data.my_port && zone.m_can_pingback)
    {
      peerid_type peer_id_l = arg.node_data.peer_id;
      uint32_t port_l = arg.node_data.my_port;
      //try ping to be sure that we can add this peer to peer_list
      try_ping(arg.node_data, context, [peer_id_l, port_l, context, this]()
      {
        CHECK_AND_ASSERT_MES((context.m_remote_address.get_type_id() == epee::net_utils::ipv4_network_address::get_type_id() || context.m_remote_address.get_type_id() == epee::net_utils::ipv6_network_address::get_type_id()), void(),
            "Only IPv4 or IPv6 addresses are supported here");
        //called only(!) if success pinged, update local peerlist
        peerlist_entry pe;
        const epee::net_utils::network_address na = context.m_remote_address;
        if (context.m_remote_address.get_type_id() == epee::net_utils::ipv4_network_address::get_type_id())
        {
          pe.adr = epee::net_utils::ipv4_network_address(na.as<epee::net_utils::ipv4_network_address>().ip(), port_l);
        }
        else
        {
          pe.adr = epee::net_utils::ipv6_network_address(na.as<epee::net_utils::ipv6_network_address>().ip(), port_l);
        }
        time_t last_seen;
        time(&last_seen);
        pe.last_seen = static_cast<int64_t>(last_seen);
        pe.id = peer_id_l;
        pe.pruning_seed = context.m_pruning_seed;
        pe.rpc_port = context.m_rpc_port;
        pe.rpc_credits_per_hash = context.m_rpc_credits_per_hash;
        this->m_network_zones.at(context.m_remote_address.get_zone()).m_peerlist.append_with_peer_white(pe);
        LOG_DEBUG_CC(context, "PING SUCCESS " << context.m_remote_address.host_str() << ":" << port_l);
      });
    }
    
    try_get_support_flags(context, [](p2p_connection_context& flags_context, const uint32_t& support_flags) 
    {
      flags_context.support_flags = support_flags;
    });

    //fill response
    zone.m_peerlist.get_peerlist_head(rsp.local_peerlist_new, true);
    for (const auto &e: rsp.local_peerlist_new)
      context.sent_addresses.insert(e.adr);
    get_local_node_data(rsp.node_data, zone);
    m_payload_handler.get_payload_sync_data(rsp.payload_data);
    LOG_DEBUG_CC(context, "COMMAND_HANDSHAKE");
    return 1;
  }
  //-----------------------------------------------------------------------------------
  template<class t_payload_net_handler>
  int node_server<t_payload_net_handler>::handle_ping(int command, COMMAND_PING::request& arg, COMMAND_PING::response& rsp, p2p_connection_context& context)
  {
    LOG_DEBUG_CC(context, "COMMAND_PING");
    rsp.status = PING_OK_RESPONSE_STATUS_TEXT;
    rsp.peer_id = m_network_zones.at(context.m_remote_address.get_zone()).m_config.m_peer_id;
    return 1;
  }
  //-----------------------------------------------------------------------------------
  template<class t_payload_net_handler>
  bool node_server<t_payload_net_handler>::log_peerlist()
  {
    std::vector<peerlist_entry> pl_white;
    std::vector<peerlist_entry> pl_gray;
    for (auto& zone : m_network_zones)
      zone.second.m_peerlist.get_peerlist(pl_gray, pl_white);
    MINFO(ENDL << "Peerlist white:" << ENDL << print_peerlist_to_string(pl_white) << ENDL << "Peerlist gray:" << ENDL << print_peerlist_to_string(pl_gray) );
    return true;
  }
  //-----------------------------------------------------------------------------------
  template<class t_payload_net_handler>
  bool node_server<t_payload_net_handler>::log_connections()
  {
    MINFO("Connections: \r\n" << print_connections_container() );
    return true;
  }
  //-----------------------------------------------------------------------------------
  template<class t_payload_net_handler>
  std::string node_server<t_payload_net_handler>::print_connections_container()
  {

    std::stringstream ss;
    for (auto& zone : m_network_zones)
    {
      zone.second.m_net_server.get_config_object().foreach_connection([&](const p2p_connection_context& cntxt)
      {
        ss << cntxt.m_remote_address.str()
          << " \t\tpeer_id " << peerid_to_string(cntxt.peer_id)
          << " \t\tconn_id " << cntxt.m_connection_id << (cntxt.m_is_income ? " INC":" OUT")
          << std::endl;
        return true;
      });
    }
    std::string s = ss.str();
    return s;
  }
  //-----------------------------------------------------------------------------------
  template<class t_payload_net_handler>
  void node_server<t_payload_net_handler>::on_connection_new(p2p_connection_context& context)
  {
    MINFO("["<< epee::net_utils::print_connection_context(context) << "] NEW CONNECTION");
  }
  //-----------------------------------------------------------------------------------
  template<class t_payload_net_handler>
  void node_server<t_payload_net_handler>::on_connection_close(p2p_connection_context& context)
  {
    network_zone& zone = m_network_zones.at(context.m_remote_address.get_zone());
    if (!zone.m_net_server.is_stop_signal_sent() && !context.m_is_income) {
      epee::net_utils::network_address na = AUTO_VAL_INIT(na);
      na = context.m_remote_address;

      zone.m_peerlist.remove_from_peer_anchor(na);
    }

    m_payload_handler.on_connection_close(context);

    MINFO("["<< epee::net_utils::print_connection_context(context) << "] CLOSE CONNECTION");
  }

  template<class t_payload_net_handler>
  bool node_server<t_payload_net_handler>::is_priority_node(const epee::net_utils::network_address& na)
  {
    return (std::find(m_priority_peers.begin(), m_priority_peers.end(), na) != m_priority_peers.end()) || (std::find(m_exclusive_peers.begin(), m_exclusive_peers.end(), na) != m_exclusive_peers.end());
  }

  template<class t_payload_net_handler> template <class Container>
  bool node_server<t_payload_net_handler>::connect_to_peerlist(const Container& peers)
  {
    const network_zone& public_zone = m_network_zones.at(epee::net_utils::zone::public_);
    for(const epee::net_utils::network_address& na: peers)
    {
      if(public_zone.m_net_server.is_stop_signal_sent())
        return false;

      if(is_addr_connected(na))
        continue;

      try_to_connect_and_handshake_with_new_peer(na);
    }

    return true;
  }

  template<class t_payload_net_handler> template <class Container>
  bool node_server<t_payload_net_handler>::parse_peers_and_add_to_container(const boost::program_options::variables_map& vm, const command_line::arg_descriptor<std::vector<std::string> > & arg, Container& container)
  {
    std::vector<std::string> perrs = command_line::get_arg(vm, arg);

    for(const std::string& pr_str: perrs)
    {
      const uint16_t default_port = cryptonote::get_config(m_nettype).P2P_DEFAULT_PORT;
      expect<epee::net_utils::network_address> adr = net::get_network_address(pr_str, default_port);
      if (adr)
      {
        add_zone(adr->get_zone());
        container.push_back(std::move(*adr));
        continue;
      }
      std::vector<epee::net_utils::network_address> resolved_addrs;
      bool r = append_net_address(resolved_addrs, pr_str, default_port);
      CHECK_AND_ASSERT_MES(r, false, "Failed to parse or resolve address from string: " << pr_str);
      for (const epee::net_utils::network_address& addr : resolved_addrs)
      {
        container.push_back(addr);
      }
    }

    return true;
  }

  template<class t_payload_net_handler>
  bool node_server<t_payload_net_handler>::set_max_out_peers(network_zone& zone, int64_t max)
  {
    if(max == -1) {
      zone.m_config.m_net_config.max_out_connection_count = P2P_DEFAULT_CONNECTIONS_COUNT;
      return true;
    }
    zone.m_config.m_net_config.max_out_connection_count = max;
    return true;
  }

  template<class t_payload_net_handler>
  bool node_server<t_payload_net_handler>::set_max_in_peers(network_zone& zone, int64_t max)
  {
    zone.m_config.m_net_config.max_in_connection_count = max;
    return true;
  }

  template<class t_payload_net_handler>
  void node_server<t_payload_net_handler>::change_max_out_public_peers(size_t count)
  {
    auto public_zone = m_network_zones.find(epee::net_utils::zone::public_);
    if (public_zone != m_network_zones.end())
    {
      const auto current = public_zone->second.m_net_server.get_config_object().get_out_connections_count();
      public_zone->second.m_config.m_net_config.max_out_connection_count = count;
      if(current > count)
        public_zone->second.m_net_server.get_config_object().del_out_connections(current - count);
      m_payload_handler.set_max_out_peers(count);
    }
  }

  template<class t_payload_net_handler>
  uint32_t node_server<t_payload_net_handler>::get_max_out_public_peers() const
  {
    const auto public_zone = m_network_zones.find(epee::net_utils::zone::public_);
    if (public_zone == m_network_zones.end())
      return 0;
    return public_zone->second.m_config.m_net_config.max_out_connection_count;
  }

  template<class t_payload_net_handler>
  void node_server<t_payload_net_handler>::change_max_in_public_peers(size_t count)
  {
    auto public_zone = m_network_zones.find(epee::net_utils::zone::public_);
    if (public_zone != m_network_zones.end())
    {
      const auto current = public_zone->second.m_net_server.get_config_object().get_in_connections_count();
      public_zone->second.m_config.m_net_config.max_in_connection_count = count;
      if(current > count)
        public_zone->second.m_net_server.get_config_object().del_in_connections(current - count);
    }
  }

  template<class t_payload_net_handler>
  uint32_t node_server<t_payload_net_handler>::get_max_in_public_peers() const
  {
    const auto public_zone = m_network_zones.find(epee::net_utils::zone::public_);
    if (public_zone == m_network_zones.end())
      return 0;
    return public_zone->second.m_config.m_net_config.max_in_connection_count;
  }

  template<class t_payload_net_handler>
  bool node_server<t_payload_net_handler>::set_tos_flag(const boost::program_options::variables_map& vm, int flag)
  {
    if(flag==-1){
      return true;
    }
    epee::net_utils::connection<epee::levin::async_protocol_handler<p2p_connection_context> >::set_tos_flag(flag);
    _dbg1("Set ToS flag  " << flag);
    return true;
  }

  template<class t_payload_net_handler>
  bool node_server<t_payload_net_handler>::set_rate_up_limit(const boost::program_options::variables_map& vm, int64_t limit)
  {
    this->islimitup=(limit != -1) && (limit != default_limit_up);

    if (limit==-1) {
      limit=default_limit_up;
    }

    epee::net_utils::connection<epee::levin::async_protocol_handler<p2p_connection_context> >::set_rate_up_limit( limit );
    MINFO("Set limit-up to " << limit << " kB/s");
    return true;
  }

  template<class t_payload_net_handler>
  bool node_server<t_payload_net_handler>::set_rate_down_limit(const boost::program_options::variables_map& vm, int64_t limit)
  {
    this->islimitdown=(limit != -1) && (limit != default_limit_down);
    if(limit==-1) {
      limit=default_limit_down;
    }
    epee::net_utils::connection<epee::levin::async_protocol_handler<p2p_connection_context> >::set_rate_down_limit( limit );
    MINFO("Set limit-down to " << limit << " kB/s");
    return true;
  }

  template<class t_payload_net_handler>
  bool node_server<t_payload_net_handler>::set_rate_limit(const boost::program_options::variables_map& vm, int64_t limit)
  {
    int64_t limit_up = 0;
    int64_t limit_down = 0;

    if(limit == -1)
    {
      limit_up = default_limit_up;
      limit_down = default_limit_down;
    }
    else
    {
      limit_up = limit;
      limit_down = limit;
    }
    if(!this->islimitup) {
      epee::net_utils::connection<epee::levin::async_protocol_handler<p2p_connection_context> >::set_rate_up_limit(limit_up);
      MINFO("Set limit-up to " << limit_up << " kB/s");
    }
    if(!this->islimitdown) {
      epee::net_utils::connection<epee::levin::async_protocol_handler<p2p_connection_context> >::set_rate_down_limit(limit_down);
      MINFO("Set limit-down to " << limit_down << " kB/s");
    }

    return true;
  }

  template<class t_payload_net_handler>
  bool node_server<t_payload_net_handler>::has_too_many_connections(const epee::net_utils::network_address &address)
  {
    if (address.get_zone() != epee::net_utils::zone::public_)
      return false; // Unable to determine how many connections from host

    const size_t max_connections = 1;
    size_t count = 0;

    m_network_zones.at(epee::net_utils::zone::public_).m_net_server.get_config_object().foreach_connection([&](const p2p_connection_context& cntxt)
    {
      if (cntxt.m_is_income && cntxt.m_remote_address.is_same_host(address)) {
        count++;

        if (count > max_connections) {
          return false;
        }
      }

      return true;
    });

    return count > max_connections;
  }

  template<class t_payload_net_handler>
  bool node_server<t_payload_net_handler>::gray_peerlist_housekeeping()
  {
    if (m_offline) return true;
    if (!m_exclusive_peers.empty()) return true;
    if (m_payload_handler.needs_new_sync_connections()) return true;

    for (auto& zone : m_network_zones)
    {
      if (zone.second.m_net_server.is_stop_signal_sent())
        return false;

      if (zone.second.m_connect == nullptr)
        continue;

      peerlist_entry pe{};
      if (!zone.second.m_peerlist.get_random_gray_peer(pe))
        continue;

      if (!check_connection_and_handshake_with_peer(pe.adr, pe.last_seen))
      {
        zone.second.m_peerlist.remove_from_peer_gray(pe);
        LOG_PRINT_L2("PEER EVICTED FROM GRAY PEER LIST: address: " << pe.adr.host_str() << " Peer ID: " << peerid_to_string(pe.id));
      }
      else
      {
        zone.second.m_peerlist.set_peer_just_seen(pe.id, pe.adr, pe.pruning_seed, pe.rpc_port, pe.rpc_credits_per_hash);
        LOG_PRINT_L2("PEER PROMOTED TO WHITE PEER LIST IP address: " << pe.adr.host_str() << " Peer ID: " << peerid_to_string(pe.id));
      }
    }
    return true;
  }

  template<class t_payload_net_handler>
  void node_server<t_payload_net_handler>::add_used_stripe_peer(const typename t_payload_net_handler::connection_context &context)
  {
    const uint32_t stripe = tools::get_pruning_stripe(context.m_pruning_seed);
    if (stripe == 0 || stripe > (1ul << CRYPTONOTE_PRUNING_LOG_STRIPES))
      return;
    const uint32_t index = stripe - 1;
    CRITICAL_REGION_LOCAL(m_used_stripe_peers_mutex);
    MINFO("adding stripe " << stripe << " peer: " << context.m_remote_address.str());
    std::remove_if(m_used_stripe_peers[index].begin(), m_used_stripe_peers[index].end(),
        [&context](const epee::net_utils::network_address &na){ return context.m_remote_address == na; });
    m_used_stripe_peers[index].push_back(context.m_remote_address);
  }

  template<class t_payload_net_handler>
  void node_server<t_payload_net_handler>::remove_used_stripe_peer(const typename t_payload_net_handler::connection_context &context)
  {
    const uint32_t stripe = tools::get_pruning_stripe(context.m_pruning_seed);
    if (stripe == 0 || stripe > (1ul << CRYPTONOTE_PRUNING_LOG_STRIPES))
      return;
    const uint32_t index = stripe - 1;
    CRITICAL_REGION_LOCAL(m_used_stripe_peers_mutex);
    MINFO("removing stripe " << stripe << " peer: " << context.m_remote_address.str());
    std::remove_if(m_used_stripe_peers[index].begin(), m_used_stripe_peers[index].end(),
        [&context](const epee::net_utils::network_address &na){ return context.m_remote_address == na; });
  }

  template<class t_payload_net_handler>
  void node_server<t_payload_net_handler>::clear_used_stripe_peers()
  {
    CRITICAL_REGION_LOCAL(m_used_stripe_peers_mutex);
    MINFO("clearing used stripe peers");
    for (auto &e: m_used_stripe_peers)
      e.clear();
  }

  template<class t_payload_net_handler>
  void node_server<t_payload_net_handler>::add_upnp_port_mapping_impl(uint32_t port, bool ipv6) // if ipv6 false, do ipv4
  {
    std::string ipversion = ipv6 ? "(IPv6)" : "(IPv4)";
    MDEBUG("Attempting to add IGD port mapping " << ipversion << ".");
    int result;
    const int ipv6_arg = ipv6 ? 1 : 0;

#if MINIUPNPC_API_VERSION > 13
    // default according to miniupnpc.h
    unsigned char ttl = 2;
    UPNPDev* deviceList = upnpDiscover(1000, NULL, NULL, 0, ipv6_arg, ttl, &result);
#else
    UPNPDev* deviceList = upnpDiscover(1000, NULL, NULL, 0, ipv6_arg, &result);
#endif
    UPNPUrls urls;
    IGDdatas igdData;
    char lanAddress[64];
    result = UPNP_GetValidIGD(deviceList, &urls, &igdData, lanAddress, sizeof lanAddress);
    freeUPNPDevlist(deviceList);
    if (result > 0) {
      if (result == 1) {
        std::ostringstream portString;
        portString << port;

        // Delete the port mapping before we create it, just in case we have dangling port mapping from the daemon not being shut down correctly
        UPNP_DeletePortMapping(urls.controlURL, igdData.first.servicetype, portString.str().c_str(), "TCP", 0);

        int portMappingResult;
        portMappingResult = UPNP_AddPortMapping(urls.controlURL, igdData.first.servicetype, portString.str().c_str(), portString.str().c_str(), lanAddress, CRYPTONOTE_NAME, "TCP", 0, "0");
        if (portMappingResult != 0) {
          LOG_ERROR("UPNP_AddPortMapping failed, error: " << strupnperror(portMappingResult));
        } else {
          MLOG_GREEN(el::Level::Info, "Added IGD port mapping.");
        }
      } else if (result == 2) {
        MWARNING("IGD was found but reported as not connected.");
      } else if (result == 3) {
        MWARNING("UPnP device was found but not recognized as IGD.");
      } else {
        MWARNING("UPNP_GetValidIGD returned an unknown result code.");
      }

      FreeUPNPUrls(&urls);
    } else {
      MINFO("No IGD was found.");
    }
  }

  template<class t_payload_net_handler>
  void node_server<t_payload_net_handler>::add_upnp_port_mapping_v4(uint32_t port)
  {
    add_upnp_port_mapping_impl(port, false);
  }

  template<class t_payload_net_handler>
  void node_server<t_payload_net_handler>::add_upnp_port_mapping_v6(uint32_t port)
  {
    add_upnp_port_mapping_impl(port, true);
  }

  template<class t_payload_net_handler>
  void node_server<t_payload_net_handler>::add_upnp_port_mapping(uint32_t port, bool ipv4, bool ipv6)
  {
    if (ipv4) add_upnp_port_mapping_v4(port);
    if (ipv6) add_upnp_port_mapping_v6(port);
  }


  template<class t_payload_net_handler>
  void node_server<t_payload_net_handler>::delete_upnp_port_mapping_impl(uint32_t port, bool ipv6)
  {
    std::string ipversion = ipv6 ? "(IPv6)" : "(IPv4)";
    MDEBUG("Attempting to delete IGD port mapping " << ipversion << ".");
    int result;
    const int ipv6_arg = ipv6 ? 1 : 0;
#if MINIUPNPC_API_VERSION > 13
    // default according to miniupnpc.h
    unsigned char ttl = 2;
    UPNPDev* deviceList = upnpDiscover(1000, NULL, NULL, 0, ipv6_arg, ttl, &result);
#else
    UPNPDev* deviceList = upnpDiscover(1000, NULL, NULL, 0, ipv6_arg, &result);
#endif
    UPNPUrls urls;
    IGDdatas igdData;
    char lanAddress[64];
    result = UPNP_GetValidIGD(deviceList, &urls, &igdData, lanAddress, sizeof lanAddress);
    freeUPNPDevlist(deviceList);
    if (result > 0) {
      if (result == 1) {
        std::ostringstream portString;
        portString << port;

        int portMappingResult;
        portMappingResult = UPNP_DeletePortMapping(urls.controlURL, igdData.first.servicetype, portString.str().c_str(), "TCP", 0);
        if (portMappingResult != 0) {
          LOG_ERROR("UPNP_DeletePortMapping failed, error: " << strupnperror(portMappingResult));
        } else {
          MLOG_GREEN(el::Level::Info, "Deleted IGD port mapping.");
        }
      } else if (result == 2) {
        MWARNING("IGD was found but reported as not connected.");
      } else if (result == 3) {
        MWARNING("UPnP device was found but not recognized as IGD.");
      } else {
        MWARNING("UPNP_GetValidIGD returned an unknown result code.");
      }

      FreeUPNPUrls(&urls);
    } else {
      MINFO("No IGD was found.");
    }
  }

  template<class t_payload_net_handler>
  void node_server<t_payload_net_handler>::delete_upnp_port_mapping_v4(uint32_t port)
  {
    delete_upnp_port_mapping_impl(port, false);
  }

  template<class t_payload_net_handler>
  void node_server<t_payload_net_handler>::delete_upnp_port_mapping_v6(uint32_t port)
  {
    delete_upnp_port_mapping_impl(port, true);
  }

  template<class t_payload_net_handler>
  void node_server<t_payload_net_handler>::delete_upnp_port_mapping(uint32_t port)
  {
    delete_upnp_port_mapping_v4(port);
    delete_upnp_port_mapping_v6(port);
  }

  template<typename t_payload_net_handler>
  boost::optional<p2p_connection_context_t<typename t_payload_net_handler::connection_context>>
  node_server<t_payload_net_handler>::socks_connect(network_zone& zone, const epee::net_utils::network_address& remote, epee::net_utils::ssl_support_t ssl_support)
  {
    auto result = socks_connect_internal(zone.m_net_server.get_stop_signal(), zone.m_net_server.get_io_service(), zone.m_proxy_address, remote);
    if (result) // if no error
    {
      p2p_connection_context context{};
      if (zone.m_net_server.add_connection(context, std::move(*result), remote, ssl_support))
        return {std::move(context)};
    }
    return boost::none;
  }

  template<typename t_payload_net_handler>
  boost::optional<p2p_connection_context_t<typename t_payload_net_handler::connection_context>>
  node_server<t_payload_net_handler>::public_connect(network_zone& zone, epee::net_utils::network_address const& na, epee::net_utils::ssl_support_t ssl_support)
  {
    bool is_ipv4 = na.get_type_id() == epee::net_utils::ipv4_network_address::get_type_id();
    bool is_ipv6 = na.get_type_id() == epee::net_utils::ipv6_network_address::get_type_id();
    CHECK_AND_ASSERT_MES(is_ipv4 || is_ipv6, boost::none,
      "Only IPv4 or IPv6 addresses are supported here");

    std::string address;
    std::string port;

    if (is_ipv4)
    {
      const epee::net_utils::ipv4_network_address &ipv4 = na.as<const epee::net_utils::ipv4_network_address>();
      address = epee::string_tools::get_ip_string_from_int32(ipv4.ip());
      port = epee::string_tools::num_to_string_fast(ipv4.port());
    }
    else if (is_ipv6)
    {
      const epee::net_utils::ipv6_network_address &ipv6 = na.as<const epee::net_utils::ipv6_network_address>();
      address = ipv6.ip().to_string();
      port = epee::string_tools::num_to_string_fast(ipv6.port());
    }
    else
    {
      LOG_ERROR("Only IPv4 or IPv6 addresses are supported here");
      return boost::none;
    }

    typename net_server::t_connection_context con{};
    const bool res = zone.m_net_server.connect(address, port,
      zone.m_config.m_net_config.connection_timeout,
      con, "0.0.0.0", ssl_support);

    if (res)
      return {std::move(con)};
    return boost::none;
  }
}<|MERGE_RESOLUTION|>--- conflicted
+++ resolved
@@ -628,11 +628,8 @@
       full_addrs.insert("195.154.123.123:18080");
       full_addrs.insert("212.83.172.165:18080");
       full_addrs.insert("192.110.160.146:18080");
-<<<<<<< HEAD
       full_addrs.insert("95.217.25.101:18080");
-=======
       full_addrs.insert("88.198.163.90:18080");
->>>>>>> 57854a3e
     }
     return full_addrs;
   }
